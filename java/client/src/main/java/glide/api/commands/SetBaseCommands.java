/** Copyright Valkey GLIDE Project Contributors - SPDX Identifier: Apache-2.0 */
package glide.api.commands;

import glide.api.models.GlideString;
import glide.api.models.commands.scan.SScanOptions;
import java.util.Set;
import java.util.concurrent.CompletableFuture;

/**
 * Supports commands and transactions for the "Set Commands" group for standalone and cluster
 * clients.
 *
 * @see <a href="https://redis.io/commands/?group=set">Set Commands</a>
 */
public interface SetBaseCommands {
    /** Redis API keyword used to limit calculation of intersection of sorted sets. */
    String SET_LIMIT_REDIS_API = "LIMIT";

    /**
     * Adds specified members to the set stored at <code>key</code>. Specified members that are
     * already a member of this set are ignored.
     *
     * @see <a href="https://redis.io/commands/sadd/">redis.io</a> for details.
     * @param key The <code>key</code> where members will be added to its set.
     * @param members A list of members to add to the set stored at <code>key</code>.
     * @return The number of members that were added to the set, excluding members already present.
     * @remarks If <code>key</code> does not exist, a new set is created before adding <code>members
     *     </code>.
     * @example
     *     <pre>{@code
     * Long result = client.sadd("my_set", new String[]{"member1", "member2"}).get();
     * assert result == 2L;
     * }</pre>
     */
    CompletableFuture<Long> sadd(String key, String[] members);

    /**
     * Adds specified members to the set stored at <code>key</code>. Specified members that are
     * already a member of this set are ignored.
     *
     * @see <a href="https://redis.io/commands/sadd/">redis.io</a> for details.
     * @param key The <code>key</code> where members will be added to its set.
     * @param members A list of members to add to the set stored at <code>key</code>.
     * @return The number of members that were added to the set, excluding members already present.
     * @remarks If <code>key</code> does not exist, a new set is created before adding <code>members
     *     </code>.
     * @example
     *     <pre>{@code
     * Long result = client.sadd(gs("my_set"), new GlideString[]{gs("member1"), gs("member2")}).get();
     * assert result == 2L;
     * }</pre>
     */
    CompletableFuture<Long> sadd(GlideString key, GlideString[] members);

    /**
     * Removes specified members from the set stored at <code>key</code>. Specified members that are
     * not a member of this set are ignored.
     *
     * @see <a href="https://redis.io/commands/srem/">redis.io</a> for details.
     * @param key The <code>key</code> from which members will be removed.
     * @param members A list of members to remove from the set stored at <code>key</code>.
     * @return The number of members that were removed from the set, excluding non-existing members.
     * @remarks If <code>key</code> does not exist, it is treated as an empty set and this command
     *     returns <code>0</code>.
     * @example
     *     <pre>{@code
     * Long result = client.srem("my_set", new String[]{"member1", "member2"}).get();
     * assert result == 2L;
     * }</pre>
     */
    CompletableFuture<Long> srem(String key, String[] members);

    /**
     * Removes specified members from the set stored at <code>key</code>. Specified members that are
     * not a member of this set are ignored.
     *
     * @see <a href="https://redis.io/commands/srem/">redis.io</a> for details.
     * @param key The <code>key</code> from which members will be removed.
     * @param members A list of members to remove from the set stored at <code>key</code>.
     * @return The number of members that were removed from the set, excluding non-existing members.
     * @remarks If <code>key</code> does not exist, it is treated as an empty set and this command
     *     returns <code>0</code>.
     * @example
     *     <pre>{@code
     * Long result = client.srem(gs("my_set"), new GlideString[]{gs("member1"), gs("member2")}).get();
     * assert result == 2L;
     * }</pre>
     */
    CompletableFuture<Long> srem(GlideString key, GlideString[] members);

    /**
     * Retrieves all the members of the set value stored at <code>key</code>.
     *
     * @see <a href="https://redis.io/commands/smembers/">redis.io</a> for details.
     * @param key The key from which to retrieve the set members.
     * @return A <code>Set</code> of all members of the set.
     * @remarks If <code>key</code> does not exist an empty set will be returned.
     * @example
     *     <pre>{@code
     * Set<String> result = client.smembers("my_set").get();
     * assert result.equals(Set.of("member1", "member2", "member3"));
     * }</pre>
     */
    CompletableFuture<Set<String>> smembers(String key);

    /**
     * Retrieves all the members of the set value stored at <code>key</code>.
     *
     * @see <a href="https://redis.io/commands/smembers/">redis.io</a> for details.
     * @param key The key from which to retrieve the set members.
     * @return A <code>Set</code> of all members of the set.
     * @remarks If <code>key</code> does not exist an empty set will be returned.
     * @example
     *     <pre>{@code
     * Set<String> result = client.smembers(gs("my_set")).get();
     * assert result.equals(Set.of(gs("member1"), gs("member2"), gs("member3")));
     * }</pre>
     */
    CompletableFuture<Set<GlideString>> smembers(GlideString key);

    /**
     * Retrieves the set cardinality (number of elements) of the set stored at <code>key</code>.
     *
     * @see <a href="https://redis.io/commands/scard/">redis.io</a> for details.
     * @param key The key from which to retrieve the number of set members.
     * @return The cardinality (number of elements) of the set, or 0 if the key does not exist.
     * @example
     *     <pre>{@code
     * Long result = client.scard("my_set").get();
     * assert result == 3L;
     * }</pre>
     */
    CompletableFuture<Long> scard(String key);

    /**
     * Retrieves the set cardinality (number of elements) of the set stored at <code>key</code>.
     *
     * @see <a href="https://redis.io/commands/scard/">redis.io</a> for details.
     * @param key The key from which to retrieve the number of set members.
     * @return The cardinality (number of elements) of the set, or 0 if the key does not exist.
     * @example
     *     <pre>{@code
     * Long result = client.scard("my_set").get();
     * assert result == 3L;
     * }</pre>
     */
    CompletableFuture<Long> scard(GlideString key);

    /**
     * Checks whether each member is contained in the members of the set stored at <code>key</code>.
     *
     * @see <a href="https://redis.io/commands/smismember/">redis.io</a> for details.
     * @param key The key of the set to check.
     * @param members A list of members to check for existence in the set.
     * @return An <code>array</code> of <code>Boolean</code> values, each indicating if the respective
     *     member exists in the set.
     * @example
     *     <pre>{@code
     * Boolean[] areMembers = client.smismembmer("my_set", new String[] { "a", "b", "c" }).get();
     * assert areMembers[0] && areMembers[1] && !areMembers[2]; // Only first two elements are present in "my_set"
     * }</pre>
     */
    CompletableFuture<Boolean[]> smismember(String key, String[] members);

    /**
     * Checks whether each member is contained in the members of the set stored at <code>key</code>.
     *
     * @see <a href="https://redis.io/commands/smismember/">redis.io</a> for details.
     * @param key The key of the set to check.
     * @param members A list of members to check for existence in the set.
     * @return An <code>array</code> of <code>Boolean</code> values, each indicating if the respective
     *     member exists in the set.
     * @example
     *     <pre>{@code
     * Boolean[] areMembers = client.smismembmer(gs("my_set"), new GlideString[] { gs("a"), gs("b"), gs("c") }).get();
     * assert areMembers[0] && areMembers[1] && !areMembers[2]; // Only first two elements are present in "my_set"
     * }</pre>
     */
    CompletableFuture<Boolean[]> smismember(GlideString key, GlideString[] members);

    /**
     * Moves <code>member</code> from the set at <code>source</code> to the set at <code>destination
     * </code>, removing it from the source set. Creates a new destination set if needed. The
     * operation is atomic.
     *
     * @apiNote When in cluster mode, both <code>source</code> and <code>destination</code> must map
     *     to the same hash slot.
     * @see <a href="https://redis.io/commands/smove/">redis.io</a> for details.
     * @param source The key of the set to remove the element from.
     * @param destination The key of the set to add the element to.
     * @param member The set element to move.
     * @return <code>true</code> on success, or <code>false</code> if the <code>source</code> set does
     *     not exist or the element is not a member of the source set.
     * @example
     *     <pre>{@code
     * Boolean moved = client.smove("set1", "set2", "element").get();
     * assert moved;
     * }</pre>
     */
    CompletableFuture<Boolean> smove(String source, String destination, String member);

    /**
     * Moves <code>member</code> from the set at <code>source</code> to the set at <code>destination
     * </code>, removing it from the source set. Creates a new destination set if needed. The
     * operation is atomic.
     *
     * @apiNote When in cluster mode, both <code>source</code> and <code>destination</code> must map
     *     to the same hash slot.
     * @see <a href="https://redis.io/commands/smove/">redis.io</a> for details.
     * @param source The key of the set to remove the element from.
     * @param destination The key of the set to add the element to.
     * @param member The set element to move.
     * @return <code>true</code> on success, or <code>false</code> if the <code>source</code> set does
     *     not exist or the element is not a member of the source set.
     * @example
     *     <pre>{@code
     * Boolean moved = client.smove(gs("set1"), gs("set2"), gs("element")).get();
     * assert moved;
     * }</pre>
     */
    CompletableFuture<Boolean> smove(GlideString source, GlideString destination, GlideString member);

    /**
     * Returns if <code>member</code> is a member of the set stored at <code>key</code>.
     *
     * @see <a href="https://redis.io/commands/sismember/">redis.io</a> for details.
     * @param key The key of the set.
     * @param member The member to check for existence in the set.
     * @return <code>true</code> if the member exists in the set, <code>false</code> otherwise. If
     *     <code>key</code> doesn't exist, it is treated as an <code>empty set</code> and the command
     *     returns <code>false</code>.
     * @example
     *     <pre>{@code
     * Boolean payload1 = client.sismember("mySet", "member1").get();
     * assert payload1; // Indicates that "member1" exists in the set "mySet".
     *
     * Boolean payload2 = client.sismember("mySet", "nonExistingMember").get();
     * assert !payload2; // Indicates that "nonExistingMember" does not exist in the set "mySet".
     * }</pre>
     */
    CompletableFuture<Boolean> sismember(String key, String member);

    /**
     * Returns if <code>member</code> is a member of the set stored at <code>key</code>.
     *
     * @see <a href="https://redis.io/commands/sismember/">redis.io</a> for details.
     * @param key The key of the set.
     * @param member The member to check for existence in the set.
     * @return <code>true</code> if the member exists in the set, <code>false</code> otherwise. If
     *     <code>key</code> doesn't exist, it is treated as an <code>empty set</code> and the command
     *     returns <code>false</code>.
     * @example
     *     <pre>{@code
     * Boolean payload1 = client.sismember(gs("mySet"), gs("member1")).get();
     * assert payload1; // Indicates that "member1" exists in the set "mySet".
     *
     * Boolean payload2 = client.sismember(gs("mySet"), gs("nonExistingMember")).get();
     * assert !payload2; // Indicates that "nonExistingMember" does not exist in the set "mySet".
     * }</pre>
     */
    CompletableFuture<Boolean> sismember(GlideString key, GlideString member);

    /**
     * Computes the difference between the first set and all the successive sets in <code>keys</code>.
     *
     * @apiNote When in cluster mode, all <code>keys</code> must map to the same hash slot.
     * @see <a href="https://redis.io/commands/sdiff/">redis.io</a> for details.
     * @param keys The keys of the sets to diff.
     * @return A <code>Set</code> of elements representing the difference between the sets.<br>
     *     If the a <code>key</code> does not exist, it is treated as an empty set.
     * @example
     *     <pre>{@code
     * Set<String> values = client.sdiff(new String[] {"set1", "set2"}).get();
     * assert values.contains("element"); // Indicates that "element" is present in "set1", but missing in "set2"
     * }</pre>
     */
    CompletableFuture<Set<String>> sdiff(String[] keys);

    /**
     * Computes the difference between the first set and all the successive sets in <code>keys</code>.
     *
     * @apiNote When in cluster mode, all <code>keys</code> must map to the same hash slot.
     * @see <a href="https://redis.io/commands/sdiff/">redis.io</a> for details.
     * @param keys The keys of the sets to diff.
     * @return A <code>Set</code> of elements representing the difference between the sets.<br>
     *     If the a <code>key</code> does not exist, it is treated as an empty set.
     * @example
     *     <pre>{@code
     * Set<GlideString> values = client.sdiff(new GlideString[] {gs("set1"), gs("set2")}).get();
     * assert values.contains(gs("element")); // Indicates that "element" is present in "set1", but missing in "set2"
     * }</pre>
     */
    CompletableFuture<Set<GlideString>> sdiff(GlideString[] keys);

    /**
     * Stores the difference between the first set and all the successive sets in <code>keys</code>
     * into a new set at <code>destination</code>.
     *
     * @apiNote When in cluster mode, <code>destination</code> and all <code>keys</code> must map to
     *     the same hash slot.
     * @see <a href="https://redis.io/commands/sdiffstore/">redis.io</a> for details.
     * @param destination The key of the destination set.
     * @param keys The keys of the sets to diff.
     * @return The number of elements in the resulting set.
     * @example
     *     <pre>{@code
     * Long length = client.sdiffstore("mySet", new String[] { "set1", "set2" }).get();
     * assert length == 5L;
     * }</pre>
     */
    CompletableFuture<Long> sdiffstore(String destination, String[] keys);

    /**
     * Stores the difference between the first set and all the successive sets in <code>keys</code>
     * into a new set at <code>destination</code>.
     *
     * @apiNote When in cluster mode, <code>destination</code> and all <code>keys</code> must map to
     *     the same hash slot.
     * @see <a href="https://redis.io/commands/sdiffstore/">redis.io</a> for details.
     * @param destination The key of the destination set.
     * @param keys The keys of the sets to diff.
     * @return The number of elements in the resulting set.
     * @example
     *     <pre>{@code
     * Long length = client.sdiffstore(gs("mySet"), new GlideString[] { gs("set1"), gs("set2") }).get();
     * assert length == 5L;
     * }</pre>
     */
    CompletableFuture<Long> sdiffstore(GlideString destination, GlideString[] keys);

    /**
     * Gets the intersection of all the given sets.
     *
     * @apiNote When in cluster mode, all <code>keys</code> must map to the same hash slot.
     * @see <a href="https://redis.io/commands/sinter/">redis.io</a> for details.
     * @param keys The keys of the sets.
     * @return A <code>Set</code> of members which are present in all given sets.<br>
     *     If one or more sets do not exist, an empty set will be returned.
     * @example
     *     <pre>{@code
     * Set<String> values = client.sinter(new String[] {"set1", "set2"}).get();
     * assert values.contains("element"); // Indicates that these sets have a common element
     *
     * Set<String> values = client.sinter(new String[] {"set1", "nonExistingSet"}).get();
     * assert values.size() == 0;
     * }</pre>
     */
    CompletableFuture<Set<String>> sinter(String[] keys);

    /**
     * Gets the intersection of all the given sets.
     *
     * @apiNote When in cluster mode, all <code>keys</code> must map to the same hash slot.
     * @see <a href="https://redis.io/commands/sinter/">redis.io</a> for details.
     * @param keys The keys of the sets.
     * @return A <code>Set</code> of members which are present in all given sets.<br>
     *     If one or more sets do not exist, an empty set will be returned.
     * @example
     *     <pre>{@code
     * Set<GlideString> values = client.sinter(new GlideString[] {gs("set1"), gs("set2")}).get();
     * assert values.contains(gs("element")); // Indicates that these sets have a common element
     *
     * Set<GlideString> values = client.sinter(new GlideString[] {gs("set1"), gs("nonExistingSet")}).get();
     * assert values.size() == 0;
     * }</pre>
     */
    CompletableFuture<Set<GlideString>> sinter(GlideString[] keys);

    /**
     * Gets the cardinality of the intersection of all the given sets.
     *
     * @since Redis 7.0 and above.
     * @apiNote When in cluster mode, all <code>keys</code> must map to the same hash slot.
     * @see <a href="https://redis.io/commands/sintercard/">redis.io</a> for details.
     * @param keys The keys of the sets.
     * @return The cardinality of the intersection result. If one or more sets do not exist, <code>0
     *     </code> is returned.
     * @example
     *     <pre>{@code
     * Long response = client.sintercard(new String[] {"set1", "set2"}).get();
     * assertEquals(2L, response);
     *
     * Long emptyResponse = client.sintercard(new String[] {"set1", "nonExistingSet"}).get();
     * assertEquals(emptyResponse, 0L);
     * }</pre>
     */
    CompletableFuture<Long> sintercard(String[] keys);

    /**
     * Gets the cardinality of the intersection of all the given sets.
     *
     * @since Redis 7.0 and above.
     * @apiNote When in cluster mode, all <code>keys</code> must map to the same hash slot.
     * @see <a href="https://redis.io/commands/sintercard/">redis.io</a> for details.
     * @param keys The keys of the sets.
     * @return The cardinality of the intersection result. If one or more sets do not exist, <code>0
     *     </code> is returned.
     * @example
     *     <pre>{@code
     * Long response = client.sintercard(new GlideString[] {gs("set1"), gs("set2")}).get();
     * assertEquals(2L, response);
     *
     * Long emptyResponse = client.sintercard(new GlideString[] {gs("set1"), gs("nonExistingSet")}).get();
     * assertEquals(emptyResponse, 0L);
     * }</pre>
     */
    CompletableFuture<Long> sintercard(GlideString[] keys);

    /**
     * Gets the cardinality of the intersection of all the given sets.
     *
     * @since Redis 7.0 and above.
     * @apiNote When in cluster mode, all <code>keys</code> must map to the same hash slot.
     * @see <a href="https://redis.io/commands/sintercard/">redis.io</a> for details.
     * @param keys The keys of the sets.
     * @param limit The limit for the intersection cardinality value.
     * @return The cardinality of the intersection result. If one or more sets do not exist, <code>0
     *     </code> is returned. If the intersection cardinality reaches <code>limit</code> partway
     *     through the computation, returns <code>limit</code> as the cardinality.
     * @example
     *     <pre>{@code
     * Long response = client.sintercard(new String[] {"set1", "set2"}, 3).get();
     * assertEquals(2L, response);
     *
     * Long emptyResponse = client.sintercard(new String[] {"set1", "nonExistingSet"}, 3).get();
     * assertEquals(emptyResponse, 0L);
     *
     * // when intersection cardinality > limit, returns limit as cardinality
     * Long response2 = client.sintercard(new String[] {"set3", "set4"}, 3).get();
     * assertEquals(3L, response2);
     * }</pre>
     */
    CompletableFuture<Long> sintercard(String[] keys, long limit);

    /**
     * Gets the cardinality of the intersection of all the given sets.
     *
     * @since Redis 7.0 and above.
     * @apiNote When in cluster mode, all <code>keys</code> must map to the same hash slot.
     * @see <a href="https://redis.io/commands/sintercard/">redis.io</a> for details.
     * @param keys The keys of the sets.
     * @param limit The limit for the intersection cardinality value.
     * @return The cardinality of the intersection result. If one or more sets do not exist, <code>0
     *     </code> is returned. If the intersection cardinality reaches <code>limit</code> partway
     *     through the computation, returns <code>limit</code> as the cardinality.
     * @example
     *     <pre>{@code
     * Long response = client.sintercard(new GlideString[] {gs("set1"), gs("set2")}, 3).get();
     * assertEquals(2L, response);
     *
     * Long emptyResponse = client.sintercard(new GlideString[] {gs("set1"), gs("nonExistingSet")}, 3).get();
     * assertEquals(emptyResponse, 0L);
     *
     * // when intersection cardinality > limit, returns limit as cardinality
     * Long response2 = client.sintercard(new GlideString[] {gs("set3"), gs("set4")}, 3).get();
     * assertEquals(3L, response2);
     * }</pre>
     */
    CompletableFuture<Long> sintercard(GlideString[] keys, long limit);

    /**
     * Stores the members of the intersection of all given sets specified by <code>keys</code> into a
     * new set at <code>destination</code>.
     *
     * @apiNote When in cluster mode, <code>destination</code> and all <code>keys</code> must map to
     *     the same hash slot.
     * @see <a href="https://redis.io/commands/sinterstore/">redis.io</a> for details.
     * @param destination The key of the destination set.
     * @param keys The keys from which to retrieve the set members.
     * @return The number of elements in the resulting set.
     * @example
     *     <pre>{@code
     * Long length = client.sinterstore("mySet", new String[] { "set1", "set2" }).get();
     * assert length == 5L;
     * }</pre>
     */
    CompletableFuture<Long> sinterstore(String destination, String[] keys);

    /**
     * Stores the members of the intersection of all given sets specified by <code>keys</code> into a
     * new set at <code>destination</code>.
     *
     * @apiNote When in cluster mode, <code>destination</code> and all <code>keys</code> must map to
     *     the same hash slot.
     * @see <a href="https://redis.io/commands/sinterstore/">redis.io</a> for details.
     * @param destination The key of the destination set.
     * @param keys The keys from which to retrieve the set members.
     * @return The number of elements in the resulting set.
     * @example
     *     <pre>{@code
     * Long length = client.sinterstore(gs("mySet"), new GlideString[] { gs("set1"), gs("set2") }).get();
     * assert length == 5L;
     * }</pre>
     */
    CompletableFuture<Long> sinterstore(GlideString destination, GlideString[] keys);

    /**
     * Stores the members of the union of all given sets specified by <code>keys</code> into a new set
     * at <code>destination</code>.
     *
     * @apiNote When in cluster mode, <code>destination</code> and all <code>keys</code> must map to
     *     the same hash slot.
     * @see <a href="https://redis.io/commands/sunionstore/">redis.io</a> for details.
     * @param destination The key of the destination set.
     * @param keys The keys from which to retrieve the set members.
     * @return The number of elements in the resulting set.
     * @example
     *     <pre>{@code
     * Long length = client.sunionstore("mySet", new String[] { "set1", "set2" }).get();
     * assert length == 5L;
     * }</pre>
     */
    CompletableFuture<Long> sunionstore(String destination, String[] keys);

    /**
     * Stores the members of the union of all given sets specified by <code>keys</code> into a new set
     * at <code>destination</code>.
     *
     * @apiNote When in cluster mode, <code>destination</code> and all <code>keys</code> must map to
     *     the same hash slot.
     * @see <a href="https://redis.io/commands/sunionstore/">redis.io</a> for details.
     * @param destination The key of the destination set.
     * @param keys The keys from which to retrieve the set members.
     * @return The number of elements in the resulting set.
     * @example
     *     <pre>{@code
     * Long length = client.sunionstore(gs("mySet"), new GlideString[] { gs("set1"), gs("set2") }).get();
     * assert length == 5L;
     * }</pre>
     */
    CompletableFuture<Long> sunionstore(GlideString destination, GlideString[] keys);

    /**
     * Returns a random element from the set value stored at <code>key</code>.
     *
     * @see <a href="https://redis.io/commands/srandmember/">redis.io</a> for details.
     * @param key The key from which to retrieve the set member.
     * @return A random element from the set, or <code>null</code> if <code>key</code> does not exist.
     * @example
     *     <pre>{@code
     * client.sadd("test", new String[] {"one"}).get();
     * String response = client.srandmember("test").get();
     * assertEquals("one", response);
     * }</pre>
     */
    CompletableFuture<String> srandmember(String key);

    /**
     * Returns one or more random elements from the set value stored at <code>key</code>.
     *
     * @see <a href="https://redis.io/commands/srandmember/">redis.io</a> for details.
     * @param key The key from which to retrieve the set members.
     * @param count The number of elements to return.<br>
     *     If <code>count</code> is positive, returns unique elements.<br>
     *     If negative, allows for duplicates.<br>
     * @return An <code>array</code> of elements from the set, or an empty <code>array</code> if
     *     <code>key</code> does not exist.
     * @example
     *     <pre>{@code
     * client.sadd("test", new String[] {"one"}).get();
     * String[] response = client.srandmember("test", -2).get();
     * assertArrayEquals(new String[] {"one", "one"}, response);
     * }</pre>
     */
    CompletableFuture<String[]> srandmember(String key, long count);

    /**
     * Removes and returns one random member from the set stored at <code>key</code>.
     *
     * @see <a href="https://redis.io/commands/spop/">redis.io</a> for details.
     * @param key The key of the set.
     * @return The value of the popped member.<br>
     *     If <code>key</code> does not exist, <code>null</code> will be returned.
     * @example
     *     <pre>{@code
     * String value1 = client.spop("mySet").get();
     * assert value1.equals("value1");
     *
     * String value2 = client.spop("nonExistingSet").get();
     * assert value2.equals(null);
     * }</pre>
     */
    CompletableFuture<String> spop(String key);

    /**
     * Removes and returns up to <code>count</code> random members from the set stored at <code>key
     * </code>, depending on the set's length.
     *
     * @see <a href="https://redis.io/commands/spop/">redis.io</a> for details.
     * @param key The key of the set.
     * @param count The count of the elements to pop from the set.
     * @return A set of popped elements will be returned depending on the set's length.<br>
     *     If <code>key</code> does not exist, an empty <code>Set</code> will be returned.
     * @example
     *     <pre>{@code
     * Set<String> values1 = client.spopCount("mySet", 2).get();
     * assert values1.equals(new String[] {"value1", "value2"});
     *
     * Set<String> values2 = client.spopCount("nonExistingSet", 2).get();
     * assert values2.size() == 0;
     * }</pre>
     */
    CompletableFuture<Set<String>> spopCount(String key, long count);

    /**
     * Gets the union of all the given sets.
     *
     * @apiNote When in cluster mode, all <code>keys</code> must map to the same hash slot.
     * @see <a href="https://valkey.io/commands/sunion">valkey.io</a> for details.
     * @param keys The keys of the sets.
     * @return A set of members which are present in at least one of the given sets. If none of the
     *     sets exist, an empty set will be returned.
     * @example
     *     <pre>{@code
     * assert client.sadd("my_set1", new String[]{"member1", "member2"}).get() == 2;
     * assert client.sadd("my_set2", new String[]{"member2", "member3"}).get() == 2;
     * Set<String> result = client.sunion(new String[] {"my_set1", "my_set2"}).get();
     * assertEquals(Set.of("member1", "member2", "member3"), result);
     *
     * result = client.sunion(new String[] {"my_set1", "non_existent_set"}).get();
     * assertEquals(Set.of("member1", "member2"), result);
     * }</pre>
     */
    CompletableFuture<Set<String>> sunion(String[] keys);

    /**
<<<<<<< HEAD
     * Gets the union of all the given sets.
     *
     * @apiNote When in cluster mode, all <code>keys</code> must map to the same hash slot.
     * @see <a href="https://valkey.io/commands/sunion">valkey.io</a> for details.
     * @param keys The keys of the sets.
     * @return A set of members which are present in at least one of the given sets. If none of the
     *     sets exist, an empty set will be returned.
     * @example
     *     <pre>{@code
     * assert client.sadd(("my_set1"), new GlideString[]{("member1"), ("member2")}).get() == 2;
     * assert client.sadd(("my_set2"), new GlideString[]{("member2"), ("member3")}).get() == 2;
     * Set<GlideString> result = client.sunion(new GlideString[] {("my_set1"), ("my_set2")}).get();
     * assertEquals(Set.of(("member1"), ("member2"), ("member3")), result);
     *
     * result = client.sunion(new GlideString[] {("my_set1"), ("non_existent_set")}).get();
     * assertEquals(Set.of(("member1"), ("member2")), result);
     * }</pre>
     */
    CompletableFuture<Set<GlideString>> sunion(GlideString[] keys);
=======
     * Iterates incrementally over a set.
     *
     * @see <a href="https://valkey.io/commands/sscan">valkey.io</a> for details.
     * @param key The key of the set.
     * @param cursor The cursor that points to the next iteration of results. A value of <code>"0"
     *     </code> indicates the start of the search.
     * @return An <code>Array</code> of <code>Objects</code>. The first element is always the <code>
     *     cursor</code> for the next iteration of results. <code>"0"</code> will be the <code>cursor
     *     </code> returned on the last iteration of the set. The second element is always an <code>
     *     Array</code> of the subset of the set held in <code>key</code>.
     * @example
     *     <pre>{@code
     * // Assume key contains a set with 200 members
     * String cursor = "0";
     * Object[] result;
     * do {
     *   result = client.sscan(key1, cursor).get();
     *   cursor = result[0].toString();
     *   Object[] stringResults = (Object[]) result[1];
     *
     *   System.out.println("\nSSCAN iteration:");
     *   Arrays.asList(stringResults).stream().forEach(i -> System.out.print(i + ", "));
     * } while (!cursor.equals("0"));
     * }</pre>
     */
    CompletableFuture<Object[]> sscan(String key, String cursor);

    /**
     * Iterates incrementally over a set.
     *
     * @see <a href="https://valkey.io/commands/sscan">valkey.io</a> for details.
     * @param key The key of the set.
     * @param cursor The cursor that points to the next iteration of results. A value of <code>"0"
     *     </code> indicates the start of the search.
     * @param sScanOptions The {@link SScanOptions}.
     * @return An <code>Array</code> of <code>Objects</code>. The first element is always the <code>
     *     cursor</code> for the next iteration of results. <code>"0"</code> will be the <code>cursor
     *     </code> returned on the last iteration of the set. The second element is always an <code>
     *     Array</code> of the subset of the set held in <code>key</code>.
     * @example
     *     <pre>{@code
     * // Assume key contains a set with 200 members
     * String cursor = "0";
     * Object[] result;
     * do {
     *   result = client.sscan(key1, cursor, SScanOptions.builder().matchPattern("*").count(20L).build()).get();
     *   cursor = result[0].toString();
     *   Object[] stringResults = (Object[]) result[1];
     *
     *   System.out.println("\nSSCAN iteration:");
     *   Arrays.asList(stringResults).stream().forEach(i -> System.out.print(i + ", "));
     * } while (!cursor.equals("0"));
     * }</pre>
     */
    CompletableFuture<Object[]> sscan(String key, String cursor, SScanOptions sScanOptions);
>>>>>>> d6088cd7
}<|MERGE_RESOLUTION|>--- conflicted
+++ resolved
@@ -624,7 +624,6 @@
     CompletableFuture<Set<String>> sunion(String[] keys);
 
     /**
-<<<<<<< HEAD
      * Gets the union of all the given sets.
      *
      * @apiNote When in cluster mode, all <code>keys</code> must map to the same hash slot.
@@ -644,7 +643,8 @@
      * }</pre>
      */
     CompletableFuture<Set<GlideString>> sunion(GlideString[] keys);
-=======
+
+    /**
      * Iterates incrementally over a set.
      *
      * @see <a href="https://valkey.io/commands/sscan">valkey.io</a> for details.
@@ -700,5 +700,4 @@
      * }</pre>
      */
     CompletableFuture<Object[]> sscan(String key, String cursor, SScanOptions sScanOptions);
->>>>>>> d6088cd7
 }