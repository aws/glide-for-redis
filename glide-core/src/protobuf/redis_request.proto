--- conflicted
+++ resolved
@@ -191,11 +191,8 @@
     HStrlen = 149;
     FunctionLoad = 150;
     FunctionList = 151;
-<<<<<<< HEAD
+    FunctionDelete = 152;
     FunctionFlush = 153;
-=======
-    FunctionDelete = 152;
->>>>>>> e2d35f2b
     LMPop = 155;
     ExpireTime = 156;
     PExpireTime = 157;
