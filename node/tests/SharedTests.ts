/**
 * Copyright Valkey GLIDE Project Contributors - SPDX Identifier: Apache-2.0
 */

// This file contains tests common for standalone and cluster clients, it covers API defined in
// BaseClient.ts - commands which manipulate with keys.
// Each test cases has access to a client instance and, optionally, to a cluster - object, which
// represents a running server instance. See first 2 test cases as examples.

import { expect, it } from "@jest/globals";
import { v4 as uuidv4 } from "uuid";
import {
    BitFieldGet,
    BitFieldIncrBy,
    BitFieldOverflow,
    BitFieldSet,
    BitmapIndexType,
    BitOffset,
    BitOffsetMultiplier,
    BitOverflowControl,
    BitwiseOperation,
    ClosingError,
    ConditionalChange,
    ExpireOptions,
    FlushMode,
    GeoUnit,
    GeospatialData,
    ListDirection,
    GlideClient,
    GlideClusterClient,
    InfoOptions,
    InsertPosition,
    ProtocolVersion,
    RequestError,
    ScoreFilter,
    Script,
<<<<<<< HEAD
    SignedEncoding,
    UnsignedEncoding,
=======
    SortOrder,
>>>>>>> e3dd23d8
    UpdateByScore,
    parseInfoResponse,
} from "../";
import { RedisCluster } from "../../utils/TestUtils";
import { SingleNodeRoute } from "../build-ts/src/GlideClusterClient";
import {
    Client,
    GetAndSetRandomValue,
    checkSimple,
    compareMaps,
    getFirstResult,
    intoArray,
    intoString,
} from "./TestUtilities";

export type BaseClient = GlideClient | GlideClusterClient;

export function runBaseTests<Context>(config: {
    init: (
        protocol: ProtocolVersion,
        clientName?: string,
    ) => Promise<{
        context: Context;
        client: BaseClient;
        cluster: RedisCluster;
    }>;
    close: (context: Context, testSucceeded: boolean) => void;
    timeout?: number;
}) {
    runCommonTests({
        init: () => config.init(ProtocolVersion.RESP2),
        close: config.close,
        timeout: config.timeout,
    });

    const runTest = async (
        test: (client: BaseClient, cluster: RedisCluster) => Promise<void>,
        protocol: ProtocolVersion,
        clientName?: string,
    ) => {
        const { context, client, cluster } = await config.init(
            protocol,
            clientName,
        );
        let testSucceeded = false;

        try {
            await test(client, cluster);
            testSucceeded = true;
        } finally {
            config.close(context, testSucceeded);
        }
    };

    it.each([ProtocolVersion.RESP2, ProtocolVersion.RESP3])(
        `should register client library name and version_%p`,
        async (protocol) => {
            await runTest(async (client: BaseClient, cluster: RedisCluster) => {
                if (cluster.checkIfServerVersionLessThan("7.2.0")) {
                    return;
                }

                const result = await client.customCommand(["CLIENT", "INFO"]);
                expect(intoString(result)).toContain("lib-name=GlideJS");
                expect(intoString(result)).toContain("lib-ver=unknown");
            }, protocol);
        },
        config.timeout,
    );

    it.each([ProtocolVersion.RESP2, ProtocolVersion.RESP3])(
        `closed client raises error_%p`,
        async (protocol) => {
            await runTest(async (client: BaseClient) => {
                client.close();

                try {
                    expect(await client.set("foo", "bar")).toThrow();
                } catch (e) {
                    expect((e as ClosingError).message).toMatch(
                        "Unable to execute requests; the client is closed. Please create a new client.",
                    );
                }
            }, protocol);
        },
        config.timeout,
    );

    it(
        `Check protocol version is RESP3`,
        async () => {
            await runTest(async (client: BaseClient) => {
                const result = (await client.customCommand(["HELLO"])) as {
                    proto: number;
                };
                expect(result?.proto).toEqual(3);
            }, ProtocolVersion.RESP3);
        },
        config.timeout,
    );

    it(
        `Check possible to opt-in to RESP2`,
        async () => {
            await runTest(async (client: BaseClient) => {
                const result = (await client.customCommand(["HELLO"])) as {
                    proto: number;
                };
                expect(result?.proto).toEqual(2);
            }, ProtocolVersion.RESP2);
        },
        config.timeout,
    );

    it.each([ProtocolVersion.RESP2, ProtocolVersion.RESP3])(
        `Check client name is configured correctly_%p`,
        async (protocol) => {
            await runTest(
                async (client: BaseClient) => {
                    expect(intoString(await client.clientGetName())).toBe(
                        "TEST_CLIENT",
                    );
                },
                protocol,
                "TEST_CLIENT",
            );
        },
        config.timeout,
    );

    it.each([ProtocolVersion.RESP2, ProtocolVersion.RESP3])(
        `custom command works_%p`,
        async (protocol) => {
            await runTest(async (client: BaseClient) => {
                const key = uuidv4();
                // Adding random repetition, to prevent the inputs from always having the same alignment.
                const value = uuidv4() + "0".repeat(Math.random() * 7);
                const setResult = await client.customCommand([
                    "SET",
                    key,
                    value,
                ]);
                checkSimple(setResult).toEqual("OK");
                const result = await client.customCommand(["GET", key]);
                checkSimple(result).toEqual(value);
            }, protocol);
        },
        config.timeout,
    );

    it.each([ProtocolVersion.RESP2, ProtocolVersion.RESP3])(
        `getting array return value works_%p`,
        async (protocol) => {
            await runTest(async (client: BaseClient) => {
                const key1 = "{key}" + uuidv4();
                const key2 = "{key}" + uuidv4();
                const key3 = "{key}" + uuidv4();
                // Adding random repetition, to prevent the inputs from always having the same alignment.
                const value1 = uuidv4() + "0".repeat(Math.random() * 7);
                const value2 = uuidv4() + "0".repeat(Math.random() * 7);
                const setResult1 = await client.customCommand([
                    "SET",
                    key1,
                    value1,
                ]);
                checkSimple(setResult1).toEqual("OK");
                const setResult2 = await client.customCommand([
                    "SET",
                    key2,
                    value2,
                ]);
                checkSimple(setResult2).toEqual("OK");
                const mget_result = await client.customCommand([
                    "MGET",
                    key1,
                    key2,
                    key3,
                ]);
                checkSimple(mget_result).toEqual([value1, value2, null]);
            }, protocol);
        },
        config.timeout,
    );

    it.each([ProtocolVersion.RESP2, ProtocolVersion.RESP3])(
        `delete multiple existing keys and an non existing key_%p`,
        async (protocol) => {
            await runTest(async (client: BaseClient) => {
                const key1 = "{key}" + uuidv4();
                const key2 = "{key}" + uuidv4();
                const key3 = "{key}" + uuidv4();
                const value = uuidv4();
                let result = await client.set(key1, value);
                expect(result).toEqual("OK");
                result = await client.set(key2, value);
                expect(result).toEqual("OK");
                result = await client.set(key3, value);
                expect(result).toEqual("OK");
                let deletedKeysNum = await client.del([key1, key2, key3]);
                expect(deletedKeysNum).toEqual(3);
                deletedKeysNum = await client.del([uuidv4()]);
                expect(deletedKeysNum).toEqual(0);
            }, protocol);
        },
        config.timeout,
    );

    it.each([ProtocolVersion.RESP2, ProtocolVersion.RESP3])(
        `testing clientGetName_%p`,
        async (protocol) => {
            await runTest(async (client: BaseClient) => {
                expect(await client.clientGetName()).toBeNull();
            }, protocol);
        },
        config.timeout,
    );

    it.each([ProtocolVersion.RESP2, ProtocolVersion.RESP3])(
        `test config rewrite_%p`,
        async (protocol) => {
            await runTest(async (client: BaseClient) => {
                const serverInfo = intoString(
                    await client.info([InfoOptions.Server]),
                );
                const conf_file = parseInfoResponse(
                    getFirstResult(serverInfo).toString(),
                )["config_file"];

                if (conf_file.length > 0) {
                    checkSimple(await client.configRewrite()).toEqual("OK");
                } else {
                    try {
                        /// We expect Redis to return an error since the test cluster doesn't use redis.conf file
                        expect(await client.configRewrite()).toThrow();
                    } catch (e) {
                        expect((e as Error).message).toMatch(
                            "The server is running without a config file",
                        );
                    }
                }
            }, protocol);
        },
        config.timeout,
    );

    it.each([ProtocolVersion.RESP2, ProtocolVersion.RESP3])(
        `info stats before and after Config ResetStat is different_%p`,
        async (protocol) => {
            await runTest(async (client: BaseClient) => {
                /// we execute set and info so the commandstats will show `cmdstat_set::calls` greater than 1
                /// after the configResetStat call we initiate an info command and the the commandstats won't contain `cmdstat_set`.
                await client.set("foo", "bar");
                const oldResult = await client.info([InfoOptions.Commandstats]);
                const oldResultAsString = intoString(oldResult);
                expect(oldResultAsString).toContain("cmdstat_set");
                checkSimple(await client.configResetStat()).toEqual("OK");

                const result = intoArray(
                    await client.info([InfoOptions.Commandstats]),
                );
                expect(result).not.toContain("cmdstat_set");
            }, protocol);
        },
        config.timeout,
    );

    it.each([ProtocolVersion.RESP2, ProtocolVersion.RESP3])(
        `testing mset and mget with multiple existing keys and one non existing key_%p`,
        async (protocol) => {
            await runTest(async (client: BaseClient) => {
                const key1 = uuidv4();
                const key2 = uuidv4();
                const key3 = uuidv4();
                const value = uuidv4();
                const keyValueList = {
                    [key1]: value,
                    [key2]: value,
                    [key3]: value,
                };
                checkSimple(await client.mset(keyValueList)).toEqual("OK");
                checkSimple(
                    await client.mget([key1, key2, "nonExistingKey", key3]),
                ).toEqual([value, value, null, value]);
            }, protocol);
        },
        config.timeout,
    );

    it.each([ProtocolVersion.RESP2, ProtocolVersion.RESP3])(
        `incr, incrBy and incrByFloat with existing key_%p`,
        async (protocol) => {
            await runTest(async (client: BaseClient) => {
                const key = uuidv4();
                checkSimple(await client.set(key, "10")).toEqual("OK");
                expect(await client.incr(key)).toEqual(11);
                checkSimple(await client.get(key)).toEqual("11");
                checkSimple(await client.incrBy(key, 4)).toEqual(15);
                checkSimple(await client.get(key)).toEqual("15");
                checkSimple(await client.incrByFloat(key, 1.5)).toEqual(16.5);
                checkSimple(await client.get(key)).toEqual("16.5");
            }, protocol);
        },
        config.timeout,
    );

    it.each([ProtocolVersion.RESP2, ProtocolVersion.RESP3])(
        `incr, incrBy and incrByFloat with non existing key_%p`,
        async (protocol) => {
            await runTest(async (client: BaseClient) => {
                const key1 = uuidv4();
                const key2 = uuidv4();
                const key3 = uuidv4();
                /// key1 and key2 does not exist, so it set to 0 before performing the operation.
                expect(await client.incr(key1)).toEqual(1);
                checkSimple(await client.get(key1)).toEqual("1");
                expect(await client.incrBy(key2, 2)).toEqual(2);
                checkSimple(await client.get(key2)).toEqual("2");
                expect(await client.incrByFloat(key3, -0.5)).toEqual(-0.5);
                checkSimple(await client.get(key3)).toEqual("-0.5");
            }, protocol);
        },
        config.timeout,
    );

    it.each([ProtocolVersion.RESP2, ProtocolVersion.RESP3])(
        `incr, incrBy and incrByFloat with a key that contains a value of string that can not be represented as integer_%p`,
        async (protocol) => {
            await runTest(async (client: BaseClient) => {
                const key = uuidv4();
                checkSimple(await client.set(key, "foo")).toEqual("OK");

                try {
                    expect(await client.incr(key)).toThrow();
                } catch (e) {
                    expect((e as Error).message).toMatch(
                        "value is not an integer",
                    );
                }

                try {
                    expect(await client.incrBy(key, 1)).toThrow();
                } catch (e) {
                    expect((e as Error).message).toMatch(
                        "value is not an integer",
                    );
                }

                try {
                    expect(await client.incrByFloat(key, 1.5)).toThrow();
                } catch (e) {
                    expect((e as Error).message).toMatch(
                        "value is not a valid float",
                    );
                }
            }, protocol);
        },
        config.timeout,
    );

    it.each([ProtocolVersion.RESP2, ProtocolVersion.RESP3])(
        `ping test_%p`,
        async (protocol) => {
            await runTest(async (client: BaseClient) => {
                checkSimple(await client.ping()).toEqual("PONG");
                checkSimple(await client.ping("Hello")).toEqual("Hello");
            }, protocol);
        },
        config.timeout,
    );

    it.each([ProtocolVersion.RESP2, ProtocolVersion.RESP3])(
        `clientId test_%p`,
        async (protocol) => {
            await runTest(async (client: BaseClient) => {
                expect(getFirstResult(await client.clientId())).toBeGreaterThan(
                    0,
                );
            }, protocol);
        },
        config.timeout,
    );

    it.each([ProtocolVersion.RESP2, ProtocolVersion.RESP3])(
        `decr and decrBy existing key_%p`,
        async (protocol) => {
            await runTest(async (client: BaseClient) => {
                const key = uuidv4();
                checkSimple(await client.set(key, "10")).toEqual("OK");
                expect(await client.decr(key)).toEqual(9);
                checkSimple(await client.get(key)).toEqual("9");
                expect(await client.decrBy(key, 4)).toEqual(5);
                checkSimple(await client.get(key)).toEqual("5");
            }, protocol);
        },
        config.timeout,
    );

    it.each([ProtocolVersion.RESP2, ProtocolVersion.RESP3])(
        `decr and decrBy with non existing key_%p`,
        async (protocol) => {
            await runTest(async (client: BaseClient) => {
                const key1 = uuidv4();
                const key2 = uuidv4();
                /// key1 and key2 does not exist, so it set to 0 before performing the operation.
                expect(await client.get(key1)).toBeNull();
                expect(await client.decr(key1)).toEqual(-1);
                checkSimple(await client.get(key1)).toEqual("-1");
                expect(await client.get(key2)).toBeNull();
                expect(await client.decrBy(key2, 3)).toEqual(-3);
                checkSimple(await client.get(key2)).toEqual("-3");
            }, protocol);
        },
        config.timeout,
    );

    it.each([ProtocolVersion.RESP2, ProtocolVersion.RESP3])(
        `decr and decrBy with a key that contains a value of string that can not be represented as integer_%p`,
        async (protocol) => {
            await runTest(async (client: BaseClient) => {
                const key = uuidv4();
                expect(await client.set(key, "foo")).toEqual("OK");

                try {
                    expect(await client.decr(key)).toThrow();
                } catch (e) {
                    expect((e as Error).message).toMatch(
                        "value is not an integer",
                    );
                }

                try {
                    expect(await client.decrBy(key, 3)).toThrow();
                } catch (e) {
                    expect((e as Error).message).toMatch(
                        "value is not an integer",
                    );
                }
            }, protocol);
        },
        config.timeout,
    );

    it.each([ProtocolVersion.RESP2, ProtocolVersion.RESP3])(
        `bitop test_%p`,
        async (protocol) => {
            await runTest(async (client: BaseClient) => {
                const key1 = `{key}-${uuidv4()}`;
                const key2 = `{key}-${uuidv4()}`;
                const keys = [key1, key2];
                const destination = `{key}-${uuidv4()}`;
                const nonExistingKey1 = `{key}-${uuidv4()}`;
                const nonExistingKey2 = `{key}-${uuidv4()}`;
                const nonExistingKey3 = `{key}-${uuidv4()}`;
                const nonExistingKeys = [
                    nonExistingKey1,
                    nonExistingKey2,
                    nonExistingKey3,
                ];
                const setKey = `{key}-${uuidv4()}`;
                const value1 = "foobar";
                const value2 = "abcdef";

                checkSimple(await client.set(key1, value1)).toEqual("OK");
                checkSimple(await client.set(key2, value2)).toEqual("OK");
                expect(
                    await client.bitop(BitwiseOperation.AND, destination, keys),
                ).toEqual(6);
                checkSimple(await client.get(destination)).toEqual("`bc`ab");
                expect(
                    await client.bitop(BitwiseOperation.OR, destination, keys),
                ).toEqual(6);
                checkSimple(await client.get(destination)).toEqual("goofev");

                // reset values for simplicity of results in XOR
                checkSimple(await client.set(key1, "a")).toEqual("OK");
                checkSimple(await client.set(key2, "b")).toEqual("OK");
                expect(
                    await client.bitop(BitwiseOperation.XOR, destination, keys),
                ).toEqual(1);
                checkSimple(await client.get(destination)).toEqual("\u0003");

                // test single source key
                expect(
                    await client.bitop(BitwiseOperation.AND, destination, [
                        key1,
                    ]),
                ).toEqual(1);
                checkSimple(await client.get(destination)).toEqual("a");
                expect(
                    await client.bitop(BitwiseOperation.OR, destination, [
                        key1,
                    ]),
                ).toEqual(1);
                checkSimple(await client.get(destination)).toEqual("a");
                expect(
                    await client.bitop(BitwiseOperation.XOR, destination, [
                        key1,
                    ]),
                ).toEqual(1);
                checkSimple(await client.get(destination)).toEqual("a");
                expect(
                    await client.bitop(BitwiseOperation.NOT, destination, [
                        key1,
                    ]),
                ).toEqual(1);
                checkSimple(await client.get(destination)).toEqual("�");

                expect(await client.setbit(key1, 0, 1)).toEqual(0);
                expect(
                    await client.bitop(BitwiseOperation.NOT, destination, [
                        key1,
                    ]),
                ).toEqual(1);
                checkSimple(await client.get(destination)).toEqual("\u001e");

                // stores null when all keys hold empty strings
                expect(
                    await client.bitop(
                        BitwiseOperation.AND,
                        destination,
                        nonExistingKeys,
                    ),
                ).toEqual(0);
                expect(await client.get(destination)).toBeNull();
                expect(
                    await client.bitop(
                        BitwiseOperation.OR,
                        destination,
                        nonExistingKeys,
                    ),
                ).toEqual(0);
                expect(await client.get(destination)).toBeNull();
                expect(
                    await client.bitop(
                        BitwiseOperation.XOR,
                        destination,
                        nonExistingKeys,
                    ),
                ).toEqual(0);
                expect(await client.get(destination)).toBeNull();
                expect(
                    await client.bitop(BitwiseOperation.NOT, destination, [
                        nonExistingKey1,
                    ]),
                ).toEqual(0);
                expect(await client.get(destination)).toBeNull();

                // invalid argument - source key list cannot be empty
                await expect(
                    client.bitop(BitwiseOperation.OR, destination, []),
                ).rejects.toThrow(RequestError);

                // invalid arguments - NOT cannot be passed more than 1 key
                await expect(
                    client.bitop(BitwiseOperation.NOT, destination, keys),
                ).rejects.toThrow(RequestError);

                expect(await client.sadd(setKey, ["foo"])).toEqual(1);
                // invalid argument - source key has the wrong type
                await expect(
                    client.bitop(BitwiseOperation.AND, destination, [setKey]),
                ).rejects.toThrow(RequestError);
            }, protocol);
        },
        config.timeout,
    );

    it.each([ProtocolVersion.RESP2, ProtocolVersion.RESP3])(
        `getbit test_%p`,
        async (protocol) => {
            await runTest(async (client: BaseClient) => {
                const key = `{key}-${uuidv4()}`;
                const nonExistingKey = `{key}-${uuidv4()}`;
                const setKey = `{key}-${uuidv4()}`;

                expect(await client.set(key, "foo")).toEqual("OK");
                expect(await client.getbit(key, 1)).toEqual(1);
                // When offset is beyond the string length, the string is assumed to be a contiguous space with 0 bits.
                expect(await client.getbit(key, 1000)).toEqual(0);
                // When key does not exist it is assumed to be an empty string, so offset is always out of range and the
                // value is also assumed to be a contiguous space with 0 bits.
                expect(await client.getbit(nonExistingKey, 1)).toEqual(0);

                // invalid argument - offset can't be negative
                await expect(client.getbit(key, -1)).rejects.toThrow(
                    RequestError,
                );

                // key exists, but it is not a string
                expect(await client.sadd(setKey, ["foo"])).toEqual(1);
                await expect(client.getbit(setKey, 0)).rejects.toThrow(
                    RequestError,
                );
            }, protocol);
        },
        config.timeout,
    );

    it.each([ProtocolVersion.RESP2, ProtocolVersion.RESP3])(
        `setbit test_%p`,
        async (protocol) => {
            await runTest(async (client: BaseClient) => {
                const key = `{key}-${uuidv4()}`;
                const setKey = `{key}-${uuidv4()}`;

                expect(await client.setbit(key, 1, 1)).toEqual(0);
                expect(await client.setbit(key, 1, 0)).toEqual(1);

                // invalid argument - offset can't be negative
                await expect(client.setbit(key, -1, 1)).rejects.toThrow(
                    RequestError,
                );

                // invalid argument - "value" arg must be 0 or 1
                await expect(client.setbit(key, 0, 2)).rejects.toThrow(
                    RequestError,
                );

                // key exists, but it is not a string
                expect(await client.sadd(setKey, ["foo"])).toEqual(1);
                await expect(client.setbit(setKey, 0, 0)).rejects.toThrow(
                    RequestError,
                );
            }, protocol);
        },
        config.timeout,
    );

    it.each([ProtocolVersion.RESP2, ProtocolVersion.RESP3])(
        `bitpos and bitposInterval test_%p`,
        async (protocol) => {
            await runTest(async (client: BaseClient, cluster) => {
                const key = `{key}-${uuidv4()}`;
                const nonExistingKey = `{key}-${uuidv4()}`;
                const setKey = `{key}-${uuidv4()}`;
                const value = "?f0obar"; // 00111111 01100110 00110000 01101111 01100010 01100001 01110010

                checkSimple(await client.set(key, value)).toEqual("OK");
                expect(await client.bitpos(key, 0)).toEqual(0);
                expect(await client.bitpos(key, 1)).toEqual(2);
                expect(await client.bitpos(key, 1, 1)).toEqual(9);
                expect(await client.bitposInterval(key, 0, 3, 5)).toEqual(24);

                // -1 is returned if start > end
                expect(await client.bitposInterval(key, 0, 1, 0)).toEqual(-1);

                // `BITPOS` returns -1 for non-existing strings
                expect(await client.bitpos(nonExistingKey, 1)).toEqual(-1);
                expect(
                    await client.bitposInterval(nonExistingKey, 1, 3, 5),
                ).toEqual(-1);

                // invalid argument - bit value must be 0 or 1
                await expect(client.bitpos(key, 2)).rejects.toThrow(
                    RequestError,
                );
                await expect(
                    client.bitposInterval(key, 2, 3, 5),
                ).rejects.toThrow(RequestError);

                // key exists, but it is not a string
                expect(await client.sadd(setKey, ["foo"])).toEqual(1);
                await expect(client.bitpos(setKey, 1)).rejects.toThrow(
                    RequestError,
                );
                await expect(
                    client.bitposInterval(setKey, 1, 1, -1),
                ).rejects.toThrow(RequestError);

                if (cluster.checkIfServerVersionLessThan("7.0.0")) {
                    await expect(
                        client.bitposInterval(
                            key,
                            1,
                            1,
                            -1,
                            BitmapIndexType.BYTE,
                        ),
                    ).rejects.toThrow(RequestError);
                    await expect(
                        client.bitposInterval(
                            key,
                            1,
                            1,
                            -1,
                            BitmapIndexType.BIT,
                        ),
                    ).rejects.toThrow(RequestError);
                } else {
                    expect(
                        await client.bitposInterval(
                            key,
                            0,
                            3,
                            5,
                            BitmapIndexType.BYTE,
                        ),
                    ).toEqual(24);
                    expect(
                        await client.bitposInterval(
                            key,
                            1,
                            43,
                            -2,
                            BitmapIndexType.BIT,
                        ),
                    ).toEqual(47);
                    expect(
                        await client.bitposInterval(
                            nonExistingKey,
                            1,
                            3,
                            5,
                            BitmapIndexType.BYTE,
                        ),
                    ).toEqual(-1);
                    expect(
                        await client.bitposInterval(
                            nonExistingKey,
                            1,
                            3,
                            5,
                            BitmapIndexType.BIT,
                        ),
                    ).toEqual(-1);

                    // -1 is returned if the bit value wasn't found
                    expect(
                        await client.bitposInterval(
                            key,
                            1,
                            -1,
                            -1,
                            BitmapIndexType.BIT,
                        ),
                    ).toEqual(-1);

                    // key exists, but it is not a string
                    await expect(
                        client.bitposInterval(
                            setKey,
                            1,
                            1,
                            -1,
                            BitmapIndexType.BIT,
                        ),
                    ).rejects.toThrow(RequestError);
                }
            }, protocol);
        },
        config.timeout,
    );

    it.each([ProtocolVersion.RESP2, ProtocolVersion.RESP3])(
        `bitfield test_%p`,
        async (protocol) => {
            await runTest(async (client: BaseClient) => {
                const key1 = `{key}-${uuidv4()}`;
                const key2 = `{key}-${uuidv4()}`;
                const nonExistingKey = `{key}-${uuidv4()}`;
                const setKey = `{key}-${uuidv4()}`;
                const foobar = "foobar";
                const u2 = new UnsignedEncoding(2);
                const u7 = new UnsignedEncoding(7);
                const i3 = new SignedEncoding(3);
                const i8 = new SignedEncoding(8);
                const offset1 = new BitOffset(1);
                const offset5 = new BitOffset(5);
                const offset_multiplier4 = new BitOffsetMultiplier(4);
                const offset_multiplier8 = new BitOffsetMultiplier(8);
                const overflowSet = new BitFieldSet(u2, offset1, -10);
                const overflowGet = new BitFieldGet(u2, offset1);

                // binary value: 01100110 01101111 01101111 01100010 01100001 01110010
                checkSimple(await client.set(key1, foobar)).toEqual("OK");

                // SET tests
                expect(
                    await client.bitfield(key1, [
                        // binary value becomes: 0(10)00110 01101111 01101111 01100010 01100001 01110010
                        new BitFieldSet(u2, offset1, 2),
                        // binary value becomes: 01000(011) 01101111 01101111 01100010 01100001 01110010
                        new BitFieldSet(i3, offset5, 3),
                        // binary value becomes: 01000011 01101111 01101111 0110(0010 010)00001 01110010
                        new BitFieldSet(u7, offset_multiplier4, 18),
                        // addressing with SET or INCRBY bits outside the current string length will enlarge the string,
                        // zero-padding it, as needed, for the minimal length needed, according to the most far bit touched.
                        //
                        // binary value becomes:
                        // 01000011 01101111 01101111 01100010 01000001 01110010 00000000 00000000 (00010100)
                        new BitFieldSet(i8, offset_multiplier8, 20),
                        new BitFieldGet(u2, offset1),
                        new BitFieldGet(i3, offset5),
                        new BitFieldGet(u7, offset_multiplier4),
                        new BitFieldGet(i8, offset_multiplier8),
                    ]),
                ).toEqual([3, -2, 19, 0, 2, 3, 18, 20]);

                // INCRBY tests
                expect(
                    await client.bitfield(key1, [
                        // binary value becomes:
                        // 0(11)00011 01101111 01101111 01100010 01000001 01110010 00000000 00000000 00010100
                        new BitFieldIncrBy(u2, offset1, 1),
                        // binary value becomes:
                        // 01100(101) 01101111 01101111 01100010 01000001 01110010 00000000 00000000 00010100
                        new BitFieldIncrBy(i3, offset5, 2),
                        // binary value becomes:
                        // 01100101 01101111 01101111 0110(0001 111)00001 01110010 00000000 00000000 00010100
                        new BitFieldIncrBy(u7, offset_multiplier4, -3),
                        // binary value becomes:
                        // 01100101 01101111 01101111 01100001 11100001 01110010 00000000 00000000 (00011110)
                        new BitFieldIncrBy(i8, offset_multiplier8, 10),
                    ]),
                ).toEqual([3, -3, 15, 30]);

                // OVERFLOW WRAP is used by default if no OVERFLOW is specified
                expect(
                    await client.bitfield(key2, [
                        overflowSet,
                        new BitFieldOverflow(BitOverflowControl.WRAP),
                        overflowSet,
                        overflowGet,
                    ]),
                ).toEqual([0, 2, 2]);

                // OVERFLOW affects only SET or INCRBY after OVERFLOW subcommand
                expect(
                    await client.bitfield(key2, [
                        overflowSet,
                        new BitFieldOverflow(BitOverflowControl.SAT),
                        overflowSet,
                        overflowGet,
                        new BitFieldOverflow(BitOverflowControl.FAIL),
                        overflowSet,
                    ]),
                ).toEqual([2, 2, 3, null]);

                // if the key doesn't exist, the operation is performed as though the missing value was a string with all bits
                // set to 0.
                expect(
                    await client.bitfield(nonExistingKey, [
                        new BitFieldSet(
                            new UnsignedEncoding(2),
                            new BitOffset(3),
                            2,
                        ),
                    ]),
                ).toEqual([0]);

                // empty subcommands argument returns an empty list
                expect(await client.bitfield(key1, [])).toEqual([]);

                // invalid argument - offset must be >= 0
                await expect(
                    client.bitfield(key1, [
                        new BitFieldSet(
                            new UnsignedEncoding(5),
                            new BitOffset(-1),
                            1,
                        ),
                    ]),
                ).rejects.toThrow(RequestError);

                // invalid argument - encoding size must be > 0
                await expect(
                    client.bitfield(key1, [
                        new BitFieldSet(
                            new UnsignedEncoding(0),
                            new BitOffset(1),
                            1,
                        ),
                    ]),
                ).rejects.toThrow(RequestError);

                // invalid argument - unsigned encoding must be < 64
                await expect(
                    client.bitfield(key1, [
                        new BitFieldSet(
                            new UnsignedEncoding(64),
                            new BitOffset(1),
                            1,
                        ),
                    ]),
                ).rejects.toThrow(RequestError);

                // invalid argument - signed encoding must be < 65
                await expect(
                    client.bitfield(key1, [
                        new BitFieldSet(
                            new SignedEncoding(65),
                            new BitOffset(1),
                            1,
                        ),
                    ]),
                ).rejects.toThrow(RequestError);

                // key exists, but it is not a string
                expect(await client.sadd(setKey, [foobar])).toEqual(1);
                await expect(
                    client.bitfield(setKey, [
                        new BitFieldSet(
                            new SignedEncoding(3),
                            new BitOffset(1),
                            2,
                        ),
                    ]),
                ).rejects.toThrow(RequestError);
            }, protocol);
        },
        config.timeout,
    );

    it.each([ProtocolVersion.RESP2, ProtocolVersion.RESP3])(
        `bitfieldReadOnly test_%p`,
        async (protocol) => {
            await runTest(async (client: BaseClient, cluster) => {
                if (cluster.checkIfServerVersionLessThan("6.0.0")) {
                    return;
                }

                const key = `{key}-${uuidv4()}`;
                const nonExistingKey = `{key}-${uuidv4()}`;
                const setKey = `{key}-${uuidv4()}`;
                const foobar = "foobar";
                const unsignedOffsetGet = new BitFieldGet(
                    new UnsignedEncoding(2),
                    new BitOffset(1),
                );

                // binary value: 01100110 01101111 01101111 01100010 01100001 01110010
                checkSimple(await client.set(key, foobar)).toEqual("OK");
                expect(
                    await client.bitfieldReadOnly(key, [
                        // Get value in: 0(11)00110 01101111 01101111 01100010 01100001 01110010 00010100
                        unsignedOffsetGet,
                        // Get value in: 01100(110) 01101111 01101111 01100010 01100001 01110010 00010100
                        new BitFieldGet(
                            new SignedEncoding(3),
                            new BitOffset(5),
                        ),
                        // Get value in: 01100110 01101111 01101(111 0110)0010 01100001 01110010 00010100
                        new BitFieldGet(
                            new UnsignedEncoding(7),
                            new BitOffsetMultiplier(3),
                        ),
                        // Get value in: 01100110 01101111 (01101111) 01100010 01100001 01110010 00010100
                        new BitFieldGet(
                            new SignedEncoding(8),
                            new BitOffsetMultiplier(2),
                        ),
                    ]),
                ).toEqual([3, -2, 118, 111]);

                // offset is greater than current length of string: the operation is performed like the missing part all
                // consists of bits set to 0.
                expect(
                    await client.bitfieldReadOnly(key, [
                        new BitFieldGet(
                            new UnsignedEncoding(3),
                            new BitOffset(100),
                        ),
                    ]),
                ).toEqual([0]);

                // similarly, if the key doesn't exist, the operation is performed as though the missing value was a string with
                // all bits set to 0.
                expect(
                    await client.bitfieldReadOnly(nonExistingKey, [
                        unsignedOffsetGet,
                    ]),
                ).toEqual([0]);

                // empty subcommands argument returns an empty list
                expect(await client.bitfieldReadOnly(key, [])).toEqual([]);

                // invalid argument - offset must be >= 0
                await expect(
                    client.bitfieldReadOnly(key, [
                        new BitFieldGet(
                            new UnsignedEncoding(5),
                            new BitOffset(-1),
                        ),
                    ]),
                ).rejects.toThrow(RequestError);

                // invalid argument - encoding size must be > 0
                await expect(
                    client.bitfieldReadOnly(key, [
                        new BitFieldGet(
                            new UnsignedEncoding(0),
                            new BitOffset(1),
                        ),
                    ]),
                ).rejects.toThrow(RequestError);

                // invalid argument - unsigned encoding must be < 64
                await expect(
                    client.bitfieldReadOnly(key, [
                        new BitFieldGet(
                            new UnsignedEncoding(64),
                            new BitOffset(1),
                        ),
                    ]),
                ).rejects.toThrow(RequestError);

                // invalid argument - signed encoding must be < 65
                await expect(
                    client.bitfieldReadOnly(key, [
                        new BitFieldGet(
                            new SignedEncoding(65),
                            new BitOffset(1),
                        ),
                    ]),
                ).rejects.toThrow(RequestError);

                // key exists, but it is not a string
                expect(await client.sadd(setKey, [foobar])).toEqual(1);
                await expect(
                    client.bitfieldReadOnly(setKey, [
                        new BitFieldGet(
                            new SignedEncoding(3),
                            new BitOffset(1),
                        ),
                    ]),
                ).rejects.toThrow(RequestError);
            }, protocol);
        },
        config.timeout,
    );

    it.each([ProtocolVersion.RESP2, ProtocolVersion.RESP3])(
        `config get and config set with timeout parameter_%p`,
        async (protocol) => {
            await runTest(async (client: BaseClient) => {
                const prevTimeout = (await client.configGet([
                    "timeout",
                ])) as Record<string, string>;
                checkSimple(
                    await client.configSet({ timeout: "1000" }),
                ).toEqual("OK");
                const currTimeout = (await client.configGet([
                    "timeout",
                ])) as Record<string, string>;
                checkSimple(currTimeout).toEqual({ timeout: "1000" });
                /// Revert to the pervious configuration
                checkSimple(
                    await client.configSet({
                        timeout: prevTimeout["timeout"],
                    }),
                ).toEqual("OK");
            }, protocol);
        },
        config.timeout,
    );

    it.each([ProtocolVersion.RESP2, ProtocolVersion.RESP3])(
        `getdel test_%p`,
        async (protocol) => {
            await runTest(async (client: BaseClient) => {
                const key1 = uuidv4();
                const value1 = uuidv4();
                const key2 = uuidv4();

                expect(await client.set(key1, value1)).toEqual("OK");
                checkSimple(await client.getdel(key1)).toEqual(value1);
                expect(await client.getdel(key1)).toEqual(null);

                // key isn't a string
                expect(await client.sadd(key2, ["a"])).toEqual(1);
                await expect(client.getdel(key2)).rejects.toThrow(RequestError);
            }, protocol);
        },
        config.timeout,
    );

    it.each([ProtocolVersion.RESP2, ProtocolVersion.RESP3])(
        `testing hset and hget with multiple existing fields and one non existing field_%p`,
        async (protocol) => {
            await runTest(async (client: BaseClient) => {
                const key = uuidv4();
                const field1 = uuidv4();
                const field2 = uuidv4();
                const value = uuidv4();
                const fieldValueMap = {
                    [field1]: value,
                    [field2]: value,
                };
                expect(await client.hset(key, fieldValueMap)).toEqual(2);
                checkSimple(await client.hget(key, field1)).toEqual(value);
                checkSimple(await client.hget(key, field2)).toEqual(value);
                expect(await client.hget(key, "nonExistingField")).toEqual(
                    null,
                );
            }, protocol);
        },
        config.timeout,
    );

    it.each([ProtocolVersion.RESP2, ProtocolVersion.RESP3])(
        `hdel multiple existing fields, an non existing field and an non existing key_%p`,
        async (protocol) => {
            await runTest(async (client: BaseClient) => {
                const key = uuidv4();
                const field1 = uuidv4();
                const field2 = uuidv4();
                const field3 = uuidv4();
                const value = uuidv4();
                const fieldValueMap = {
                    [field1]: value,
                    [field2]: value,
                    [field3]: value,
                };

                expect(await client.hset(key, fieldValueMap)).toEqual(3);
                expect(await client.hdel(key, [field1, field2])).toEqual(2);
                expect(await client.hdel(key, ["nonExistingField"])).toEqual(0);
                expect(await client.hdel("nonExistingKey", [field3])).toEqual(
                    0,
                );
            }, protocol);
        },
        config.timeout,
    );

    it.each([ProtocolVersion.RESP2, ProtocolVersion.RESP3])(
        `testing hmget with multiple existing fields, an non existing field and an non existing key_%p`,
        async (protocol) => {
            await runTest(async (client: BaseClient) => {
                const key = uuidv4();
                const field1 = uuidv4();
                const field2 = uuidv4();
                const value = uuidv4();
                const fieldValueMap = {
                    [field1]: value,
                    [field2]: value,
                };
                expect(await client.hset(key, fieldValueMap)).toEqual(2);
                checkSimple(
                    await client.hmget(key, [
                        field1,
                        "nonExistingField",
                        field2,
                    ]),
                ).toEqual([value, null, value]);
                expect(
                    await client.hmget("nonExistingKey", [field1, field2]),
                ).toEqual([null, null]);
            }, protocol);
        },
        config.timeout,
    );

    it.each([ProtocolVersion.RESP2, ProtocolVersion.RESP3])(
        `hexists existing field, an non existing field and an non existing key_%p`,
        async (protocol) => {
            await runTest(async (client: BaseClient) => {
                const key = uuidv4();
                const field1 = uuidv4();
                const field2 = uuidv4();
                const fieldValueMap = {
                    [field1]: "value1",
                    [field2]: "value2",
                };
                expect(await client.hset(key, fieldValueMap)).toEqual(2);
                expect(await client.hexists(key, field1)).toEqual(true);
                expect(await client.hexists(key, "nonExistingField")).toEqual(
                    false,
                );
                expect(await client.hexists("nonExistingKey", field2)).toEqual(
                    false,
                );
            }, protocol);
        },
        config.timeout,
    );

    it.each([ProtocolVersion.RESP2, ProtocolVersion.RESP3])(
        `hgetall with multiple fields in an existing key and one non existing key_%p`,
        async (protocol) => {
            await runTest(async (client: BaseClient) => {
                const key = uuidv4();
                const field1 = uuidv4();
                const field2 = uuidv4();
                const value = uuidv4();
                const fieldValueMap = {
                    [field1]: value,
                    [field2]: value,
                };
                expect(await client.hset(key, fieldValueMap)).toEqual(2);

                expect(intoString(await client.hgetall(key))).toEqual(
                    intoString({
                        [field1]: value,
                        [field2]: value,
                    }),
                );

                expect(await client.hgetall("nonExistingKey")).toEqual({});
            }, protocol);
        },
        config.timeout,
    );

    it.each([ProtocolVersion.RESP2, ProtocolVersion.RESP3])(
        `hincrBy and hincrByFloat with existing key and field_%p`,
        async (protocol) => {
            await runTest(async (client: BaseClient) => {
                const key = uuidv4();
                const field = uuidv4();
                const fieldValueMap = {
                    [field]: "10",
                };
                expect(await client.hset(key, fieldValueMap)).toEqual(1);
                expect(await client.hincrBy(key, field, 1)).toEqual(11);
                expect(await client.hincrBy(key, field, 4)).toEqual(15);
                expect(await client.hincrByFloat(key, field, 1.5)).toEqual(
                    16.5,
                );
            }, protocol);
        },
        config.timeout,
    );

    it.each([ProtocolVersion.RESP2, ProtocolVersion.RESP3])(
        `hincrBy and hincrByFloat with non existing key and non existing field_%p`,
        async (protocol) => {
            await runTest(async (client: BaseClient) => {
                const key1 = uuidv4();
                const key2 = uuidv4();
                const field = uuidv4();
                const fieldValueMap = {
                    [field]: "10",
                };
                expect(
                    await client.hincrBy("nonExistingKey", field, 1),
                ).toEqual(1);
                expect(await client.hset(key1, fieldValueMap)).toEqual(1);
                expect(
                    await client.hincrBy(key1, "nonExistingField", 2),
                ).toEqual(2);
                expect(await client.hset(key2, fieldValueMap)).toEqual(1);
                expect(
                    await client.hincrByFloat(key2, "nonExistingField", -0.5),
                ).toEqual(-0.5);
            }, protocol);
        },
        config.timeout,
    );

    it.each([ProtocolVersion.RESP2, ProtocolVersion.RESP3])(
        `hincrBy and hincrByFloat with a field that contains a value of string that can not be represented as as integer or float_%p`,
        async (protocol) => {
            await runTest(async (client: BaseClient) => {
                const key = uuidv4();
                const field = uuidv4();
                const fieldValueMap = {
                    [field]: "foo",
                };
                expect(await client.hset(key, fieldValueMap)).toEqual(1);

                try {
                    expect(await client.hincrBy(key, field, 2)).toThrow();
                } catch (e) {
                    expect((e as Error).message).toMatch(
                        "hash value is not an integer",
                    );
                }

                try {
                    expect(
                        await client.hincrByFloat(key, field, 1.5),
                    ).toThrow();
                } catch (e) {
                    expect((e as Error).message).toMatch(
                        "hash value is not a float",
                    );
                }
            }, protocol);
        },
        config.timeout,
    );

    it.each([ProtocolVersion.RESP2, ProtocolVersion.RESP3])(
        `hlen test_%p`,
        async (protocol) => {
            await runTest(async (client: BaseClient) => {
                const key1 = uuidv4();
                const field1 = uuidv4();
                const field2 = uuidv4();
                const fieldValueMap = {
                    [field1]: "value1",
                    [field2]: "value2",
                };

                expect(await client.hset(key1, fieldValueMap)).toEqual(2);
                expect(await client.hlen(key1)).toEqual(2);
                expect(await client.hdel(key1, [field1])).toEqual(1);
                expect(await client.hlen(key1)).toEqual(1);
                expect(await client.hlen("nonExistingHash")).toEqual(0);
            }, protocol);
        },
        config.timeout,
    );

    it.each([ProtocolVersion.RESP2, ProtocolVersion.RESP3])(
        `hvals test_%p`,
        async (protocol) => {
            await runTest(async (client: BaseClient) => {
                const key1 = uuidv4();
                const field1 = uuidv4();
                const field2 = uuidv4();
                const fieldValueMap = {
                    [field1]: "value1",
                    [field2]: "value2",
                };

                expect(await client.hset(key1, fieldValueMap)).toEqual(2);
                checkSimple(await client.hvals(key1)).toEqual([
                    "value1",
                    "value2",
                ]);
                expect(await client.hdel(key1, [field1])).toEqual(1);
                checkSimple(await client.hvals(key1)).toEqual(["value2"]);
                expect(await client.hvals("nonExistingHash")).toEqual([]);
            }, protocol);
        },
        config.timeout,
    );

    it.each([ProtocolVersion.RESP2, ProtocolVersion.RESP3])(
        `hsetnx test_%p`,
        async (protocol) => {
            await runTest(async (client: BaseClient) => {
                const key1 = uuidv4();
                const key2 = uuidv4();
                const field = uuidv4();

                expect(await client.hsetnx(key1, field, "value")).toEqual(true);
                expect(await client.hsetnx(key1, field, "newValue")).toEqual(
                    false,
                );
                checkSimple(await client.hget(key1, field)).toEqual("value");

                checkSimple(await client.set(key2, "value")).toEqual("OK");
                await expect(
                    client.hsetnx(key2, field, "value"),
                ).rejects.toThrow();
            }, protocol);
        },
        config.timeout,
    );

    it.each([ProtocolVersion.RESP2, ProtocolVersion.RESP3])(
        `hstrlen test_%p`,
        async (protocol) => {
            await runTest(async (client: BaseClient) => {
                const key1 = uuidv4();
                const key2 = uuidv4();
                const field = uuidv4();

                expect(await client.hset(key1, { field: "value" })).toBe(1);
                expect(await client.hstrlen(key1, "field")).toBe(5);

                // missing value
                expect(await client.hstrlen(key1, "nonExistingField")).toBe(0);

                // missing key
                expect(await client.hstrlen(key2, "field")).toBe(0);

                // key exists but holds non hash type value
                checkSimple(await client.set(key2, "value")).toEqual("OK");
                await expect(client.hstrlen(key2, field)).rejects.toThrow(
                    RequestError,
                );
            }, protocol);
        },
        config.timeout,
    );

    it.each([ProtocolVersion.RESP2, ProtocolVersion.RESP3])(
        `lpush, lpop and lrange with existing and non existing key_%p`,
        async (protocol) => {
            await runTest(async (client: BaseClient) => {
                const key = uuidv4();
                const valueList = ["value4", "value3", "value2", "value1"];
                expect(await client.lpush(key, valueList)).toEqual(4);
                checkSimple(await client.lpop(key)).toEqual("value1");
                checkSimple(await client.lrange(key, 0, -1)).toEqual([
                    "value2",
                    "value3",
                    "value4",
                ]);
                checkSimple(await client.lpopCount(key, 2)).toEqual([
                    "value2",
                    "value3",
                ]);
                expect(await client.lrange("nonExistingKey", 0, -1)).toEqual(
                    [],
                );
                expect(await client.lpop("nonExistingKey")).toEqual(null);
            }, protocol);
        },
        config.timeout,
    );

    it.each([ProtocolVersion.RESP2, ProtocolVersion.RESP3])(
        `lpush, lpop and lrange with key that holds a value that is not a list_%p`,
        async (protocol) => {
            await runTest(async (client: BaseClient) => {
                const key = uuidv4();
                checkSimple(await client.set(key, "foo")).toEqual("OK");

                try {
                    expect(await client.lpush(key, ["bar"])).toThrow();
                } catch (e) {
                    expect((e as Error).message).toMatch(
                        "Operation against a key holding the wrong kind of value",
                    );
                }

                try {
                    expect(await client.lpop(key)).toThrow();
                } catch (e) {
                    expect((e as Error).message).toMatch(
                        "Operation against a key holding the wrong kind of value",
                    );
                }

                try {
                    expect(await client.lrange(key, 0, -1)).toThrow();
                } catch (e) {
                    expect((e as Error).message).toMatch(
                        "Operation against a key holding the wrong kind of value",
                    );
                }
            }, protocol);
        },
        config.timeout,
    );

    it.each([ProtocolVersion.RESP2, ProtocolVersion.RESP3])(
        `lpushx list_%p`,
        async (protocol) => {
            await runTest(async (client: BaseClient) => {
                const key1 = uuidv4();
                const key2 = uuidv4();
                const key3 = uuidv4();

                expect(await client.lpush(key1, ["0"])).toEqual(1);
                expect(await client.lpushx(key1, ["1", "2", "3"])).toEqual(4);
                checkSimple(await client.lrange(key1, 0, -1)).toEqual([
                    "3",
                    "2",
                    "1",
                    "0",
                ]);

                expect(await client.lpushx(key2, ["1"])).toEqual(0);
                checkSimple(await client.lrange(key2, 0, -1)).toEqual([]);

                // Key exists, but is not a list
                checkSimple(await client.set(key3, "bar"));
                await expect(client.lpushx(key3, ["_"])).rejects.toThrow(
                    RequestError,
                );

                // Empty element list
                await expect(client.lpushx(key2, [])).rejects.toThrow(
                    RequestError,
                );
            }, protocol);
        },
        config.timeout,
    );

    it.each([ProtocolVersion.RESP2, ProtocolVersion.RESP3])(
        `llen with existing, non-existing key and key that holds a value that is not a list_%p`,
        async (protocol) => {
            await runTest(async (client: BaseClient) => {
                const key1 = uuidv4();
                const key2 = uuidv4();
                const valueList = ["value4", "value3", "value2", "value1"];
                expect(await client.lpush(key1, valueList)).toEqual(4);
                expect(await client.llen(key1)).toEqual(4);

                expect(await client.llen("nonExistingKey")).toEqual(0);

                checkSimple(await client.set(key2, "foo")).toEqual("OK");

                try {
                    expect(await client.llen(key2)).toThrow();
                } catch (e) {
                    expect((e as Error).message).toMatch(
                        "Operation against a key holding the wrong kind of value",
                    );
                }
            }, protocol);
        },
        config.timeout,
    );

    it.each([ProtocolVersion.RESP2, ProtocolVersion.RESP3])(
        `lmove list_%p`,
        async (protocol) => {
            await runTest(async (client: BaseClient, cluster) => {
                if (cluster.checkIfServerVersionLessThan("6.2.0")) {
                    return;
                }

                const key1 = "{key}-1" + uuidv4();
                const key2 = "{key}-2" + uuidv4();
                const lpushArgs1 = ["2", "1"];
                const lpushArgs2 = ["4", "3"];

                // Initialize the tests
                expect(await client.lpush(key1, lpushArgs1)).toEqual(2);
                expect(await client.lpush(key2, lpushArgs2)).toEqual(2);

                // Move from LEFT to LEFT
                checkSimple(
                    await client.lmove(
                        key1,
                        key2,
                        ListDirection.LEFT,
                        ListDirection.LEFT,
                    ),
                ).toEqual("1");

                // Move from LEFT to RIGHT
                checkSimple(
                    await client.lmove(
                        key1,
                        key2,
                        ListDirection.LEFT,
                        ListDirection.RIGHT,
                    ),
                ).toEqual("2");

                checkSimple(await client.lrange(key2, 0, -1)).toEqual([
                    "1",
                    "3",
                    "4",
                    "2",
                ]);
                checkSimple(await client.lrange(key1, 0, -1)).toEqual([]);

                // Move from RIGHT to LEFT - non-existing destination key
                checkSimple(
                    await client.lmove(
                        key2,
                        key1,
                        ListDirection.RIGHT,
                        ListDirection.LEFT,
                    ),
                ).toEqual("2");

                // Move from RIGHT to RIGHT
                checkSimple(
                    await client.lmove(
                        key2,
                        key1,
                        ListDirection.RIGHT,
                        ListDirection.RIGHT,
                    ),
                ).toEqual("4");

                checkSimple(await client.lrange(key2, 0, -1)).toEqual([
                    "1",
                    "3",
                ]);
                checkSimple(await client.lrange(key1, 0, -1)).toEqual([
                    "2",
                    "4",
                ]);

                // Non-existing source key
                expect(
                    await client.lmove(
                        "{key}-non_existing_key" + uuidv4(),
                        key1,
                        ListDirection.LEFT,
                        ListDirection.LEFT,
                    ),
                ).toEqual(null);

                // Non-list source key
                const key3 = "{key}-3" + uuidv4();
                checkSimple(await client.set(key3, "value")).toEqual("OK");
                await expect(
                    client.lmove(
                        key3,
                        key1,
                        ListDirection.LEFT,
                        ListDirection.LEFT,
                    ),
                ).rejects.toThrow(RequestError);

                // Non-list destination key
                await expect(
                    client.lmove(
                        key1,
                        key3,
                        ListDirection.LEFT,
                        ListDirection.LEFT,
                    ),
                ).rejects.toThrow(RequestError);
            }, protocol);
        },
        config.timeout,
    );

    it.each([ProtocolVersion.RESP2, ProtocolVersion.RESP3])(
        `lset test_%p`,
        async (protocol) => {
            await runTest(async (client: BaseClient) => {
                const key = uuidv4();
                const nonExistingKey = uuidv4();
                const index = 0;
                const oobIndex = 10;
                const negativeIndex = -1;
                const element = "zero";
                const lpushArgs = ["four", "three", "two", "one"];
                const expectedList = ["zero", "two", "three", "four"];
                const expectedList2 = ["zero", "two", "three", "zero"];

                // key does not exist
                await expect(
                    client.lset(nonExistingKey, index, element),
                ).rejects.toThrow(RequestError);

                expect(await client.lpush(key, lpushArgs)).toEqual(4);

                // index out of range
                await expect(
                    client.lset(key, oobIndex, element),
                ).rejects.toThrow(RequestError);

                // assert lset result
                checkSimple(await client.lset(key, index, element)).toEqual(
                    "OK",
                );
                checkSimple(await client.lrange(key, 0, negativeIndex)).toEqual(
                    expectedList,
                );

                // assert lset with a negative index for the last element in the list
                checkSimple(
                    await client.lset(key, negativeIndex, element),
                ).toEqual("OK");
                checkSimple(await client.lrange(key, 0, negativeIndex)).toEqual(
                    expectedList2,
                );

                // assert lset against a non-list key
                const nonListKey = "nonListKey";
                expect(await client.sadd(nonListKey, ["a"])).toEqual(1);

                await expect(client.lset(nonListKey, 0, "b")).rejects.toThrow(
                    RequestError,
                );
            }, protocol);
        },
        config.timeout,
    );

    it.each([ProtocolVersion.RESP2, ProtocolVersion.RESP3])(
        `ltrim with existing key and key that holds a value that is not a list_%p`,
        async (protocol) => {
            await runTest(async (client: BaseClient) => {
                const key = uuidv4();
                const valueList = ["value4", "value3", "value2", "value1"];
                expect(await client.lpush(key, valueList)).toEqual(4);
                checkSimple(await client.ltrim(key, 0, 1)).toEqual("OK");
                checkSimple(await client.lrange(key, 0, -1)).toEqual([
                    "value1",
                    "value2",
                ]);

                /// `start` is greater than `end` so the key will be removed.
                checkSimple(await client.ltrim(key, 4, 2)).toEqual("OK");
                expect(await client.lrange(key, 0, -1)).toEqual([]);

                checkSimple(await client.set(key, "foo")).toEqual("OK");

                try {
                    expect(await client.ltrim(key, 0, 1)).toThrow();
                } catch (e) {
                    expect((e as Error).message).toMatch(
                        "Operation against a key holding the wrong kind of value",
                    );
                }
            }, protocol);
        },
        config.timeout,
    );

    it.each([ProtocolVersion.RESP2, ProtocolVersion.RESP3])(
        `lrem with existing key and non existing key_%p`,
        async (protocol) => {
            await runTest(async (client: BaseClient) => {
                const key = uuidv4();
                const valueList = [
                    "value1",
                    "value2",
                    "value1",
                    "value1",
                    "value2",
                ];
                expect(await client.lpush(key, valueList)).toEqual(5);
                expect(await client.lrem(key, 2, "value1")).toEqual(2);
                checkSimple(await client.lrange(key, 0, -1)).toEqual([
                    "value2",
                    "value2",
                    "value1",
                ]);
                expect(await client.lrem(key, -1, "value2")).toEqual(1);
                checkSimple(await client.lrange(key, 0, -1)).toEqual([
                    "value2",
                    "value1",
                ]);
                expect(await client.lrem(key, 0, "value2")).toEqual(1);
                checkSimple(await client.lrange(key, 0, -1)).toEqual([
                    "value1",
                ]);
                expect(await client.lrem("nonExistingKey", 2, "value")).toEqual(
                    0,
                );
            }, protocol);
        },
        config.timeout,
    );

    it.each([ProtocolVersion.RESP2, ProtocolVersion.RESP3])(
        `rpush and rpop with existing and non existing key_%p`,
        async (protocol) => {
            await runTest(async (client: BaseClient) => {
                const key = uuidv4();
                const valueList = ["value1", "value2", "value3", "value4"];
                expect(await client.rpush(key, valueList)).toEqual(4);
                checkSimple(await client.rpop(key)).toEqual("value4");
                checkSimple(await client.rpopCount(key, 2)).toEqual([
                    "value3",
                    "value2",
                ]);
                expect(await client.rpop("nonExistingKey")).toEqual(null);
            }, protocol);
        },
        config.timeout,
    );

    it.each([ProtocolVersion.RESP2, ProtocolVersion.RESP3])(
        `rpush and rpop with key that holds a value that is not a list_%p`,
        async (protocol) => {
            await runTest(async (client: BaseClient) => {
                const key = uuidv4();
                checkSimple(await client.set(key, "foo")).toEqual("OK");

                try {
                    expect(await client.rpush(key, ["bar"])).toThrow();
                } catch (e) {
                    expect((e as Error).message).toMatch(
                        "Operation against a key holding the wrong kind of value",
                    );
                }

                try {
                    expect(await client.rpop(key)).toThrow();
                } catch (e) {
                    expect((e as Error).message).toMatch(
                        "Operation against a key holding the wrong kind of value",
                    );
                }
            }, protocol);
        },
        config.timeout,
    );

    it.each([ProtocolVersion.RESP2, ProtocolVersion.RESP3])(
        `rpushx list_%p`,
        async (protocol) => {
            await runTest(async (client: BaseClient) => {
                const key1 = uuidv4();
                const key2 = uuidv4();
                const key3 = uuidv4();

                expect(await client.rpush(key1, ["0"])).toEqual(1);
                expect(await client.rpushx(key1, ["1", "2", "3"])).toEqual(4);
                checkSimple(await client.lrange(key1, 0, -1)).toEqual([
                    "0",
                    "1",
                    "2",
                    "3",
                ]);

                expect(await client.rpushx(key2, ["1"])).toEqual(0);
                checkSimple(await client.lrange(key2, 0, -1)).toEqual([]);

                // Key exists, but is not a list
                checkSimple(await client.set(key3, "bar"));
                await expect(client.rpushx(key3, ["_"])).rejects.toThrow(
                    RequestError,
                );

                // Empty element list
                await expect(client.rpushx(key2, [])).rejects.toThrow(
                    RequestError,
                );
            }, protocol);
        },
        config.timeout,
    );

    it.each([ProtocolVersion.RESP2, ProtocolVersion.RESP3])(
        `sadd, srem, scard and smembers with existing set_%p`,
        async (protocol) => {
            await runTest(async (client: BaseClient) => {
                const key = uuidv4();
                const valueList = ["member1", "member2", "member3", "member4"];
                expect(await client.sadd(key, valueList)).toEqual(4);
                expect(
                    await client.srem(key, ["member3", "nonExistingMember"]),
                ).toEqual(1);
                /// compare the 2 sets.
                checkSimple(await client.smembers(key)).toEqual(
                    new Set(["member1", "member2", "member4"]),
                );
                expect(await client.srem(key, ["member1"])).toEqual(1);
                expect(await client.scard(key)).toEqual(2);
            }, protocol);
        },
        config.timeout,
    );

    it.each([ProtocolVersion.RESP2, ProtocolVersion.RESP3])(
        `smove test_%p`,
        async (protocol) => {
            await runTest(async (client: BaseClient) => {
                const key1 = "{key}" + uuidv4();
                const key2 = "{key}" + uuidv4();
                const key3 = "{key}" + uuidv4();
                const string_key = "{key}" + uuidv4();
                const non_existing_key = "{key}" + uuidv4();

                expect(await client.sadd(key1, ["1", "2", "3"])).toEqual(3);
                expect(await client.sadd(key2, ["2", "3"])).toEqual(2);

                // move an element
                expect(await client.smove(key1, key2, "1"));
                checkSimple(await client.smembers(key1)).toEqual(
                    new Set(["2", "3"]),
                );
                checkSimple(await client.smembers(key2)).toEqual(
                    new Set(["1", "2", "3"]),
                );

                // moved element already exists in the destination set
                expect(await client.smove(key2, key1, "2"));
                checkSimple(await client.smembers(key1)).toEqual(
                    new Set(["2", "3"]),
                );
                checkSimple(await client.smembers(key2)).toEqual(
                    new Set(["1", "3"]),
                );

                // attempt to move from a non-existing key
                expect(await client.smove(non_existing_key, key1, "4")).toEqual(
                    false,
                );
                checkSimple(await client.smembers(key1)).toEqual(
                    new Set(["2", "3"]),
                );

                // move to a new set
                expect(await client.smove(key1, key3, "2"));
                checkSimple(await client.smembers(key1)).toEqual(
                    new Set(["3"]),
                );
                checkSimple(await client.smembers(key3)).toEqual(
                    new Set(["2"]),
                );

                // attempt to move a missing element
                expect(await client.smove(key1, key3, "42")).toEqual(false);
                checkSimple(await client.smembers(key1)).toEqual(
                    new Set(["3"]),
                );
                checkSimple(await client.smembers(key3)).toEqual(
                    new Set(["2"]),
                );

                // move missing element to missing key
                expect(
                    await client.smove(key1, non_existing_key, "42"),
                ).toEqual(false);
                checkSimple(await client.smembers(key1)).toEqual(
                    new Set(["3"]),
                );
                checkSimple(await client.type(non_existing_key)).toEqual(
                    "none",
                );

                // key exists, but it is not a set
                checkSimple(await client.set(string_key, "value")).toEqual(
                    "OK",
                );
                await expect(
                    client.smove(string_key, key1, "_"),
                ).rejects.toThrow();
            }, protocol);
        },
        config.timeout,
    );

    it.each([ProtocolVersion.RESP2, ProtocolVersion.RESP3])(
        `srem, scard and smembers with non existing key_%p`,
        async (protocol) => {
            await runTest(async (client: BaseClient) => {
                expect(await client.srem("nonExistingKey", ["member"])).toEqual(
                    0,
                );
                expect(await client.scard("nonExistingKey")).toEqual(0);
                expect(await client.smembers("nonExistingKey")).toEqual(
                    new Set(),
                );
            }, protocol);
        },
        config.timeout,
    );

    it.each([ProtocolVersion.RESP2, ProtocolVersion.RESP3])(
        `sadd, srem, scard and smembers with with key that holds a value that is not a set_%p`,
        async (protocol) => {
            await runTest(async (client: BaseClient) => {
                const key = uuidv4();
                checkSimple(await client.set(key, "foo")).toEqual("OK");

                try {
                    expect(await client.sadd(key, ["bar"])).toThrow();
                } catch (e) {
                    expect((e as Error).message).toMatch(
                        "Operation against a key holding the wrong kind of value",
                    );
                }

                try {
                    expect(await client.srem(key, ["bar"])).toThrow();
                } catch (e) {
                    expect((e as Error).message).toMatch(
                        "Operation against a key holding the wrong kind of value",
                    );
                }

                try {
                    expect(await client.scard(key)).toThrow();
                } catch (e) {
                    expect((e as Error).message).toMatch(
                        "Operation against a key holding the wrong kind of value",
                    );
                }

                try {
                    expect(await client.smembers(key)).toThrow();
                } catch (e) {
                    expect((e as Error).message).toMatch(
                        "Operation against a key holding the wrong kind of value",
                    );
                }
            }, protocol);
        },
        config.timeout,
    );

    it.each([ProtocolVersion.RESP2, ProtocolVersion.RESP3])(
        `sinter test_%p`,
        async (protocol) => {
            await runTest(async (client: BaseClient) => {
                const key1 = `{key}-1-${uuidv4()}`;
                const key2 = `{key}-2-${uuidv4()}`;
                const non_existing_key = `{key}`;
                const member1_list = ["a", "b", "c", "d"];
                const member2_list = ["c", "d", "e"];

                // positive test case
                expect(await client.sadd(key1, member1_list)).toEqual(4);
                expect(await client.sadd(key2, member2_list)).toEqual(3);
                checkSimple(await client.sinter([key1, key2])).toEqual(
                    new Set(["c", "d"]),
                );

                // invalid argument - key list must not be empty
                try {
                    expect(await client.sinter([])).toThrow();
                } catch (e) {
                    expect((e as Error).message).toMatch(
                        "ResponseError: wrong number of arguments",
                    );
                }

                // non-existing key returns empty set
                expect(await client.sinter([key1, non_existing_key])).toEqual(
                    new Set(),
                );

                // non-set key
                checkSimple(await client.set(key2, "value")).toEqual("OK");

                try {
                    expect(await client.sinter([key2])).toThrow();
                } catch (e) {
                    expect((e as Error).message).toMatch(
                        "Operation against a key holding the wrong kind of value",
                    );
                }
            }, protocol);
        },
        config.timeout,
    );

    it.each([ProtocolVersion.RESP2, ProtocolVersion.RESP3])(
        `sintercard test_%p`,
        async (protocol) => {
            await runTest(async (client: BaseClient, cluster) => {
                if (cluster.checkIfServerVersionLessThan("7.0.0")) {
                    return;
                }

                const key1 = `{key}-${uuidv4()}`;
                const key2 = `{key}-${uuidv4()}`;
                const nonExistingKey = `{key}-${uuidv4()}`;
                const stringKey = `{key}-${uuidv4()}`;
                const member1_list = ["a", "b", "c", "d"];
                const member2_list = ["b", "c", "d", "e"];

                expect(await client.sadd(key1, member1_list)).toEqual(4);
                expect(await client.sadd(key2, member2_list)).toEqual(4);

                expect(await client.sintercard([key1, key2])).toEqual(3);

                // returns limit as cardinality when the limit is reached partway through the computation
                const limit = 2;
                expect(await client.sintercard([key1, key2], limit)).toEqual(
                    limit,
                );

                // returns actual cardinality if limit is higher
                expect(await client.sintercard([key1, key2], 4)).toEqual(3);

                // one of the keys is empty, intersection is empty, cardinality equals 0
                expect(await client.sintercard([key1, nonExistingKey])).toEqual(
                    0,
                );

                expect(
                    await client.sintercard([nonExistingKey, nonExistingKey]),
                ).toEqual(0);
                expect(
                    await client.sintercard(
                        [nonExistingKey, nonExistingKey],
                        2,
                    ),
                ).toEqual(0);

                // invalid argument - key list must not be empty
                await expect(client.sintercard([])).rejects.toThrow(
                    RequestError,
                );

                // source key exists, but it is not a set
                checkSimple(await client.set(stringKey, "foo")).toEqual("OK");
                await expect(
                    client.sintercard([key1, stringKey]),
                ).rejects.toThrow(RequestError);
            }, protocol);
        },
        config.timeout,
    );

    it.each([ProtocolVersion.RESP2, ProtocolVersion.RESP3])(
        `sinterstore test_%p`,
        async (protocol) => {
            await runTest(async (client: BaseClient) => {
                const key1 = `{key}-1-${uuidv4()}`;
                const key2 = `{key}-2-${uuidv4()}`;
                const key3 = `{key}-3-${uuidv4()}`;
                const nonExistingKey = `{key}-4-${uuidv4()}`;
                const stringKey = `{key}-5-${uuidv4()}`;
                const member1_list = ["a", "b", "c"];
                const member2_list = ["c", "d", "e"];

                expect(await client.sadd(key1, member1_list)).toEqual(3);
                expect(await client.sadd(key2, member2_list)).toEqual(3);

                // store in a new key
                expect(await client.sinterstore(key3, [key1, key2])).toEqual(1);
                checkSimple(await client.smembers(key3)).toEqual(
                    new Set(["c"]),
                );

                // overwrite existing set, which is also a source set
                expect(await client.sinterstore(key2, [key2, key3])).toEqual(1);
                checkSimple(await client.smembers(key2)).toEqual(
                    new Set(["c"]),
                );

                // source set is the same as the existing set
                expect(await client.sinterstore(key2, [key2])).toEqual(1);
                checkSimple(await client.smembers(key2)).toEqual(
                    new Set(["c"]),
                );

                // intersection with non-existing key
                expect(
                    await client.sinterstore(key1, [key2, nonExistingKey]),
                ).toEqual(0);
                checkSimple(await client.smembers(key1)).toEqual(new Set());

                // invalid argument - key list must not be empty
                await expect(client.sinterstore(key3, [])).rejects.toThrow();

                // non-set key
                checkSimple(await client.set(stringKey, "foo")).toEqual("OK");
                await expect(
                    client.sinterstore(key3, [stringKey]),
                ).rejects.toThrow();

                // overwrite non-set key
                expect(await client.sinterstore(stringKey, [key2])).toEqual(1);
                checkSimple(await client.smembers(stringKey)).toEqual(
                    new Set("c"),
                );
            }, protocol);
        },
        config.timeout,
    );

    it.each([ProtocolVersion.RESP2, ProtocolVersion.RESP3])(
        `sdiff test_%p`,
        async (protocol) => {
            await runTest(async (client: BaseClient) => {
                const key1 = `{key}-1-${uuidv4()}`;
                const key2 = `{key}-2-${uuidv4()}`;
                const stringKey = `{key}-3-${uuidv4()}`;
                const nonExistingKey = `{key}-4-${uuidv4()}`;
                const member1_list = ["a", "b", "c"];
                const member2_list = ["c", "d", "e"];

                expect(await client.sadd(key1, member1_list)).toEqual(3);
                expect(await client.sadd(key2, member2_list)).toEqual(3);

                checkSimple(await client.sdiff([key1, key2])).toEqual(
                    new Set(["a", "b"]),
                );
                checkSimple(await client.sdiff([key2, key1])).toEqual(
                    new Set(["d", "e"]),
                );

                checkSimple(await client.sdiff([key1, nonExistingKey])).toEqual(
                    new Set(["a", "b", "c"]),
                );
                checkSimple(await client.sdiff([nonExistingKey, key1])).toEqual(
                    new Set(),
                );

                // invalid arg - key list must not be empty
                await expect(client.sdiff([])).rejects.toThrow();

                // key exists, but it is not a set
                checkSimple(await client.set(stringKey, "foo")).toEqual("OK");
                await expect(client.sdiff([stringKey])).rejects.toThrow();
            }, protocol);
        },
        config.timeout,
    );

    it.each([ProtocolVersion.RESP2, ProtocolVersion.RESP3])(
        `sdiffstore test_%p`,
        async (protocol) => {
            await runTest(async (client: BaseClient) => {
                const key1 = `{key}-1-${uuidv4()}`;
                const key2 = `{key}-2-${uuidv4()}`;
                const key3 = `{key}-3-${uuidv4()}`;
                const stringKey = `{key}-4-${uuidv4()}`;
                const nonExistingKey = `{key}-5-${uuidv4()}`;
                const member1_list = ["a", "b", "c"];
                const member2_list = ["c", "d", "e"];

                expect(await client.sadd(key1, member1_list)).toEqual(3);
                expect(await client.sadd(key2, member2_list)).toEqual(3);

                // store diff in new key
                expect(await client.sdiffstore(key3, [key1, key2])).toEqual(2);
                checkSimple(await client.smembers(key3)).toEqual(
                    new Set(["a", "b"]),
                );

                // overwrite existing set
                expect(await client.sdiffstore(key3, [key2, key1])).toEqual(2);
                checkSimple(await client.smembers(key3)).toEqual(
                    new Set(["d", "e"]),
                );

                // overwrite one of the source sets
                expect(await client.sdiffstore(key3, [key2, key3])).toEqual(1);
                checkSimple(await client.smembers(key3)).toEqual(
                    new Set(["c"]),
                );

                // diff between non-empty set and empty set
                expect(
                    await client.sdiffstore(key3, [key1, nonExistingKey]),
                ).toEqual(3);
                checkSimple(await client.smembers(key3)).toEqual(
                    new Set(["a", "b", "c"]),
                );

                // diff between empty set and non-empty set
                expect(
                    await client.sdiffstore(key3, [nonExistingKey, key1]),
                ).toEqual(0);
                checkSimple(await client.smembers(key3)).toEqual(new Set());

                // invalid argument - key list must not be empty
                await expect(client.sdiffstore(key3, [])).rejects.toThrow();

                // source key exists, but it is not a set
                checkSimple(await client.set(stringKey, "foo")).toEqual("OK");
                await expect(
                    client.sdiffstore(key3, [stringKey]),
                ).rejects.toThrow();

                // overwrite a key holding a non-set value
                expect(
                    await client.sdiffstore(stringKey, [key1, key2]),
                ).toEqual(2);
                checkSimple(await client.smembers(stringKey)).toEqual(
                    new Set(["a", "b"]),
                );
            }, protocol);
        },
        config.timeout,
    );

    it.each([ProtocolVersion.RESP2, ProtocolVersion.RESP3])(
        `sunion test_%p`,
        async (protocol) => {
            await runTest(async (client: BaseClient) => {
                const key1 = `{key}:${uuidv4()}`;
                const key2 = `{key}:${uuidv4()}`;
                const stringKey = `{key}:${uuidv4()}`;
                const nonExistingKey = `{key}:${uuidv4()}`;
                const memberList1 = ["a", "b", "c"];
                const memberList2 = ["b", "c", "d", "e"];

                expect(await client.sadd(key1, memberList1)).toEqual(3);
                expect(await client.sadd(key2, memberList2)).toEqual(4);
                checkSimple(await client.sunion([key1, key2])).toEqual(
                    new Set(["a", "b", "c", "d", "e"]),
                );

                // invalid argument - key list must not be empty
                await expect(client.sunion([])).rejects.toThrow();

                // non-existing key returns the set of existing keys
                checkSimple(
                    await client.sunion([key1, nonExistingKey]),
                ).toEqual(new Set(memberList1));

                // key exists, but it is not a set
                checkSimple(await client.set(stringKey, "foo")).toEqual("OK");
                await expect(client.sunion([stringKey])).rejects.toThrow();
            }, protocol);
        },
        config.timeout,
    );

    it.each([ProtocolVersion.RESP2, ProtocolVersion.RESP3])(
        `sunionstore test_%p`,
        async (protocol) => {
            await runTest(async (client: BaseClient) => {
                const key1 = `{key}:${uuidv4()}`;
                const key2 = `{key}:${uuidv4()}`;
                const key3 = `{key}:${uuidv4()}`;
                const key4 = `{key}:${uuidv4()}`;
                const stringKey = `{key}:${uuidv4()}`;
                const nonExistingKey = `{key}:${uuidv4()}`;

                expect(await client.sadd(key1, ["a", "b", "c"])).toEqual(3);
                expect(await client.sadd(key2, ["c", "d", "e"])).toEqual(3);
                expect(await client.sadd(key3, ["e", "f", "g"])).toEqual(3);

                // store union in new key
                expect(await client.sunionstore(key4, [key1, key2])).toEqual(5);
                checkSimple(await client.smembers(key4)).toEqual(
                    new Set(["a", "b", "c", "d", "e"]),
                );

                // overwrite existing set
                expect(await client.sunionstore(key1, [key4, key2])).toEqual(5);
                checkSimple(await client.smembers(key1)).toEqual(
                    new Set(["a", "b", "c", "d", "e"]),
                );

                // overwrite one of the source keys
                expect(await client.sunionstore(key2, [key4, key2])).toEqual(5);
                checkSimple(await client.smembers(key2)).toEqual(
                    new Set(["a", "b", "c", "d", "e"]),
                );

                // union with a non-existing key
                expect(
                    await client.sunionstore(key2, [nonExistingKey]),
                ).toEqual(0);
                expect(await client.smembers(key2)).toEqual(new Set());

                // invalid argument - key list must not be empty
                await expect(client.sunionstore(key4, [])).rejects.toThrow();

                // key exists, but it is not a set
                checkSimple(await client.set(stringKey, "foo")).toEqual("OK");
                await expect(
                    client.sunionstore(key4, [stringKey, key1]),
                ).rejects.toThrow();

                // overwrite destination when destination is not a set
                expect(
                    await client.sunionstore(stringKey, [key1, key3]),
                ).toEqual(7);
                checkSimple(await client.smembers(stringKey)).toEqual(
                    new Set(["a", "b", "c", "d", "e", "f", "g"]),
                );
            }, protocol);
        },
        config.timeout,
    );

    it.each([ProtocolVersion.RESP2, ProtocolVersion.RESP3])(
        `sismember test_%p`,
        async (protocol) => {
            await runTest(async (client: BaseClient) => {
                const key1 = uuidv4();
                const key2 = uuidv4();
                expect(await client.sadd(key1, ["member1"])).toEqual(1);
                expect(await client.sismember(key1, "member1")).toEqual(true);
                expect(
                    await client.sismember(key1, "nonExistingMember"),
                ).toEqual(false);
                expect(
                    await client.sismember("nonExistingKey", "member1"),
                ).toEqual(false);

                checkSimple(await client.set(key2, "foo")).toEqual("OK");
                await expect(
                    client.sismember(key2, "member1"),
                ).rejects.toThrow();
            }, protocol);
        },
        config.timeout,
    );

    it.each([ProtocolVersion.RESP2, ProtocolVersion.RESP3])(
        `smismember test_%p`,
        async (protocol) => {
            await runTest(async (client: BaseClient, cluster) => {
                if (cluster.checkIfServerVersionLessThan("6.2.0")) {
                    return;
                }

                const key = uuidv4();
                const stringKey = uuidv4();
                const nonExistingKey = uuidv4();

                expect(await client.sadd(key, ["a", "b"])).toEqual(2);
                expect(await client.smismember(key, ["b", "c"])).toEqual([
                    true,
                    false,
                ]);

                expect(await client.smismember(nonExistingKey, ["b"])).toEqual([
                    false,
                ]);

                // invalid argument - member list must not be empty
                await expect(client.smismember(key, [])).rejects.toThrow(
                    RequestError,
                );

                // key exists, but it is not a set
                checkSimple(await client.set(stringKey, "foo")).toEqual("OK");
                await expect(
                    client.smismember(stringKey, ["a"]),
                ).rejects.toThrow(RequestError);
            }, protocol);
        },
        config.timeout,
    );

    it.each([ProtocolVersion.RESP2, ProtocolVersion.RESP3])(
        `spop and spopCount test_%p`,
        async (protocol) => {
            await runTest(async (client: BaseClient) => {
                const key = uuidv4();
                let members = ["member1", "member2", "member3"];
                expect(await client.sadd(key, members)).toEqual(3);

                const result1 = await client.spop(key);
                expect(members).toContain(intoString(result1));

                members = members.filter((item) => item != result1);
                const result2 = await client.spopCount(key, 2);
                expect(intoString(result2)).toEqual(intoString(members));
                expect(await client.spop("nonExistingKey")).toEqual(null);
                expect(await client.spopCount("nonExistingKey", 1)).toEqual(
                    new Set(),
                );
            }, protocol);
        },
        config.timeout,
    );

    it.each([ProtocolVersion.RESP2, ProtocolVersion.RESP3])(
        `exists with existing keys, an non existing key_%p`,
        async (protocol) => {
            await runTest(async (client: BaseClient) => {
                const key1 = uuidv4();
                const key2 = uuidv4();
                const value = uuidv4();
                checkSimple(await client.set(key1, value)).toEqual("OK");
                expect(await client.exists([key1])).toEqual(1);
                checkSimple(await client.set(key2, value)).toEqual("OK");
                expect(
                    await client.exists([key1, "nonExistingKey", key2]),
                ).toEqual(2);
                expect(await client.exists([key1, key1])).toEqual(2);
            }, protocol);
        },
        config.timeout,
    );

    it.each([ProtocolVersion.RESP2, ProtocolVersion.RESP3])(
        `unlink multiple existing keys and an non existing key_%p`,
        async (protocol) => {
            await runTest(async (client: BaseClient) => {
                const key1 = "{key}" + uuidv4();
                const key2 = "{key}" + uuidv4();
                const key3 = "{key}" + uuidv4();
                const value = uuidv4();
                checkSimple(await client.set(key1, value)).toEqual("OK");
                checkSimple(await client.set(key2, value)).toEqual("OK");
                checkSimple(await client.set(key3, value)).toEqual("OK");
                expect(
                    await client.unlink([key1, key2, "nonExistingKey", key3]),
                ).toEqual(3);
            }, protocol);
        },
        config.timeout,
    );

    it.each([ProtocolVersion.RESP2, ProtocolVersion.RESP3])(
        `expire, pexpire and ttl with positive timeout_%p`,
        async (protocol) => {
            await runTest(async (client: BaseClient, cluster) => {
                const key = uuidv4();
                checkSimple(await client.set(key, "foo")).toEqual("OK");
                expect(await client.expire(key, 10)).toEqual(true);
                expect(await client.ttl(key)).toBeLessThanOrEqual(10);
                /// set command clears the timeout.
                checkSimple(await client.set(key, "bar")).toEqual("OK");
                const versionLessThan =
                    cluster.checkIfServerVersionLessThan("7.0.0");

                if (versionLessThan) {
                    expect(await client.pexpire(key, 10000)).toEqual(true);
                } else {
                    expect(
                        await client.pexpire(
                            key,
                            10000,
                            ExpireOptions.HasNoExpiry,
                        ),
                    ).toEqual(true);
                }

                expect(await client.ttl(key)).toBeLessThanOrEqual(10);

                /// TTL will be updated to the new value = 15
                if (versionLessThan) {
                    expect(await client.expire(key, 15)).toEqual(true);
                } else {
                    expect(
                        await client.expire(
                            key,
                            15,
                            ExpireOptions.HasExistingExpiry,
                        ),
                    ).toEqual(true);
                }

                expect(await client.ttl(key)).toBeLessThanOrEqual(15);
            }, protocol);
        },
        config.timeout,
    );

    it.each([ProtocolVersion.RESP2, ProtocolVersion.RESP3])(
        `expireAt, pexpireAt and ttl with positive timeout_%p`,
        async (protocol) => {
            await runTest(async (client: BaseClient, cluster) => {
                const key = uuidv4();
                checkSimple(await client.set(key, "foo")).toEqual("OK");
                expect(
                    await client.expireAt(
                        key,
                        Math.floor(Date.now() / 1000) + 10,
                    ),
                ).toEqual(true);
                expect(await client.ttl(key)).toBeLessThanOrEqual(10);
                const versionLessThan =
                    cluster.checkIfServerVersionLessThan("7.0.0");

                if (versionLessThan) {
                    expect(
                        await client.expireAt(
                            key,
                            Math.floor(Date.now() / 1000) + 50,
                        ),
                    ).toEqual(true);
                } else {
                    expect(
                        await client.expireAt(
                            key,
                            Math.floor(Date.now() / 1000) + 50,
                            ExpireOptions.NewExpiryGreaterThanCurrent,
                        ),
                    ).toEqual(true);
                }

                expect(await client.ttl(key)).toBeLessThanOrEqual(50);

                /// set command clears the timeout.
                checkSimple(await client.set(key, "bar")).toEqual("OK");

                if (!versionLessThan) {
                    expect(
                        await client.pexpireAt(
                            key,
                            Date.now() + 50000,
                            ExpireOptions.HasExistingExpiry,
                        ),
                    ).toEqual(false);
                }
            }, protocol);
        },
        config.timeout,
    );

    it.each([ProtocolVersion.RESP2, ProtocolVersion.RESP3])(
        `expire, pexpire, expireAt and pexpireAt with timestamp in the past or negative timeout_%p`,
        async (protocol) => {
            await runTest(async (client: BaseClient) => {
                const key = uuidv4();
                checkSimple(await client.set(key, "foo")).toEqual("OK");
                expect(await client.ttl(key)).toEqual(-1);
                expect(await client.expire(key, -10)).toEqual(true);
                expect(await client.ttl(key)).toEqual(-2);
                checkSimple(await client.set(key, "foo")).toEqual("OK");
                expect(await client.pexpire(key, -10000)).toEqual(true);
                expect(await client.ttl(key)).toEqual(-2);
                checkSimple(await client.set(key, "foo")).toEqual("OK");
                expect(
                    await client.expireAt(
                        key,
                        Math.floor(Date.now() / 1000) - 50, /// timeout in the past
                    ),
                ).toEqual(true);
                expect(await client.ttl(key)).toEqual(-2);
                checkSimple(await client.set(key, "foo")).toEqual("OK");
                expect(
                    await client.pexpireAt(
                        key,
                        Date.now() - 50000, /// timeout in the past
                    ),
                ).toEqual(true);
                expect(await client.ttl(key)).toEqual(-2);
            }, protocol);
        },
        config.timeout,
    );

    it.each([ProtocolVersion.RESP2, ProtocolVersion.RESP3])(
        `expire, pexpire, expireAt, pexpireAt and ttl with non-existing key_%p`,
        async (protocol) => {
            await runTest(async (client: BaseClient) => {
                const key = uuidv4();
                expect(await client.expire(key, 10)).toEqual(false);
                expect(await client.pexpire(key, 10000)).toEqual(false);
                expect(
                    await client.expireAt(
                        key,
                        Math.floor(Date.now() / 1000) + 50, /// timeout in the past
                    ),
                ).toEqual(false);
                expect(
                    await client.pexpireAt(
                        key,
                        Date.now() + 50000, /// timeout in the past
                    ),
                ).toEqual(false);
                expect(await client.ttl(key)).toEqual(-2);
            }, protocol);
        },
        config.timeout,
    );

    it.each([ProtocolVersion.RESP2, ProtocolVersion.RESP3])(
        `script test_%p`,
        async (protocol) => {
            await runTest(async (client: BaseClient) => {
                const key1 = Buffer.from(uuidv4());
                const key2 = Buffer.from(uuidv4());

                let script = new Script(Buffer.from("return 'Hello'"));
                checkSimple(await client.invokeScript(script)).toEqual("Hello");

                script = new Script(
                    Buffer.from("return redis.call('SET', KEYS[1], ARGV[1])"),
                );
                checkSimple(
                    await client.invokeScript(script, {
                        keys: [key1],
                        args: [Buffer.from("value1")],
                    }),
                ).toEqual("OK");

                /// Reuse the same script with different parameters.
                checkSimple(
                    await client.invokeScript(script, {
                        keys: [key2],
                        args: [Buffer.from("value2")],
                    }),
                ).toEqual("OK");

                script = new Script(
                    Buffer.from("return redis.call('GET', KEYS[1])"),
                );
                checkSimple(
                    await client.invokeScript(script, { keys: [key1] }),
                ).toEqual("value1");

                checkSimple(
                    await client.invokeScript(script, { keys: [key2] }),
                ).toEqual("value2");
            }, protocol);
        },
        config.timeout,
    );

    it.each([ProtocolVersion.RESP2, ProtocolVersion.RESP3])(
        `script test_binary_%p`,
        async (protocol) => {
            await runTest(async (client: BaseClient) => {
                const key1 = uuidv4();
                const key2 = uuidv4();

                let script = new Script("return 'Hello'");
                checkSimple(await client.invokeScript(script)).toEqual("Hello");

                script = new Script(
                    "return redis.call('SET', KEYS[1], ARGV[1])",
                );
                checkSimple(
                    await client.invokeScript(script, {
                        keys: [key1],
                        args: ["value1"],
                    }),
                ).toEqual("OK");

                /// Reuse the same script with different parameters.
                checkSimple(
                    await client.invokeScript(script, {
                        keys: [key2],
                        args: ["value2"],
                    }),
                ).toEqual("OK");

                script = new Script("return redis.call('GET', KEYS[1])");
                checkSimple(
                    await client.invokeScript(script, { keys: [key1] }),
                ).toEqual("value1");

                checkSimple(
                    await client.invokeScript(script, { keys: [key2] }),
                ).toEqual("value2");
            }, protocol);
        },
        config.timeout,
    );

    it.each([ProtocolVersion.RESP2, ProtocolVersion.RESP3])(
        `zadd and zaddIncr test_%p`,
        async (protocol) => {
            await runTest(async (client: BaseClient) => {
                const key = uuidv4();
                const membersScores = { one: 1, two: 2, three: 3 };
                const newMembersScores = { one: 2, two: 3 };

                expect(await client.zadd(key, membersScores)).toEqual(3);
                expect(await client.zaddIncr(key, "one", 2)).toEqual(3.0);
                expect(
                    await client.zadd(key, newMembersScores, { changed: true }),
                ).toEqual(2);
            }, protocol);
        },
        config.timeout,
    );

    it.each([ProtocolVersion.RESP2, ProtocolVersion.RESP3])(
        `zadd and zaddIncr with NX XX test_%p`,
        async (protocol) => {
            await runTest(async (client: BaseClient) => {
                const key = uuidv4();
                const membersScores = { one: 1, two: 2, three: 3 };
                expect(
                    await client.zadd(key, membersScores, {
                        conditionalChange: ConditionalChange.ONLY_IF_EXISTS,
                    }),
                ).toEqual(0);

                expect(
                    await client.zadd(key, membersScores, {
                        conditionalChange:
                            ConditionalChange.ONLY_IF_DOES_NOT_EXIST,
                    }),
                ).toEqual(3);

                expect(
                    await client.zaddIncr(key, "one", 5.0, {
                        conditionalChange:
                            ConditionalChange.ONLY_IF_DOES_NOT_EXIST,
                    }),
                ).toEqual(null);

                expect(
                    await client.zaddIncr(key, "one", 5.0, {
                        conditionalChange: ConditionalChange.ONLY_IF_EXISTS,
                    }),
                ).toEqual(6.0);
            }, protocol);
        },
        config.timeout,
    );

    it.each([ProtocolVersion.RESP2, ProtocolVersion.RESP3])(
        `zadd and zaddIncr with GT LT test_%p`,
        async (protocol) => {
            await runTest(async (client: BaseClient) => {
                const key = uuidv4();
                const membersScores = { one: -3, two: 2, three: 3 };

                expect(await client.zadd(key, membersScores)).toEqual(3);
                membersScores["one"] = 10;

                expect(
                    await client.zadd(key, membersScores, {
                        updateOptions: UpdateByScore.GREATER_THAN,
                        changed: true,
                    }),
                ).toEqual(1);

                expect(
                    await client.zadd(key, membersScores, {
                        updateOptions: UpdateByScore.LESS_THAN,
                        changed: true,
                    }),
                ).toEqual(0);

                expect(
                    await client.zaddIncr(key, "one", -3.0, {
                        updateOptions: UpdateByScore.LESS_THAN,
                    }),
                ).toEqual(7.0);

                expect(
                    await client.zaddIncr(key, "one", -3.0, {
                        updateOptions: UpdateByScore.GREATER_THAN,
                    }),
                ).toEqual(null);
            }, protocol);
        },
        config.timeout,
    );

    it.each([ProtocolVersion.RESP2, ProtocolVersion.RESP3])(
        `zrem test_%p`,
        async (protocol) => {
            await runTest(async (client: BaseClient) => {
                const key = uuidv4();
                const membersScores = { one: 1, two: 2, three: 3 };
                expect(await client.zadd(key, membersScores)).toEqual(3);
                expect(await client.zrem(key, ["one"])).toEqual(1);
                expect(await client.zrem(key, ["one", "two", "three"])).toEqual(
                    2,
                );
                expect(
                    await client.zrem("non_existing_set", ["member"]),
                ).toEqual(0);
            }, protocol);
        },
        config.timeout,
    );

    it.each([ProtocolVersion.RESP2, ProtocolVersion.RESP3])(
        `zcard test_%p`,
        async (protocol) => {
            await runTest(async (client: BaseClient) => {
                const key = uuidv4();
                const membersScores = { one: 1, two: 2, three: 3 };
                expect(await client.zadd(key, membersScores)).toEqual(3);
                expect(await client.zcard(key)).toEqual(3);
                expect(await client.zrem(key, ["one"])).toEqual(1);
                expect(await client.zcard(key)).toEqual(2);
            }, protocol);
        },
        config.timeout,
    );

    it.each([ProtocolVersion.RESP2, ProtocolVersion.RESP3])(
        `zintercard test_%p`,
        async (protocol) => {
            await runTest(async (client: BaseClient, cluster) => {
                if (cluster.checkIfServerVersionLessThan("7.0.0")) {
                    return;
                }

                const key1 = `{key}:${uuidv4()}`;
                const key2 = `{key}:${uuidv4()}`;
                const stringKey = `{key}:${uuidv4()}`;
                const nonExistingKey = `{key}:${uuidv4()}`;
                const memberScores1 = { one: 1, two: 2, three: 3 };
                const memberScores2 = { two: 2, three: 3, four: 4 };

                expect(await client.zadd(key1, memberScores1)).toEqual(3);
                expect(await client.zadd(key2, memberScores2)).toEqual(3);

                expect(await client.zintercard([key1, key2])).toEqual(2);
                expect(await client.zintercard([key1, nonExistingKey])).toEqual(
                    0,
                );

                expect(await client.zintercard([key1, key2], 0)).toEqual(2);
                expect(await client.zintercard([key1, key2], 1)).toEqual(1);
                expect(await client.zintercard([key1, key2], 2)).toEqual(2);

                // invalid argument - key list must not be empty
                await expect(client.zintercard([])).rejects.toThrow();

                // invalid argument - limit must be non-negative
                await expect(
                    client.zintercard([key1, key2], -1),
                ).rejects.toThrow();

                // key exists, but it is not a sorted set
                expect(await client.set(stringKey, "foo")).toEqual("OK");
                await expect(client.zintercard([stringKey])).rejects.toThrow();
            }, protocol);
        },
        config.timeout,
    );

    it.each([ProtocolVersion.RESP2, ProtocolVersion.RESP3])(
        `zdiff test_%p`,
        async (protocol) => {
            await runTest(async (client: BaseClient, cluster) => {
                if (cluster.checkIfServerVersionLessThan("6.2.0")) {
                    return;
                }

                const key1 = `{key}-${uuidv4()}`;
                const key2 = `{key}-${uuidv4()}`;
                const key3 = `{key}-${uuidv4()}`;
                const nonExistingKey = `{key}-${uuidv4()}`;
                const stringKey = `{key}-${uuidv4()}`;

                const entries1 = {
                    one: 1.0,
                    two: 2.0,
                    three: 3.0,
                };
                const entries2 = { two: 2.0 };
                const entries3 = {
                    one: 1.0,
                    two: 2.0,
                    three: 3.0,
                    four: 4.0,
                };

                expect(await client.zadd(key1, entries1)).toEqual(3);
                expect(await client.zadd(key2, entries2)).toEqual(1);
                expect(await client.zadd(key3, entries3)).toEqual(4);

                checkSimple(await client.zdiff([key1, key2])).toEqual([
                    "one",
                    "three",
                ]);
                checkSimple(await client.zdiff([key1, key3])).toEqual([]);
                checkSimple(await client.zdiff([nonExistingKey, key3])).toEqual(
                    [],
                );

                let result = await client.zdiffWithScores([key1, key2]);
                const expected = {
                    one: 1.0,
                    three: 3.0,
                };
                expect(compareMaps(result, expected)).toBe(true);

                result = await client.zdiffWithScores([key1, key3]);
                expect(compareMaps(result, {})).toBe(true);

                result = await client.zdiffWithScores([nonExistingKey, key3]);
                expect(compareMaps(result, {})).toBe(true);

                // invalid arg - key list must not be empty
                await expect(client.zdiff([])).rejects.toThrow(RequestError);
                await expect(client.zdiffWithScores([])).rejects.toThrow(
                    RequestError,
                );

                // key exists, but it is not a sorted set
                checkSimple(await client.set(stringKey, "foo")).toEqual("OK");
                await expect(client.zdiff([stringKey, key1])).rejects.toThrow();
                await expect(
                    client.zdiffWithScores([stringKey, key1]),
                ).rejects.toThrow();
            }, protocol);
        },
        config.timeout,
    );

    it.each([ProtocolVersion.RESP2, ProtocolVersion.RESP3])(
        `zdiffstore test_%p`,
        async (protocol) => {
            await runTest(async (client: BaseClient, cluster) => {
                if (cluster.checkIfServerVersionLessThan("6.2.0")) {
                    return;
                }

                const key1 = `{key}-${uuidv4()}`;
                const key2 = `{key}-${uuidv4()}`;
                const key3 = `{key}-${uuidv4()}`;
                const key4 = `{key}-${uuidv4()}`;
                const nonExistingKey = `{key}-${uuidv4()}`;
                const stringKey = `{key}-${uuidv4()}`;

                const entries1 = {
                    one: 1.0,
                    two: 2.0,
                    three: 3.0,
                };
                const entries2 = { two: 2.0 };
                const entries3 = {
                    one: 1.0,
                    two: 2.0,
                    three: 3.0,
                    four: 4.0,
                };

                expect(await client.zadd(key1, entries1)).toEqual(3);
                expect(await client.zadd(key2, entries2)).toEqual(1);
                expect(await client.zadd(key3, entries3)).toEqual(4);

                expect(await client.zdiffstore(key4, [key1, key2])).toEqual(2);
                const result1 = await client.zrangeWithScores(key4, {
                    start: 0,
                    stop: -1,
                });
                const expected1 = { one: 1.0, three: 3.0 };
                expect(compareMaps(result1, expected1)).toBe(true);

                expect(
                    await client.zdiffstore(key4, [key3, key2, key1]),
                ).toEqual(1);
                const result2 = await client.zrangeWithScores(key4, {
                    start: 0,
                    stop: -1,
                });
                expect(compareMaps(result2, { four: 4.0 })).toBe(true);

                expect(await client.zdiffstore(key4, [key1, key3])).toEqual(0);
                const result3 = await client.zrangeWithScores(key4, {
                    start: 0,
                    stop: -1,
                });
                expect(compareMaps(result3, {})).toBe(true);

                expect(
                    await client.zdiffstore(key4, [nonExistingKey, key1]),
                ).toEqual(0);
                const result4 = await client.zrangeWithScores(key4, {
                    start: 0,
                    stop: -1,
                });
                expect(compareMaps(result4, {})).toBe(true);

                // invalid arg - key list must not be empty
                await expect(client.zdiffstore(key4, [])).rejects.toThrow(
                    RequestError,
                );

                // key exists, but it is not a sorted set
                checkSimple(await client.set(stringKey, "foo")).toEqual("OK");
                await expect(
                    client.zdiffstore(key4, [stringKey, key1]),
                ).rejects.toThrow(RequestError);
            }, protocol);
        },
        config.timeout,
    );

    it.each([ProtocolVersion.RESP2, ProtocolVersion.RESP3])(
        `zscore test_%p`,
        async (protocol) => {
            await runTest(async (client: BaseClient) => {
                const key1 = uuidv4();
                const key2 = uuidv4();
                const membersScores = { one: 1, two: 2, three: 3 };
                expect(await client.zadd(key1, membersScores)).toEqual(3);
                expect(await client.zscore(key1, "one")).toEqual(1.0);
                expect(await client.zscore(key1, "nonExistingMember")).toEqual(
                    null,
                );
                expect(
                    await client.zscore("nonExistingKey", "nonExistingMember"),
                ).toEqual(null);

                checkSimple(await client.set(key2, "foo")).toEqual("OK");
                await expect(client.zscore(key2, "foo")).rejects.toThrow();
            }, protocol);
        },
        config.timeout,
    );

    it.each([ProtocolVersion.RESP2, ProtocolVersion.RESP3])(
        `zmscore test_%p`,
        async (protocol) => {
            await runTest(async (client: BaseClient, cluster) => {
                if (cluster.checkIfServerVersionLessThan("6.2.0")) {
                    return;
                }

                const key1 = `{key}-${uuidv4()}`;
                const nonExistingKey = `{key}-${uuidv4()}`;
                const stringKey = `{key}-${uuidv4()}`;

                const entries = {
                    one: 1.0,
                    two: 2.0,
                    three: 3.0,
                };
                expect(await client.zadd(key1, entries)).toEqual(3);

                expect(
                    await client.zmscore(key1, ["one", "three", "two"]),
                ).toEqual([1.0, 3.0, 2.0]);
                expect(
                    await client.zmscore(key1, [
                        "one",
                        "nonExistingMember",
                        "two",
                        "nonExistingMember",
                    ]),
                ).toEqual([1.0, null, 2.0, null]);
                expect(await client.zmscore(nonExistingKey, ["one"])).toEqual([
                    null,
                ]);

                // invalid arg - member list must not be empty
                await expect(client.zmscore(key1, [])).rejects.toThrow(
                    RequestError,
                );

                // key exists, but it is not a sorted set
                checkSimple(await client.set(stringKey, "foo")).toEqual("OK");
                await expect(
                    client.zmscore(stringKey, ["one"]),
                ).rejects.toThrow(RequestError);
            }, protocol);
        },
        config.timeout,
    );

    it.each([ProtocolVersion.RESP2, ProtocolVersion.RESP3])(
        `zcount test_%p`,
        async (protocol) => {
            await runTest(async (client: BaseClient) => {
                const key1 = uuidv4();
                const key2 = uuidv4();
                const membersScores = { one: 1, two: 2, three: 3 };
                expect(await client.zadd(key1, membersScores)).toEqual(3);
                expect(
                    await client.zcount(
                        key1,
                        "negativeInfinity",
                        "positiveInfinity",
                    ),
                ).toEqual(3);
                expect(
                    await client.zcount(
                        key1,
                        { value: 1, isInclusive: false },
                        { value: 3, isInclusive: false },
                    ),
                ).toEqual(1);
                expect(
                    await client.zcount(
                        key1,
                        { value: 1, isInclusive: false },
                        { value: 3 },
                    ),
                ).toEqual(2);
                expect(
                    await client.zcount(key1, "negativeInfinity", {
                        value: 3,
                    }),
                ).toEqual(3);
                expect(
                    await client.zcount(key1, "positiveInfinity", {
                        value: 3,
                    }),
                ).toEqual(0);
                expect(
                    await client.zcount(
                        "nonExistingKey",
                        "negativeInfinity",
                        "positiveInfinity",
                    ),
                ).toEqual(0);

                checkSimple(await client.set(key2, "foo")).toEqual("OK");
                await expect(
                    client.zcount(key2, "negativeInfinity", "positiveInfinity"),
                ).rejects.toThrow();
            }, protocol);
        },
        config.timeout,
    );

    it.each([ProtocolVersion.RESP2, ProtocolVersion.RESP3])(
        `zrange by index test_%p`,
        async (protocol) => {
            await runTest(async (client: BaseClient) => {
                const key = uuidv4();
                const membersScores = { one: 1, two: 2, three: 3 };
                expect(await client.zadd(key, membersScores)).toEqual(3);

                checkSimple(
                    await client.zrange(key, { start: 0, stop: 1 }),
                ).toEqual(["one", "two"]);
                const result = await client.zrangeWithScores(key, {
                    start: 0,
                    stop: -1,
                });

                expect(
                    compareMaps(result, {
                        one: 1.0,
                        two: 2.0,
                        three: 3.0,
                    }),
                ).toBe(true);
                checkSimple(
                    await client.zrange(key, { start: 0, stop: 1 }, true),
                ).toEqual(["three", "two"]);
                expect(await client.zrange(key, { start: 3, stop: 1 })).toEqual(
                    [],
                );
                expect(
                    await client.zrangeWithScores(key, { start: 3, stop: 1 }),
                ).toEqual({});
            }, protocol);
        },
        config.timeout,
    );

    it.each([ProtocolVersion.RESP2, ProtocolVersion.RESP3])(
        `zrange by score test_%p`,
        async (protocol) => {
            await runTest(async (client: BaseClient) => {
                const key = uuidv4();
                const membersScores = { one: 1, two: 2, three: 3 };
                expect(await client.zadd(key, membersScores)).toEqual(3);

                checkSimple(
                    await client.zrange(key, {
                        start: "negativeInfinity",
                        stop: { value: 3, isInclusive: false },
                        type: "byScore",
                    }),
                ).toEqual(["one", "two"]);
                const result = await client.zrangeWithScores(key, {
                    start: "negativeInfinity",
                    stop: "positiveInfinity",
                    type: "byScore",
                });

                expect(
                    compareMaps(result, {
                        one: 1.0,
                        two: 2.0,
                        three: 3.0,
                    }),
                ).toBe(true);
                checkSimple(
                    await client.zrange(
                        key,
                        {
                            start: { value: 3, isInclusive: false },
                            stop: "negativeInfinity",
                            type: "byScore",
                        },
                        true,
                    ),
                ).toEqual(["two", "one"]);

                checkSimple(
                    await client.zrange(key, {
                        start: "negativeInfinity",
                        stop: "positiveInfinity",
                        limit: { offset: 1, count: 2 },
                        type: "byScore",
                    }),
                ).toEqual(["two", "three"]);

                expect(
                    await client.zrange(
                        key,
                        {
                            start: "negativeInfinity",
                            stop: { value: 3, isInclusive: false },
                            type: "byScore",
                        },
                        true,
                    ),
                ).toEqual([]);

                expect(
                    await client.zrange(key, {
                        start: "positiveInfinity",
                        stop: { value: 3, isInclusive: false },
                        type: "byScore",
                    }),
                ).toEqual([]);

                expect(
                    await client.zrangeWithScores(
                        key,
                        {
                            start: "negativeInfinity",
                            stop: { value: 3, isInclusive: false },
                            type: "byScore",
                        },
                        true,
                    ),
                ).toEqual({});

                expect(
                    await client.zrangeWithScores(key, {
                        start: "positiveInfinity",
                        stop: { value: 3, isInclusive: false },
                        type: "byScore",
                    }),
                ).toEqual({});
            }, protocol);
        },
        config.timeout,
    );

    it.each([ProtocolVersion.RESP2, ProtocolVersion.RESP3])(
        `zrange by lex test_%p`,
        async (protocol) => {
            await runTest(async (client: BaseClient) => {
                const key = uuidv4();
                const membersScores = { a: 1, b: 2, c: 3 };
                expect(await client.zadd(key, membersScores)).toEqual(3);

                checkSimple(
                    await client.zrange(key, {
                        start: "negativeInfinity",
                        stop: { value: "c", isInclusive: false },
                        type: "byLex",
                    }),
                ).toEqual(["a", "b"]);

                checkSimple(
                    await client.zrange(key, {
                        start: "negativeInfinity",
                        stop: "positiveInfinity",
                        limit: { offset: 1, count: 2 },
                        type: "byLex",
                    }),
                ).toEqual(["b", "c"]);

                checkSimple(
                    await client.zrange(
                        key,
                        {
                            start: { value: "c", isInclusive: false },
                            stop: "negativeInfinity",
                            type: "byLex",
                        },
                        true,
                    ),
                ).toEqual(["b", "a"]);

                expect(
                    await client.zrange(
                        key,
                        {
                            start: "negativeInfinity",
                            stop: { value: "c", isInclusive: false },
                            type: "byLex",
                        },
                        true,
                    ),
                ).toEqual([]);

                expect(
                    await client.zrange(key, {
                        start: "positiveInfinity",
                        stop: { value: "c", isInclusive: false },
                        type: "byLex",
                    }),
                ).toEqual([]);
            }, protocol);
        },
        config.timeout,
    );

    it.each([ProtocolVersion.RESP2, ProtocolVersion.RESP3])(
        `zrange different typesn of keys test_%p`,
        async (protocol) => {
            await runTest(async (client: BaseClient) => {
                const key = uuidv4();
                expect(
                    await client.zrange("nonExistingKey", {
                        start: 0,
                        stop: 1,
                    }),
                ).toEqual([]);

                expect(
                    await client.zrangeWithScores("nonExistingKey", {
                        start: 0,
                        stop: 1,
                    }),
                ).toEqual({});

                expect(await client.set(key, "value")).toEqual("OK");

                await expect(
                    client.zrange(key, { start: 0, stop: 1 }),
                ).rejects.toThrow();

                await expect(
                    client.zrangeWithScores(key, { start: 0, stop: 1 }),
                ).rejects.toThrow();
            }, protocol);
        },
        config.timeout,
    );

    // Zinterstore command tests
    async function zinterstoreWithAggregation(client: BaseClient) {
        const key1 = "{testKey}:1-" + uuidv4();
        const key2 = "{testKey}:2-" + uuidv4();
        const key3 = "{testKey}:3-" + uuidv4();
        const range = {
            start: 0,
            stop: -1,
        };

        const membersScores1 = { one: 1.0, two: 2.0 };
        const membersScores2 = { one: 2.0, two: 3.0, three: 4.0 };

        expect(await client.zadd(key1, membersScores1)).toEqual(2);
        expect(await client.zadd(key2, membersScores2)).toEqual(3);

        // Intersection results are aggregated by the MAX score of elements
        expect(await client.zinterstore(key3, [key1, key2], "MAX")).toEqual(2);
        const zinterstoreMapMax = await client.zrangeWithScores(key3, range);
        const expectedMapMax = {
            one: 2,
            two: 3,
        };
        expect(compareMaps(zinterstoreMapMax, expectedMapMax)).toBe(true);

        // Intersection results are aggregated by the MIN score of elements
        expect(await client.zinterstore(key3, [key1, key2], "MIN")).toEqual(2);
        const zinterstoreMapMin = await client.zrangeWithScores(key3, range);
        const expectedMapMin = {
            one: 1,
            two: 2,
        };
        expect(compareMaps(zinterstoreMapMin, expectedMapMin)).toBe(true);

        // Intersection results are aggregated by the SUM score of elements
        expect(await client.zinterstore(key3, [key1, key2], "SUM")).toEqual(2);
        const zinterstoreMapSum = await client.zrangeWithScores(key3, range);
        const expectedMapSum = {
            one: 3,
            two: 5,
        };
        expect(compareMaps(zinterstoreMapSum, expectedMapSum)).toBe(true);
    }

    async function zinterstoreBasicTest(client: BaseClient) {
        const key1 = "{testKey}:1-" + uuidv4();
        const key2 = "{testKey}:2-" + uuidv4();
        const key3 = "{testKey}:3-" + uuidv4();
        const range = {
            start: 0,
            stop: -1,
        };

        const membersScores1 = { one: 1.0, two: 2.0 };
        const membersScores2 = { one: 2.0, two: 3.0, three: 4.0 };

        expect(await client.zadd(key1, membersScores1)).toEqual(2);
        expect(await client.zadd(key2, membersScores2)).toEqual(3);

        expect(await client.zinterstore(key3, [key1, key2])).toEqual(2);
        const zinterstoreMap = await client.zrangeWithScores(key3, range);
        const expectedMap = {
            one: 3,
            two: 5,
        };
        expect(compareMaps(zinterstoreMap, expectedMap)).toBe(true);
    }

    async function zinterstoreWithWeightsAndAggregation(client: BaseClient) {
        const key1 = "{testKey}:1-" + uuidv4();
        const key2 = "{testKey}:2-" + uuidv4();
        const key3 = "{testKey}:3-" + uuidv4();
        const range = {
            start: 0,
            stop: -1,
        };
        const membersScores1 = { one: 1.0, two: 2.0 };
        const membersScores2 = { one: 2.0, two: 3.0, three: 4.0 };

        expect(await client.zadd(key1, membersScores1)).toEqual(2);
        expect(await client.zadd(key2, membersScores2)).toEqual(3);

        // Scores are multiplied by 2.0 for key1 and key2 during aggregation.
        expect(
            await client.zinterstore(
                key3,
                [
                    [key1, 2.0],
                    [key2, 2.0],
                ],
                "SUM",
            ),
        ).toEqual(2);
        const zinterstoreMapMultiplied = await client.zrangeWithScores(
            key3,
            range,
        );
        const expectedMapMultiplied = {
            one: 6,
            two: 10,
        };
        expect(
            compareMaps(zinterstoreMapMultiplied, expectedMapMultiplied),
        ).toBe(true);
    }

    async function zinterstoreEmptyCases(client: BaseClient) {
        const key1 = "{testKey}:1-" + uuidv4();
        const key2 = "{testKey}:2-" + uuidv4();

        // Non existing key
        expect(
            await client.zinterstore(key2, [
                key1,
                "{testKey}-non_existing_key",
            ]),
        ).toEqual(0);

        // Empty list check
        await expect(client.zinterstore("{xyz}", [])).rejects.toThrow();
    }

    it.each([ProtocolVersion.RESP2, ProtocolVersion.RESP3])(
        `zinterstore test_%p`,
        async (protocol) => {
            await runTest(async (client: BaseClient) => {
                await zinterstoreBasicTest(client);
                await zinterstoreWithAggregation(client);
                await zinterstoreWithWeightsAndAggregation(client);
                await zinterstoreEmptyCases(client);
            }, protocol);
        },
        config.timeout,
    );

    it.each([ProtocolVersion.RESP2, ProtocolVersion.RESP3])(
        `type test_%p`,
        async (protocol) => {
            await runTest(async (client: BaseClient) => {
                const key = uuidv4();
                checkSimple(await client.set(key, "value")).toEqual("OK");
                checkSimple(await client.type(key)).toEqual("string");
                checkSimple(await client.del([key])).toEqual(1);

                checkSimple(await client.lpush(key, ["value"])).toEqual(1);
                checkSimple(await client.type(key)).toEqual("list");
                checkSimple(await client.del([key])).toEqual(1);

                checkSimple(await client.sadd(key, ["value"])).toEqual(1);
                checkSimple(await client.type(key)).toEqual("set");
                checkSimple(await client.del([key])).toEqual(1);

                checkSimple(await client.zadd(key, { member: 1.0 })).toEqual(1);
                checkSimple(await client.type(key)).toEqual("zset");
                checkSimple(await client.del([key])).toEqual(1);

                checkSimple(await client.hset(key, { field: "value" })).toEqual(
                    1,
                );
                checkSimple(await client.type(key)).toEqual("hash");
                checkSimple(await client.del([key])).toEqual(1);

                await client.customCommand([
                    "XADD",
                    key,
                    "*",
                    "field",
                    "value",
                ]);
                checkSimple(await client.type(key)).toEqual("stream");
                checkSimple(await client.del([key])).toEqual(1);
                checkSimple(await client.type(key)).toEqual("none");
            }, protocol);
        },
        config.timeout,
    );

    it.each([ProtocolVersion.RESP2, ProtocolVersion.RESP3])(
        `echo test_%p`,
        async (protocol) => {
            await runTest(async (client: BaseClient) => {
                const message = uuidv4();
                checkSimple(await client.echo(message)).toEqual(message);
            }, protocol);
        },
        config.timeout,
    );

    it.each([ProtocolVersion.RESP2, ProtocolVersion.RESP3])(
        `strlen test_%p`,
        async (protocol) => {
            await runTest(async (client: BaseClient) => {
                const key1 = uuidv4();
                const key1Value = uuidv4();
                const key1ValueLength = key1Value.length;
                checkSimple(await client.set(key1, key1Value)).toEqual("OK");
                checkSimple(await client.strlen(key1)).toEqual(key1ValueLength);

                expect(await client.strlen("nonExistKey")).toEqual(0);

                const listName = "myList";
                const listKey1Value = uuidv4();
                const listKey2Value = uuidv4();

                expect(
                    await client.lpush(listName, [
                        listKey1Value,
                        listKey2Value,
                    ]),
                ).toEqual(2);
                // An error is returned when key holds a non-string value
                await expect(client.strlen(listName)).rejects.toThrow();
            }, protocol);
        },
        config.timeout,
    );

    it.each([ProtocolVersion.RESP2, ProtocolVersion.RESP3])(
        `lindex test_%p`,
        async (protocol) => {
            await runTest(async (client: BaseClient) => {
                const listName = uuidv4();
                const listKey1Value = uuidv4();
                const listKey2Value = uuidv4();
                expect(
                    await client.lpush(listName, [
                        listKey1Value,
                        listKey2Value,
                    ]),
                ).toEqual(2);
                checkSimple(await client.lindex(listName, 0)).toEqual(
                    listKey2Value,
                );
                checkSimple(await client.lindex(listName, 1)).toEqual(
                    listKey1Value,
                );
                expect(await client.lindex("notExsitingList", 1)).toEqual(null);
                expect(await client.lindex(listName, 3)).toEqual(null);
            }, protocol);
        },
        config.timeout,
    );

    it.each([ProtocolVersion.RESP2, ProtocolVersion.RESP3])(
        `linsert test_%p`,
        async (protocol) => {
            await runTest(async (client: BaseClient) => {
                const key1 = uuidv4();
                const stringKey = uuidv4();
                const nonExistingKey = uuidv4();

                expect(await client.lpush(key1, ["4", "3", "2", "1"])).toEqual(
                    4,
                );
                expect(
                    await client.linsert(
                        key1,
                        InsertPosition.Before,
                        "2",
                        "1.5",
                    ),
                ).toEqual(5);
                expect(
                    await client.linsert(
                        key1,
                        InsertPosition.After,
                        "3",
                        "3.5",
                    ),
                ).toEqual(6);
                checkSimple(await client.lrange(key1, 0, -1)).toEqual([
                    "1",
                    "1.5",
                    "2",
                    "3",
                    "3.5",
                    "4",
                ]);

                expect(
                    await client.linsert(
                        key1,
                        InsertPosition.Before,
                        "nonExistingPivot",
                        "4",
                    ),
                ).toEqual(-1);
                expect(
                    await client.linsert(
                        nonExistingKey,
                        InsertPosition.Before,
                        "pivot",
                        "elem",
                    ),
                ).toEqual(0);

                // key exists, but it is not a list
                expect(await client.set(stringKey, "value")).toEqual("OK");
                await expect(
                    client.linsert(stringKey, InsertPosition.Before, "a", "b"),
                ).rejects.toThrow();
            }, protocol);
        },
        config.timeout,
    );

    it.each([ProtocolVersion.RESP2, ProtocolVersion.RESP3])(
        `zpopmin test_%p`,
        async (protocol) => {
            await runTest(async (client: BaseClient) => {
                const key = uuidv4();
                const membersScores = { a: 1, b: 2, c: 3 };
                expect(await client.zadd(key, membersScores)).toEqual(3);
                expect(await client.zpopmin(key)).toEqual({ a: 1.0 });

                expect(
                    compareMaps(await client.zpopmin(key, 3), {
                        b: 2.0,
                        c: 3.0,
                    }),
                ).toBe(true);
                expect(await client.zpopmin(key)).toEqual({});
                checkSimple(await client.set(key, "value")).toEqual("OK");
                await expect(client.zpopmin(key)).rejects.toThrow();
                expect(await client.zpopmin("notExsitingKey")).toEqual({});
            }, protocol);
        },
        config.timeout,
    );

    it.each([ProtocolVersion.RESP2, ProtocolVersion.RESP3])(
        `zpopmax test_%p`,
        async (protocol) => {
            await runTest(async (client: BaseClient) => {
                const key = uuidv4();
                const membersScores = { a: 1, b: 2, c: 3 };
                expect(await client.zadd(key, membersScores)).toEqual(3);
                expect(await client.zpopmax(key)).toEqual({ c: 3.0 });

                expect(
                    compareMaps(await client.zpopmax(key, 3), {
                        b: 2.0,
                        a: 1.0,
                    }),
                ).toBe(true);
                expect(await client.zpopmax(key)).toEqual({});
                checkSimple(await client.set(key, "value")).toEqual("OK");
                await expect(client.zpopmax(key)).rejects.toThrow();
                expect(await client.zpopmax("notExsitingKey")).toEqual({});
            }, protocol);
        },
        config.timeout,
    );

    it.each([ProtocolVersion.RESP2, ProtocolVersion.RESP3])(
        `Pttl test_%p`,
        async (protocol) => {
            await runTest(async (client: BaseClient) => {
                const key = uuidv4();
                expect(await client.pttl(key)).toEqual(-2);

                checkSimple(await client.set(key, "value")).toEqual("OK");
                expect(await client.pttl(key)).toEqual(-1);

                expect(await client.expire(key, 10)).toEqual(true);
                let result = await client.pttl(key);
                expect(result).toBeGreaterThan(0);
                expect(result).toBeLessThanOrEqual(10000);

                expect(
                    await client.expireAt(
                        key,
                        Math.floor(Date.now() / 1000) + 20,
                    ),
                ).toEqual(true);
                result = await client.pttl(key);
                expect(result).toBeGreaterThan(0);
                expect(result).toBeLessThanOrEqual(20000);

                expect(await client.pexpireAt(key, Date.now() + 30000)).toEqual(
                    true,
                );
                result = await client.pttl(key);
                expect(result).toBeGreaterThan(0);
                expect(result).toBeLessThanOrEqual(30000);
            }, protocol);
        },
        config.timeout,
    );

    it.each([ProtocolVersion.RESP2, ProtocolVersion.RESP3])(
        `zremRangeByRank test_%p`,
        async (protocol) => {
            await runTest(async (client: BaseClient) => {
                const key = uuidv4();
                const membersScores = { one: 1, two: 2, three: 3 };
                expect(await client.zadd(key, membersScores)).toEqual(3);
                expect(await client.zremRangeByRank(key, 2, 1)).toEqual(0);
                expect(await client.zremRangeByRank(key, 0, 1)).toEqual(2);
                expect(await client.zremRangeByRank(key, 0, 10)).toEqual(1);
                expect(
                    await client.zremRangeByRank("nonExistingKey", 0, -1),
                ).toEqual(0);
            }, protocol);
        },
        config.timeout,
    );

    it.each([ProtocolVersion.RESP2, ProtocolVersion.RESP3])(
        `zrank test_%p`,
        async (protocol) => {
            await runTest(async (client: BaseClient, cluster) => {
                const key1 = uuidv4();
                const key2 = uuidv4();
                const membersScores = { one: 1.5, two: 2, three: 3 };
                expect(await client.zadd(key1, membersScores)).toEqual(3);
                expect(await client.zrank(key1, "one")).toEqual(0);

                if (!cluster.checkIfServerVersionLessThan("7.2.0")) {
                    expect(await client.zrankWithScore(key1, "one")).toEqual([
                        0, 1.5,
                    ]);
                    expect(
                        await client.zrankWithScore(key1, "nonExistingMember"),
                    ).toEqual(null);
                    expect(
                        await client.zrankWithScore("nonExistingKey", "member"),
                    ).toEqual(null);
                }

                expect(await client.zrank(key1, "nonExistingMember")).toEqual(
                    null,
                );
                expect(await client.zrank("nonExistingKey", "member")).toEqual(
                    null,
                );

                checkSimple(await client.set(key2, "value")).toEqual("OK");
                await expect(client.zrank(key2, "member")).rejects.toThrow();
            }, protocol);
        },
    );

    it.each([ProtocolVersion.RESP2, ProtocolVersion.RESP3])(
        `zrevrank test_%p`,
        async (protocol) => {
            await runTest(async (client: BaseClient, cluster) => {
                const key = uuidv4();
                const nonSetKey = uuidv4();
                const membersScores = { one: 1.5, two: 2, three: 3 };
                expect(await client.zadd(key, membersScores)).toEqual(3);
                expect(await client.zrevrank(key, "three")).toEqual(0);

                if (!cluster.checkIfServerVersionLessThan("7.2.0")) {
                    expect(await client.zrevrankWithScore(key, "one")).toEqual([
                        2, 1.5,
                    ]);
                    expect(
                        await client.zrevrankWithScore(
                            key,
                            "nonExistingMember",
                        ),
                    ).toBeNull();
                    expect(
                        await client.zrevrankWithScore(
                            "nonExistingKey",
                            "member",
                        ),
                    ).toBeNull();
                }

                expect(
                    await client.zrevrank(key, "nonExistingMember"),
                ).toBeNull();
                expect(
                    await client.zrevrank("nonExistingKey", "member"),
                ).toBeNull();

                // Key exists, but is not a sorted set
                checkSimple(await client.set(nonSetKey, "value")).toEqual("OK");
                await expect(
                    client.zrevrank(nonSetKey, "member"),
                ).rejects.toThrow();
            }, protocol);
        },
    );

    it.each([ProtocolVersion.RESP2, ProtocolVersion.RESP3])(
        `test brpop test_%p`,
        async (protocol) => {
            await runTest(async (client: BaseClient) => {
                expect(
                    await client.rpush("brpop-test", ["foo", "bar", "baz"]),
                ).toEqual(3);
                // Test basic usage
                checkSimple(await client.brpop(["brpop-test"], 0.1)).toEqual([
                    "brpop-test",
                    "baz",
                ]);
                // Delete all values from list
                expect(await client.del(["brpop-test"])).toEqual(1);
                // Test null return when key doesn't exist
                expect(await client.brpop(["brpop-test"], 0.1)).toEqual(null);
                // key exists, but it is not a list
                await client.set("foo", "bar");
                await expect(client.brpop(["foo"], 0.1)).rejects.toThrow();

                // Same-slot requirement
                if (client instanceof GlideClusterClient) {
                    try {
                        expect(
                            await client.brpop(["abc", "zxy", "lkn"], 0.1),
                        ).toThrow();
                    } catch (e) {
                        expect((e as Error).message.toLowerCase()).toMatch(
                            "crossslot",
                        );
                    }
                }
            }, protocol);
        },
        config.timeout,
    );

    it.each([ProtocolVersion.RESP2, ProtocolVersion.RESP3])(
        `test blpop test_%p`,
        async (protocol) => {
            await runTest(async (client: BaseClient) => {
                expect(
                    await client.rpush("blpop-test", ["foo", "bar", "baz"]),
                ).toEqual(3);
                // Test basic usage
                checkSimple(await client.blpop(["blpop-test"], 0.1)).toEqual([
                    "blpop-test",
                    "foo",
                ]);
                // Delete all values from list
                expect(await client.del(["blpop-test"])).toEqual(1);
                // Test null return when key doesn't exist
                expect(await client.blpop(["blpop-test"], 0.1)).toEqual(null);
                // key exists, but it is not a list
                await client.set("foo", "bar");
                await expect(client.blpop(["foo"], 0.1)).rejects.toThrow();

                // Same-slot requirement
                if (client instanceof GlideClusterClient) {
                    try {
                        expect(
                            await client.blpop(["abc", "zxy", "lkn"], 0.1),
                        ).toThrow();
                    } catch (e) {
                        expect((e as Error).message.toLowerCase()).toMatch(
                            "crossslot",
                        );
                    }
                }
            }, protocol);
        },
        config.timeout,
    );

    it.each([ProtocolVersion.RESP2, ProtocolVersion.RESP3])(
        `persist test_%p`,
        async (protocol) => {
            await runTest(async (client: BaseClient) => {
                const key = uuidv4();
                checkSimple(await client.set(key, "foo")).toEqual("OK");
                expect(await client.persist(key)).toEqual(false);

                expect(await client.expire(key, 10)).toEqual(true);
                expect(await client.persist(key)).toEqual(true);
            }, protocol);
        },
        config.timeout,
    );

    it.each([ProtocolVersion.RESP2, ProtocolVersion.RESP3])(
        `streams add, trim, and len test_%p`,
        async (protocol) => {
            await runTest(async (client: BaseClient) => {
                const key = uuidv4();
                const nonExistingKey = uuidv4();
                const stringKey = uuidv4();
                const field1 = uuidv4();
                const field2 = uuidv4();

                const nullResult = await client.xadd(
                    key,
                    [
                        [field1, "foo"],
                        [field2, "bar"],
                    ],
                    {
                        makeStream: false,
                    },
                );
                expect(nullResult).toBeNull();

                const timestamp1 = await client.xadd(
                    key,
                    [
                        [field1, "foo1"],
                        [field2, "bar1"],
                    ],
                    { id: "0-1" },
                );
                checkSimple(timestamp1).toEqual("0-1");
                expect(
                    await client.xadd(key, [
                        [field1, "foo2"],
                        [field2, "bar2"],
                    ]),
                ).not.toBeNull();
                expect(await client.xlen(key)).toEqual(2);

                // this will trim the first entry.
                const id = await client.xadd(
                    key,
                    [
                        [field1, "foo3"],
                        [field2, "bar3"],
                    ],
                    {
                        trim: {
                            method: "maxlen",
                            threshold: 2,
                            exact: true,
                        },
                    },
                );
                expect(id).not.toBeNull();
                expect(await client.xlen(key)).toEqual(2);

                // this will trim the 2nd entry.
                expect(
                    await client.xadd(
                        key,
                        [
                            [field1, "foo4"],
                            [field2, "bar4"],
                        ],
                        {
                            trim: {
                                method: "minid",
                                threshold: id as string,
                                exact: true,
                            },
                        },
                    ),
                ).not.toBeNull();
                expect(await client.xlen(key)).toEqual(2);

                expect(
                    await client.xtrim(key, {
                        method: "maxlen",
                        threshold: 1,
                        exact: true,
                    }),
                ).toEqual(1);
                expect(await client.xlen(key)).toEqual(1);

                expect(
                    await client.xtrim(key, {
                        method: "maxlen",
                        threshold: 0,
                        exact: true,
                    }),
                ).toEqual(1);
                // Unlike other Redis collection types, stream keys still exist even after removing all entries
                expect(await client.exists([key])).toEqual(1);
                expect(await client.xlen(key)).toEqual(0);

                expect(
                    await client.xtrim(nonExistingKey, {
                        method: "maxlen",
                        threshold: 1,
                        exact: true,
                    }),
                ).toEqual(0);
                expect(await client.xlen(nonExistingKey)).toEqual(0);

                // key exists, but it is not a stream
                expect(await client.set(stringKey, "foo")).toEqual("OK");
                await expect(
                    client.xtrim(stringKey, {
                        method: "maxlen",
                        threshold: 1,
                        exact: true,
                    }),
                ).rejects.toThrow();
                await expect(client.xlen(stringKey)).rejects.toThrow();
            }, protocol);
        },
        config.timeout,
    );

    it.each([ProtocolVersion.RESP2, ProtocolVersion.RESP3])(
        `zremRangeByScore test_%p`,
        async (protocol) => {
            await runTest(async (client: BaseClient) => {
                const key = uuidv4();
                const membersScores = { one: 1, two: 2, three: 3 };
                expect(await client.zadd(key, membersScores)).toEqual(3);

                expect(
                    await client.zremRangeByScore(
                        key,
                        { value: 1, isInclusive: false },
                        { value: 2 },
                    ),
                ).toEqual(1);

                expect(
                    await client.zremRangeByScore(
                        key,
                        { value: 1 },
                        "negativeInfinity",
                    ),
                ).toEqual(0);

                expect(
                    await client.zremRangeByScore(
                        "nonExistingKey",
                        "negativeInfinity",
                        "positiveInfinity",
                    ),
                ).toEqual(0);
            }, protocol);
        },
        config.timeout,
    );

    it.each([ProtocolVersion.RESP2, ProtocolVersion.RESP3])(
        "time test_%p",
        async (protocol) => {
            await runTest(async (client: BaseClient) => {
                // Take the time now, convert to 10 digits and subtract 1 second
                const now = Math.floor(new Date().getTime() / 1000 - 1);
                const result = (await client.time()) as [string, string];
                expect(result?.length).toEqual(2);
                expect(Number(result?.at(0))).toBeGreaterThan(now);
                // Test its not more than 1 second
                expect(Number(result?.at(1))).toBeLessThan(1000000);
            }, protocol);
        },
    );

    it.each([ProtocolVersion.RESP2, ProtocolVersion.RESP3])(
        `streams read test_%p`,
        async () => {
            await runTest(async (client: BaseClient) => {
                const key1 = uuidv4();
                const key2 = `{${key1}}${uuidv4()}`;
                const field1 = "foo";
                const field2 = "bar";
                const field3 = "barvaz";

                const timestamp_1_1 = await client.xadd(key1, [
                    [field1, "foo1"],
                    [field3, "barvaz1"],
                ]);
                expect(timestamp_1_1).not.toBeNull();
                const timestamp_2_1 = await client.xadd(key2, [
                    [field2, "bar1"],
                ]);
                expect(timestamp_2_1).not.toBeNull();
                const timestamp_1_2 = await client.xadd(key1, [
                    [field1, "foo2"],
                ]);
                const timestamp_2_2 = await client.xadd(key2, [
                    [field2, "bar2"],
                ]);
                const timestamp_1_3 = await client.xadd(key1, [
                    [field1, "foo3"],
                    [field3, "barvaz3"],
                ]);
                const timestamp_2_3 = await client.xadd(key2, [
                    [field2, "bar3"],
                ]);

                const result = await client.xread(
                    {
                        [key1]: timestamp_1_1 as string,
                        [key2]: timestamp_2_1 as string,
                    },
                    {
                        block: 1,
                    },
                );

                const expected = {
                    [key1]: {
                        [timestamp_1_2 as string]: [[field1, "foo2"]],
                        [timestamp_1_3 as string]: [
                            [field1, "foo3"],
                            [field3, "barvaz3"],
                        ],
                    },
                    [key2]: {
                        [timestamp_2_2 as string]: [["bar", "bar2"]],
                        [timestamp_2_3 as string]: [["bar", "bar3"]],
                    },
                };
                checkSimple(result).toEqual(expected);
            }, ProtocolVersion.RESP2);
        },
        config.timeout,
    );

    it.each([ProtocolVersion.RESP2, ProtocolVersion.RESP3])(
        "rename test_%p",
        async (protocol) => {
            await runTest(async (client: BaseClient) => {
                // Making sure both keys will be oart of the same slot
                const key = uuidv4() + "{123}";
                const newKey = uuidv4() + "{123}";
                await client.set(key, "value");
                await client.rename(key, newKey);
                const result = await client.get(newKey);
                checkSimple(result).toEqual("value");
                // If key doesn't exist it should throw, it also test that key has successfully been renamed
                await expect(client.rename(key, newKey)).rejects.toThrow();
            }, protocol);
        },
        config.timeout,
    );

    it.each([ProtocolVersion.RESP2, ProtocolVersion.RESP3])(
        "renamenx test_%p",
        async (protocol) => {
            await runTest(async (client: BaseClient) => {
                const key1 = `{key}-1-${uuidv4()}`;
                const key2 = `{key}-2-${uuidv4()}`;
                const key3 = `{key}-3-${uuidv4()}`;

                // renamenx missing key
                try {
                    expect(await client.renamenx(key1, key2)).toThrow();
                } catch (e) {
                    expect((e as Error).message).toMatch("no such key");
                }

                // renamenx a string
                await client.set(key1, "key1");
                await client.set(key3, "key3");
                // Test that renamenx can rename key1 to key2 (non-existing value)
                checkSimple(await client.renamenx(key1, key2)).toEqual(true);
                // sanity check
                checkSimple(await client.get(key2)).toEqual("key1");
                // Test that renamenx doesn't rename key2 to key3 (with an existing value)
                checkSimple(await client.renamenx(key2, key3)).toEqual(false);
                // sanity check
                checkSimple(await client.get(key3)).toEqual("key3");
            }, protocol);
        },
        config.timeout,
    );

    it.each([ProtocolVersion.RESP2, ProtocolVersion.RESP3])(
        "pfadd test_%p",
        async (protocol) => {
            await runTest(async (client: BaseClient) => {
                const key = uuidv4();
                checkSimple(await client.pfadd(key, [])).toEqual(1);
                checkSimple(await client.pfadd(key, ["one", "two"])).toEqual(1);
                checkSimple(await client.pfadd(key, ["two"])).toEqual(0);
                checkSimple(await client.pfadd(key, [])).toEqual(0);

                // key exists, but it is not a HyperLogLog
                checkSimple(await client.set("foo", "value")).toEqual("OK");
                await expect(client.pfadd("foo", [])).rejects.toThrow();
            }, protocol);
        },
        config.timeout,
    );

    it.each([ProtocolVersion.RESP2, ProtocolVersion.RESP3])(
        "pfcount test_%p",
        async (protocol) => {
            await runTest(async (client: BaseClient) => {
                const key1 = `{key}-1-${uuidv4()}`;
                const key2 = `{key}-2-${uuidv4()}`;
                const key3 = `{key}-3-${uuidv4()}`;
                const stringKey = `{key}-4-${uuidv4()}`;
                const nonExistingKey = `{key}-5-${uuidv4()}`;

                expect(await client.pfadd(key1, ["a", "b", "c"])).toEqual(1);
                expect(await client.pfadd(key2, ["b", "c", "d"])).toEqual(1);
                expect(await client.pfcount([key1])).toEqual(3);
                expect(await client.pfcount([key2])).toEqual(3);
                expect(await client.pfcount([key1, key2])).toEqual(4);
                expect(
                    await client.pfcount([key1, key2, nonExistingKey]),
                ).toEqual(4);

                // empty HyperLogLog data set
                expect(await client.pfadd(key3, [])).toEqual(1);
                expect(await client.pfcount([key3])).toEqual(0);

                // invalid argument - key list must not be empty
                try {
                    expect(await client.pfcount([])).toThrow();
                } catch (e) {
                    expect((e as Error).message).toMatch(
                        "ResponseError: wrong number of arguments",
                    );
                }

                // key exists, but it is not a HyperLogLog
                expect(await client.set(stringKey, "value")).toEqual("OK");
                await expect(client.pfcount([stringKey])).rejects.toThrow();
            }, protocol);
        },
        config.timeout,
    );

    // Set command tests

    async function setWithExpiryOptions(client: BaseClient) {
        const key = uuidv4();
        const value = uuidv4();
        const setResWithExpirySetMilli = await client.set(key, value, {
            expiry: {
                type: "milliseconds",
                count: 500,
            },
        });
        checkSimple(setResWithExpirySetMilli).toEqual("OK");
        const getWithExpirySetMilli = await client.get(key);
        checkSimple(getWithExpirySetMilli).toEqual(value);

        const setResWithExpirySec = await client.set(key, value, {
            expiry: {
                type: "seconds",
                count: 1,
            },
        });
        checkSimple(setResWithExpirySec).toEqual("OK");
        const getResWithExpirySec = await client.get(key);
        checkSimple(getResWithExpirySec).toEqual(value);

        const setWithUnixSec = await client.set(key, value, {
            expiry: {
                type: "unixSeconds",
                count: Math.floor(Date.now() / 1000) + 1,
            },
        });
        checkSimple(setWithUnixSec).toEqual("OK");
        const getWithUnixSec = await client.get(key);
        checkSimple(getWithUnixSec).toEqual(value);

        const setResWithExpiryKeep = await client.set(key, value, {
            expiry: "keepExisting",
        });
        checkSimple(setResWithExpiryKeep).toEqual("OK");
        const getResWithExpiryKeep = await client.get(key);
        checkSimple(getResWithExpiryKeep).toEqual(value);
        // wait for the key to expire base on the previous set
        let sleep = new Promise((resolve) => setTimeout(resolve, 1000));
        await sleep;
        const getResExpire = await client.get(key);
        // key should have expired
        checkSimple(getResExpire).toEqual(null);
        const setResWithExpiryWithUmilli = await client.set(key, value, {
            expiry: {
                type: "unixMilliseconds",
                count: Date.now() + 1000,
            },
        });
        checkSimple(setResWithExpiryWithUmilli).toEqual("OK");
        // wait for the key to expire
        sleep = new Promise((resolve) => setTimeout(resolve, 1001));
        await sleep;
        const getResWithExpiryWithUmilli = await client.get(key);
        // key should have expired
        checkSimple(getResWithExpiryWithUmilli).toEqual(null);
    }

    async function setWithOnlyIfExistOptions(client: BaseClient) {
        const key = uuidv4();
        const value = uuidv4();
        const setKey = await client.set(key, value);
        checkSimple(setKey).toEqual("OK");
        const getRes = await client.get(key);
        checkSimple(getRes).toEqual(value);
        const setExistingKeyRes = await client.set(key, value, {
            conditionalSet: "onlyIfExists",
        });
        checkSimple(setExistingKeyRes).toEqual("OK");
        const getExistingKeyRes = await client.get(key);
        checkSimple(getExistingKeyRes).toEqual(value);

        const notExistingKeyRes = await client.set(key + 1, value, {
            conditionalSet: "onlyIfExists",
        });
        // key does not exist, so it should not be set
        checkSimple(notExistingKeyRes).toEqual(null);
        const getNotExistingKey = await client.get(key + 1);
        // key should not have been set
        checkSimple(getNotExistingKey).toEqual(null);
    }

    async function setWithOnlyIfNotExistOptions(client: BaseClient) {
        const key = uuidv4();
        const value = uuidv4();
        const notExistingKeyRes = await client.set(key, value, {
            conditionalSet: "onlyIfDoesNotExist",
        });
        // key does not exist, so it should be set
        checkSimple(notExistingKeyRes).toEqual("OK");
        const getNotExistingKey = await client.get(key);
        // key should have been set
        checkSimple(getNotExistingKey).toEqual(value);

        const existingKeyRes = await client.set(key, value, {
            conditionalSet: "onlyIfDoesNotExist",
        });
        // key exists, so it should not be set
        checkSimple(existingKeyRes).toEqual(null);
        const getExistingKey = await client.get(key);
        // key should not have been set
        checkSimple(getExistingKey).toEqual(value);
    }

    async function setWithGetOldOptions(client: BaseClient) {
        const key = uuidv4();
        const value = uuidv4();

        const setResGetNotExistOld = await client.set(key, value, {
            returnOldValue: true,
        });
        // key does not exist, so old value should be null
        checkSimple(setResGetNotExistOld).toEqual(null);
        // key should have been set
        const getResGetNotExistOld = await client.get(key);
        checkSimple(getResGetNotExistOld).toEqual(value);

        const setResGetExistOld = await client.set(key, value, {
            returnOldValue: true,
        });
        // key exists, so old value should be returned
        checkSimple(setResGetExistOld).toEqual(value);
        // key should have been set
        const getResGetExistOld = await client.get(key);
        checkSimple(getResGetExistOld).toEqual(value);
    }

    async function setWithAllOptions(client: BaseClient) {
        const key = uuidv4();
        const value = uuidv4();

        // set with multiple options:
        // * only apply SET if the key already exists
        // * expires after 1 second
        // * returns the old value
        const setResWithAllOptions = await client.set(key, value, {
            expiry: {
                type: "unixSeconds",
                count: Math.floor(Date.now() / 1000) + 1,
            },
            conditionalSet: "onlyIfExists",
            returnOldValue: true,
        });
        // key does not exist, so old value should be null
        expect(setResWithAllOptions).toEqual(null);
        // key does not exist, so SET should not have applied
        expect(await client.get(key)).toEqual(null);
    }

    async function testSetWithAllCombination(client: BaseClient) {
        const key = uuidv4();
        const value = uuidv4();
        const count = 2;
        const expiryCombination = [
            { type: "seconds", count },
            { type: "unixSeconds", count },
            { type: "unixMilliseconds", count },
            { type: "milliseconds", count },
            "keepExisting",
        ];
        let exist = false;

        for (const expiryVal of expiryCombination) {
            const setRes = await client.set(key, value, {
                expiry: expiryVal as
                    | "keepExisting"
                    | {
                          type:
                              | "seconds"
                              | "milliseconds"
                              | "unixSeconds"
                              | "unixMilliseconds";
                          count: number;
                      },
                conditionalSet: "onlyIfDoesNotExist",
            });

            if (exist == false) {
                checkSimple(setRes).toEqual("OK");
                exist = true;
            } else {
                checkSimple(setRes).toEqual(null);
            }

            const getRes = await client.get(key);
            checkSimple(getRes).toEqual(value);
        }

        for (const expiryVal of expiryCombination) {
            const setRes = await client.set(key, value, {
                expiry: expiryVal as
                    | "keepExisting"
                    | {
                          type:
                              | "seconds"
                              | "milliseconds"
                              | "unixSeconds"
                              | "unixMilliseconds";
                          count: number;
                      },

                conditionalSet: "onlyIfExists",
                returnOldValue: true,
            });

            expect(setRes).toBeDefined();
        }
    }

    it.each([ProtocolVersion.RESP2, ProtocolVersion.RESP3])(
        "Set commands with options test_%p",
        async (protocol) => {
            await runTest(async (client: BaseClient) => {
                await setWithExpiryOptions(client);
                await setWithOnlyIfExistOptions(client);
                await setWithOnlyIfNotExistOptions(client);
                await setWithGetOldOptions(client);
                await setWithAllOptions(client);
                await testSetWithAllCombination(client);
            }, protocol);
        },
        config.timeout,
    );

    it.each([ProtocolVersion.RESP2, ProtocolVersion.RESP3])(
        "object encoding test_%p",
        async (protocol) => {
            await runTest(async (client: BaseClient, cluster) => {
                const string_key = uuidv4();
                const list_key = uuidv4();
                const hashtable_key = uuidv4();
                const intset_key = uuidv4();
                const set_listpack_key = uuidv4();
                const hash_hashtable_key = uuidv4();
                const hash_listpack_key = uuidv4();
                const skiplist_key = uuidv4();
                const zset_listpack_key = uuidv4();
                const stream_key = uuidv4();
                const non_existing_key = uuidv4();
                const versionLessThan7 =
                    cluster.checkIfServerVersionLessThan("7.0.0");
                const versionLessThan72 =
                    cluster.checkIfServerVersionLessThan("7.2.0");

                expect(await client.objectEncoding(non_existing_key)).toEqual(
                    null,
                );

                checkSimple(
                    await client.set(
                        string_key,
                        "a really loooooooooooooooooooooooooooooooooooooooong value",
                    ),
                ).toEqual("OK");

                checkSimple(await client.objectEncoding(string_key)).toEqual(
                    "raw",
                );

                checkSimple(await client.set(string_key, "2")).toEqual("OK");
                checkSimple(await client.objectEncoding(string_key)).toEqual(
                    "int",
                );

                checkSimple(await client.set(string_key, "value")).toEqual(
                    "OK",
                );
                checkSimple(await client.objectEncoding(string_key)).toEqual(
                    "embstr",
                );

                expect(await client.lpush(list_key, ["1"])).toEqual(1);

                if (versionLessThan72) {
                    checkSimple(await client.objectEncoding(list_key)).toEqual(
                        "quicklist",
                    );
                } else {
                    checkSimple(await client.objectEncoding(list_key)).toEqual(
                        "listpack",
                    );
                }

                // The default value of set-max-intset-entries is 512
                for (let i = 0; i < 513; i++) {
                    expect(
                        await client.sadd(hashtable_key, [String(i)]),
                    ).toEqual(1);
                }

                checkSimple(await client.objectEncoding(hashtable_key)).toEqual(
                    "hashtable",
                );

                expect(await client.sadd(intset_key, ["1"])).toEqual(1);
                checkSimple(await client.objectEncoding(intset_key)).toEqual(
                    "intset",
                );

                expect(await client.sadd(set_listpack_key, ["foo"])).toEqual(1);

                if (versionLessThan72) {
                    checkSimple(
                        await client.objectEncoding(set_listpack_key),
                    ).toEqual("hashtable");
                } else {
                    checkSimple(
                        await client.objectEncoding(set_listpack_key),
                    ).toEqual("listpack");
                }

                // The default value of hash-max-listpack-entries is 512
                for (let i = 0; i < 513; i++) {
                    expect(
                        await client.hset(hash_hashtable_key, {
                            [String(i)]: "2",
                        }),
                    ).toEqual(1);
                }

                checkSimple(
                    await client.objectEncoding(hash_hashtable_key),
                ).toEqual("hashtable");

                expect(
                    await client.hset(hash_listpack_key, { "1": "2" }),
                ).toEqual(1);

                if (versionLessThan7) {
                    checkSimple(
                        await client.objectEncoding(hash_listpack_key),
                    ).toEqual("ziplist");
                } else {
                    checkSimple(
                        await client.objectEncoding(hash_listpack_key),
                    ).toEqual("listpack");
                }

                // The default value of zset-max-listpack-entries is 128
                for (let i = 0; i < 129; i++) {
                    expect(
                        await client.zadd(skiplist_key, { [String(i)]: 2.0 }),
                    ).toEqual(1);
                }

                checkSimple(await client.objectEncoding(skiplist_key)).toEqual(
                    "skiplist",
                );

                expect(
                    await client.zadd(zset_listpack_key, { "1": 2.0 }),
                ).toEqual(1);

                if (versionLessThan7) {
                    checkSimple(
                        await client.objectEncoding(zset_listpack_key),
                    ).toEqual("ziplist");
                } else {
                    checkSimple(
                        await client.objectEncoding(zset_listpack_key),
                    ).toEqual("listpack");
                }

                expect(
                    await client.xadd(stream_key, [["field", "value"]]),
                ).not.toBeNull();
                checkSimple(await client.objectEncoding(stream_key)).toEqual(
                    "stream",
                );
            }, protocol);
        },
        config.timeout,
    );

    it.each([ProtocolVersion.RESP2, ProtocolVersion.RESP3])(
        "object freq test_%p",
        async (protocol) => {
            await runTest(async (client: BaseClient) => {
                const key = uuidv4();
                const nonExistingKey = uuidv4();
                const maxmemoryPolicyKey = "maxmemory-policy";
                const config = await client.configGet([maxmemoryPolicyKey]);
                const maxmemoryPolicy = String(config[maxmemoryPolicyKey]);

                try {
                    expect(
                        await client.configSet({
                            [maxmemoryPolicyKey]: "allkeys-lfu",
                        }),
                    ).toEqual("OK");
                    expect(await client.objectFreq(nonExistingKey)).toEqual(
                        null,
                    );
                    expect(await client.set(key, "foobar")).toEqual("OK");
                    expect(await client.objectFreq(key)).toBeGreaterThanOrEqual(
                        0,
                    );
                } finally {
                    expect(
                        await client.configSet({
                            [maxmemoryPolicyKey]: maxmemoryPolicy,
                        }),
                    ).toEqual("OK");
                }
            }, protocol);
        },
        config.timeout,
    );

    it.each([ProtocolVersion.RESP2, ProtocolVersion.RESP3])(
        "object idletime test_%p",
        async (protocol) => {
            await runTest(async (client: BaseClient) => {
                const key = uuidv4();
                const nonExistingKey = uuidv4();
                const maxmemoryPolicyKey = "maxmemory-policy";
                const config = await client.configGet([maxmemoryPolicyKey]);
                const maxmemoryPolicy = String(config[maxmemoryPolicyKey]);

                try {
                    expect(
                        await client.configSet({
                            // OBJECT IDLETIME requires a non-LFU maxmemory-policy
                            [maxmemoryPolicyKey]: "allkeys-random",
                        }),
                    ).toEqual("OK");
                    expect(await client.objectIdletime(nonExistingKey)).toEqual(
                        null,
                    );
                    expect(await client.set(key, "foobar")).toEqual("OK");

                    await wait(2000);

                    expect(await client.objectIdletime(key)).toBeGreaterThan(0);
                } finally {
                    expect(
                        await client.configSet({
                            [maxmemoryPolicyKey]: maxmemoryPolicy,
                        }),
                    ).toEqual("OK");
                }
            }, protocol);
        },
        config.timeout,
    );

    function wait(numMilliseconds: number) {
        return new Promise((resolve) => {
            setTimeout(resolve, numMilliseconds);
        });
    }

    it.each([ProtocolVersion.RESP2, ProtocolVersion.RESP3])(
        `object refcount test_%p`,
        async (protocol) => {
            await runTest(async (client: BaseClient) => {
                const key = `{key}:${uuidv4()}`;
                const nonExistingKey = `{key}:${uuidv4()}`;

                expect(await client.objectRefcount(nonExistingKey)).toBeNull();
                expect(await client.set(key, "foo")).toEqual("OK");
                expect(await client.objectRefcount(key)).toBeGreaterThanOrEqual(
                    1,
                );
            }, protocol);
        },
        config.timeout,
    );

    it.each([ProtocolVersion.RESP2, ProtocolVersion.RESP3])(
        `flushall test_%p`,
        async (protocol) => {
            await runTest(async (client: BaseClient) => {
                // Test FLUSHALL SYNC
                expect(await client.flushall(FlushMode.SYNC)).toBe("OK");

                // TODO: replace with KEYS command when implemented
                const keysAfter = (await client.customCommand([
                    "keys",
                    "*",
                ])) as string[];
                expect(keysAfter.length).toBe(0);

                // Test various FLUSHALL calls
                expect(await client.flushall()).toBe("OK");
                expect(await client.flushall(FlushMode.ASYNC)).toBe("OK");

                if (client instanceof GlideClusterClient) {
                    const key = uuidv4();
                    const primaryRoute: SingleNodeRoute = {
                        type: "primarySlotKey",
                        key: key,
                    };
                    expect(await client.flushall(undefined, primaryRoute)).toBe(
                        "OK",
                    );
                    expect(
                        await client.flushall(FlushMode.ASYNC, primaryRoute),
                    ).toBe("OK");

                    //Test FLUSHALL on replica (should fail)
                    const key2 = uuidv4();
                    const replicaRoute: SingleNodeRoute = {
                        type: "replicaSlotKey",
                        key: key2,
                    };
                    await expect(
                        client.flushall(undefined, replicaRoute),
                    ).rejects.toThrowError();
                }
            }, protocol);
        },
        config.timeout,
    );

    it.each([ProtocolVersion.RESP2, ProtocolVersion.RESP3])(
        `lpos test_%p`,
        async (protocol) => {
            await runTest(async (client: BaseClient) => {
                const key = `{key}:${uuidv4()}`;
                const valueArray = ["a", "a", "b", "c", "a", "b"];
                expect(await client.rpush(key, valueArray)).toEqual(6);

                // simplest case
                expect(await client.lpos(key, "a")).toEqual(0);
                expect(await client.lpos(key, "b", { rank: 2 })).toEqual(5);

                // element doesn't exist
                expect(await client.lpos(key, "e")).toBeNull();

                // reverse traversal
                expect(await client.lpos(key, "b", { rank: -2 })).toEqual(2);

                // unlimited comparisons
                expect(
                    await client.lpos(key, "a", { rank: 1, maxLength: 0 }),
                ).toEqual(0);

                // limited comparisons
                expect(
                    await client.lpos(key, "c", { rank: 1, maxLength: 2 }),
                ).toBeNull();

                // invalid rank value
                await expect(
                    client.lpos(key, "a", { rank: 0 }),
                ).rejects.toThrow(RequestError);

                // invalid maxlen value
                await expect(
                    client.lpos(key, "a", { maxLength: -1 }),
                ).rejects.toThrow(RequestError);

                // non-existent key
                expect(await client.lpos("non-existent_key", "e")).toBeNull();

                // wrong key data type
                const wrongDataType = `{key}:${uuidv4()}`;
                expect(await client.sadd(wrongDataType, ["a", "b"])).toEqual(2);

                await expect(client.lpos(wrongDataType, "a")).rejects.toThrow(
                    RequestError,
                );

                // invalid count value
                await expect(
                    client.lpos(key, "a", { count: -1 }),
                ).rejects.toThrow(RequestError);

                // with count
                expect(await client.lpos(key, "a", { count: 2 })).toEqual([
                    0, 1,
                ]);
                expect(await client.lpos(key, "a", { count: 0 })).toEqual([
                    0, 1, 4,
                ]);
                expect(
                    await client.lpos(key, "a", { rank: 1, count: 0 }),
                ).toEqual([0, 1, 4]);
                expect(
                    await client.lpos(key, "a", { rank: 2, count: 0 }),
                ).toEqual([1, 4]);
                expect(
                    await client.lpos(key, "a", { rank: 3, count: 0 }),
                ).toEqual([4]);

                // reverse traversal
                expect(
                    await client.lpos(key, "a", { rank: -1, count: 0 }),
                ).toEqual([4, 1, 0]);
            }, protocol);
        },
        config.timeout,
    );

    it.each([ProtocolVersion.RESP2, ProtocolVersion.RESP3])(
        `dbsize test_%p`,
        async (protocol) => {
            await runTest(async (client: BaseClient) => {
                // flush all data
                expect(await client.flushall()).toBe("OK");

                // check that DBSize is 0
                expect(await client.dbsize()).toBe(0);

                // set 10 random key-value pairs
                for (let i = 0; i < 10; i++) {
                    const key = `{key}:${uuidv4()}`;
                    const value = "0".repeat(Math.random() * 7);

                    expect(await client.set(key, value)).toBe("OK");
                }

                // check DBSIZE after setting
                expect(await client.dbsize()).toBe(10);

                // additional test for the standalone client
                if (client instanceof GlideClient) {
                    expect(await client.flushall()).toBe("OK");
                    const key = uuidv4();
                    expect(await client.set(key, "value")).toBe("OK");
                    expect(await client.dbsize()).toBe(1);
                    // switching to another db to check size
                    expect(await client.select(1)).toBe("OK");
                    expect(await client.dbsize()).toBe(0);
                }

                // additional test for the cluster client
                if (client instanceof GlideClusterClient) {
                    expect(await client.flushall()).toBe("OK");
                    const key = uuidv4();
                    expect(await client.set(key, "value")).toBe("OK");
                    const primaryRoute: SingleNodeRoute = {
                        type: "primarySlotKey",
                        key: key,
                    };
                    expect(await client.dbsize(primaryRoute)).toBe(1);
                }
            }, protocol);
        },
        config.timeout,
    );

    it.each([ProtocolVersion.RESP2, ProtocolVersion.RESP3])(
        `bitcount test_%p`,
        async (protocol) => {
            await runTest(async (client: BaseClient, cluster) => {
                const key1 = uuidv4();
                const key2 = uuidv4();
                const value = "foobar";

                checkSimple(await client.set(key1, value)).toEqual("OK");
                expect(await client.bitcount(key1)).toEqual(26);
                expect(
                    await client.bitcount(key1, { start: 1, end: 1 }),
                ).toEqual(6);
                expect(
                    await client.bitcount(key1, { start: 0, end: -5 }),
                ).toEqual(10);
                // non-existing key
                expect(await client.bitcount(uuidv4())).toEqual(0);
                expect(
                    await client.bitcount(uuidv4(), { start: 5, end: 30 }),
                ).toEqual(0);
                // key exists, but it is not a string
                expect(await client.sadd(key2, [value])).toEqual(1);
                await expect(client.bitcount(key2)).rejects.toThrow(
                    RequestError,
                );
                await expect(
                    client.bitcount(key2, { start: 1, end: 1 }),
                ).rejects.toThrow(RequestError);

                if (cluster.checkIfServerVersionLessThan("7.0.0")) {
                    await expect(
                        client.bitcount(key1, {
                            start: 2,
                            end: 5,
                            indexType: BitmapIndexType.BIT,
                        }),
                    ).rejects.toThrow();
                    await expect(
                        client.bitcount(key1, {
                            start: 2,
                            end: 5,
                            indexType: BitmapIndexType.BYTE,
                        }),
                    ).rejects.toThrow();
                } else {
                    expect(
                        await client.bitcount(key1, {
                            start: 2,
                            end: 5,
                            indexType: BitmapIndexType.BYTE,
                        }),
                    ).toEqual(16);
                    expect(
                        await client.bitcount(key1, {
                            start: 5,
                            end: 30,
                            indexType: BitmapIndexType.BIT,
                        }),
                    ).toEqual(17);
                    expect(
                        await client.bitcount(key1, {
                            start: 5,
                            end: -5,
                            indexType: BitmapIndexType.BIT,
                        }),
                    ).toEqual(23);
                    expect(
                        await client.bitcount(uuidv4(), {
                            start: 2,
                            end: 5,
                            indexType: BitmapIndexType.BYTE,
                        }),
                    ).toEqual(0);
                    // key exists, but it is not a string
                    await expect(
                        client.bitcount(key2, {
                            start: 1,
                            end: 1,
                            indexType: BitmapIndexType.BYTE,
                        }),
                    ).rejects.toThrow(RequestError);
                }
            }, protocol);
        },
        config.timeout,
    );

    it.each([ProtocolVersion.RESP2, ProtocolVersion.RESP3])(
        `geoadd geopos test_%p`,
        async (protocol) => {
            await runTest(async (client: BaseClient) => {
                const key1 = uuidv4();
                const key2 = uuidv4();
                const membersToCoordinates = new Map<string, GeospatialData>();
                membersToCoordinates.set("Palermo", {
                    longitude: 13.361389,
                    latitude: 38.115556,
                });
                membersToCoordinates.set("Catania", {
                    longitude: 15.087269,
                    latitude: 37.502669,
                });

                // default geoadd
                expect(await client.geoadd(key1, membersToCoordinates)).toBe(2);

                let geopos = await client.geopos(key1, [
                    "Palermo",
                    "Catania",
                    "New York",
                ]);
                // inner array is possibly null, we need a null check or a cast
                expect(geopos[0]?.[0]).toBeCloseTo(13.361389, 5);
                expect(geopos[0]?.[1]).toBeCloseTo(38.115556, 5);
                expect(geopos[1]?.[0]).toBeCloseTo(15.087269, 5);
                expect(geopos[1]?.[1]).toBeCloseTo(37.502669, 5);
                expect(geopos[2]).toBeNull();

                // empty array of places
                geopos = await client.geopos(key1, []);
                expect(geopos).toEqual([]);

                // not existing key
                geopos = await client.geopos(key2, []);
                expect(geopos).toEqual([]);
                geopos = await client.geopos(key2, ["Palermo"]);
                expect(geopos).toEqual([null]);

                // with update mode options
                membersToCoordinates.set("Catania", {
                    longitude: 15.087269,
                    latitude: 39,
                });
                expect(
                    await client.geoadd(key1, membersToCoordinates, {
                        updateMode: ConditionalChange.ONLY_IF_DOES_NOT_EXIST,
                    }),
                ).toBe(0);
                expect(
                    await client.geoadd(key1, membersToCoordinates, {
                        updateMode: ConditionalChange.ONLY_IF_EXISTS,
                    }),
                ).toBe(0);

                // with changed option
                membersToCoordinates.set("Catania", {
                    longitude: 15.087269,
                    latitude: 40,
                });
                membersToCoordinates.set("Tel-Aviv", {
                    longitude: 32.0853,
                    latitude: 34.7818,
                });
                expect(
                    await client.geoadd(key1, membersToCoordinates, {
                        changed: true,
                    }),
                ).toBe(2);

                // key exists but holding non-zset value
                expect(await client.set(key2, "foo")).toBe("OK");
                await expect(
                    client.geoadd(key2, membersToCoordinates),
                ).rejects.toThrow();
                await expect(client.geopos(key2, ["*_*"])).rejects.toThrow();
            }, protocol);
        },
        config.timeout,
    );

    it.each([ProtocolVersion.RESP2, ProtocolVersion.RESP3])(
        `geoadd invalid args test_%p`,
        async (protocol) => {
            await runTest(async (client: BaseClient) => {
                const key = uuidv4();

                // empty coordinate map
                await expect(client.geoadd(key, new Map())).rejects.toThrow();

                // coordinate out of bound
                await expect(
                    client.geoadd(
                        key,
                        new Map([["Place", { longitude: -181, latitude: 0 }]]),
                    ),
                ).rejects.toThrow();
                await expect(
                    client.geoadd(
                        key,
                        new Map([["Place", { longitude: 181, latitude: 0 }]]),
                    ),
                ).rejects.toThrow();
                await expect(
                    client.geoadd(
                        key,
                        new Map([["Place", { longitude: 0, latitude: 86 }]]),
                    ),
                ).rejects.toThrow();
                await expect(
                    client.geoadd(
                        key,
                        new Map([["Place", { longitude: 0, latitude: -86 }]]),
                    ),
                ).rejects.toThrow();
            }, protocol);
        },
        config.timeout,
    );

    it.each([ProtocolVersion.RESP2, ProtocolVersion.RESP3])(
        `geosearch test_%p`,
        async (protocol) => {
            await runTest(async (client: BaseClient, cluster) => {
                if (cluster.checkIfServerVersionLessThan("6.2.0")) return;

                const key = uuidv4();

                const members: string[] = [
                    "Catania",
                    "Palermo",
                    "edge2",
                    "edge1",
                ];
                const membersSet: Set<string> = new Set(members);
                const membersCoordinates: [number, number][] = [
                    [15.087269, 37.502669],
                    [13.361389, 38.115556],
                    [17.24151, 38.788135],
                    [12.758489, 38.788135],
                ];

                const membersGeoData: GeospatialData[] = [];

                for (const [lon, lat] of membersCoordinates) {
                    membersGeoData.push({ longitude: lon, latitude: lat });
                }

                const membersToCoordinates = new Map<string, GeospatialData>();

                for (let i = 0; i < members.length; i++) {
                    membersToCoordinates.set(members[i], membersGeoData[i]);
                }

                const expectedResult = [
                    [
                        members[0],
                        [56.4413, 3479447370796909, membersCoordinates[0]],
                    ],
                    [
                        members[1],
                        [190.4424, 3479099956230698, membersCoordinates[1]],
                    ],
                    [
                        members[2],
                        [279.7403, 3481342659049484, membersCoordinates[2]],
                    ],
                    [
                        members[3],
                        [279.7405, 3479273021651468, membersCoordinates[3]],
                    ],
                ];

                // geoadd
                expect(await client.geoadd(key, membersToCoordinates)).toBe(
                    members.length,
                );

                let searchResult = await client.geosearch(
                    key,
                    { position: { longitude: 15, latitude: 37 } },
                    { width: 400, height: 400, unit: GeoUnit.KILOMETERS },
                );
                // using set to compare, because results are reordrered
                checkSimple(new Set(searchResult)).toEqual(membersSet);

                // order search result
                searchResult = await client.geosearch(
                    key,
                    { position: { longitude: 15, latitude: 37 } },
                    { width: 400, height: 400, unit: GeoUnit.KILOMETERS },
                    { sortOrder: SortOrder.ASC },
                );
                checkSimple(searchResult).toEqual(members);

                // order and query all extra data
                searchResult = await client.geosearch(
                    key,
                    { position: { longitude: 15, latitude: 37 } },
                    { width: 400, height: 400, unit: GeoUnit.KILOMETERS },
                    {
                        sortOrder: SortOrder.ASC,
                        withCoord: true,
                        withDist: true,
                        withHash: true,
                    },
                );
                checkSimple(searchResult).toEqual(expectedResult);

                // order, query and limit by 1
                searchResult = await client.geosearch(
                    key,
                    { position: { longitude: 15, latitude: 37 } },
                    { width: 400, height: 400, unit: GeoUnit.KILOMETERS },
                    {
                        sortOrder: SortOrder.ASC,
                        withCoord: true,
                        withDist: true,
                        withHash: true,
                        count: 1,
                    },
                );
                checkSimple(searchResult).toEqual(expectedResult.slice(0, 1));

                // test search by box, unit: meters, from member, with distance
                const meters = 400 * 1000;
                searchResult = await client.geosearch(
                    key,
                    { member: "Catania" },
                    { width: meters, height: meters, unit: GeoUnit.METERS },
                    {
                        withDist: true,
                        withCoord: false,
                        sortOrder: SortOrder.DESC,
                    },
                );
                checkSimple(searchResult).toEqual([
                    ["edge2", [236529.1799]],
                    ["Palermo", [166274.1516]],
                    ["Catania", [0.0]],
                ]);

                // test search by box, unit: feet, from member, with limited count 2, with hash
                const feet = 400 * 3280.8399;
                searchResult = await client.geosearch(
                    key,
                    { member: "Palermo" },
                    { width: feet, height: feet, unit: GeoUnit.FEET },
                    {
                        withDist: false,
                        withCoord: false,
                        withHash: true,
                        sortOrder: SortOrder.ASC,
                        count: 2,
                    },
                );
                checkSimple(searchResult).toEqual([
                    ["Palermo", [3479099956230698]],
                    ["edge1", [3479273021651468]],
                ]);

                // test search by box, unit: miles, from geospatial position, with limited ANY count to 1
                const miles = 250;
                searchResult = await client.geosearch(
                    key,
                    { position: { longitude: 15, latitude: 37 } },
                    { width: miles, height: miles, unit: GeoUnit.MILES },
                    { count: 1, isAny: true },
                );
                expect(members.map((m) => Buffer.from(m))).toContainEqual(
                    searchResult[0],
                );

                // test search by radius, units: feet, from member
                const feetRadius = 200 * 3280.8399;
                searchResult = await client.geosearch(
                    key,
                    { member: "Catania" },
                    { radius: feetRadius, unit: GeoUnit.FEET },
                    { sortOrder: SortOrder.ASC },
                );
                checkSimple(searchResult).toEqual(["Catania", "Palermo"]);

                // Test search by radius, unit: meters, from member
                const metersRadius = 200 * 1000;
                searchResult = await client.geosearch(
                    key,
                    { member: "Catania" },
                    { radius: metersRadius, unit: GeoUnit.METERS },
                    { sortOrder: SortOrder.DESC },
                );
                checkSimple(searchResult).toEqual(["Palermo", "Catania"]);

                searchResult = await client.geosearch(
                    key,
                    { member: "Catania" },
                    { radius: metersRadius, unit: GeoUnit.METERS },
                    {
                        sortOrder: SortOrder.DESC,
                        withHash: true,
                    },
                );
                checkSimple(searchResult).toEqual([
                    ["Palermo", [3479099956230698]],
                    ["Catania", [3479447370796909]],
                ]);

                // Test search by radius, unit: miles, from geospatial data
                searchResult = await client.geosearch(
                    key,
                    { position: { longitude: 15, latitude: 37 } },
                    { radius: 175, unit: GeoUnit.MILES },
                    { sortOrder: SortOrder.DESC },
                );
                checkSimple(searchResult).toEqual([
                    "edge1",
                    "edge2",
                    "Palermo",
                    "Catania",
                ]);

                // Test search by radius, unit: kilometers, from a geospatial data, with limited count to 2
                searchResult = await client.geosearch(
                    key,
                    { position: { longitude: 15, latitude: 37 } },
                    { radius: 200, unit: GeoUnit.KILOMETERS },
                    {
                        sortOrder: SortOrder.ASC,
                        count: 2,
                        withHash: true,
                        withCoord: true,
                        withDist: true,
                    },
                );
                checkSimple(searchResult).toEqual(expectedResult.slice(0, 2));

                // Test search by radius, unit: kilometers, from a geospatial data, with limited ANY count to 1
                searchResult = await client.geosearch(
                    key,
                    { position: { longitude: 15, latitude: 37 } },
                    { radius: 200, unit: GeoUnit.KILOMETERS },
                    {
                        sortOrder: SortOrder.ASC,
                        count: 1,
                        isAny: true,
                        withCoord: true,
                        withDist: true,
                        withHash: true,
                    },
                );
                expect(members.map((m) => Buffer.from(m))).toContainEqual(
                    searchResult[0][0],
                );

                // no members within the area
                searchResult = await client.geosearch(
                    key,
                    { position: { longitude: 15, latitude: 37 } },
                    { width: 50, height: 50, unit: GeoUnit.METERS },
                    { sortOrder: SortOrder.ASC },
                );
                expect(searchResult).toEqual([]);

                // no members within the area
                searchResult = await client.geosearch(
                    key,
                    { position: { longitude: 15, latitude: 37 } },
                    { radius: 5, unit: GeoUnit.METERS },
                    { sortOrder: SortOrder.ASC },
                );
                expect(searchResult).toEqual([]);

                // member does not exist
                await expect(
                    client.geosearch(
                        key,
                        { member: "non-existing-member" },
                        { radius: 100, unit: GeoUnit.METERS },
                    ),
                ).rejects.toThrow(RequestError);

                // key exists but holds a non-ZSET value
                const key2 = uuidv4();
                expect(await client.set(key2, uuidv4())).toEqual("OK");
                await expect(
                    client.geosearch(
                        key2,
                        { position: { longitude: 15, latitude: 37 } },
                        { radius: 100, unit: GeoUnit.METERS },
                    ),
                ).rejects.toThrow(RequestError);
            }, protocol);
        },
        config.timeout,
    );

    it.each([ProtocolVersion.RESP2, ProtocolVersion.RESP3])(
        `zmpop test_%p`,
        async (protocol) => {
            await runTest(async (client: BaseClient, cluster: RedisCluster) => {
                if (cluster.checkIfServerVersionLessThan("7.0.0")) return;
                const key1 = "{key}-1" + uuidv4();
                const key2 = "{key}-2" + uuidv4();
                const nonExistingKey = "{key}-0" + uuidv4();
                const stringKey = "{key}-string" + uuidv4();

                expect(await client.zadd(key1, { a1: 1, b1: 2 })).toEqual(2);
                expect(await client.zadd(key2, { a2: 0.1, b2: 0.2 })).toEqual(
                    2,
                );

                checkSimple(
                    await client.zmpop([key1, key2], ScoreFilter.MAX),
                ).toEqual([key1, { b1: 2 }]);
                checkSimple(
                    await client.zmpop([key2, key1], ScoreFilter.MAX, 10),
                ).toEqual([key2, { a2: 0.1, b2: 0.2 }]);

                expect(await client.zmpop([nonExistingKey], ScoreFilter.MIN))
                    .toBeNull;
                expect(await client.zmpop([nonExistingKey], ScoreFilter.MIN, 1))
                    .toBeNull;

                // key exists, but it is not a sorted set
                expect(await client.set(stringKey, "value")).toEqual("OK");
                await expect(
                    client.zmpop([stringKey], ScoreFilter.MAX),
                ).rejects.toThrow(RequestError);
                await expect(
                    client.zmpop([stringKey], ScoreFilter.MAX, 1),
                ).rejects.toThrow(RequestError);

                // incorrect argument: key list should not be empty
                await expect(
                    client.zmpop([], ScoreFilter.MAX, 1),
                ).rejects.toThrow(RequestError);

                // incorrect argument: count should be greater than 0
                await expect(
                    client.zmpop([key1], ScoreFilter.MAX, 0),
                ).rejects.toThrow(RequestError);

                // check that order of entries in the response is preserved
                const entries: Record<string, number> = {};

                for (let i = 0; i < 10; i++) {
                    // a0 => 0, a1 => 1 etc
                    entries["a" + i] = i;
                }

                expect(await client.zadd(key2, entries)).toEqual(10);
                const result = await client.zmpop([key2], ScoreFilter.MIN, 10);

                if (result) {
                    expect(result[1]).toEqual(entries);
                }
            }, protocol);
        },
        config.timeout,
    );

    it.each([ProtocolVersion.RESP2, ProtocolVersion.RESP3])(
        `zincrby test_%p`,
        async (protocol) => {
            await runTest(async (client: BaseClient) => {
                const key = "{key}" + uuidv4();
                const member = "{member}-1" + uuidv4();
                const othermember = "{member}-1" + uuidv4();
                const stringKey = "{key}-string" + uuidv4();

                // key does not exist
                expect(await client.zincrby(key, 2.5, member)).toEqual(2.5);
                expect(await client.zscore(key, member)).toEqual(2.5);

                // key exists, but value doesn't
                expect(await client.zincrby(key, -3.3, othermember)).toEqual(
                    -3.3,
                );
                expect(await client.zscore(key, othermember)).toEqual(-3.3);

                // updating existing value in existing key
                expect(await client.zincrby(key, 1.0, member)).toEqual(3.5);
                expect(await client.zscore(key, member)).toEqual(3.5);

                // Key exists, but it is not a sorted set
                expect(await client.set(stringKey, "value")).toEqual("OK");
                await expect(
                    client.zincrby(stringKey, 0.5, "_"),
                ).rejects.toThrow(RequestError);
            }, protocol);
        },
        config.timeout,
    );

    it.each([ProtocolVersion.RESP2, ProtocolVersion.RESP3])(
        `bzmpop test_%p`,
        async (protocol) => {
            await runTest(async (client: BaseClient, cluster: RedisCluster) => {
                if (cluster.checkIfServerVersionLessThan("7.0.0")) return;
                const key1 = "{key}-1" + uuidv4();
                const key2 = "{key}-2" + uuidv4();
                const nonExistingKey = "{key}-0" + uuidv4();
                const stringKey = "{key}-string" + uuidv4();

                expect(await client.zadd(key1, { a1: 1, b1: 2 })).toEqual(2);
                expect(await client.zadd(key2, { a2: 0.1, b2: 0.2 })).toEqual(
                    2,
                );

                checkSimple(
                    await client.bzmpop([key1, key2], ScoreFilter.MAX, 0.1),
                ).toEqual([key1, { b1: 2 }]);
                checkSimple(
                    await client.bzmpop([key2, key1], ScoreFilter.MAX, 0.1, 10),
                ).toEqual([key2, { a2: 0.1, b2: 0.2 }]);

                // ensure that command doesn't time out even if timeout > request timeout (250ms by default)
                expect(
                    await client.bzmpop([nonExistingKey], ScoreFilter.MAX, 0.5),
                ).toBeNull;
                expect(
                    await client.bzmpop(
                        [nonExistingKey],
                        ScoreFilter.MAX,
                        0.55,
                        1,
                    ),
                ).toBeNull;

                // key exists, but it is not a sorted set
                expect(await client.set(stringKey, "value")).toEqual("OK");
                await expect(
                    client.bzmpop([stringKey], ScoreFilter.MAX, 0.1),
                ).rejects.toThrow(RequestError);
                await expect(
                    client.bzmpop([stringKey], ScoreFilter.MAX, 0.1, 1),
                ).rejects.toThrow(RequestError);

                // incorrect argument: key list should not be empty
                await expect(
                    client.bzmpop([], ScoreFilter.MAX, 0.1, 1),
                ).rejects.toThrow(RequestError);

                // incorrect argument: count should be greater than 0
                await expect(
                    client.bzmpop([key1], ScoreFilter.MAX, 0.1, 0),
                ).rejects.toThrow(RequestError);

                // incorrect argument: timeout can not be a negative number
                await expect(
                    client.bzmpop([key1], ScoreFilter.MAX, -1, 10),
                ).rejects.toThrow(RequestError);

                // check that order of entries in the response is preserved
                const entries: Record<string, number> = {};

                for (let i = 0; i < 10; i++) {
                    // a0 => 0, a1 => 1 etc
                    entries["a" + i] = i;
                }

                expect(await client.zadd(key2, entries)).toEqual(10);
                const result = await client.bzmpop(
                    [key2],
                    ScoreFilter.MIN,
                    0.1,
                    10,
                );

                if (result) {
                    expect(result[1]).toEqual(entries);
                }

                // TODO: add test case with 0 timeout (no timeout) should never time out,
                // but we wrap the test with timeout to avoid test failing or stuck forever
            }, protocol);
        },
        config.timeout,
    );

    it.each([ProtocolVersion.RESP2, ProtocolVersion.RESP3])(
        `geodist test_%p`,
        async (protocol) => {
            await runTest(async (client: BaseClient) => {
                const key1 = uuidv4();
                const key2 = uuidv4();
                const member1 = "Palermo";
                const member2 = "Catania";
                const nonExistingMember = "NonExisting";
                const expected = 166274.1516;
                const expectedKM = 166.2742;
                const delta = 1e-9;

                // adding the geo locations
                const membersToCoordinates = new Map<string, GeospatialData>();
                membersToCoordinates.set(member1, {
                    longitude: 13.361389,
                    latitude: 38.115556,
                });
                membersToCoordinates.set(member2, {
                    longitude: 15.087269,
                    latitude: 37.502669,
                });
                expect(await client.geoadd(key1, membersToCoordinates)).toBe(2);

                // checking result with default metric
                expect(
                    await client.geodist(key1, member1, member2),
                ).toBeCloseTo(expected, delta);

                // checking result with metric specification of kilometers
                expect(
                    await client.geodist(
                        key1,
                        member1,
                        member2,
                        GeoUnit.KILOMETERS,
                    ),
                ).toBeCloseTo(expectedKM, delta);

                // null result when member index is missing
                expect(
                    await client.geodist(key1, member1, nonExistingMember),
                ).toBeNull();

                // key exists but holds non-ZSET value
                expect(await client.set(key2, "geodist")).toBe("OK");
                await expect(
                    client.geodist(key2, member1, member2),
                ).rejects.toThrow();
            }, protocol);
        },
        config.timeout,
    );

    it.each([ProtocolVersion.RESP2, ProtocolVersion.RESP3])(
        `geohash test_%p`,
        async (protocol) => {
            await runTest(async (client: BaseClient) => {
                const key1 = uuidv4();
                const key2 = uuidv4();
                const members = ["Palermo", "Catania", "NonExisting"];
                const empty: string[] = [];
                const expected = ["sqc8b49rny0", "sqdtr74hyu0", null];

                // adding the geo locations
                const membersToCoordinates = new Map<string, GeospatialData>();
                membersToCoordinates.set("Palermo", {
                    longitude: 13.361389,
                    latitude: 38.115556,
                });
                membersToCoordinates.set("Catania", {
                    longitude: 15.087269,
                    latitude: 37.502669,
                });
                expect(await client.geoadd(key1, membersToCoordinates)).toBe(2);

                // checking result with default metric
                expect(await client.geohash(key1, members)).toEqual(expected);

                // empty members array
                expect(await (await client.geohash(key1, empty)).length).toBe(
                    0,
                );

                // key exists but holds non-ZSET value
                expect(await client.set(key2, "geohash")).toBe("OK");
                await expect(client.geohash(key2, members)).rejects.toThrow();
            }, protocol);
        },
        config.timeout,
    );

    it.each([ProtocolVersion.RESP2, ProtocolVersion.RESP3])(
        `zrandmember test_%p`,
        async (protocol) => {
            await runTest(async (client: BaseClient) => {
                const key1 = uuidv4();
                const key2 = uuidv4();

                const memberScores = { one: 1.0, two: 2.0 };
                const elements = ["one", "two"];
                expect(await client.zadd(key1, memberScores)).toBe(2);

                // check random memember belongs to the set
                const randmember = await client.zrandmember(key1);

                if (randmember !== null) {
                    checkSimple(randmember in elements).toEqual(true);
                }

                // non existing key should return null
                expect(await client.zrandmember("nonExistingKey")).toBeNull();

                // Key exists, but is not a set
                expect(await client.set(key2, "foo")).toBe("OK");
                await expect(client.zrandmember(key2)).rejects.toThrow();
            }, protocol);
        },
        config.timeout,
    );

    it.each([ProtocolVersion.RESP2, ProtocolVersion.RESP3])(
        `zrandmemberWithCount test_%p`,
        async (protocol) => {
            await runTest(async (client: BaseClient) => {
                const key1 = uuidv4();
                const key2 = uuidv4();

                const memberScores = { one: 1.0, two: 2.0 };
                expect(await client.zadd(key1, memberScores)).toBe(2);

                // unique values are expected as count is positive
                let randMembers = await client.zrandmemberWithCount(key1, 4);
                expect(randMembers.length).toBe(2);
                expect(randMembers.length).toEqual(new Set(randMembers).size);

                // Duplicate values are expected as count is negative
                randMembers = await client.zrandmemberWithCount(key1, -4);
                expect(randMembers.length).toBe(4);
                const randMemberSet = new Set<string>();

                for (const member of randMembers) {
                    const memberStr = member + "";

                    if (!randMemberSet.has(memberStr)) {
                        randMemberSet.add(memberStr);
                    }
                }

                expect(randMembers.length).not.toEqual(randMemberSet.size);

                // non existing key should return empty array
                randMembers = await client.zrandmemberWithCount(
                    "nonExistingKey",
                    -4,
                );
                expect(randMembers.length).toBe(0);

                // Key exists, but is not a set
                expect(await client.set(key2, "foo")).toBe("OK");
                await expect(
                    client.zrandmemberWithCount(key2, 1),
                ).rejects.toThrow();
            }, protocol);
        },
        config.timeout,
    );

    it.each([ProtocolVersion.RESP2, ProtocolVersion.RESP3])(
        `zrandmemberWithCountWithScores test_%p`,
        async (protocol) => {
            await runTest(async (client: BaseClient) => {
                const key1 = uuidv4();
                const key2 = uuidv4();

                const memberScores = { one: 1.0, two: 2.0 };
                const memberScoreMap = new Map<string, number>([
                    ["one", 1.0],
                    ["two", 2.0],
                ]);
                expect(await client.zadd(key1, memberScores)).toBe(2);

                // unique values are expected as count is positive
                let randMembers = await client.zrandmemberWithCountWithScores(
                    key1,
                    4,
                );

                for (const member of randMembers) {
                    const key = String(member[0]);
                    const score = Number(member[1]);
                    expect(score).toEqual(memberScoreMap.get(key));
                }

                // Duplicate values are expected as count is negative
                randMembers = await client.zrandmemberWithCountWithScores(
                    key1,
                    -4,
                );
                expect(randMembers.length).toBe(4);
                const keys = [];

                for (const member of randMembers) {
                    keys.push(String(member[0]));
                }

                expect(randMembers.length).not.toEqual(new Set(keys).size);

                // non existing key should return empty array
                randMembers = await client.zrandmemberWithCountWithScores(
                    "nonExistingKey",
                    -4,
                );
                expect(randMembers.length).toBe(0);

                // Key exists, but is not a set
                expect(await client.set(key2, "foo")).toBe("OK");
                await expect(
                    client.zrandmemberWithCount(key2, 1),
                ).rejects.toThrow();
            }, protocol);
        },
        config.timeout,
    );
}

export function runCommonTests<Context>(config: {
    init: () => Promise<{ context: Context; client: Client }>;
    close: (context: Context, testSucceeded: boolean) => void;
    timeout?: number;
}) {
    const runTest = async (test: (client: Client) => Promise<void>) => {
        const { context, client } = await config.init();
        let testSucceeded = false;

        try {
            await test(client);
            testSucceeded = true;
        } finally {
            config.close(context, testSucceeded);
        }
    };

    it(
        "set and get flow works",
        async () => {
            await runTest((client: Client) => GetAndSetRandomValue(client));
        },
        config.timeout,
    );

    it(
        "can set and get non-ASCII unicode without modification",
        async () => {
            await runTest(async (client: Client) => {
                const key = uuidv4();
                const value = "שלום hello 汉字";
                await client.set(key, value);
                const result = await client.get(key);
                checkSimple(result).toEqual(value);
            });
        },
        config.timeout,
    );

    it(
        "get for missing key returns null",
        async () => {
            await runTest(async (client: Client) => {
                const result = await client.get(uuidv4());

                checkSimple(result).toEqual(null);
            });
        },
        config.timeout,
    );

    it(
        "get for empty string",
        async () => {
            await runTest(async (client: Client) => {
                const key = uuidv4();
                await client.set(key, "");
                const result = await client.get(key);

                checkSimple(result).toEqual("");
            });
        },
        config.timeout,
    );

    it(
        "send very large values",
        async () => {
            await runTest(async (client: Client) => {
                const WANTED_LENGTH = Math.pow(2, 16);

                const getLongUUID = () => {
                    let id = uuidv4();

                    while (id.length < WANTED_LENGTH) {
                        id += uuidv4();
                    }

                    return id;
                };

                const key = getLongUUID();
                const value = getLongUUID();
                await client.set(key, value);
                const result = await client.get(key);

                checkSimple(result).toEqual(value);
            });
        },
        config.timeout,
    );

    it(
        "can handle concurrent operations without dropping or changing values",
        async () => {
            await runTest(async (client: Client) => {
                const singleOp = async (index: number) => {
                    if (index % 2 === 0) {
                        await GetAndSetRandomValue(client);
                    } else {
                        const result = await client.get(uuidv4());
                        checkSimple(result).toEqual(null);
                    }
                };

                const operations: Promise<void>[] = [];

                for (let i = 0; i < 100; ++i) {
                    operations.push(singleOp(i));
                }

                await Promise.all(operations);
            });
        },
        config.timeout,
    );
}<|MERGE_RESOLUTION|>--- conflicted
+++ resolved
@@ -34,12 +34,9 @@
     RequestError,
     ScoreFilter,
     Script,
-<<<<<<< HEAD
     SignedEncoding,
+    SortOrder,
     UnsignedEncoding,
-=======
-    SortOrder,
->>>>>>> e3dd23d8
     UpdateByScore,
     parseInfoResponse,
 } from "../";
