--- conflicted
+++ resolved
@@ -72,10 +72,7 @@
 import static redis_request.RedisRequestOuterClass.RequestType.Persist;
 import static redis_request.RedisRequestOuterClass.RequestType.PfAdd;
 import static redis_request.RedisRequestOuterClass.RequestType.PfCount;
-<<<<<<< HEAD
 import static redis_request.RedisRequestOuterClass.RequestType.PfMerge;
-=======
->>>>>>> 7fec5500
 import static redis_request.RedisRequestOuterClass.RequestType.Ping;
 import static redis_request.RedisRequestOuterClass.RequestType.RPop;
 import static redis_request.RedisRequestOuterClass.RequestType.RPush;
@@ -2438,14 +2435,6 @@
 
     @SneakyThrows
     @Test
-<<<<<<< HEAD
-    public void pfadd_returns_success() {
-        // setup
-        String key = "testKey";
-        String[] elements = new String[] {"a", "b", "c"};
-        String[] arguments = new String[] {key, "a", "b", "c"};
-        Long value = 1L;
-=======
     public void blpop_returns_success() {
         // setup
         String key = "key";
@@ -2477,25 +2466,16 @@
         String[] elements = new String[] {"value1", "value2"};
         String[] args = new String[] {key, "value1", "value2"};
         Long value = 2L;
->>>>>>> 7fec5500
 
         CompletableFuture<Long> testResponse = new CompletableFuture<>();
         testResponse.complete(value);
 
         // match on protobuf request
-<<<<<<< HEAD
-        when(commandManager.<Long>submitNewCommand(eq(PfAdd), eq(arguments), any()))
-                .thenReturn(testResponse);
-
-        // exercise
-        CompletableFuture<Long> response = service.pfadd(key, elements);
-=======
         when(commandManager.<Long>submitNewCommand(eq(RPushX), eq(args), any()))
                 .thenReturn(testResponse);
 
         // exercise
         CompletableFuture<Long> response = service.rpushx(key, elements);
->>>>>>> 7fec5500
         Long payload = response.get();
 
         // verify
@@ -2505,11 +2485,6 @@
 
     @SneakyThrows
     @Test
-<<<<<<< HEAD
-    public void pfcount_returns_success() {
-        // setup
-        String[] keys = new String[] {"a", "b", "c"};
-=======
     public void lpushx_returns_success() {
         // setup
         String key = "testKey";
@@ -2565,36 +2540,50 @@
         String key = "testKey";
         String[] elements = new String[] {"a", "b", "c"};
         String[] arguments = new String[] {key, "a", "b", "c"};
->>>>>>> 7fec5500
         Long value = 1L;
 
         CompletableFuture<Long> testResponse = new CompletableFuture<>();
         testResponse.complete(value);
 
         // match on protobuf request
-<<<<<<< HEAD
+        when(commandManager.<Long>submitNewCommand(eq(PfAdd), eq(arguments), any()))
+                .thenReturn(testResponse);
+
+        // exercise
+        CompletableFuture<Long> response = service.pfadd(key, elements);
+        Long payload = response.get();
+
+        // verify
+        assertEquals(testResponse, response);
+        assertEquals(value, payload);
+    }
+
+    @SneakyThrows
+    @Test
+    public void pfcount_returns_success() {
+        // setup
+        String[] keys = new String[] {"a", "b", "c"};
+        Long value = 1L;
+
+        CompletableFuture<Long> testResponse = new CompletableFuture<>();
+        testResponse.complete(value);
+
+        // match on protobuf request
         when(commandManager.<Long>submitNewCommand(eq(PfCount), eq(keys), any()))
                 .thenReturn(testResponse);
 
         // exercise
         CompletableFuture<Long> response = service.pfcount(keys);
-=======
-        when(commandManager.<Long>submitNewCommand(eq(PfAdd), eq(arguments), any()))
-                .thenReturn(testResponse);
-
-        // exercise
-        CompletableFuture<Long> response = service.pfadd(key, elements);
->>>>>>> 7fec5500
         Long payload = response.get();
 
         // verify
         assertEquals(testResponse, response);
         assertEquals(value, payload);
-    }
-
-    @SneakyThrows
-    @Test
-<<<<<<< HEAD
+        assertEquals(payload, response.get());
+    }
+
+    @SneakyThrows
+    @Test
     public void pfmerge_returns_success() {
         // setup
         String destKey = "testKey";
@@ -2614,27 +2603,5 @@
         // verify
         assertEquals(testResponse, response);
         assertEquals(OK, response.get());
-=======
-    public void pfcount_returns_success() {
-        // setup
-        String[] keys = new String[] {"a", "b", "c"};
-        Long value = 1L;
-
-        CompletableFuture<Long> testResponse = new CompletableFuture<>();
-        testResponse.complete(value);
-
-        // match on protobuf request
-        when(commandManager.<Long>submitNewCommand(eq(PfCount), eq(keys), any()))
-                .thenReturn(testResponse);
-
-        // exercise
-        CompletableFuture<Long> response = service.pfcount(keys);
-        Long payload = response.get();
-
-        // verify
-        assertEquals(testResponse, response);
-        assertEquals(value, payload);
-        assertEquals(payload, response.get());
->>>>>>> 7fec5500
     }
 }