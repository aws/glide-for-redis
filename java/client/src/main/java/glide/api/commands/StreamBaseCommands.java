/** Copyright Valkey GLIDE Project Contributors - SPDX Identifier: Apache-2.0 */
package glide.api.commands;

import glide.api.models.GlideString;
import glide.api.models.commands.stream.StreamAddOptions;
import glide.api.models.commands.stream.StreamAddOptions.StreamAddOptionsBuilder;
import glide.api.models.commands.stream.StreamAddOptionsBinary;
import glide.api.models.commands.stream.StreamAddOptionsBinary.StreamAddOptionsBinaryBuilder;
import glide.api.models.commands.stream.StreamClaimOptions;
import glide.api.models.commands.stream.StreamGroupOptions;
import glide.api.models.commands.stream.StreamPendingOptions;
import glide.api.models.commands.stream.StreamRange;
import glide.api.models.commands.stream.StreamRange.IdBound;
import glide.api.models.commands.stream.StreamRange.InfRangeBound;
import glide.api.models.commands.stream.StreamReadGroupOptions;
import glide.api.models.commands.stream.StreamReadOptions;
import glide.api.models.commands.stream.StreamTrimOptions;
import java.util.Map;
import java.util.concurrent.CompletableFuture;

/**
 * Supports commands and transactions for the "Stream Commands" group for standalone and cluster
 * clients.
 *
 * @see <a href="https://valkey.io/commands/?group=stream">Stream Commands</a>
 */
public interface StreamBaseCommands {

    /**
     * Adds an entry to the specified stream stored at <code>key</code>.<br>
     * If the <code>key</code> doesn't exist, the stream is created.
     *
     * @see <a href="https://valkey.io/commands/xadd/">valkey.io</a> for details.
     * @param key The key of the stream.
     * @param values Field-value pairs to be added to the entry.
     * @return The id of the added entry.
     * @example
     *     <pre>{@code
     * String streamId = client.xadd("key", Map.of("name", "Sara", "surname", "OConnor").get();
     * System.out.println("Stream: " + streamId);
     * }</pre>
     */
    CompletableFuture<String> xadd(String key, Map<String, String> values);

    /**
     * Adds an entry to the specified stream stored at <code>key</code>.<br>
     * If the <code>key</code> doesn't exist, the stream is created.
     *
     * @see <a href="https://valkey.io/commands/xadd/">valkey.io</a> for details.
     * @param key The key of the stream.
     * @param values Field-value pairs to be added to the entry.
     * @return The id of the added entry.
     * @example
     *     <pre>{@code
     * String streamId = client.xadd(gs("key"), Map.of(gs("name"), gs("Sara"), gs("surname"), gs("OConnor")).get();
     * System.out.println("Stream: " + streamId);
     * }</pre>
     */
    CompletableFuture<GlideString> xadd(GlideString key, Map<GlideString, GlideString> values);

    /**
     * Adds an entry to the specified stream stored at <code>key</code>.<br>
     * If the <code>key</code> doesn't exist, the stream is created.
     *
     * @see <a href="https://valkey.io/commands/xadd/">valkey.io</a> for details.
     * @param key The key of the stream.
     * @param values Field-value pairs to be added to the entry.
     * @param options Stream add options {@link StreamAddOptions}.
     * @return The id of the added entry, or <code>null</code> if {@link
     *     StreamAddOptionsBuilder#makeStream(Boolean)} is set to <code>false</code> and no stream
     *     with the matching <code>key</code> exists.
     * @example
     *     <pre>{@code
     * // Option to use the existing stream, or return null if the stream doesn't already exist at "key"
     * StreamAddOptions options = StreamAddOptions.builder().id("sid").makeStream(Boolean.FALSE).build();
     * String streamId = client.xadd("key", Map.of("name", "Sara", "surname", "OConnor"), options).get();
     * if (streamId != null) {
     *     assert streamId.equals("sid");
     * }
     * }</pre>
     */
    CompletableFuture<String> xadd(String key, Map<String, String> values, StreamAddOptions options);

    /**
     * Adds an entry to the specified stream stored at <code>key</code>.<br>
     * If the <code>key</code> doesn't exist, the stream is created.
     *
     * @see <a href="https://valkey.io/commands/xadd/">valkey.io</a> for details.
     * @param key The key of the stream.
     * @param values Field-value pairs to be added to the entry.
     * @param options Stream add options {@link StreamAddOptions}.
     * @return The id of the added entry, or <code>null</code> if {@link
     *     StreamAddOptionsBinaryBuilder#makeStream(Boolean)} is set to <code>false</code> and no
     *     stream with the matching <code>key</code> exists.
     * @example
     *     <pre>{@code
     * // Option to use the existing stream, or return null if the stream doesn't already exist at "key"
     * StreamAddOptionsBinary options = StreamAddOptions.builder().id(gs("sid")).makeStream(Boolean.FALSE).build();
     * String streamId = client.xadd(gs("key"), Map.of(gs("name"), gs("Sara"), gs("surname"), gs("OConnor")), options).get();
     * if (streamId != null) {
     *     assert streamId.equals("sid");
     * }
     * }</pre>
     */
    CompletableFuture<GlideString> xadd(
            GlideString key, Map<GlideString, GlideString> values, StreamAddOptionsBinary options);

    /**
     * Reads entries from the given streams.
     *
     * @apiNote When in cluster mode, all keys in <code>keysAndIds</code> must map to the same hash
     *     slot.
     * @see <a href="https://valkey.io/commands/xread/">valkey.io</a> for details.
     * @param keysAndIds A <code>Map</code> of keys and entry ids to read from. The <code>
     *     Map</code> is composed of a stream's key and the id of the entry after which the stream
     *     will be read.
     * @return A <code>{@literal Map<String, Map<String, String[][]>>}</code> with stream
     *      keys, to <code>Map</code> of stream-ids, to an array of pairings with format <code>[[field, entry], [field, entry], ...]<code>.
     * @example
     *     <pre>{@code
     * Map<String, String> xreadKeys = Map.of("streamKey", "0-0");
     * Map<String, Map<String, String[][]>> streamReadResponse = client.xread(xreadKeys).get();
     * for (var keyEntry : streamReadResponse.entrySet()) {
     *     System.out.printf("Key: %s", keyEntry.getKey());
     *     for (var streamEntry : keyEntry.getValue().entrySet()) {
     *         Arrays.stream(streamEntry.getValue()).forEach(entity ->
     *             System.out.printf("stream id: %s; field: %s; value: %s\n", streamEntry.getKey(), entity[0], entity[1])
     *         );
     *     }
     * }</pre>
     */
    CompletableFuture<Map<String, Map<String, String[][]>>> xread(Map<String, String> keysAndIds);

    /**
     * Reads entries from the given streams.
     *
     * @apiNote When in cluster mode, all keys in <code>keysAndIds</code> must map to the same hash
     *     slot.
     * @see <a href="https://valkey.io/commands/xread/">valkey.io</a> for details.
     * @param keysAndIds A <code>Map</code> of keys and entry ids to read from. The <code>
     *     Map</code> is composed of a stream's key and the id of the entry after which the stream
     *     will be read.
     * @param options Options detailing how to read the stream {@link StreamReadOptions}.
     * @return A <code>{@literal Map<String, Map<String, String[][]>>}</code> with stream
     *     keys, to <code>Map</code> of stream-ids, to an array of pairings with format <code>[[field, entry], [field, entry], ...]<code>.
     * @example
     *     <pre>{@code
     * // retrieve streamKey entries and block for 1 second if is no stream data
     * Map<String, String> xreadKeys = Map.of("streamKey", "0-0");
     * StreamReadOptions options = StreamReadOptions.builder().block(1L).build();
     * Map<String, Map<String, String[][]>> streamReadResponse = client.xread(xreadKeys, options).get();
     * for (var keyEntry : streamReadResponse.entrySet()) {
     *     System.out.printf("Key: %s", keyEntry.getKey());
     *     for (var streamEntry : keyEntry.getValue().entrySet()) {
     *         Arrays.stream(streamEntry.getValue()).forEach(entity ->
     *             System.out.printf("stream id: %s; field: %s; value: %s\n", streamEntry.getKey(), entity[0], entity[1])
     *         );
     *     }
     * }</pre>
     */
    CompletableFuture<Map<String, Map<String, String[][]>>> xread(
            Map<String, String> keysAndIds, StreamReadOptions options);

    /**
     * Trims the stream by evicting older entries.
     *
     * @see <a href="https://valkey.io/commands/xtrim/">valkey.io</a> for details.
     * @param key The key of the stream.
     * @param options Stream trim options {@link StreamTrimOptions}.
     * @return The number of entries deleted from the stream.
     * @example
     *     <pre>{@code
     * // A nearly exact trimming of the stream to at least a length of 10
     * Long trimmed = client.xtrim("key", new MaxLen(false, 10L)).get();
     * System.out.println("Number of trimmed entries from stream: " + trimmed);
     *
     * // An exact trimming of the stream by minimum id of "0-3", limit of 10 entries
     * Long trimmed = client.xtrim("key", new MinId(true, "0-3", 10L)).get();
     * System.out.println("Number of trimmed entries from stream: " + trimmed);
     * }</pre>
     */
    CompletableFuture<Long> xtrim(String key, StreamTrimOptions options);

    /**
     * Trims the stream by evicting older entries.
     *
     * @see <a href="https://valkey.io/commands/xtrim/">valkey.io</a> for details.
     * @param key The key of the stream.
     * @param options Stream trim options {@link StreamTrimOptions}.
     * @return The number of entries deleted from the stream.
     * @example
     *     <pre>{@code
     * // A nearly exact trimming of the stream to at least a length of 10
     * Long trimmed = client.xtrim(gs("key"), new MaxLen(false, 10L)).get();
     * System.out.println("Number of trimmed entries from stream: " + trimmed);
     *
     * // An exact trimming of the stream by minimum id of "0-3", limit of 10 entries
     * Long trimmed = client.xtrim(gs("key"), new MinId(true, "0-3", 10L)).get();
     * System.out.println("Number of trimmed entries from stream: " + trimmed);
     * }</pre>
     */
    CompletableFuture<Long> xtrim(GlideString key, StreamTrimOptions options);

    /**
     * Returns the number of entries in the stream stored at <code>key</code>.
     *
     * @see <a href="https://valkey.io/commands/xlen/">valkey.io</a> for details.
     * @param key The key of the stream.
     * @return The number of entries in the stream. If <code>key</code> does not exist, return <code>0
     *     </code>.
     * @example
     *     <pre>{@code
     * Long num = client.xlen("key").get();
     * assert num == 2L; // Stream has 2 entries
     * }</pre>
     */
    CompletableFuture<Long> xlen(String key);

    /**
     * Returns the number of entries in the stream stored at <code>key</code>.
     *
     * @see <a href="https://valkey.io/commands/xlen/">valkey.io</a> for details.
     * @param key The key of the stream.
     * @return The number of entries in the stream. If <code>key</code> does not exist, return <code>0
     *     </code>.
     * @example
     *     <pre>{@code
     * Long num = client.xlen(gs("key")).get();
     * assert num == 2L; // Stream has 2 entries
     * }</pre>
     */
    CompletableFuture<Long> xlen(GlideString key);

    /**
     * Removes the specified entries by id from a stream, and returns the number of entries deleted.
     *
     * @see <a href="https://valkey.io/commands/xdel/">valkey.io</a> for details.
     * @param key The key of the stream.
     * @param ids An array of entry ids.
     * @return The number of entries removed from the stream. This number may be less than the number
     *     of entries in <code>ids</code>, if the specified <code>ids</code> don't exist in the
     *     stream.
     * @example
     *     <pre>{@code
     * Long num = client.xdel("key", new String[] {"1538561698944-0", "1538561698944-1"}).get();
     * assert num == 2L; // Stream marked 2 entries as deleted
     * }</pre>
     */
    CompletableFuture<Long> xdel(String key, String[] ids);

    /**
     * Removes the specified entries by id from a stream, and returns the number of entries deleted.
     *
     * @see <a href="https://valkey.io/commands/xdel/">valkey.io</a> for details.
     * @param key The key of the stream.
     * @param ids An array of entry ids.
     * @return The number of entries removed from the stream. This number may be less than the number
     *     of entries in <code>ids</code>, if the specified <code>ids</code> don't exist in the
     *     stream.
     * @example
     *     <pre>{@code
     * Long num = client.xdel("key", new GlideString[] {gs("1538561698944-0"), gs("1538561698944-1")}).get();
     * assert num == 2L; // Stream marked 2 entries as deleted
     * }</pre>
     */
    CompletableFuture<Long> xdel(GlideString key, GlideString[] ids);

    /**
     * Returns stream entries matching a given range of IDs.
     *
     * @see <a href="https://valkey.io/commands/xrange/">valkey.io</a> for details.
     * @param key The key of the stream.
     * @param start Starting stream ID bound for range.
     *     <ul>
     *       <li>Use {@link IdBound#of} to specify a stream ID.
     *       <li>Use {@link IdBound#ofExclusive} to specify an exclusive bounded stream ID.
     *       <li>Use {@link InfRangeBound#MIN} to start with the minimum available ID.
     *     </ul>
     *
     * @param end Ending stream ID bound for range.
     *     <ul>
     *       <li>Use {@link IdBound#of} to specify a stream ID.
     *       <li>Use {@link IdBound#ofExclusive} to specify an exclusive bounded stream ID.
     *       <li>Use {@link InfRangeBound#MAX} to end with the maximum available ID.
     *     </ul>
     *
     * @return A <code>Map</code> of key to stream entry data, where entry data is an array of pairings with format <code>[[field, entry], [field, entry], ...]<code>.
     * @example
     *     <pre>{@code
     * // Retrieve all stream entries
     * Map<String, String[][]> result = client.xrange("key", InfRangeBound.MIN, InfRangeBound.MAX).get();
     * result.forEach((k, v) -> {
     *     System.out.println("Stream ID: " + k);
     *     for (int i = 0; i < v.length; i++) {
     *         System.out.println(v[i][0] + ": " + v[i][1]);
     *     }
     * });
     * // Retrieve exactly one stream entry by id
     * Map<String, String[][]> result = client.xrange("key", IdBound.of(streamId), IdBound.of(streamId)).get();
     * System.out.println("Stream ID: " + streamid + " -> " + Arrays.toString(result.get(streamid)));
     * }</pre>
     */
    CompletableFuture<Map<String, String[][]>> xrange(String key, StreamRange start, StreamRange end);

    /**
     * Returns stream entries matching a given range of IDs.
     *
     * @see <a href="https://valkey.io/commands/xrange/">valkey.io</a> for details.
     * @param key The key of the stream.
     * @param start Starting stream ID bound for range.
     *     <ul>
     *       <li>Use {@link IdBound#of} to specify a stream ID.
     *       <li>Use {@link IdBound#ofExclusive} to specify an exclusive bounded stream ID.
     *       <li>Use {@link InfRangeBound#MIN} to start with the minimum available ID.
     *     </ul>
     *
     * @param end Ending stream ID bound for range.
     *     <ul>
     *       <li>Use {@link IdBound#of} to specify a stream ID.
     *       <li>Use {@link IdBound#ofExclusive} to specify an exclusive bounded stream ID.
     *       <li>Use {@link InfRangeBound#MAX} to end with the maximum available ID.
     *     </ul>
     *
     * @return A <code>Map</code> of key to stream entry data, where entry data is an array of pairings with format <code>[[field, entry], [field, entry], ...]<code>.
     * @example
     *     <pre>{@code
     * // Retrieve all stream entries
     * Map<GlideString, GlideString[][]> result = client.xrange(gs("key"), InfRangeBound.MIN, InfRangeBound.MAX).get();
     * result.forEach((k, v) -> {
     *     System.out.println("Stream ID: " + k);
     *     for (int i = 0; i < v.length; i++) {
     *         System.out.println(v[i][0] + ": " + v[i][1]);
     *     }
     * });
     * // Retrieve exactly one stream entry by id
     * Map<GlideString, GlideString[][]> result = client.xrange(gs("key"), IdBound.of(streamId), IdBound.of(streamId)).get();
     * System.out.println("Stream ID: " + streamid + " -> " + Arrays.toString(result.get(streamid)));
     * }</pre>
     */
    CompletableFuture<Map<GlideString, GlideString[][]>> xrange(
            GlideString key, StreamRange start, StreamRange end);

    /**
     * Returns stream entries matching a given range of IDs.
     *
     * @see <a href="https://valkey.io/commands/xrange/">valkey.io</a> for details.
     * @param key The key of the stream.
     * @param start Starting stream ID bound for range.
     *     <ul>
     *       <li>Use {@link IdBound#of} to specify a stream ID.
     *       <li>Use {@link IdBound#ofExclusive} to specify an exclusive bounded stream ID.
     *       <li>Use {@link InfRangeBound#MIN} to start with the minimum available ID.
     *     </ul>
     *
     * @param end Ending stream ID bound for range.
     *     <ul>
     *       <li>Use {@link IdBound#of} to specify a stream ID.
     *       <li>Use {@link IdBound#ofExclusive} to specify an exclusive bounded stream ID.
     *       <li>Use {@link InfRangeBound#MAX} to end with the maximum available ID.
     *     </ul>
     *
     * @param count Maximum count of stream entries to return.
     * @return A <code>Map</code> of key to stream entry data, where entry data is an array of pairings with format <code>[[field, entry], [field, entry], ...]<code>.
     * @example
     *     <pre>{@code
     * // Retrieve the first 2 stream entries
     * Map<String, String[][]> result = client.xrange("key", InfRangeBound.MIN, InfRangeBound.MAX, 2).get();
     * result.forEach((k, v) -> {
     *     System.out.println("Stream ID: " + k);
     *     for (int i = 0; i < v.length; i++) {
     *         System.out.println(v[i][0] + ": " + v[i][1]);
     *     }
     * });
     * }</pre>
     */
    CompletableFuture<Map<String, String[][]>> xrange(
            String key, StreamRange start, StreamRange end, long count);

    /**
     * Returns stream entries matching a given range of IDs.
     *
     * @see <a href="https://valkey.io/commands/xrange/">valkey.io</a> for details.
     * @param key The key of the stream.
     * @param start Starting stream ID bound for range.
     *     <ul>
     *       <li>Use {@link IdBound#of} to specify a stream ID.
     *       <li>Use {@link IdBound#ofExclusive} to specify an exclusive bounded stream ID.
     *       <li>Use {@link InfRangeBound#MIN} to start with the minimum available ID.
     *     </ul>
     *
     * @param end Ending stream ID bound for range.
     *     <ul>
     *       <li>Use {@link IdBound#of} to specify a stream ID.
     *       <li>Use {@link IdBound#ofExclusive} to specify an exclusive bounded stream ID.
     *       <li>Use {@link InfRangeBound#MAX} to end with the maximum available ID.
     *     </ul>
     *
     * @param count Maximum count of stream entries to return.
     * @return A <code>Map</code> of key to stream entry data, where entry data is an array of pairings with format <code>[[field, entry], [field, entry], ...]<code>.
     * @example
     *     <pre>{@code
     * // Retrieve the first 2 stream entries
     * Map<GlideString, GlideString[][]> result = client.xrange(gs("key"), InfRangeBound.MIN, InfRangeBound.MAX, 2).get();
     * result.forEach((k, v) -> {
     *     System.out.println("Stream ID: " + k);
     *     for (int i = 0; i < v.length; i++) {
     *         System.out.println(v[i][0] + ": " + v[i][1]);
     *     }
     * });
     * }</pre>
     */
    CompletableFuture<Map<GlideString, GlideString[][]>> xrange(
            GlideString key, StreamRange start, StreamRange end, long count);

    /**
     * Returns stream entries matching a given range of IDs in reverse order.<br>
     * Equivalent to {@link #xrange(String, StreamRange, StreamRange)} but returns the entries in
     * reverse order.
     *
     * @see <a href="https://valkey.io/commands/xrevrange/">valkey.io</a> for details.
     * @param key The key of the stream.
     * @param end Ending stream ID bound for range.
     *     <ul>
     *       <li>Use {@link IdBound#of} to specify a stream ID.
     *       <li>Use {@link IdBound#ofExclusive} to specify an exclusive bounded stream ID.
     *       <li>Use {@link InfRangeBound#MAX} to end with the maximum available ID.
     *     </ul>
     *
     * @param start Starting stream ID bound for range.
     *     <ul>
     *       <li>Use {@link IdBound#of} to specify a stream ID.
     *       <li>Use {@link IdBound#ofExclusive} to specify an exclusive bounded stream ID.
     *       <li>Use {@link InfRangeBound#MIN} to start with the minimum available ID.
     *     </ul>
     *
     * @return A <code>Map</code> of key to stream entry data, where entry data is an array of pairings with format <code>[[field, entry], [field, entry], ...]<code>.
     * @example
     *     <pre>{@code
     * // Retrieve all stream entries
     * Map<String, String[][]> result = client.xrevrange("key", InfRangeBound.MAX, InfRangeBound.MIN).get();
     * result.forEach((k, v) -> {
     *     System.out.println("Stream ID: " + k);
     *     for (int i = 0; i < v.length; i++) {
     *         System.out.println(v[i][0] + ": " + v[i][1]);
     *     }
     * });
     * // Retrieve exactly one stream entry by id
     * Map<String, String[][]> result = client.xrevrange("key", IdBound.of(streamId), IdBound.of(streamId)).get();
     * System.out.println("Stream ID: " + streamid + " -> " + Arrays.toString(result.get(streamid)));
     * }</pre>
     */
    CompletableFuture<Map<String, String[][]>> xrevrange(
            String key, StreamRange end, StreamRange start);

    /**
     * Returns stream entries matching a given range of IDs in reverse order.<br>
     * Equivalent to {@link #xrange(GlideString, StreamRange, StreamRange)} but returns the entries in
     * reverse order.
     *
     * @see <a href="https://valkey.io/commands/xrevrange/">valkey.io</a> for details.
     * @param key The key of the stream.
     * @param end Ending stream ID bound for range.
     *     <ul>
     *       <li>Use {@link IdBound#of} to specify a stream ID.
     *       <li>Use {@link IdBound#ofExclusive} to specify an exclusive bounded stream ID.
     *       <li>Use {@link InfRangeBound#MAX} to end with the maximum available ID.
     *     </ul>
     *
     * @param start Starting stream ID bound for range.
     *     <ul>
     *       <li>Use {@link IdBound#of} to specify a stream ID.
     *       <li>Use {@link IdBound#ofExclusive} to specify an exclusive bounded stream ID.
     *       <li>Use {@link InfRangeBound#MIN} to start with the minimum available ID.
     *     </ul>
     *
     * @return A <code>Map</code> of key to stream entry data, where entry data is an array of pairings with format <code>[[field, entry], [field, entry], ...]<code>.
     * @example
     *     <pre>{@code
     * // Retrieve all stream entries
     * Map<GlideString, GlideString[][]> result = client.xrevrange(gs("key"), InfRangeBound.MAX, InfRangeBound.MIN).get();
     * result.forEach((k, v) -> {
     *     System.out.println("Stream ID: " + k);
     *     for (int i = 0; i < v.length; i++) {
     *         System.out.println(v[i][0] + ": " + v[i][1]);
     *     }
     * });
     * // Retrieve exactly one stream entry by id
     * Map<GlideString, GlideString[][]> result = client.xrevrange(gs("key"), IdBound.of(streamId), IdBound.of(streamId)).get();
     * System.out.println("Stream ID: " + streamid + " -> " + Arrays.toString(result.get(streamid)));
     * }</pre>
     */
    CompletableFuture<Map<GlideString, GlideString[][]>> xrevrange(
            GlideString key, StreamRange end, StreamRange start);

    /**
     * Returns stream entries matching a given range of IDs in reverse order.<br>
     * Equivalent to {@link #xrange(String, StreamRange, StreamRange, long)} but returns the entries
     * in reverse order.
     *
     * @see <a href="https://valkey.io/commands/xrevrange/">valkey.io</a> for details.
     * @param key The key of the stream.
     * @param end Ending stream ID bound for range.
     *     <ul>
     *       <li>Use {@link IdBound#of} to specify a stream ID.
     *       <li>Use {@link IdBound#ofExclusive} to specify an exclusive bounded stream ID.
     *       <li>Use {@link InfRangeBound#MAX} to end with the maximum available ID.
     *     </ul>
     *
     * @param start Starting stream ID bound for range.
     *     <ul>
     *       <li>Use {@link IdBound#of} to specify a stream ID.
     *       <li>Use {@link IdBound#ofExclusive} to specify an exclusive bounded stream ID.
     *       <li>Use {@link InfRangeBound#MIN} to start with the minimum available ID.
     *     </ul>
     *
     * @param count Maximum count of stream entries to return.
     * @return A <code>Map</code> of key to stream entry data, where entry data is an array of pairings with format <code>[[field, entry], [field, entry], ...]<code>.
     * @example
     *     <pre>{@code
     * // Retrieve the first 2 stream entries
     * Map<String, String[][]> result = client.xrange("key", InfRangeBound.MAX, InfRangeBound.MIN, 2).get();
     * result.forEach((k, v) -> {
     *     System.out.println("Stream ID: " + k);
     *     for (int i = 0; i < v.length; i++) {
     *         System.out.println(v[i][0] + ": " + v[i][1]);
     *     }
     * });
     * }</pre>
     */
    CompletableFuture<Map<String, String[][]>> xrevrange(
            String key, StreamRange end, StreamRange start, long count);

    /**
     * Returns stream entries matching a given range of IDs in reverse order.<br>
     * Equivalent to {@link #xrange(GlideString, StreamRange, StreamRange, long)} but returns the entries
     * in reverse order.
     *
     * @see <a href="https://valkey.io/commands/xrevrange/">valkey.io</a> for details.
     * @param key The key of the stream.
     * @param end Ending stream ID bound for range.
     *     <ul>
     *       <li>Use {@link IdBound#of} to specify a stream ID.
     *       <li>Use {@link IdBound#ofExclusive} to specify an exclusive bounded stream ID.
     *       <li>Use {@link InfRangeBound#MAX} to end with the maximum available ID.
     *     </ul>
     *
     * @param start Starting stream ID bound for range.
     *     <ul>
     *       <li>Use {@link IdBound#of} to specify a stream ID.
     *       <li>Use {@link IdBound#ofExclusive} to specify an exclusive bounded stream ID.
     *       <li>Use {@link InfRangeBound#MIN} to start with the minimum available ID.
     *     </ul>
     *
     * @param count Maximum count of stream entries to return.
     * @return A <code>Map</code> of key to stream entry data, where entry data is an array of pairings with format <code>[[field, entry], [field, entry], ...]<code>.
     * @example
     *     <pre>{@code
     * // Retrieve the first 2 stream entries
     * Map<GlideString, GlideString[][]> result = client.xrange(gs("key"), InfRangeBound.MAX, InfRangeBound.MIN, 2).get();
     * result.forEach((k, v) -> {
     *     System.out.println("Stream ID: " + k);
     *     for (int i = 0; i < v.length; i++) {
     *         System.out.println(v[i][0] + ": " + v[i][1]);
     *     }
     * });
     * }</pre>
     */
    CompletableFuture<Map<GlideString, GlideString[][]>> xrevrange(
            GlideString key, StreamRange end, StreamRange start, long count);

    /**
     * Creates a new consumer group uniquely identified by <code>groupname</code> for the stream
     * stored at <code>key</code>.
     *
     * @see <a href="https://valkey.io/commands/xgroup-create/">valkey.io</a> for details.
     * @param key The key of the stream.
     * @param groupname The newly created consumer group name.
     * @param id Stream entry ID that specifies the last delivered entry in the stream from the new
     *     group's perspective. The special ID <code>"$"</code> can be used to specify the last entry
     *     in the stream.
     * @return <code>OK</code>.
     * @example
     *     <pre>{@code
     * // Create the consumer group "mygroup", using zero as the starting ID:
     * assert client.xgroupCreate("mystream", "mygroup", "0-0").get().equals("OK");
     * }</pre>
     */
    CompletableFuture<String> xgroupCreate(String key, String groupname, String id);

    /**
     * Creates a new consumer group uniquely identified by <code>groupname</code> for the stream
     * stored at <code>key</code>.
     *
     * @see <a href="https://valkey.io/commands/xgroup-create/">valkey.io</a> for details.
     * @param key The key of the stream.
     * @param groupname The newly created consumer group name.
     * @param id Stream entry ID that specifies the last delivered entry in the stream from the new
     *     group’s perspective. The special ID <code>"$"</code> can be used to specify the last entry
     *     in the stream.
     * @return <code>OK</code>.
     * @example
     *     <pre>{@code
     * // Create the consumer group gs("mygroup"), using zero as the starting ID:
     * assert client.xgroupCreate(gs("mystream"), gs("mygroup"), gs("0-0")).get().equals("OK");
     * }</pre>
     */
    CompletableFuture<String> xgroupCreate(GlideString key, GlideString groupname, GlideString id);

    /**
     * Creates a new consumer group uniquely identified by <code>groupname</code> for the stream
     * stored at <code>key</code>.
     *
     * @see <a href="https://valkey.io/commands/xgroup-create/">valkey.io</a> for details.
     * @param key The key of the stream.
     * @param groupName The newly created consumer group name.
     * @param id Stream entry ID that specifies the last delivered entry in the stream from the new
     *     group's perspective. The special ID <code>"$"</code> can be used to specify the last entry
     *     in the stream.
     * @param options The group options {@link StreamGroupOptions}.
     * @return <code>OK</code>.
     * @example
     *     <pre>{@code
     * // Create the consumer group "mygroup", and the stream if it does not exist, after the last ID
     * assert client.xgroupCreate("mystream", "mygroup", "$", new StreamGroupOptions(true)).get().equals("OK");
     * }</pre>
     */
    CompletableFuture<String> xgroupCreate(
            String key, String groupName, String id, StreamGroupOptions options);

    /**
     * Creates a new consumer group uniquely identified by <code>groupname</code> for the stream
     * stored at <code>key</code>.
     *
     * @see <a href="https://valkey.io/commands/xgroup-create/">valkey.io</a> for details.
     * @param key The key of the stream.
     * @param groupName The newly created consumer group name.
     * @param id Stream entry ID that specifies the last delivered entry in the stream from the new
     *     group’s perspective. The special ID <code>"$"</code> can be used to specify the last entry
     *     in the stream.
     * @param options The group options {@link StreamGroupOptions}.
     * @return <code>OK</code>.
     * @example
     *     <pre>{@code
     * // Create the consumer group gs("mygroup"), and the stream if it does not exist, after the last ID
     * assert client.xgroupCreate(gs("mystream"), gs("mygroup"), gs("$"), new StreamGroupOptions(true)).get().equals("OK");
     * }</pre>
     */
    CompletableFuture<String> xgroupCreate(
            GlideString key, GlideString groupName, GlideString id, StreamGroupOptions options);

    /**
     * Destroys the consumer group <code>groupname</code> for the stream stored at <code>key</code>.
     *
     * @see <a href="https://valkey.io/commands/xgroup-destroy/">valkey.io</a> for details.
     * @param key The key of the stream.
     * @param groupname The consumer group name to delete.
     * @return <code>true</code> if the consumer group is destroyed. Otherwise, <code>false</code>.
     * @example
     *     <pre>{@code
     * // Destroys the consumer group "mygroup"
     * assert client.xgroupDestroy("mystream", "mygroup").get().equals("OK");
     * }</pre>
     */
    CompletableFuture<Boolean> xgroupDestroy(String key, String groupname);

    /**
     * Destroys the consumer group <code>groupname</code> for the stream stored at <code>key</code>.
     *
     * @see <a href="https://valkey.io/commands/xgroup-destroy/">valkey.io</a> for details.
     * @param key The key of the stream.
     * @param groupname The consumer group name to delete.
     * @return <code>true</code> if the consumer group is destroyed. Otherwise, <code>false</code>.
     * @example
     *     <pre>{@code
     * // Destroys the consumer group gs("mygroup")
     * assert client.xgroupDestroy(gs("mystream"), gs("mygroup")).get().equals("OK");
     * }</pre>
     */
    CompletableFuture<Boolean> xgroupDestroy(GlideString key, GlideString groupname);

    /**
     * Creates a consumer named <code>consumer</code> in the consumer group <code>group</code> for the
     * stream stored at <code>key</code>.
     *
     * @see <a href="https://valkey.io/commands/xgroup-createconsumer/">valkey.io</a> for details.
     * @param key The key of the stream.
     * @param group The consumer group name.
     * @param consumer The newly created consumer.
     * @return <code>true</code> if the consumer is created. Otherwise, <code>false</code>.
     * @example
     *     <pre>{@code
     * // Creates the consumer "myconsumer" in consumer group "mygroup"
     * assert client.xgroupCreateConsumer("mystream", "mygroup", "myconsumer").get();
     * }</pre>
     */
    CompletableFuture<Boolean> xgroupCreateConsumer(String key, String group, String consumer);

    /**
     * Creates a consumer named <code>consumer</code> in the consumer group <code>group</code> for the
     * stream stored at <code>key</code>.
     *
     * @see <a href="https://valkey.io/commands/xgroup-createconsumer/">valkey.io</a> for details.
     * @param key The key of the stream.
     * @param group The consumer group name.
     * @param consumer The newly created consumer.
     * @return <code>true</code> if the consumer is created. Otherwise, <code>false</code>.
     * @example
     *     <pre>{@code
     * // Creates the consumer gs("myconsumer") in consumer group gs("mygroup")
     * assert client.xgroupCreateConsumer(gs("mystream"), gs("mygroup"), gs("myconsumer")).get();
     * }</pre>
     */
    CompletableFuture<Boolean> xgroupCreateConsumer(
            GlideString key, GlideString group, GlideString consumer);

    /**
     * Deletes a consumer named <code>consumer</code> in the consumer group <code>group</code>.
     *
     * @see <a href="https://valkey.io/commands/xgroup-delconsumer/">valkey.io</a> for details.
     * @param key The key of the stream.
     * @param group The consumer group name.
     * @param consumer The consumer to delete.
     * @return The number of pending messages the <code>consumer</code> had before it was deleted.
     * @example
     *     <pre>{@code
     * // Deletes the consumer "myconsumer" in consumer group "mygroup"
     * Long pendingMsgCount = client.xgroupDelConsumer("mystream", "mygroup", "myconsumer").get();
     * System.out.println("Consumer 'myconsumer' had " +
     *     + pendingMsgCount + " pending messages unclaimed.");
     * }</pre>
     */
    CompletableFuture<Long> xgroupDelConsumer(String key, String group, String consumer);

    /**
     * Deletes a consumer named <code>consumer</code> in the consumer group <code>group</code>.
     *
     * @see <a href="https://valkey.io/commands/xgroup-delconsumer/">valkey.io</a> for details.
     * @param key The key of the stream.
     * @param group The consumer group name.
     * @param consumer The consumer to delete.
     * @return The number of pending messages the <code>consumer</code> had before it was deleted.
     * @example
     *     <pre>{@code
     * // Deletes the consumer gs("myconsumer") in consumer group gs("mygroup")
     * Long pendingMsgCount = client.xgroupDelConsumer(gs("mystream"), gs("mygroup"), gs("myconsumer")).get();
     * System.out.println("Consumer 'myconsumer' had " +
     *     + pendingMsgCount + " pending messages unclaimed.");
     * }</pre>
     */
    CompletableFuture<Long> xgroupDelConsumer(
            GlideString key, GlideString group, GlideString consumer);

    /**
     * Sets the last delivered ID for a consumer group.
     *
     * @see <a href="https://valkey.io/commands/xgroup-setid/">valkey.io</a> for details.
     * @param key The key of the stream.
     * @param groupName The consumer group name.
     * @param id The stream entry ID that should be set as the last delivered ID for the consumer
     *     group.
     * @return <code>OK</code>.
     * @example
     *     <pre>{@code
     * // Update consumer group "mygroup", to set the last delivered entry ID.
     * assert client.xgroupSetId("mystream", "mygroup", "0").get().equals("OK");
     * }</pre>
     */
    CompletableFuture<String> xgroupSetId(String key, String groupName, String id);

    /**
     * Sets the last delivered ID for a consumer group.
     *
<<<<<<< HEAD
     * @see <a href="https://valkey.io/commands/xgroup-setid/">valkey.io</a> for details.
     * @param key The key of the stream.
     * @param groupName The consumer group name.
     * @param id The stream entry ID that should be set as the last delivered ID for the consumer
     *     group.
     * @return <code>OK</code>.
     * @example
     *     <pre>{@code
     * // Update consumer group gs("mygroup"), to set the last delivered entry ID.
     * assert client.xgroupSetId(gs("mystream"), gs("mygroup"), gs("0")).get().equals("OK");
     * }</pre>
     */
    CompletableFuture<String> xgroupSetId(GlideString key, GlideString groupName, GlideString id);

    /**
     * Sets the last delivered ID for a consumer group.
     *
     * @since Redis 7.0 and above
=======
     * @since Valkey 7.0 and above
>>>>>>> 6d73d6ea
     * @see <a href="https://valkey.io/commands/xgroup-setid/">valkey.io</a> for details.
     * @param key The key of the stream.
     * @param groupName The consumer group name.
     * @param id The stream entry ID that should be set as the last delivered ID for the consumer
     *     group.
     * @param entriesRead A value representing the number of stream entries already read by the group.
     * @return <code>OK</code>.
     * @example
     *     <pre>{@code
     * // Update consumer group "mygroup", to set the last delivered entry ID.
     * assert client.xgroupSetId("mystream", "mygroup", "0", 1L).get().equals("OK");
     * }</pre>
     */
    CompletableFuture<String> xgroupSetId(String key, String groupName, String id, long entriesRead);

    /**
     * Sets the last delivered ID for a consumer group.
     *
     * @since Redis 7.0 and above
     * @see <a href="https://valkey.io/commands/xgroup-setid/">valkey.io</a> for details.
     * @param key The key of the stream.
     * @param groupName The consumer group name.
     * @param id The stream entry ID that should be set as the last delivered ID for the consumer
     *     group.
     * @param entriesRead A value representing the number of stream entries already read by the group.
     * @return <code>OK</code>.
     * @example
     *     <pre>{@code
     * // Update consumer group gs("mygroup"), to set the last delivered entry ID.
     * assert client.xgroupSetId(gs("mystream"), gs("mygroup"),gs("0"), 1L).get().equals("OK");
     * }</pre>
     */
    CompletableFuture<String> xgroupSetId(
            GlideString key, GlideString groupName, GlideString id, long entriesRead);

    /**
     * Reads entries from the given streams owned by a consumer group.
     *
     * @apiNote When in cluster mode, all keys in <code>keysAndIds</code> must map to the same hash
     *     slot.
     * @see <a href="https://valkey.io/commands/xreadgroup/">valkey.io</a> for details.
     * @param keysAndIds A <code>Map</code> of keys and entry ids to read from. The <code>
     *     Map</code> is composed of a stream's key and the id of the entry after which the stream
     *     will be read. Use the special id of <code>{@literal ">"}</code> to receive only new messages.
     * @param group The consumer group name.
     * @param consumer The consumer name.
     * @return A <code>{@literal Map<String, Map<String, String[][]>>}</code> with stream
     *      keys, to <code>Map</code> of stream-ids, to an array of pairings with format <code>[[field, entry], [field, entry], ...]</code>.
     *      Returns <code>null</code> if there is no stream that can be served.
     * @example
     *     <pre>{@code
     * // create a new stream at "mystream", with stream id "1-0"
     * String streamId = client.xadd("mystream", Map.of("myfield", "mydata"), StreamAddOptions.builder().id("1-0").build()).get();
     * assert client.xgroupCreate("mystream", "mygroup", "0-0").get().equals("OK"); // create the consumer group "mygroup"
     * Map<String, Map<String, String[][]>> streamReadResponse = client.xreadgroup(Map.of("mystream", ">"), "mygroup", "myconsumer").get();
     * // Returns "mystream": "1-0": {{"myfield", "mydata"}}
     * for (var keyEntry : streamReadResponse.entrySet()) {
     *     System.out.printf("Key: %s", keyEntry.getKey());
     *     for (var streamEntry : keyEntry.getValue().entrySet()) {
     *         Arrays.stream(streamEntry.getValue()).forEach(entity ->
     *             System.out.printf("stream id: %s; field: %s; value: %s\n", streamEntry.getKey(), entity[0], entity[1])
     *         );
     *     }
     * }
     * </pre>
     */
    CompletableFuture<Map<String, Map<String, String[][]>>> xreadgroup(
            Map<String, String> keysAndIds, String group, String consumer);

    /**
     * Reads entries from the given streams owned by a consumer group.
     *
     * @apiNote When in cluster mode, all keys in <code>keysAndIds</code> must map to the same hash
     *     slot.
     * @see <a href="https://valkey.io/commands/xreadgroup/">valkey.io</a> for details.
     * @param keysAndIds A <code>Map</code> of keys and entry ids to read from. The <code>
     *     Map</code> is composed of a stream's key and the id of the entry after which the stream
     *     will be read. Use the special id of <code>{@literal ">"}</code> to receive only new messages.
     * @param group The consumer group name.
     * @param consumer The consumer name.
     * @param options Options detailing how to read the stream {@link StreamReadGroupOptions}.
     * @return A <code>{@literal Map<String, Map<String, String[][]>>}</code> with stream
     *      keys, to <code>Map</code> of stream-ids, to an array of pairings with format <code>[[field, entry], [field, entry], ...]<code>.
     *      Returns <code>null</code> if there is no stream that can be served.
     * @example
     *     <pre>{@code
     * // create a new stream at "mystream", with stream id "1-0"
     * String streamId = client.xadd("mystream", Map.of("myfield", "mydata"), StreamAddOptions.builder().id("1-0").build()).get();
     * assert client.xgroupCreate("mystream", "mygroup", "0-0").get().equals("OK"); // create the consumer group "mygroup"
     * StreamReadGroupOptions options = StreamReadGroupOptions.builder().count(1).build(); // retrieves only a single message at a time
     * Map<String, Map<String, String[][]>> streamReadResponse = client.xreadgroup(Map.of("mystream", ">"), "mygroup", "myconsumer", options).get();
     * // Returns "mystream": "1-0": {{"myfield", "mydata"}}
     * for (var keyEntry : streamReadResponse.entrySet()) {
     *     System.out.printf("Key: %s", keyEntry.getKey());
     *     for (var streamEntry : keyEntry.getValue().entrySet()) {
     *         Arrays.stream(streamEntry.getValue()).forEach(entity ->
     *             System.out.printf("stream id: %s; field: %s; value: %s\n", streamEntry.getKey(), entity[0], entity[1])
     *         );
     *     }
     * }
     * </pre>
     */
    CompletableFuture<Map<String, Map<String, String[][]>>> xreadgroup(
            Map<String, String> keysAndIds,
            String group,
            String consumer,
            StreamReadGroupOptions options);

    /**
     * Returns the number of messages that were successfully acknowledged by the consumer group member of a stream.
     * This command should be called on a pending message so that such message does not get processed again.
     *
     * @see <a href="https://valkey.io/commands/xack/">valkey.io</a> for details.
     * @param key The key of the stream.
     * @param group The consumer group name.
     * @param ids Stream entry ID to acknowledge and purge messages.
     * @return The number of messages that were successfully acknowledged.
     * @example
     *     <pre>{@code
     * String entryId = client.xadd("mystream", Map.of("myfield", "mydata")).get();
     * // read messages from streamId
     * var readResult = client.xreadgroup(Map.of("mystream", entryId), "mygroup", "my0consumer").get();
     * // acknowledge messages on stream
     * assert 1L == client.xack("mystream", "mygroup", new String[] {entryId}).get();
     * </pre>
     */
    CompletableFuture<Long> xack(String key, String group, String[] ids);

    /**
     * Returns the number of messages that were successfully acknowledged by the consumer group member of a stream.
     * This command should be called on a pending message so that such message does not get processed again.
     *
     * @param key The key of the stream.
     * @param group The consumer group name.
     * @param ids Stream entry ID to acknowledge and purge messages.
     * @return The number of messages that were successfully acknowledged.
     * @example
     *     <pre>{@code
     * GlideString entryId = client.xadd(gs("mystream"), Map.of(gs("myfield"), gs("mydata")).get();
     * // read messages from streamId
     * var readResult = client.xreadgroup(Map.of(gs("mystream"), entryId), gs("mygroup"), gs("my0consumer")).get();
     * // acknowledge messages on stream
     * assert 1L == client.xack(gs("mystream"), gs("mygroup"), new GlideString[] {entryId}).get();
     * </pre>
     */
    CompletableFuture<Long> xack(GlideString key, GlideString group, GlideString[] ids);

    /**
     * Returns stream message summary information for pending messages matching a given range of IDs.
     *
     * @see <a href="https://valkey.io/commands/xpending/">valkey.io</a> for details.
     * @param key The key of the stream.
     * @param group The consumer group name.
     * @return An <code>array</code> that includes the summary of pending messages, with the format
     * <code>[NumOfMessages, StartId, EndId, [Consumer, NumOfMessages]]</code>, where:
     * <ul>
     *      <li> <code>NumOfMessages</code>: The total number of pending messages for this consumer group.
     *      <li> <code>StartId</code>: The smallest ID among the pending messages.
     *      <li> <code>EndId</code>: The greatest ID among the pending messages.
     *      <li> <code>[[Consumer, NumOfMessages], ...]</code>: A 2D-<code>array</code> of every consumer
     *      in the consumer group with at least one pending message, and the number of pending messages it has.
     * </ul>
     * @example
     *       <pre>{@code
     * // Retrieve a summary of all pending messages from key "my_stream"
     * Object[] result = client.xpending("my_stream", "my_group").get();
     * System.out.println("Number of pending messages: " + result[0]);
     * System.out.println("Start and End ID of messages: [" + result[1] + ", " + result[2] + "]");
     * for (Object[] consumerResult : (Object[][]) result[3]) {
     *     System.out.println("Number of Consumer messages: [" + consumerResult[0] + ", " + consumerResult[1] + "]");
     * }</pre>
     */
    CompletableFuture<Object[]> xpending(String key, String group);

    /**
     * Returns stream message summary information for pending messages matching a given range of IDs.
     *
     * @see <a href="https://valkey.io/commands/xpending/">valkey.io</a> for details.
     * @param key The key of the stream.
     * @param group The consumer group name.
     * @return An <code>array</code> that includes the summary of pending messages, with the format
     * <code>[NumOfMessages, StartId, EndId, [Consumer, NumOfMessages]]</code>, where:
     * <ul>
     *      <li> <code>NumOfMessages</code>: The total number of pending messages for this consumer group.
     *      <li> <code>StartId</code>: The smallest ID among the pending messages.
     *      <li> <code>EndId</code>: The greatest ID among the pending messages.
     *      <li> <code>[[Consumer, NumOfMessages], ...]</code>: A 2D-<code>array</code> of every consumer
     *      in the consumer group with at least one pending message, and the number of pending messages it has.
     * </ul>
     * @example
     *       <pre>{@code
     * // Retrieve a summary of all pending messages from key "my_stream"
     * Object[] result = client.xpending(gs("my_stream"), gs("my_group")).get();
     * System.out.println("Number of pending messages: " + result[0]);
     * System.out.println("Start and End ID of messages: [" + result[1] + ", " + result[2] + "]");
     * for (Object[] consumerResult : (Object[][]) result[3]) {
     *     System.out.println("Number of Consumer messages: [" + consumerResult[0] + ", " + consumerResult[1] + "]");
     * }</pre>
     */
    CompletableFuture<Object[]> xpending(GlideString key, GlideString group);

    /**
     * Returns an extended form of stream message information for pending messages matching a given range of IDs.
     *
     * @see <a href="https://valkey.io/commands/xpending/">valkey.io</a> for details.
     * @param key The key of the stream.
     * @param group The consumer group name.
     * @param start Starting stream ID bound for range.
     *     <ul>
     *       <li>Use {@link IdBound#of} to specify a stream ID.
     *       <li>Use {@link IdBound#ofExclusive} to specify an exclusive bounded stream ID.
     *       <li>Use {@link InfRangeBound#MIN} to start with the minimum available ID.
     *     </ul>
     *
     * @param end Ending stream ID bound for range.
     *     <ul>
     *       <li>Use {@link IdBound#of} to specify a stream ID.
     *       <li>Use {@link IdBound#ofExclusive} to specify an exclusive bounded stream ID.
     *       <li>Use {@link InfRangeBound#MAX} to end with the maximum available ID.
     *     </ul>
     * @param count Limits the number of messages returned.
     * @return A 2D-<code>array</code> of 4-tuples containing extended message information with the format
     * <code>[[ID, Consumer, TimeElapsed, NumOfDelivered], ... ]</code>, where:
     * <ul>
     *      <li> <code>ID</code>: The ID of the message.
     *      <li> <code>Consumer</code>: The name of the consumer that fetched the message and has still to acknowledge it. We call it the current owner of the message.
     *      <li> <code>TimeElapsed</code>: The number of milliseconds that elapsed since the last time this message was delivered to this consumer.
     *      <li> <code>NumOfDelivered</code>: The number of times this message was delivered.
     * </ul>
     * @example
     *       <pre>{@code
     * // Retrieve up to 10 pending messages from key "my_stream" in extended form
     * Object[][] result = client.xpending("my_stream", "my_group", InfRangeBound.MIN, InfRangeBound.MAX, 10L).get();
     * for (Object[] messageResult : result) {
     *     System.out.printf("Message %s from consumer %s was read %s times", messageResult[0], messageResult[1], messageResult[2]);
     * }</pre>
     */
    CompletableFuture<Object[][]> xpending(
            String key, String group, StreamRange start, StreamRange end, long count);

    /**
     * Returns an extended form of stream message information for pending messages matching a given range of IDs.
     *
     * @see <a href="https://valkey.io/commands/xpending/">valkey.io</a> for details.
     * @param key The key of the stream.
     * @param group The consumer group name.
     * @param start Starting stream ID bound for range.
     *     <ul>
     *       <li>Use {@link IdBound#of} to specify a stream ID.
     *       <li>Use {@link IdBound#ofExclusive} to specify an exclusive bounded stream ID.
     *       <li>Use {@link InfRangeBound#MIN} to start with the minimum available ID.
     *     </ul>
     *
     * @param end Ending stream ID bound for range.
     *     <ul>
     *       <li>Use {@link IdBound#of} to specify a stream ID.
     *       <li>Use {@link IdBound#ofExclusive} to specify an exclusive bounded stream ID.
     *       <li>Use {@link InfRangeBound#MAX} to end with the maximum available ID.
     *     </ul>
     * @param count Limits the number of messages returned.
     * @return A 2D-<code>array</code> of 4-tuples containing extended message information with the format
     * <code>[[ID, Consumer, TimeElapsed, NumOfDelivered], ... ]</code>, where:
     * <ul>
     *      <li> <code>ID</code>: The ID of the message.
     *      <li> <code>Consumer</code>: The name of the consumer that fetched the message and has still to acknowledge it. We call it the current owner of the message.
     *      <li> <code>TimeElapsed</code>: The number of milliseconds that elapsed since the last time this message was delivered to this consumer.
     *      <li> <code>NumOfDelivered</code>: The number of times this message was delivered.
     * </ul>
     * @example
     *       <pre>{@code
     * // Retrieve up to 10 pending messages from key "my_stream" in extended form
     * Object[][] result = client.xpending(gs("my_stream"), gs("my_group"), InfRangeBound.MIN, InfRangeBound.MAX, 10L).get();
     * for (Object[] messageResult : result) {
     *     System.out.printf("Message %s from consumer %s was read %s times", messageResult[0], messageResult[1], messageResult[2]);
     * }</pre>
     */
    CompletableFuture<Object[][]> xpending(
            GlideString key, GlideString group, StreamRange start, StreamRange end, long count);

    /**
     * Returns an extended form of stream message information for pending messages matching a given range of IDs.
     *
     * @see <a href="https://valkey.io/commands/xpending/">valkey.io</a> for details.
     * @param key The key of the stream.
     * @param group The consumer group name.
     * @param start Starting stream ID bound for range.
     *     <ul>
     *       <li>Use {@link IdBound#of} to specify a stream ID.
     *       <li>Use {@link IdBound#ofExclusive} to specify an exclusive bounded stream ID.
     *       <li>Use {@link InfRangeBound#MIN} to start with the minimum available ID.
     *     </ul>
     *
     * @param end Ending stream ID bound for range.
     *     <ul>
     *       <li>Use {@link IdBound#of} to specify a stream ID.
     *       <li>Use {@link IdBound#ofExclusive} to specify an exclusive bounded stream ID.
     *       <li>Use {@link InfRangeBound#MAX} to end with the maximum available ID.
     *     </ul>
     * @param count Limits the number of messages returned.
     * @param options Stream add options {@link StreamPendingOptions}.
     * @return A 2D-<code>array</code> of 4-tuples containing extended message information with the format
     * <code>[[ID, Consumer, TimeElapsed, NumOfDelivered], ... ]</code>, where:
     * <ul>
     *      <li> <code>ID</code>: The ID of the message.
     *      <li> <code>Consumer</code>: The name of the consumer that fetched the message and has still to acknowledge it. We call it the current owner of the message.
     *      <li> <code>TimeElapsed</code>: The number of milliseconds that elapsed since the last time this message was delivered to this consumer.
     *      <li> <code>NumOfDelivered</code>: The number of times this message was delivered.
     * </ul>
     * @example
     *       <pre>{@code
     * // Retrieve up to 10 pending messages from key "my_stream" and consumer "my_consumer" in extended form
     * Object[][] result = client.xpending(
     *     "my_stream",
     *     "my_group",
     *     InfRangeBound.MIN,
     *     InfRangeBound.MAX,
     *     10L,
     *     StreamPendingOptions.builder().consumer("my_consumer").build()
     * ).get();
     * for (Object[] messageResult : result) {
     *     System.out.printf("Message %s from consumer %s was read %s times", messageResult[0], messageResult[1], messageResult[2]);
     * }</pre>
     */
    CompletableFuture<Object[][]> xpending(
            String key,
            String group,
            StreamRange start,
            StreamRange end,
            long count,
            StreamPendingOptions options);

    /**
     * Returns an extended form of stream message information for pending messages matching a given range of IDs.
     *
     * @see <a href="https://valkey.io/commands/xpending/">valkey.io</a> for details.
     * @param key The key of the stream.
     * @param group The consumer group name.
     * @param start Starting stream ID bound for range.
     *     <ul>
     *       <li>Use {@link IdBound#of} to specify a stream ID.
     *       <li>Use {@link IdBound#ofExclusive} to specify an exclusive bounded stream ID.
     *       <li>Use {@link InfRangeBound#MIN} to start with the minimum available ID.
     *     </ul>
     *
     * @param end Ending stream ID bound for range.
     *     <ul>
     *       <li>Use {@link IdBound#of} to specify a stream ID.
     *       <li>Use {@link IdBound#ofExclusive} to specify an exclusive bounded stream ID.
     *       <li>Use {@link InfRangeBound#MAX} to end with the maximum available ID.
     *     </ul>
     * @param count Limits the number of messages returned.
     * @param options Stream add options {@link StreamPendingOptions}.
     * @return A 2D-<code>array</code> of 4-tuples containing extended message information with the format
     * <code>[[ID, Consumer, TimeElapsed, NumOfDelivered], ... ]</code>, where:
     * <ul>
     *      <li> <code>ID</code>: The ID of the message.
     *      <li> <code>Consumer</code>: The name of the consumer that fetched the message and has still to acknowledge it. We call it the current owner of the message.
     *      <li> <code>TimeElapsed</code>: The number of milliseconds that elapsed since the last time this message was delivered to this consumer.
     *      <li> <code>NumOfDelivered</code>: The number of times this message was delivered.
     * </ul>
     * @example
     *       <pre>{@code
     * // Retrieve up to 10 pending messages from key "my_stream" and consumer "my_consumer" in extended form
     * Object[][] result = client.xpending(
     *     gs("my_stream"),
     *     gs("my_group"),
     *     InfRangeBound.MIN,
     *     InfRangeBound.MAX,
     *     10L,
     *     StreamPendingOptions.builder().consumer("my_consumer").build()
     * ).get();
     * for (Object[] messageResult : result) {
     *     System.out.printf("Message %s from consumer %s was read %s times", messageResult[0], messageResult[1], messageResult[2]);
     * }</pre>
     */
    CompletableFuture<Object[][]> xpending(
            GlideString key,
            GlideString group,
            StreamRange start,
            StreamRange end,
            long count,
            StreamPendingOptions options);

    /**
     * Changes the ownership of a pending message.
     *
     * @see <a href="https://valkey.io/commands/xclaim/">valkey.io</a> for details.
     * @param key The key of the stream.
     * @param group The consumer group name.
     * @param consumer The group consumer.
     * @param minIdleTime The minimum idle time for the message to be claimed.
     * @param ids A array of entry ids.
     * @return A <code>Map</code> of message entries with the format <code>
     *     {"entryId": [["entry", "data"], ...], ...}</code> that are claimed by the consumer.
     * @example
     *     <pre>
     * // read messages from streamId for consumer1
     * var readResult = client.xreadgroup(Map.of("mystream", ">"), "mygroup", "consumer1").get();
     * // "entryId" is now read, and we can assign the pending messages to consumer2
     * Map<String, String[][]> results = client.xclaim("mystream", "mygroup", "consumer2", 0L, new String[] {entryId}).get();
     * for (String key: results.keySet()) {
     *     System.out.println(key);
     *     for (String[] entry: results.get(key)) {
     *         System.out.printf("{%s=%s}%n", entry[0], entry[1]);
     *     }
     * }
     * </pre>
     */
    CompletableFuture<Map<String, String[][]>> xclaim(
            String key, String group, String consumer, long minIdleTime, String[] ids);

    /**
     * Changes the ownership of a pending message.
     *
     * @see <a href="https://valkey.io/commands/xclaim/">valkey.io</a> for details.
     * @param key The key of the stream.
     * @param group The consumer group name.
     * @param consumer The group consumer.
     * @param minIdleTime The minimum idle time for the message to be claimed.
     * @param ids A array of entry ids.
     * @return A <code>Map</code> of message entries with the format <code>
     *     {"entryId": [["entry", "data"], ...], ...}</code> that are claimed by the consumer.
     * @example
     *     <pre>
     * // read messages from streamId for consumer1
     * var readResult = client.xreadgroup(Map.of(gs("mystream"), gs(">")), gs("mygroup"), gs("consumer1")).get();
     * // "entryId" is now read, and we can assign the pending messages to consumer2
     * Map<GlideString, GlideString[][]> results = client.xclaim(gs("mystream"), gs("mygroup"), gs("consumer2"), 0L, new GlideString[] {entryId}).get();
     * for (GlideString key: results.keySet()) {
     *     System.out.println(key);
     *     for (GlideString[] entry: results.get(key)) {
     *         System.out.printf("{%s=%s}%n", entry[0], entry[1]);
     *     }
     * }
     * </pre>
     */
    CompletableFuture<Map<GlideString, GlideString[][]>> xclaim(
            GlideString key,
            GlideString group,
            GlideString consumer,
            long minIdleTime,
            GlideString[] ids);

    /**
     * Changes the ownership of a pending message.
     *
     * @see <a href="https://valkey.io/commands/xclaim/">valkey.io</a> for details.
     * @param key The key of the stream.
     * @param group The consumer group name.
     * @param consumer The group consumer.
     * @param minIdleTime The minimum idle time for the message to be claimed.
     * @param ids An array of entry ids.
     * @param options Stream claim options {@link StreamClaimOptions}.
     * @return A <code>Map</code> of message entries with the format <code>
     *     {"entryId": [["entry", "data"], ...], ...}</code> that are claimed by the consumer.
     * @example
     *     <pre>
     * // assign (force) unread and unclaimed messages to consumer2
     * StreamClaimOptions options = StreamClaimOptions.builder().force().build();
     * Map<String, String[][]> results = client.xclaim("mystream", "mygroup", "consumer2", 0L, new String[] {entryId}, options).get();
     * for (String key: results.keySet()) {
     *     System.out.println(key);
     *     for (String[] entry: results.get(key)) {
     *         System.out.printf("{%s=%s}%n", entry[0], entry[1]);
     *     }
     * }
     * </pre>
     */
    CompletableFuture<Map<String, String[][]>> xclaim(
            String key,
            String group,
            String consumer,
            long minIdleTime,
            String[] ids,
            StreamClaimOptions options);

    /**
     * Changes the ownership of a pending message.
     *
     * @see <a href="https://valkey.io/commands/xclaim/">valkey.io</a> for details.
     * @param key The key of the stream.
     * @param group The consumer group name.
     * @param consumer The group consumer.
     * @param minIdleTime The minimum idle time for the message to be claimed.
     * @param ids An array of entry ids.
     * @param options Stream claim options {@link StreamClaimOptions}.
     * @return A <code>Map</code> of message entries with the format <code>
     *     {"entryId": [["entry", "data"], ...], ...}</code> that are claimed by the consumer.
     * @example
     *     <pre>
     * // assign (force) unread and unclaimed messages to consumer2
     * StreamClaimOptions options = StreamClaimOptions.builder().force().build();
     * Map<GlideString, GlideString[][]> results = client.xclaim(gs("mystream"), gs("mygroup"), gs("consumer2"), 0L, new GlideString[] {entryId}, options).get();
     * for (GlideString key: results.keySet()) {
     *     System.out.println(key);
     *     for (GlideString[] entry: results.get(key)) {
     *         System.out.printf("{%s=%s}%n", entry[0], entry[1]);
     *     }
     * }
     * </pre>
     */
    CompletableFuture<Map<GlideString, GlideString[][]>> xclaim(
            GlideString key,
            GlideString group,
            GlideString consumer,
            long minIdleTime,
            GlideString[] ids,
            StreamClaimOptions options);

    /**
     * Changes the ownership of a pending message. This function returns an <code>array</code> with
     * only the message/entry IDs, and is equivalent to using <code>JUSTID</code> in the Valkey API.
     *
     * @see <a href="https://valkey.io/commands/xclaim/">valkey.io</a> for details.
     * @param key The key of the stream.
     * @param group The consumer group name.
     * @param consumer The group consumer.
     * @param minIdleTime The minimum idle time for the message to be claimed.
     * @param ids An array of entry ids.
     * @return An <code>array</code> of message ids claimed by the consumer.
     * @example
     *     <pre>
     * // read messages from streamId for consumer1
     * var readResult = client.xreadgroup(Map.of("mystream", ">"), "mygroup", "consumer1").get();
     * // "entryId" is now read, and we can assign the pending messages to consumer2
     * String[] results = client.xclaimJustId("mystream", "mygroup", "consumer2", 0L, new String[] {entryId}).get();
     * for (String id: results) {
     *     System.out.printf("consumer2 claimed stream entry ID: %s %n", id);
     * }
     * </pre>
     */
    CompletableFuture<String[]> xclaimJustId(
            String key, String group, String consumer, long minIdleTime, String[] ids);

    /**
     * Changes the ownership of a pending message. This function returns an <code>array</code> with
     * only the message/entry IDs, and is equivalent to using <code>JUSTID</code> in the Valkey API.
     *
     * @see <a href="https://valkey.io/commands/xclaim/">valkey.io</a> for details.
     * @param key The key of the stream.
     * @param group The consumer group name.
     * @param consumer The group consumer.
     * @param minIdleTime The minimum idle time for the message to be claimed.
     * @param ids An array of entry ids.
     * @return An <code>array</code> of message ids claimed by the consumer.
     * @example
     *     <pre>
     * // read messages from streamId for consumer1
     * var readResult = client.xreadgroup(Map.of(gs("mystream"), gs(">")), gs("mygroup"), gs("consumer1")).get();
     * // "entryId" is now read, and we can assign the pending messages to consumer2
     * GlideString[] results = client.xclaimJustId(gs("mystream"), gs("mygroup"), gs("consumer2"), 0L, new GlideString[] {entryId}).get();
     * for (GlideString id: results) {
     *     System.out.printf("consumer2 claimed stream entry ID: %s %n", id);
     * }
     * </pre>
     */
    CompletableFuture<GlideString[]> xclaimJustId(
            GlideString key,
            GlideString group,
            GlideString consumer,
            long minIdleTime,
            GlideString[] ids);

    /**
     * Changes the ownership of a pending message. This function returns an <code>array</code> with
     * only the message/entry IDs, and is equivalent to using <code>JUSTID</code> in the Valkey API.
     *
     * @see <a href="https://valkey.io/commands/xclaim/">valkey.io</a> for details.
     * @param key The key of the stream.
     * @param group The consumer group name.
     * @param consumer The group consumer.
     * @param minIdleTime The minimum idle time for the message to be claimed.
     * @param ids An array of entry ids.
     * @param options Stream claim options {@link StreamClaimOptions}.
     * @return An <code>array</code> of message ids claimed by the consumer.
     * @example
     *     <pre>
     * // assign (force) unread and unclaimed messages to consumer2
     * StreamClaimOptions options = StreamClaimOptions.builder().force().build();
     * String[] results = client.xclaimJustId("mystream", "mygroup", "consumer2", 0L, new String[] {entryId}, options).get();
     * for (String id: results) {
     *     System.out.printf("consumer2 claimed stream entry ID: %s %n", id);
     * }
     */
    CompletableFuture<String[]> xclaimJustId(
            String key,
            String group,
            String consumer,
            long minIdleTime,
            String[] ids,
            StreamClaimOptions options);

    /**
     * Changes the ownership of a pending message. This function returns an <code>array</code> with
     * only the message/entry IDs, and is equivalent to using <code>JUSTID</code> in the Valkey API.
     *
     * @see <a href="https://valkey.io/commands/xclaim/">valkey.io</a> for details.
     * @param key The key of the stream.
     * @param group The consumer group name.
     * @param consumer The group consumer.
     * @param minIdleTime The minimum idle time for the message to be claimed.
     * @param ids An array of entry ids.
     * @param options Stream claim options {@link StreamClaimOptions}.
     * @return An <code>array</code> of message ids claimed by the consumer.
     * @example
     *     <pre>
     * // assign (force) unread and unclaimed messages to consumer2
     * StreamClaimOptions options = StreamClaimOptions.builder().force().build();
     * GlideString[] results = client.xclaimJustId(gs("mystream"), gs("mygroup"), gs("consumer2"), 0L, new GlideString[] {entryId}, options).get();
     * for (GlideString id: results) {
     *     System.out.printf("consumer2 claimed stream entry ID: %s %n", id);
     * }
     */
    CompletableFuture<GlideString[]> xclaimJustId(
            GlideString key,
            GlideString group,
            GlideString consumer,
            long minIdleTime,
            GlideString[] ids,
            StreamClaimOptions options);

    /**
     * Returns the list of all consumer groups and their attributes for the stream stored at <code>key
     * </code>.
     *
     * @see <a href="https://valkey.io/commands/xinfo-groups/">valkey.io</a> for details.
     * @param key The key of the stream.
     * @return An <code>Array</code> of <code>Maps</code>, where each mapping represents the
     *     attributes of a consumer group for the stream at <code>key</code>.
     * @example
     *     <pre>{@code
     * Map<String, Object>[] groups = client.xinfoGroups("key").get();
     * for (int i = 0; i < groups.length; i ++) {
     *     System.out.println("Info of group: " + groups[0].get("name"));
     *     System.out.println("\tname: " + groups[0].get("name"));
     *     System.out.println("\tconsumers: " + groups[0].get("consumers"));
     *     System.out.println("\tpending: " + groups[0].get("pending"));
     *     System.out.println("\tlast-delivered-id: " + groups[0].get("last-delivered-id"));
     *     System.out.println("\tentries-read: " + groups[0].get("entries-read"));
     *     System.out.println("\tlag: " + groups[0].get("lag"));
     * }
     * }</pre>
     */
    CompletableFuture<Map<String, Object>[]> xinfoGroups(String key);

    /**
     * Returns the list of all consumer groups and their attributes for the stream stored at <code>key
     * </code>.
     *
     * @see <a href="https://valkey.io/commands/xinfo-groups/">valkey.io</a> for details.
     * @param key The key of the stream.
     * @return An <code>Array</code> of <code>Maps</code>, where each mapping represents the
     *     attributes of a consumer group for the stream at <code>key</code>.
     * @example
     *     <pre>{@code
     * Map<GlideString, Object>[] groups = client.xinfoGroups(gs("key")).get();
     * for (int i = 0; i < groups.length; i ++) {
     *     System.out.println("Info of group: " + groups[0].get(gs("name")));
     *     System.out.println("\tname: " + groups[0].get(gs("name")));
     *     System.out.println("\tconsumers: " + groups[0].get(gs("consumers")));
     *     System.out.println("\tpending: " + groups[0].get(gs("pending")));
     *     System.out.println("\tlast-delivered-id: " + groups[0].get(gs("last-delivered-id")));
     *     System.out.println("\tentries-read: " + groups[0].get(gs("entries-read")));
     *     System.out.println("\tlag: " + groups[0].get(gs("lag")));
     * }
     * }</pre>
     */
    CompletableFuture<Map<GlideString, Object>[]> xinfoGroups(GlideString key);

    /**
     * Returns the list of all consumers and their attributes for the given consumer group of the
     * stream stored at <code>key</code>.
     *
     * @see <a href="https://valkey.io/commands/xinfo-consumers/">valkey.io</a> for details.
     * @param key The key of the stream.
     * @param groupName The consumer group name.
     * @return An <code>Array</code> of <code>Maps</code>, where each mapping contains the attributes
     *     of a consumer for the given consumer group of the stream at <code>key</code>.
     * @example
     *     <pre>{@code
     * Map<String, Object>[] consumers = client.xinfoConsumers("key", "groupName").get();
     * for (int i = 0; i < consumers.length; i ++) {
     *     System.out.println("Info of consumer: " + consumers[0].get("name"));
     *     System.out.println("\tname: " + consumers[0].get("name"));
     *     System.out.println("\tpending: " + consumers[0].get("pending"));
     *     System.out.println("\tidle: " + consumers[0].get("idle"));
     *     System.out.println("\tinactive: " + consumers[0].get("inactive"));
     * }
     * }</pre>
     */
    CompletableFuture<Map<String, Object>[]> xinfoConsumers(String key, String groupName);

    /**
     * Returns the list of all consumers and their attributes for the given consumer group of the
     * stream stored at <code>key</code>.
     *
     * @see <a href="https://valkey.io/commands/xinfo-consumers/">valkey.io</a> for details.
     * @param key The key of the stream.
     * @param groupName The consumer group name.
     * @return An <code>Array</code> of <code>Maps</code>, where each mapping contains the attributes
     *     of a consumer for the given consumer group of the stream at <code>key</code>.
     * @example
     *     <pre>{@code
     * Map<GlideString, Object>[] consumers = client.xinfoConsumers(gs("key"), gs("groupName")).get();
     * for (int i = 0; i < consumers.length; i ++) {
     *     System.out.println("Info of consumer: " + consumers[0].get(gs("name")));
     *     System.out.println("\tname: " + consumers[0].get(gs("name")));
     *     System.out.println("\tpending: " + consumers[0].get(gs("pending")));
     *     System.out.println("\tidle: " + consumers[0].get(gs("idle")));
     *     System.out.println("\tinactive: " + consumers[0].get(gs("inactive")));
     * }
     * }</pre>
     */
    CompletableFuture<Map<GlideString, Object>[]> xinfoConsumers(
            GlideString key, GlideString groupName);

    /**
     * Transfers ownership of pending stream entries that match the specified criteria.
     *
     * @see <a href="https://valkey.io/commands/xautoclaim">valkey.io</a> for details.
     * @param key The key of the stream.
     * @param group The consumer group name.
     * @param consumer The group consumer.
     * @param minIdleTime The minimum idle time for the message to be claimed.
     * @param start Filters the claimed entries to those that have an ID equal or greater than the
     *     specified value.
     * @return An <code>array</code> containing the following elements:
     *     <ul>
     *       <li>A stream ID to be used as the start argument for the next call to <code>XAUTOCLAIM
     *           </code>. This ID is equivalent to the next ID in the stream after the entries that
     *           were scanned, or "0-0" if the entire stream was scanned.
     *       <li>A mapping of the claimed entries, with the keys being the claimed entry IDs and the
     *           values being a 2D list of the field-value pairs in the format <code>
     *           [[field1, value1], [field2, value2], ...]</code>.
     *       <li>If you are using Valkey 7.0.0 or above, the response list will also include a list
     *           containing the message IDs that were in the Pending Entries List but no longer exist
     *           in the stream. These IDs are deleted from the Pending Entries List.
     *     </ul>
     *
     * @example
     *     <pre>{@code
     * Object[] result = client.xautoclaim("my_stream", "my_group", "my_consumer", 3_600_000L, "0-0").get();
     * assertEquals(streamid_1, result[0]);
     * assertDeepEquals(Map.of(streamid_0, new String[][] {{"f1", "v1"}}),result[1]);
     * assertDeepEquals(new Object[] {},result[2]); // version 7.0.0 or above
     * }</pre>
     */
    CompletableFuture<Object[]> xautoclaim(
            String key, String group, String consumer, long minIdleTime, String start);

    /**
     * Transfers ownership of pending stream entries that match the specified criteria.
     *
     * @see <a href="https://valkey.io/commands/xautoclaim">valkey.io</a> for details.
     * @param key The key of the stream.
     * @param group The consumer group name.
     * @param consumer The group consumer.
     * @param minIdleTime The minimum idle time for the message to be claimed.
     * @param start Filters the claimed entries to those that have an ID equal or greater than the
     *     specified value.
     * @return An <code>array</code> containing the following elements:
     *     <ul>
     *       <li>A stream ID to be used as the start argument for the next call to <code>XAUTOCLAIM
     *           </code>. This ID is equivalent to the next ID in the stream after the entries that
     *           were scanned, or "0-0" if the entire stream was scanned.
     *       <li>A mapping of the claimed entries, with the keys being the claimed entry IDs and the
     *           values being a 2D list of the field-value pairs in the format <code>
     *           [[field1, value1], [field2, value2], ...]</code>.
     *       <li>If you are using Valkey 7.0.0 or above, the response list will also include a list
     *           containing the message IDs that were in the Pending Entries List but no longer exist
     *           in the stream. These IDs are deleted from the Pending Entries List.
     *     </ul>
     *
     * @example
     *     <pre>{@code
     * Object[] result = client.xautoclaim(gs("my_stream"), gs("my_group"), gs("my_consumer"), 3_600_000L, gs("0-0")).get();
     * assertEquals(streamid_1, result[0]);
     * assertDeepEquals(Map.of(streamid_0, new GlideString[][] {{gs("f1"), gs("v1")}}),result[1]);
     * assertDeepEquals(new Object[] {},result[2]); // version 7.0.0 or above
     * }</pre>
     */
    CompletableFuture<Object[]> xautoclaim(
            GlideString key,
            GlideString group,
            GlideString consumer,
            long minIdleTime,
            GlideString start);

    /**
     * Transfers ownership of pending stream entries that match the specified criteria.
     *
     * @see <a href="https://valkey.io/commands/xautoclaim">valkey.io</a> for details.
     * @param key The key of the stream.
     * @param group The consumer group name.
     * @param consumer The group consumer.
     * @param minIdleTime The minimum idle time for the message to be claimed.
     * @param start Filters the claimed entries to those that have an ID equal or greater than the
     *     specified value.
     * @param count Limits the number of claimed entries to the specified value.
     * @return An <code>array</code> containing the following elements:
     *     <ul>
     *       <li>A stream ID to be used as the start argument for the next call to <code>XAUTOCLAIM
     *           </code>. This ID is equivalent to the next ID in the stream after the entries that
     *           were scanned, or "0-0" if the entire stream was scanned.
     *       <li>A mapping of the claimed entries, with the keys being the claimed entry IDs and the
     *           values being a 2D list of the field-value pairs in the format <code>
     *           [[field1, value1], [field2, value2], ...]</code>.
     *       <li>If you are using Valkey 7.0.0 or above, the response list will also include a list
     *           containing the message IDs that were in the Pending Entries List but no longer exist
     *           in the stream. These IDs are deleted from the Pending Entries List.
     *     </ul>
     *
     * @example
     *     <pre>{@code
     * Object[] result = client.xautoclaim("my_stream", "my_group", "my_consumer", 3_600_000L, "0-0", 1L).get();
     * assertEquals(streamid_1, result[0]);
     * assertDeepEquals(Map.of(streamid_0, new String[][] {{"f1", "v1"}}),result[1]);
     * assertDeepEquals(new Object[] {},result[2]); // version 7.0.0 or above
     * }</pre>
     */
    CompletableFuture<Object[]> xautoclaim(
            String key, String group, String consumer, long minIdleTime, String start, long count);

    /**
     * Transfers ownership of pending stream entries that match the specified criteria.
     *
     * @see <a href="https://valkey.io/commands/xautoclaim">valkey.io</a> for details.
     * @param key The key of the stream.
     * @param group The consumer group name.
     * @param consumer The group consumer.
     * @param minIdleTime The minimum idle time for the message to be claimed.
     * @param start Filters the claimed entries to those that have an ID equal or greater than the
     *     specified value.
     * @param count Limits the number of claimed entries to the specified value.
     * @return An <code>array</code> containing the following elements:
     *     <ul>
     *       <li>A stream ID to be used as the start argument for the next call to <code>XAUTOCLAIM
     *           </code>. This ID is equivalent to the next ID in the stream after the entries that
     *           were scanned, or "0-0" if the entire stream was scanned.
     *       <li>A mapping of the claimed entries, with the keys being the claimed entry IDs and the
     *           values being a 2D list of the field-value pairs in the format <code>
     *           [[field1, value1], [field2, value2], ...]</code>.
     *       <li>If you are using Valkey 7.0.0 or above, the response list will also include a list
     *           containing the message IDs that were in the Pending Entries List but no longer exist
     *           in the stream. These IDs are deleted from the Pending Entries List.
     *     </ul>
     *
     * @example
     *     <pre>{@code
     * Object[] result = client.xautoclaim(gs("my_stream"), gs("my_group"), gs("my_consumer"), 3_600_000L, gs("0-0"), 1L).get();
     * assertEquals(streamid_1, result[0]);
     * assertDeepEquals(Map.of(streamid_0, new GlideString[][] {{gs("f1"), gs("v1")}}),result[1]);
     * assertDeepEquals(new Object[] {},result[2]); // version 7.0.0 or above
     * }</pre>
     */
    CompletableFuture<Object[]> xautoclaim(
            GlideString key,
            GlideString group,
            GlideString consumer,
            long minIdleTime,
            GlideString start,
            long count);

    /**
     * Transfers ownership of pending stream entries that match the specified criteria. This command
     * uses the <code>JUSTID</code> argument to further specify that the return value should contain a
     * list of claimed IDs without their field-value info.
     *
     * @see <a href="https://valkey.io/commands/xautoclaim">valkey.io</a> for details.
     * @param key The key of the stream.
     * @param group The consumer group name.
     * @param consumer The group consumer.
     * @param minIdleTime The minimum idle time for the message to be claimed.
     * @param start Filters the claimed entries to those that have an ID equal or greater than the
     *     specified value.
     * @return An <code>array</code> containing the following elements:
     *     <ul>
     *       <li>A stream ID to be used as the start argument for the next call to <code>XAUTOCLAIM
     *           </code>. This ID is equivalent to the next ID in the stream after the entries that
     *           were scanned, or "0-0" if the entire stream was scanned.
     *       <li>A list of the IDs for the claimed entries.
     *       <li>If you are using Valkey 7.0.0 or above, the response list will also include a list
     *           containing the message IDs that were in the Pending Entries List but no longer exist
     *           in the stream. These IDs are deleted from the Pending Entries List.
     *     </ul>
     *
     * @example
     *     <pre>{@code
     * Object[] result = client.xautoclaimJustId("my_stream", "my_group", "my_consumer", 3_600_000L, "0-0").get();
     * assertEquals(zeroStreamId, result[0]);
     * assertDeepEquals(new String[] {streamid_0, streamid_1, streamid_3}, result[1]);
     * assertDeepEquals(new Object[] {}, result[2]); // version 7.0.0 or above
     * }</pre>
     */
    CompletableFuture<Object[]> xautoclaimJustId(
            String key, String group, String consumer, long minIdleTime, String start);

    /**
     * Transfers ownership of pending stream entries that match the specified criteria. This command
     * uses the <code>JUSTID</code> argument to further specify that the return value should contain a
     * list of claimed IDs without their field-value info.
     *
     * @see <a href="https://valkey.io/commands/xautoclaim">valkey.io</a> for details.
     * @param key The key of the stream.
     * @param group The consumer group name.
     * @param consumer The group consumer.
     * @param minIdleTime The minimum idle time for the message to be claimed.
     * @param start Filters the claimed entries to those that have an ID equal or greater than the
     *     specified value.
     * @return An <code>array</code> containing the following elements:
     *     <ul>
     *       <li>A stream ID to be used as the start argument for the next call to <code>XAUTOCLAIM
     *           </code>. This ID is equivalent to the next ID in the stream after the entries that
     *           were scanned, or "0-0" if the entire stream was scanned.
     *       <li>A list of the IDs for the claimed entries.
     *       <li>If you are using Valkey 7.0.0 or above, the response list will also include a list
     *           containing the message IDs that were in the Pending Entries List but no longer exist
     *           in the stream. These IDs are deleted from the Pending Entries List.
     *     </ul>
     *
     * @example
     *     <pre>{@code
     * Object[] result = client.xautoclaimJustId(gs("my_stream"), gs("my_group"), gs("my_consumer"), 3_600_000L, gs("0-0")).get();
     * assertEquals(zeroStreamId, result[0]);
     * assertDeepEquals(new GlideString[] {streamid_0, streamid_1, streamid_3}, result[1]);
     * assertDeepEquals(new Object[] {}, result[2]); // version 7.0.0 or above
     * }</pre>
     */
    CompletableFuture<Object[]> xautoclaimJustId(
            GlideString key,
            GlideString group,
            GlideString consumer,
            long minIdleTime,
            GlideString start);

    /**
     * Transfers ownership of pending stream entries that match the specified criteria. This command
     * uses the <code>JUSTID</code> argument to further specify that the return value should contain a
     * list of claimed IDs without their field-value info.
     *
     * @see <a href="https://valkey.io/commands/xautoclaim">valkey.io</a> for details.
     * @param key The key of the stream.
     * @param group The consumer group name.
     * @param consumer The group consumer.
     * @param minIdleTime The minimum idle time for the message to be claimed.
     * @param start Filters the claimed entries to those that have an ID equal or greater than the
     *     specified value.
     * @param count Limits the number of claimed entries to the specified value.
     * @return An <code>array</code> containing the following elements:
     *     <ul>
     *       <li>A stream ID to be used as the start argument for the next call to <code>XAUTOCLAIM
     *           </code>. This ID is equivalent to the next ID in the stream after the entries that
     *           were scanned, or "0-0" if the entire stream was scanned.
     *       <li>A list of the IDs for the claimed entries.
     *       <li>If you are using Valkey 7.0.0 or above, the response list will also include a list
     *           containing the message IDs that were in the Pending Entries List but no longer exist
     *           in the stream. These IDs are deleted from the Pending Entries List.
     *     </ul>
     *
     * @example
     *     <pre>{@code
     * Object[] result = client.xautoclaimJustId("my_stream", "my_group", "my_consumer", 3_600_000L, "0-0", 1L).get();
     * assertEquals(zeroStreamId, result[0]);
     * assertDeepEquals(new String[] {streamid_0, streamid_1, streamid_3}, result[1]);
     * assertDeepEquals(new Object[] {}, result[2]); // version 7.0.0 or above
     * }</pre>
     */
    CompletableFuture<Object[]> xautoclaimJustId(
            String key, String group, String consumer, long minIdleTime, String start, long count);

    /**
     * Transfers ownership of pending stream entries that match the specified criteria. This command
     * uses the <code>JUSTID</code> argument to further specify that the return value should contain a
     * list of claimed IDs without their field-value info.
     *
     * @see <a href="https://valkey.io/commands/xautoclaim">valkey.io</a> for details.
     * @param key The key of the stream.
     * @param group The consumer group name.
     * @param consumer The group consumer.
     * @param minIdleTime The minimum idle time for the message to be claimed.
     * @param start Filters the claimed entries to those that have an ID equal or greater than the
     *     specified value.
     * @param count Limits the number of claimed entries to the specified value.
     * @return An <code>array</code> containing the following elements:
     *     <ul>
     *       <li>A stream ID to be used as the start argument for the next call to <code>XAUTOCLAIM
     *           </code>. This ID is equivalent to the next ID in the stream after the entries that
     *           were scanned, or "0-0" if the entire stream was scanned.
     *       <li>A list of the IDs for the claimed entries.
     *       <li>If you are using Valkey 7.0.0 or above, the response list will also include a list
     *           containing the message IDs that were in the Pending Entries List but no longer exist
     *           in the stream. These IDs are deleted from the Pending Entries List.
     *     </ul>
     *
     * @example
     *     <pre>{@code
     * Object[] result = client.xautoclaimJustId(gs("my_stream"), gs("my_group"), gs("my_consumer"), 3_600_000L, gs("0-0"), 1L).get();
     * assertEquals(zeroStreamId, result[0]);
     * assertDeepEquals(new GlideString[] {streamid_0, streamid_1, streamid_3}, result[1]);
     * assertDeepEquals(new Object[] {}, result[2]); // version 7.0.0 or above
     * }</pre>
     */
    CompletableFuture<Object[]> xautoclaimJustId(
            GlideString key,
            GlideString group,
            GlideString consumer,
            long minIdleTime,
            GlideString start,
            long count);

    /**
     * Returns information about the stream stored at key <code>key</code>.<br>
     * To get more detailed information use {@link #xinfoStreamFull(String)} or {@link
     * #xinfoStreamFull(String, int)}.
     *
     * @see <a href="https://valkey.io/commands/xinfo-stream/">valkey.io</a> for details.
     * @param key The key of the stream.
     * @return A <code>Map</code> of stream information for the given <code>key</code>. See the
     *     example for a sample response.
     * @example
     *     <pre>{@code
     * // example of using the API:
     * Map<String, Object> response = client.xinfoStream("myStream").get();
     * // the response contains data in the following format:
     * Map<String, Object> data = Map.of(
     *     "length", 4L,
     *     "radix-tree-keys", 1L,
     *     "radix-tree-nodes", 2L,
     *     "last-generated-id", "1719877599564-0",
     *     "max-deleted-entry-id", "0-0",
     *     "entries-added", 4L,
     *     "recorded-first-entry-id", "1719710679916-0",
     *     "groups", 1L,
     *     "first-entry", new Object {
     *         "1719710679916-0",
     *         new String[] {
     *             "foo", "bar",
     *             "foo", "bar2",
     *             "some_field", "some_value"
     *         }},
     *     "last-entry", new Object {
     *         "1719877599564-0",
     *         new String[] {
     *             { "e4_f", "e4_v" }
     *         }}
     * );
     * // Stream information for "my_stream". Note that "first-entry" and "last-entry" could both be `null` if stream is empty.
     * }</pre>
     */
    CompletableFuture<Map<String, Object>> xinfoStream(String key);

    /**
     * Returns information about the stream stored at key <code>key</code>.<br>
     * To get more detailed information use {@link #xinfoStreamFull(GlideString)} or {@link
     * #xinfoStreamFull(GlideString, int)}.
     *
     * @see <a href="https://valkey.io/commands/xinfo-stream/">valkey.io</a> for details.
     * @param key The key of the stream.
     * @return A <code>Map</code> of stream information for the given <code>key</code>. See the
     *     example for a sample response.
     * @example
     *     <pre>{@code
     * // example of using the API:
     * Map<GlideString, Object> response = client.xinfoStream(gs("myStream")).get();
     * // the response contains data in the following format:
     * Map<GlideString, Object> data = Map.of(
     *     gs("length"), 4L,
     *     gs("radix-tree-keys"), 1L,
     *     gs("radix-tree-nodes"), 2L,
     *     gs("last-generated-id"), gs("1719877599564-0"),
     *     gs("max-deleted-entry-id"), gs("0-0"),
     *     gs("entries-added"), 4L,
     *     gs("recorded-first-entry-id"), gs("1719710679916-0"),
     *     gs("groups"), 1L,
     *     gs("first-entry"), new Object {
     *         gs("1719710679916-0"),
     *         new GlideString[] {
     *             gs("foo"), gs("bar"),
     *             gs("foo"), gs("bar2"),
     *             gs("some_field"), gs("some_value")
     *         }},
     *     gs("last-entry", Object {
     *         gs("1719877599564-0"),
     *         new GlideString[] {
     *             { gs("e4_f"), gs("e4_v") }
     *         }}
     * );
     * // Stream information for "my_stream". Note that "first-entry" and "last-entry" could both be `null` if stream is empty.
     * }</pre>
     */
    CompletableFuture<Map<GlideString, Object>> xinfoStream(GlideString key);

    /**
     * Returns verbose information about the stream stored at key <code>key</code>.<br>
     * The output is limited by first <code>10</code> PEL entries.
     *
     * @since Redis 6.0 and above.
     * @see <a href="https://valkey.io/commands/xinfo-stream/">valkey.io</a> for details.
     * @param key The key of the stream.
     * @return A <code>Map</code> of detailed stream information for the given <code>key</code>. See
     *     the example for a sample response.
     * @example
     *     <pre>{@code
     * // example of using the API:
     * Map<String, Object> response = client.xinfoStreamFull("myStream").get();
     * // the response contains data in the following format:
     * Map<String, Object> data = Map.of(
     *     "length", 4L,
     *     "radix-tree-keys", 1L,
     *     "radix-tree-nodes", 2L,
     *     "last-generated-id", "1719877599564-0",
     *     "max-deleted-entry-id", "0-0",
     *     "entries-added", 4L,
     *     "recorded-first-entry-id", "1719710679916-0",
     *     "entries", new Object {
     *         "1719710679916-0",
     *         new String[] {
     *             "foo", "bar",
     *             "foo", "bar2",
     *             "some_field", "some_value"
     *         },
     *         "1719710688676-0",
     *         new String[] {
     *             { "foo", "bar2" },
     *         },
     *     },
     *     "groups", new Map[] {
     *         Map.of(
     *             "name", "mygroup",
     *             "last-delivered-id", "1719710688676-0",
     *             "entries-read", 2L,
     *             "lag", 0L,
     *             "pel-count", 2L,
     *             "pending", new Object[][] { {
     *                     "1719710679916-0",
     *                     "Alice",
     *                     1719710707260L,
     *                     1L,
     *                 }, {
     *                     "1719710688676-0",
     *                     "Alice",
     *                     1719710718373L,
     *                     1L
     *                 } },
     *             "consumers", new Map[] {
     *                 Map.of(
     *                     "name", "Alice",
     *                     "seen-time", 1719710718373L,
     *                     "active-time", 1719710718373L,
     *                     "pel-count", 2L,
     *                     "pending", new Object[][] { {
     *                             "1719710679916-0",
     *                             1719710707260L,
     *                             1L,
     *                         }, {
     *                             "1719710688676-0",
     *                             1719710718373L,
     *                             1L
     *                         } }
     *                 )
     *             })
     * }); // Detailed stream information for "my_stream".
     * }</pre>
     */
    CompletableFuture<Map<String, Object>> xinfoStreamFull(String key);

    /**
     * Returns verbose information about the stream stored at key <code>key</code>.<br>
     * The output is limited by first <code>10</code> PEL entries.
     *
     * @since Redis 6.0 and above.
     * @see <a href="https://valkey.io/commands/xinfo-stream/">valkey.io</a> for details.
     * @param key The key of the stream.
     * @return A <code>Map</code> of detailed stream information for the given <code>key</code>. See
     *     the example for a sample response.
     * @example
     *     <pre>{@code
     * // example of using the API:
     * Map<GlideString, Object> response = client.xinfoStreamFull(gs("myStream")).get();
     * // the response contains data in the following format:
     * Map<GlideString, Object> data = Map.of(
     *     gs("length"), 4L,
     *     gs("radix-tree-keys"), 1L,
     *     gs("radix-tree-nodes"), 2L,
     *     gs("last-generated-id"), gs("1719877599564-0"),
     *     gs("max-deleted-entry-id"), gs("0-0"),
     *     gs("entries-added"), 4L,
     *     gs("recorded-first-entry-id"), gs("1719710679916-0"),
     *     gs("entries"), new Object {
     *         gs("1719710679916-0"),
     *         new GlideString[] {
     *             gs("foo"), gs("bar"),
     *             gs("foo"), gs("bar2"),
     *             gs("some_field"), gs("some_value")
     *         },
     *         gs("1719710688676-0"),
     *         new GlideString[] {
     *             { gs("foo"), gs("bar2") },
     *         },
     *     },
     *     gs("groups"), new Map[] {
     *         Map.of(
     *             gs("name"), gs("mygroup"),
     *             gs("last-delivered-id"), gs("1719710688676-0"),
     *             gs("entries-read"), 2L,
     *             gs("lag"), 0L,
     *             gs("pel-count"), 2L,
     *             gs("pending"), new Object[][] { {
     *                     gs("1719710679916-0"),
     *                     gs("Alice"),
     *                     1719710707260L,
     *                     1L,
     *                 }, {
     *                     gs("1719710688676-0"),
     *                     gs("Alice"),
     *                     1719710718373L,
     *                     1L
     *                 } },
     *             gs("consumers"), new Map[] {
     *                 Map.of(
     *                     gs("name"), gs("Alice"),
     *                     gs("seen-time"), 1719710718373L,
     *                     gs("active-time"), 1719710718373L,
     *                     gs("pel-count"), 2L,
     *                     gs("pending"), new Object[][] { {
     *                             gs("1719710679916-0"),
     *                             1719710707260L,
     *                             1L,
     *                         }, {
     *                             gs("1719710688676-0"),
     *                             1719710718373L,
     *                             1L
     *                         } }
     *                 )
     *             })
     * }); // Detailed stream information for "my_stream".
     * }</pre>
     */
    CompletableFuture<Map<GlideString, Object>> xinfoStreamFull(GlideString key);

    /**
     * Returns verbose information about the stream stored at key <code>key</code>.
     *
     * @since Redis 6.0 and above.
     * @see <a href="https://valkey.io/commands/xinfo-stream/">valkey.io</a> for details.
     * @param key The key of the stream.
     * @param count The number of stream and PEL entries that are returned. Value of <code>0</code>
     *     means that all entries will be returned.
     * @return A <code>Map</code> of detailed stream information for the given <code>key</code>.
     * @example
     *     <pre>{@code
     * // example of using the API:
     * Map<String, Object> response = client.xinfoStreamFull("myStream", 42).get();
     * }</pre>
     *     The response has the same format as {@link #xinfoStreamFull(String)}.
     */
    CompletableFuture<Map<String, Object>> xinfoStreamFull(String key, int count);

    /**
     * Returns verbose information about the stream stored at key <code>key</code>.
     *
     * @since Redis 6.0 and above.
     * @see <a href="https://valkey.io/commands/xinfo-stream/">valkey.io</a> for details.
     * @param key The key of the stream.
     * @param count The number of stream and PEL entries that are returned. Value of <code>0</code>
     *     means that all entries will be returned.
     * @return A <code>Map</code> of detailed stream information for the given <code>key</code>.
     * @example
     *     <pre>{@code
     * // example of using the API:
     * Map<GlideString, Object> response = client.xinfoStreamFull(gs("myStream"), 42).get();
     * }</pre>
     *     The response has the same format as {@link #xinfoStreamFull(GlideString)}.
     */
    CompletableFuture<Map<GlideString, Object>> xinfoStreamFull(GlideString key, int count);
}<|MERGE_RESOLUTION|>--- conflicted
+++ resolved
@@ -770,7 +770,6 @@
     /**
      * Sets the last delivered ID for a consumer group.
      *
-<<<<<<< HEAD
      * @see <a href="https://valkey.io/commands/xgroup-setid/">valkey.io</a> for details.
      * @param key The key of the stream.
      * @param groupName The consumer group name.
@@ -788,10 +787,7 @@
     /**
      * Sets the last delivered ID for a consumer group.
      *
-     * @since Redis 7.0 and above
-=======
      * @since Valkey 7.0 and above
->>>>>>> 6d73d6ea
      * @see <a href="https://valkey.io/commands/xgroup-setid/">valkey.io</a> for details.
      * @param key The key of the stream.
      * @param groupName The consumer group name.
@@ -810,7 +806,7 @@
     /**
      * Sets the last delivered ID for a consumer group.
      *
-     * @since Redis 7.0 and above
+     * @since Valkey 7.0 and above
      * @see <a href="https://valkey.io/commands/xgroup-setid/">valkey.io</a> for details.
      * @param key The key of the stream.
      * @param groupName The consumer group name.
