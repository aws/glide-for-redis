--- conflicted
+++ resolved
@@ -1,12 +1,9 @@
 #### Changes
 * Python: Added JSON.DEL JSON.FORGET commands  ([#1146](https://github.com/aws/glide-for-redis/pull/1146))
-<<<<<<< HEAD
-* Core: Added `RPUSHX` and `LPUSHX` commands (TODO add PR # here)
-=======
-* 
+* Core: Added `RPUSHX` and `LPUSHX` commands ([#1225](https://github.com/aws/glide-for-redis/pull/1225))
+
 #### Fixes
 * Python: Fix typing error "‘type’ object is not subscriptable" ([#1203](https://github.com/aws/glide-for-redis/pull/1203))
->>>>>>> 3158103d
 
 ## 0.3.3 (2024-03-28)
 
