--- conflicted
+++ resolved
@@ -17,8 +17,30 @@
     ScoreFilter,
     Script,
     parseInfoResponse,
-    GeoUnit,
 } from "../";
+import { SingleNodeRoute } from "../build-ts/src/GlideClusterClient";
+import {
+    BitOffsetOptions,
+    BitmapIndexType,
+} from "../build-ts/src/commands/BitOffsetOptions";
+import { ConditionalChange } from "../build-ts/src/commands/ConditionalChange";
+import { FlushMode } from "../build-ts/src/commands/FlushMode";
+import { LPosOptions } from "../build-ts/src/commands/LPosOptions";
+import { GeoAddOptions } from "../build-ts/src/commands/geospatial/GeoAddOptions";
+import {
+    CoordOrigin,
+    MemberOrigin,
+} from "../build-ts/src/commands/geospatial/GeoSearchOrigin";
+import {
+    GeoSearchResultOptions,
+    SortOrder,
+} from "../build-ts/src/commands/geospatial/GeoSearchResultOptions";
+import {
+    GeoBoxShape,
+    GeoCircleShape,
+} from "../build-ts/src/commands/geospatial/GeoSearchShape";
+import { GeoUnit } from "../build-ts/src/commands/geospatial/GeoUnit";
+import { GeospatialData } from "../build-ts/src/commands/geospatial/GeospatialData";
 import {
     Client,
     GetAndSetRandomValue,
@@ -28,29 +50,6 @@
     intoArray,
     intoString,
 } from "./TestUtilities";
-import { SingleNodeRoute } from "../build-ts/src/GlideClusterClient";
-import {
-    BitmapIndexType,
-    BitOffsetOptions,
-} from "../build-ts/src/commands/BitOffsetOptions";
-import { LPosOptions } from "../build-ts/src/commands/LPosOptions";
-import { GeospatialData } from "../build-ts/src/commands/geospatial/GeospatialData";
-import { GeoAddOptions } from "../build-ts/src/commands/geospatial/GeoAddOptions";
-import { ConditionalChange } from "../build-ts/src/commands/ConditionalChange";
-import { FlushMode } from "../build-ts/src/commands/FlushMode";
-import {
-    CoordOrigin,
-    MemberOrigin,
-} from "../build-ts/src/commands/geospatial/GeoSearchOrigin";
-import {
-    GeoBoxShape,
-    GeoCircleShape,
-} from "../build-ts/src/commands/geospatial/GeoSearchShape";
-import { GeoUnit } from "../build-ts/src/commands/geospatial/GeoUnit";
-import {
-    GeoSearchResultOptions,
-    SortOrder,
-} from "../build-ts/src/commands/geospatial/GeoSearchResultOptions";
 
 async function getVersion(): Promise<[number, number, number]> {
     const versionString = await new Promise<string>((resolve, reject) => {
@@ -4581,7 +4580,6 @@
     );
 
     it.each([ProtocolVersion.RESP2, ProtocolVersion.RESP3])(
-<<<<<<< HEAD
         `geosearch test_%p`,
         async (protocol) => {
             await runTest(async (client: BaseClient) => {
@@ -4858,7 +4856,12 @@
                         new GeoCircleShape(100, GeoUnit.METERS),
                     ),
                 ).rejects.toThrow(RequestError);
-=======
+            }, protocol);
+        },
+        config.timeout,
+    );
+
+    it.each([ProtocolVersion.RESP2, ProtocolVersion.RESP3])(
         `zmpop test_%p`,
         async (protocol) => {
             await runTest(async (client: BaseClient) => {
@@ -5011,7 +5014,6 @@
                 // key exists but holds non-ZSET value
                 expect(await client.set(key2, "geohash")).toBe("OK");
                 await expect(client.geohash(key2, members)).rejects.toThrow();
->>>>>>> 4c93e269
             }, protocol);
         },
         config.timeout,
