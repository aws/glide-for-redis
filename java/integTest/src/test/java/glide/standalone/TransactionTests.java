--- conflicted
+++ resolved
@@ -124,19 +124,23 @@
 
     @Test
     @SneakyThrows
-<<<<<<< HEAD
     public void objectIdletime() {
         String objectIdletimeKey = "key";
         Transaction transaction = new Transaction();
         transaction.set(objectIdletimeKey, "");
         transaction.objectIdletime(objectIdletimeKey);
-=======
+        var response = client.exec(transaction).get();
+        assertEquals(OK, response[0]);
+        assertTrue((long) response[1] >= 0L);
+    }
+
+    @Test
+    @SneakyThrows
     public void objectRefcount() {
         String objectRefcountKey = "key";
         Transaction transaction = new Transaction();
         transaction.set(objectRefcountKey, "");
         transaction.objectRefcount(objectRefcountKey);
->>>>>>> e5702c34
         var response = client.exec(transaction).get();
         assertEquals(OK, response[0]);
         assertTrue((long) response[1] >= 0L);
