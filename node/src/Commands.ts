--- conflicted
+++ resolved
@@ -2777,13 +2777,6 @@
     return createCommand(RequestType.ZRandMember, args);
 }
 
-<<<<<<< HEAD
-/**
- * @internal
- */
-export function createTouch(keys: string[]): command_request.Command {
-    return createCommand(RequestType.Touch, keys);
-=======
 /** @internal */
 export function createLCS(
     key1: string,
@@ -2806,5 +2799,11 @@
     }
 
     return createCommand(RequestType.LCS, args);
->>>>>>> 1a898cf6
+}
+
+/**
+ * @internal
+ */
+export function createTouch(keys: string[]): command_request.Command {
+    return createCommand(RequestType.Touch, keys);
 }