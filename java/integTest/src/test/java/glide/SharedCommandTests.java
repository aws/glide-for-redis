/** Copyright GLIDE-for-Redis Project Contributors - SPDX Identifier: Apache-2.0 */
package glide;

import static glide.TestConfiguration.CLUSTER_PORTS;
import static glide.TestConfiguration.REDIS_VERSION;
import static glide.TestConfiguration.STANDALONE_PORTS;
import static glide.api.BaseClient.OK;
import static glide.api.models.commands.SetOptions.ConditionalSet.ONLY_IF_DOES_NOT_EXIST;
import static glide.api.models.commands.SetOptions.ConditionalSet.ONLY_IF_EXISTS;
import static glide.api.models.commands.SetOptions.Expiry.Milliseconds;
import static org.junit.jupiter.api.Assertions.assertArrayEquals;
import static org.junit.jupiter.api.Assertions.assertEquals;
import static org.junit.jupiter.api.Assertions.assertFalse;
import static org.junit.jupiter.api.Assertions.assertNotNull;
import static org.junit.jupiter.api.Assertions.assertNull;
import static org.junit.jupiter.api.Assertions.assertThrows;
import static org.junit.jupiter.api.Assertions.assertTrue;

import glide.api.BaseClient;
import glide.api.RedisClient;
import glide.api.RedisClusterClient;
import glide.api.models.Script;
import glide.api.models.commands.ExpireOptions;
import glide.api.models.commands.RangeOptions.InfLexBound;
import glide.api.models.commands.RangeOptions.InfScoreBound;
import glide.api.models.commands.RangeOptions.LexBoundary;
import glide.api.models.commands.RangeOptions.Limit;
import glide.api.models.commands.RangeOptions.RangeByIndex;
import glide.api.models.commands.RangeOptions.RangeByLex;
import glide.api.models.commands.RangeOptions.RangeByScore;
import glide.api.models.commands.RangeOptions.ScoreBoundary;
import glide.api.models.commands.ScriptOptions;
import glide.api.models.commands.SetOptions;
import glide.api.models.commands.ZaddOptions;
import glide.api.models.configuration.NodeAddress;
import glide.api.models.configuration.RedisClientConfiguration;
import glide.api.models.configuration.RedisClusterClientConfiguration;
import glide.api.models.exceptions.RequestException;
import java.time.Instant;
import java.util.Arrays;
import java.util.LinkedHashMap;
import java.util.List;
import java.util.Map;
import java.util.Set;
import java.util.UUID;
import java.util.concurrent.ExecutionException;
import lombok.Getter;
import lombok.SneakyThrows;
import org.junit.jupiter.api.AfterAll;
import org.junit.jupiter.api.BeforeAll;
import org.junit.jupiter.api.Timeout;
import org.junit.jupiter.params.ParameterizedTest;
import org.junit.jupiter.params.provider.Arguments;
import org.junit.jupiter.params.provider.MethodSource;

@Timeout(10)
public class SharedCommandTests {

    private static RedisClient standaloneClient = null;
    private static RedisClusterClient clusterClient = null;

    @Getter private static List<Arguments> clients;

    private static final String KEY_NAME = "key";
    private static final String INITIAL_VALUE = "VALUE";
    private static final String ANOTHER_VALUE = "VALUE2";

    @BeforeAll
    @SneakyThrows
    public static void init() {
        standaloneClient =
                RedisClient.CreateClient(
                                RedisClientConfiguration.builder()
                                        .address(NodeAddress.builder().port(STANDALONE_PORTS[0]).build())
                                        .build())
                        .get();

        clusterClient =
                RedisClusterClient.CreateClient(
                                RedisClusterClientConfiguration.builder()
                                        .address(NodeAddress.builder().port(CLUSTER_PORTS[0]).build())
                                        .requestTimeout(5000)
                                        .build())
                        .get();

        clients = List.of(Arguments.of(standaloneClient), Arguments.of(clusterClient));
    }

    @AfterAll
    @SneakyThrows
    public static void teardown() {
        standaloneClient.close();
        clusterClient.close();
    }

    @SneakyThrows
    @ParameterizedTest
    @MethodSource("getClients")
    public void unlink_multiple_keys(BaseClient client) {
        String key1 = "{key}" + UUID.randomUUID();
        String key2 = "{key}" + UUID.randomUUID();
        String key3 = "{key}" + UUID.randomUUID();
        String value = UUID.randomUUID().toString();

        String setResult = client.set(key1, value).get();
        assertEquals(OK, setResult);
        setResult = client.set(key2, value).get();
        assertEquals(OK, setResult);
        setResult = client.set(key3, value).get();
        assertEquals(OK, setResult);

        Long unlinkedKeysNum = client.unlink(new String[] {key1, key2, key3}).get();
        assertEquals(3L, unlinkedKeysNum);
    }

    @SneakyThrows
    @ParameterizedTest
    @MethodSource("getClients")
    public void unlink_non_existent_key(BaseClient client) {
        Long unlinkedKeysNum = client.unlink(new String[] {UUID.randomUUID().toString()}).get();
        assertEquals(0L, unlinkedKeysNum);
    }

    @SneakyThrows
    @ParameterizedTest
    @MethodSource("getClients")
    public void set_and_get_without_options(BaseClient client) {
        String ok = client.set(KEY_NAME, INITIAL_VALUE).get();
        assertEquals(OK, ok);

        String data = client.get(KEY_NAME).get();
        assertEquals(INITIAL_VALUE, data);
    }

    @SneakyThrows
    @ParameterizedTest
    @MethodSource("getClients")
    public void get_missing_value(BaseClient client) {
        String data = client.get("invalid").get();
        assertNull(data);
    }

    @SneakyThrows
    @ParameterizedTest
    @MethodSource("getClients")
    public void del_multiple_keys(BaseClient client) {
        String key1 = "{key}" + UUID.randomUUID();
        String key2 = "{key}" + UUID.randomUUID();
        String key3 = "{key}" + UUID.randomUUID();
        String value = UUID.randomUUID().toString();

        String setResult = client.set(key1, value).get();
        assertEquals(OK, setResult);
        setResult = client.set(key2, value).get();
        assertEquals(OK, setResult);
        setResult = client.set(key3, value).get();
        assertEquals(OK, setResult);

        Long deletedKeysNum = client.del(new String[] {key1, key2, key3}).get();
        assertEquals(3L, deletedKeysNum);
    }

    @SneakyThrows
    @ParameterizedTest
    @MethodSource("getClients")
    public void del_non_existent_key(BaseClient client) {
        Long deletedKeysNum = client.del(new String[] {UUID.randomUUID().toString()}).get();
        assertEquals(0L, deletedKeysNum);
    }

    @SneakyThrows
    @ParameterizedTest
    @MethodSource("getClients")
    public void set_overwrite_value_and_returnOldValue_returns_string(BaseClient client) {
        String ok = client.set(KEY_NAME, INITIAL_VALUE).get();
        assertEquals(OK, ok);

        SetOptions options = SetOptions.builder().returnOldValue(true).build();
        String data = client.set(KEY_NAME, ANOTHER_VALUE, options).get();
        assertEquals(INITIAL_VALUE, data);
    }

    @ParameterizedTest
    @MethodSource("getClients")
    public void set_requires_a_value(BaseClient client) {
        assertThrows(NullPointerException.class, () -> client.set("SET", null));
    }

    @ParameterizedTest
    @MethodSource("getClients")
    public void set_requires_a_key(BaseClient client) {
        assertThrows(NullPointerException.class, () -> client.set(null, INITIAL_VALUE));
    }

    @ParameterizedTest
    @MethodSource("getClients")
    public void get_requires_a_key(BaseClient client) {
        assertThrows(NullPointerException.class, () -> client.get(null));
    }

    @SneakyThrows
    @ParameterizedTest
    @MethodSource("getClients")
    public void set_only_if_exists_overwrite(BaseClient client) {
        String key = "set_only_if_exists_overwrite";
        SetOptions options = SetOptions.builder().conditionalSet(ONLY_IF_EXISTS).build();
        client.set(key, INITIAL_VALUE).get();
        client.set(key, ANOTHER_VALUE, options).get();
        String data = client.get(key).get();
        assertEquals(ANOTHER_VALUE, data);
    }

    @SneakyThrows
    @ParameterizedTest
    @MethodSource("getClients")
    public void set_only_if_exists_missing_key(BaseClient client) {
        String key = "set_only_if_exists_missing_key";
        SetOptions options = SetOptions.builder().conditionalSet(ONLY_IF_EXISTS).build();
        client.set(key, ANOTHER_VALUE, options).get();
        String data = client.get(key).get();
        assertNull(data);
    }

    @SneakyThrows
    @ParameterizedTest
    @MethodSource("getClients")
    public void set_only_if_does_not_exists_missing_key(BaseClient client) {
        String key = "set_only_if_does_not_exists_missing_key";
        SetOptions options = SetOptions.builder().conditionalSet(ONLY_IF_DOES_NOT_EXIST).build();
        client.set(key, ANOTHER_VALUE, options).get();
        String data = client.get(key).get();
        assertEquals(ANOTHER_VALUE, data);
    }

    @SneakyThrows
    @ParameterizedTest
    @MethodSource("getClients")
    public void set_only_if_does_not_exists_existing_key(BaseClient client) {
        String key = "set_only_if_does_not_exists_existing_key";
        SetOptions options = SetOptions.builder().conditionalSet(ONLY_IF_DOES_NOT_EXIST).build();
        client.set(key, INITIAL_VALUE).get();
        client.set(key, ANOTHER_VALUE, options).get();
        String data = client.get(key).get();
        assertEquals(INITIAL_VALUE, data);
    }

    @SneakyThrows
    @ParameterizedTest
    @MethodSource("getClients")
    public void set_value_with_ttl_and_update_value_with_keeping_ttl(BaseClient client) {
        String key = "set_value_with_ttl_and_update_value_with_keeping_ttl";
        SetOptions options = SetOptions.builder().expiry(Milliseconds(2000L)).build();
        client.set(key, INITIAL_VALUE, options).get();
        String data = client.get(key).get();
        assertEquals(INITIAL_VALUE, data);

        options = SetOptions.builder().expiry(SetOptions.Expiry.KeepExisting()).build();
        client.set(key, ANOTHER_VALUE, options).get();
        data = client.get(key).get();
        assertEquals(ANOTHER_VALUE, data);

        Thread.sleep(2222); // sleep a bit more than TTL

        data = client.get(key).get();
        assertNull(data);
    }

    @SneakyThrows
    @ParameterizedTest
    @MethodSource("getClients")
    public void set_value_with_ttl_and_update_value_with_new_ttl(BaseClient client) {
        String key = "set_value_with_ttl_and_update_value_with_new_ttl";
        SetOptions options = SetOptions.builder().expiry(Milliseconds(100500L)).build();
        client.set(key, INITIAL_VALUE, options).get();
        String data = client.get(key).get();
        assertEquals(INITIAL_VALUE, data);

        options = SetOptions.builder().expiry(Milliseconds(2000L)).build();
        client.set(key, ANOTHER_VALUE, options).get();
        data = client.get(key).get();
        assertEquals(ANOTHER_VALUE, data);

        Thread.sleep(2222); // sleep a bit more than new TTL

        data = client.get(key).get();
        assertNull(data);
    }

    @SneakyThrows
    @ParameterizedTest
    @MethodSource("getClients")
    public void set_expired_value(BaseClient client) {
        String key = "set_expired_value";
        SetOptions options =
                SetOptions.builder()
                        // expiration is in the past
                        .expiry(SetOptions.Expiry.UnixSeconds(100500L))
                        .build();
        client.set(key, INITIAL_VALUE, options).get();
        String data = client.get(key).get();
        assertNull(data);
    }

    @SneakyThrows
    @ParameterizedTest
    @MethodSource("getClients")
    public void set_missing_value_and_returnOldValue_is_null(BaseClient client) {
        String ok = client.set(KEY_NAME, INITIAL_VALUE).get();
        assertEquals(OK, ok);

        SetOptions options = SetOptions.builder().returnOldValue(true).build();
        String data = client.set(UUID.randomUUID().toString(), ANOTHER_VALUE, options).get();
        assertNull(data);
    }

    @SneakyThrows
    @ParameterizedTest
    @MethodSource("getClients")
    public void mset_mget_existing_non_existing_key(BaseClient client) {
        String key1 = UUID.randomUUID().toString();
        String key2 = UUID.randomUUID().toString();
        String key3 = UUID.randomUUID().toString();
        String nonExisting = UUID.randomUUID().toString();
        String value = UUID.randomUUID().toString();
        Map<String, String> keyValueMap = Map.of(key1, value, key2, value, key3, value);

        assertEquals(OK, client.mset(keyValueMap).get());
        assertArrayEquals(
                new String[] {value, value, null, value},
                client.mget(new String[] {key1, key2, nonExisting, key3}).get());
    }

    @SneakyThrows
    @ParameterizedTest
    @MethodSource("getClients")
    public void incr_commands_existing_key(BaseClient client) {
        String key = UUID.randomUUID().toString();

        assertEquals(OK, client.set(key, "10").get());

        assertEquals(11, client.incr(key).get());
        assertEquals("11", client.get(key).get());

        assertEquals(15, client.incrBy(key, 4).get());
        assertEquals("15", client.get(key).get());

        assertEquals(20.5, client.incrByFloat(key, 5.5).get());
        assertEquals("20.5", client.get(key).get());
    }

    @SneakyThrows
    @ParameterizedTest
    @MethodSource("getClients")
    public void incr_commands_non_existing_key(BaseClient client) {
        String key1 = UUID.randomUUID().toString();
        String key2 = UUID.randomUUID().toString();
        String key3 = UUID.randomUUID().toString();

        assertNull(client.get(key1).get());
        assertEquals(1, client.incr(key1).get());
        assertEquals("1", client.get(key1).get());

        assertNull(client.get(key2).get());
        assertEquals(3, client.incrBy(key2, 3).get());
        assertEquals("3", client.get(key2).get());

        assertNull(client.get(key3).get());
        assertEquals(0.5, client.incrByFloat(key3, 0.5).get());
        assertEquals("0.5", client.get(key3).get());
    }

    @SneakyThrows
    @ParameterizedTest
    @MethodSource("getClients")
    public void test_incr_commands_type_error(BaseClient client) {
        String key1 = UUID.randomUUID().toString();

        assertEquals(OK, client.set(key1, "foo").get());

        Exception incrException = assertThrows(ExecutionException.class, () -> client.incr(key1).get());
        assertTrue(incrException.getCause() instanceof RequestException);

        Exception incrByException =
                assertThrows(ExecutionException.class, () -> client.incrBy(key1, 3).get());
        assertTrue(incrByException.getCause() instanceof RequestException);

        Exception incrByFloatException =
                assertThrows(ExecutionException.class, () -> client.incrByFloat(key1, 3.5).get());
        assertTrue(incrByFloatException.getCause() instanceof RequestException);
    }

    @SneakyThrows
    @ParameterizedTest
    @MethodSource("getClients")
    public void decr_and_decrBy_existing_key(BaseClient client) {
        String key = UUID.randomUUID().toString();

        assertEquals(OK, client.set(key, "10").get());

        assertEquals(9, client.decr(key).get());
        assertEquals("9", client.get(key).get());

        assertEquals(5, client.decrBy(key, 4).get());
        assertEquals("5", client.get(key).get());
    }

    @SneakyThrows
    @ParameterizedTest
    @MethodSource("getClients")
    public void decr_and_decrBy_non_existing_key(BaseClient client) {
        String key1 = UUID.randomUUID().toString();
        String key2 = UUID.randomUUID().toString();

        assertNull(client.get(key1).get());
        assertEquals(-1, client.decr(key1).get());
        assertEquals("-1", client.get(key1).get());

        assertNull(client.get(key2).get());
        assertEquals(-3, client.decrBy(key2, 3).get());
        assertEquals("-3", client.get(key2).get());
    }

    @SneakyThrows
    @ParameterizedTest
    @MethodSource("getClients")
    public void strlen(BaseClient client) {
        String stringKey = UUID.randomUUID().toString();
        String nonStringKey = UUID.randomUUID().toString();
        String nonExistingKey = UUID.randomUUID().toString();

        assertEquals(OK, client.set(stringKey, "GLIDE").get());
        assertEquals(5L, client.strlen(stringKey).get());

        assertEquals(0L, client.strlen(nonExistingKey).get());

        assertEquals(1, client.lpush(nonStringKey, new String[] {"_"}).get());
        Exception exception =
                assertThrows(ExecutionException.class, () -> client.strlen(nonStringKey).get());
        assertTrue(exception.getCause() instanceof RequestException);
    }

    @SneakyThrows
    @ParameterizedTest
    @MethodSource("getClients")
    public void hset_hget_existing_fields_non_existing_fields(BaseClient client) {
        String key = UUID.randomUUID().toString();
        String field1 = UUID.randomUUID().toString();
        String field2 = UUID.randomUUID().toString();
        String value = UUID.randomUUID().toString();
        Map<String, String> fieldValueMap = Map.of(field1, value, field2, value);

        assertEquals(2, client.hset(key, fieldValueMap).get());
        assertEquals(value, client.hget(key, field1).get());
        assertEquals(value, client.hget(key, field2).get());
        assertNull(client.hget(key, "non_existing_field").get());
    }

    @SneakyThrows
    @ParameterizedTest
    @MethodSource("getClients")
    public void hdel_multiple_existing_fields_non_existing_field_non_existing_key(BaseClient client) {
        String key = UUID.randomUUID().toString();
        String field1 = UUID.randomUUID().toString();
        String field2 = UUID.randomUUID().toString();
        String field3 = UUID.randomUUID().toString();
        String value = UUID.randomUUID().toString();
        Map<String, String> fieldValueMap = Map.of(field1, value, field2, value, field3, value);

        assertEquals(3, client.hset(key, fieldValueMap).get());
        assertEquals(2, client.hdel(key, new String[] {field1, field2}).get());
        assertEquals(0, client.hdel(key, new String[] {"non_existing_field"}).get());
        assertEquals(0, client.hdel("non_existing_key", new String[] {field3}).get());
    }

    @SneakyThrows
    @ParameterizedTest
    @MethodSource("getClients")
    public void hvals(BaseClient client) {
        String key1 = UUID.randomUUID().toString();
        String key2 = UUID.randomUUID().toString();
        String field1 = UUID.randomUUID().toString();
        String field2 = UUID.randomUUID().toString();
        Map<String, String> fieldValueMap = Map.of(field1, "value1", field2, "value2");

        assertEquals(2, client.hset(key1, fieldValueMap).get());

        String[] hvalsPayload = client.hvals(key1).get();
        Arrays.sort(hvalsPayload); // ordering for values by hvals is not guaranteed
        assertArrayEquals(new String[] {"value1", "value2"}, hvalsPayload);

        assertEquals(1, client.hdel(key1, new String[] {field1}).get());
        assertArrayEquals(new String[] {"value2"}, client.hvals(key1).get());
        assertArrayEquals(new String[] {}, client.hvals("nonExistingKey").get());

        assertEquals(OK, client.set(key2, "value2").get());
        ExecutionException executionException =
                assertThrows(ExecutionException.class, () -> client.hvals(key2).get());
        assertTrue(executionException.getCause() instanceof RequestException);
    }

    @SneakyThrows
    @ParameterizedTest
    @MethodSource("getClients")
    public void hmget_multiple_existing_fields_non_existing_field_non_existing_key(
            BaseClient client) {
        String key = UUID.randomUUID().toString();
        String field1 = UUID.randomUUID().toString();
        String field2 = UUID.randomUUID().toString();
        String value = UUID.randomUUID().toString();
        Map<String, String> fieldValueMap = Map.of(field1, value, field2, value);

        assertEquals(2, client.hset(key, fieldValueMap).get());
        assertArrayEquals(
                new String[] {value, null, value},
                client.hmget(key, new String[] {field1, "non_existing_field", field2}).get());
        assertArrayEquals(
                new String[] {null, null},
                client.hmget("non_existing_key", new String[] {field1, field2}).get());
    }

    @SneakyThrows
    @ParameterizedTest
    @MethodSource("getClients")
    public void hexists_existing_field_non_existing_field_non_existing_key(BaseClient client) {
        String key = UUID.randomUUID().toString();
        String field1 = UUID.randomUUID().toString();
        String field2 = UUID.randomUUID().toString();
        Map<String, String> fieldValueMap = Map.of(field1, "value1", field2, "value1");

        assertEquals(2, client.hset(key, fieldValueMap).get());
        assertTrue(client.hexists(key, field1).get());
        assertFalse(client.hexists(key, "non_existing_field").get());
        assertFalse(client.hexists("non_existing_key", field2).get());
    }

    @SneakyThrows
    @ParameterizedTest
    @MethodSource("getClients")
    public void hgetall_multiple_existing_fields_existing_key_non_existing_key(BaseClient client) {
        String key = UUID.randomUUID().toString();
        String field1 = UUID.randomUUID().toString();
        String field2 = UUID.randomUUID().toString();
        String value = UUID.randomUUID().toString();
        Map<String, String> fieldValueMap = Map.of(field1, value, field2, value);

        assertEquals(2, client.hset(key, fieldValueMap).get());
        assertEquals(fieldValueMap, client.hgetall(key).get());
        assertEquals(Map.of(), client.hgetall("non_existing_key").get());
    }

    @SneakyThrows
    @ParameterizedTest
    @MethodSource("getClients")
    public void hincrBy_hincrByFloat_commands_existing_key_existing_field(BaseClient client) {
        String key = UUID.randomUUID().toString();
        String field = UUID.randomUUID().toString();
        Map<String, String> fieldValueMap = Map.of(field, "10");

        assertEquals(1, client.hset(key, fieldValueMap).get());

        assertEquals(11, client.hincrBy(key, field, 1).get());
        assertEquals(15, client.hincrBy(key, field, 4).get());
        assertEquals(16.5, client.hincrByFloat(key, field, 1.5).get());
    }

    @SneakyThrows
    @ParameterizedTest
    @MethodSource("getClients")
    public void hincrBy_hincrByFloat_commands_non_existing_key_non_existing_field(BaseClient client) {
        String key1 = UUID.randomUUID().toString();
        String key2 = UUID.randomUUID().toString();
        String field = UUID.randomUUID().toString();
        Map<String, String> fieldValueMap = Map.of(field, "10");

        assertEquals(1, client.hincrBy("non_existing_key_1", field, 1).get());
        assertEquals(1, client.hset(key1, fieldValueMap).get());
        assertEquals(2, client.hincrBy(key1, "non_existing_field_1", 2).get());

        assertEquals(0.5, client.hincrByFloat("non_existing_key_2", field, 0.5).get());
        assertEquals(1, client.hset(key2, fieldValueMap).get());
        assertEquals(-0.5, client.hincrByFloat(key1, "non_existing_field_2", -0.5).get());
    }

    @SneakyThrows
    @ParameterizedTest
    @MethodSource("getClients")
    public void hincrBy_hincrByFloat_type_error(BaseClient client) {
        String key = UUID.randomUUID().toString();
        String field = UUID.randomUUID().toString();
        Map<String, String> fieldValueMap = Map.of(field, "foo");

        assertEquals(1, client.hset(key, fieldValueMap).get());

        Exception hincrByException =
                assertThrows(ExecutionException.class, () -> client.hincrBy(key, field, 2).get());
        assertTrue(hincrByException.getCause() instanceof RequestException);

        Exception hincrByFloatException =
                assertThrows(ExecutionException.class, () -> client.hincrByFloat(key, field, 2.5).get());
        assertTrue(hincrByFloatException.getCause() instanceof RequestException);
    }

    @SneakyThrows
    @ParameterizedTest
    @MethodSource("getClients")
    public void lpush_lpop_lrange_existing_non_existing_key(BaseClient client) {
        String key = UUID.randomUUID().toString();
        String[] valueArray = new String[] {"value4", "value3", "value2", "value1"};

        assertEquals(4, client.lpush(key, valueArray).get());
        assertEquals("value1", client.lpop(key).get());
        assertArrayEquals(new String[] {"value2", "value3", "value4"}, client.lrange(key, 0, -1).get());
        assertArrayEquals(new String[] {"value2", "value3"}, client.lpopCount(key, 2).get());
        assertArrayEquals(new String[] {}, client.lrange("non_existing_key", 0, -1).get());
        assertNull(client.lpop("non_existing_key").get());
    }

    @SneakyThrows
    @ParameterizedTest
    @MethodSource("getClients")
    public void lpush_lpop_lrange_type_error(BaseClient client) {
        String key = UUID.randomUUID().toString();

        assertEquals(OK, client.set(key, "foo").get());

        Exception lpushException =
                assertThrows(ExecutionException.class, () -> client.lpush(key, new String[] {"foo"}).get());
        assertTrue(lpushException.getCause() instanceof RequestException);

        Exception lpopException = assertThrows(ExecutionException.class, () -> client.lpop(key).get());
        assertTrue(lpopException.getCause() instanceof RequestException);

        Exception lpopCountException =
                assertThrows(ExecutionException.class, () -> client.lpopCount(key, 2).get());
        assertTrue(lpopCountException.getCause() instanceof RequestException);

        Exception lrangeException =
                assertThrows(ExecutionException.class, () -> client.lrange(key, 0, -1).get());
        assertTrue(lrangeException.getCause() instanceof RequestException);
    }

    @SneakyThrows
    @ParameterizedTest
    @MethodSource("getClients")
    public void ltrim_existing_non_existing_key_and_type_error(BaseClient client) {
        String key = UUID.randomUUID().toString();
        String[] valueArray = new String[] {"value4", "value3", "value2", "value1"};

        assertEquals(4, client.lpush(key, valueArray).get());
        assertEquals(OK, client.ltrim(key, 0, 1).get());
        assertArrayEquals(new String[] {"value1", "value2"}, client.lrange(key, 0, -1).get());

        // `start` is greater than `end` so the key will be removed.
        assertEquals(OK, client.ltrim(key, 4, 2).get());
        assertArrayEquals(new String[] {}, client.lrange(key, 0, -1).get());

        assertEquals(OK, client.set(key, "foo").get());

        Exception ltrimException =
                assertThrows(ExecutionException.class, () -> client.ltrim(key, 0, 1).get());
        assertTrue(ltrimException.getCause() instanceof RequestException);
    }

    @SneakyThrows
    @ParameterizedTest
    @MethodSource("getClients")
    public void llen_existing_non_existing_key_and_type_error(BaseClient client) {
        String key1 = UUID.randomUUID().toString();
        String key2 = UUID.randomUUID().toString();
        String[] valueArray = new String[] {"value4", "value3", "value2", "value1"};

        assertEquals(4, client.lpush(key1, valueArray).get());
        assertEquals(4, client.llen(key1).get());
        assertEquals(0, client.llen("non_existing_key").get());

        assertEquals(OK, client.set(key2, "foo").get());

        Exception lrangeException =
                assertThrows(ExecutionException.class, () -> client.llen(key2).get());
        assertTrue(lrangeException.getCause() instanceof RequestException);
    }

    @SneakyThrows
    @ParameterizedTest
    @MethodSource("getClients")
    public void lrem_existing_non_existing_key_and_type_error(BaseClient client) {
        String key = UUID.randomUUID().toString();
        String[] valueArray =
                new String[] {
                    "value1", "value2", "value1", "value1", "value2",
                };

        assertEquals(5, client.lpush(key, valueArray).get());
        assertEquals(2, client.lrem(key, 2, "value1").get());
        assertArrayEquals(
                new String[] {
                    "value2", "value2", "value1",
                },
                client.lrange(key, 0, -1).get());
        assertEquals(1, client.lrem(key, -1, "value2").get());
        assertArrayEquals(new String[] {"value2", "value1"}, client.lrange(key, 0, -1).get());
        assertEquals(1, client.lrem(key, 0, "value2").get());
        assertArrayEquals(new String[] {"value1"}, client.lrange(key, 0, -1).get());
        assertEquals(0, client.lrem("non_existing_key", 0, "value").get());
    }

    @SneakyThrows
    @ParameterizedTest
    @MethodSource("getClients")
    public void rpush_rpop_existing_non_existing_key(BaseClient client) {
        String key = UUID.randomUUID().toString();
        String[] valueArray = new String[] {"value1", "value2", "value3", "value4"};

        assertEquals(4, client.rpush(key, valueArray).get());
        assertEquals("value4", client.rpop(key).get());

        assertArrayEquals(new String[] {"value3", "value2"}, client.rpopCount(key, 2).get());
        assertNull(client.rpop("non_existing_key").get());
    }

    @SneakyThrows
    @ParameterizedTest
    @MethodSource("getClients")
    public void rpush_rpop_type_error(BaseClient client) {
        String key = UUID.randomUUID().toString();

        assertEquals(OK, client.set(key, "foo").get());

        Exception rpushException =
                assertThrows(ExecutionException.class, () -> client.rpush(key, new String[] {"foo"}).get());
        assertTrue(rpushException.getCause() instanceof RequestException);

        Exception rpopException = assertThrows(ExecutionException.class, () -> client.rpop(key).get());
        assertTrue(rpopException.getCause() instanceof RequestException);
    }

    @SneakyThrows
    @ParameterizedTest
    @MethodSource("getClients")
    public void sadd_srem_scard_smembers_existing_set(BaseClient client) {
        String key = UUID.randomUUID().toString();
        assertEquals(
                4, client.sadd(key, new String[] {"member1", "member2", "member3", "member4"}).get());
        assertEquals(1, client.srem(key, new String[] {"member3", "nonExistingMember"}).get());

        Set<String> expectedMembers = Set.of("member1", "member2", "member4");
        assertEquals(expectedMembers, client.smembers(key).get());
        assertEquals(1, client.srem(key, new String[] {"member1"}).get());
        assertEquals(2, client.scard(key).get());
    }

    @SneakyThrows
    @ParameterizedTest
    @MethodSource("getClients")
    public void srem_scard_smembers_non_existing_key(BaseClient client) {
        assertEquals(0, client.srem("nonExistingKey", new String[] {"member"}).get());
        assertEquals(0, client.scard("nonExistingKey").get());
        assertEquals(Set.of(), client.smembers("nonExistingKey").get());
    }

    @SneakyThrows
    @ParameterizedTest
    @MethodSource("getClients")
    public void sadd_srem_scard_smembers_key_with_non_set_value(BaseClient client) {
        String key = UUID.randomUUID().toString();
        assertEquals(OK, client.set(key, "foo").get());

        Exception e =
                assertThrows(ExecutionException.class, () -> client.sadd(key, new String[] {"baz"}).get());
        assertTrue(e.getCause() instanceof RequestException);

        e = assertThrows(ExecutionException.class, () -> client.srem(key, new String[] {"baz"}).get());
        assertTrue(e.getCause() instanceof RequestException);

        e = assertThrows(ExecutionException.class, () -> client.scard(key).get());
        assertTrue(e.getCause() instanceof RequestException);

        e = assertThrows(ExecutionException.class, () -> client.smembers(key).get());
        assertTrue(e.getCause() instanceof RequestException);
    }

    @SneakyThrows
    @ParameterizedTest
    @MethodSource("getClients")
    public void exists_multiple_keys(BaseClient client) {
        String key1 = "{key}" + UUID.randomUUID();
        String key2 = "{key}" + UUID.randomUUID();
        String value = UUID.randomUUID().toString();

        String setResult = client.set(key1, value).get();
        assertEquals(OK, setResult);
        setResult = client.set(key2, value).get();
        assertEquals(OK, setResult);

        Long existsKeysNum =
                client.exists(new String[] {key1, key2, key1, UUID.randomUUID().toString()}).get();
        assertEquals(3L, existsKeysNum);
    }

    @SneakyThrows
    @ParameterizedTest
    @MethodSource("getClients")
    public void expire_pexpire_and_ttl_with_positive_timeout(BaseClient client) {
        String key = UUID.randomUUID().toString();
        assertEquals(OK, client.set(key, "expire_timeout").get());
        assertTrue(client.expire(key, 10L).get());
        assertTrue(client.ttl(key).get() <= 10L);

        // set command clears the timeout.
        assertEquals(OK, client.set(key, "pexpire_timeout").get());
        if (REDIS_VERSION.isLowerThan("7.0.0")) {
            assertTrue(client.pexpire(key, 10000L).get());
        } else {
            assertTrue(client.pexpire(key, 10000L, ExpireOptions.HAS_NO_EXPIRY).get());
        }
        assertTrue(client.ttl(key).get() <= 10L);

        // TTL will be updated to the new value = 15
        if (REDIS_VERSION.isLowerThan("7.0.0")) {
            assertTrue(client.expire(key, 15L).get());
        } else {
            assertTrue(client.expire(key, 15L, ExpireOptions.HAS_EXISTING_EXPIRY).get());
        }
        assertTrue(client.ttl(key).get() <= 15L);
    }

    @SneakyThrows
    @ParameterizedTest
    @MethodSource("getClients")
    public void expireAt_pexpireAt_and_ttl_with_positive_timeout(BaseClient client) {
        String key = UUID.randomUUID().toString();
        assertEquals(OK, client.set(key, "expireAt_timeout").get());
        assertTrue(client.expireAt(key, Instant.now().getEpochSecond() + 10L).get());
        assertTrue(client.ttl(key).get() <= 10L);

        // extend TTL
        if (REDIS_VERSION.isLowerThan("7.0.0")) {
            assertTrue(client.expireAt(key, Instant.now().getEpochSecond() + 50L).get());
        } else {
            assertTrue(
                    client
                            .expireAt(
                                    key,
                                    Instant.now().getEpochSecond() + 50L,
                                    ExpireOptions.NEW_EXPIRY_GREATER_THAN_CURRENT)
                            .get());
        }
        assertTrue(client.ttl(key).get() <= 50L);

        if (REDIS_VERSION.isLowerThan("7.0.0")) {
            assertTrue(client.pexpireAt(key, Instant.now().toEpochMilli() + 50000L).get());
        } else {
            // set command clears the timeout.
            assertEquals(OK, client.set(key, "pexpireAt_timeout").get());
            assertFalse(
                    client
                            .pexpireAt(
                                    key, Instant.now().toEpochMilli() + 50000L, ExpireOptions.HAS_EXISTING_EXPIRY)
                            .get());
        }
    }

    @SneakyThrows
    @ParameterizedTest
    @MethodSource("getClients")
    public void expire_pexpire_ttl_with_timestamp_in_the_past_or_negative_timeout(BaseClient client) {
        String key = UUID.randomUUID().toString();

        assertEquals(OK, client.set(key, "expire_with_past_timestamp").get());
        assertEquals(-1L, client.ttl(key).get());
        assertTrue(client.expire(key, -10L).get());
        assertEquals(-2L, client.ttl(key).get());

        assertEquals(OK, client.set(key, "pexpire_with_past_timestamp").get());
        assertTrue(client.pexpire(key, -10000L).get());
        assertEquals(-2L, client.ttl(key).get());
    }

    @SneakyThrows
    @ParameterizedTest
    @MethodSource("getClients")
    public void expireAt_pexpireAt_ttl_with_timestamp_in_the_past_or_negative_timeout(
            BaseClient client) {
        String key = UUID.randomUUID().toString();

        assertEquals(OK, client.set(key, "expireAt_with_past_timestamp").get());
        // set timeout in the past
        assertTrue(client.expireAt(key, Instant.now().getEpochSecond() - 50L).get());
        assertEquals(-2L, client.ttl(key).get());

        assertEquals(OK, client.set(key, "pexpireAt_with_past_timestamp").get());
        // set timeout in the past
        assertTrue(client.pexpireAt(key, Instant.now().toEpochMilli() - 50000L).get());
        assertEquals(-2L, client.ttl(key).get());
    }

    @SneakyThrows
    @ParameterizedTest
    @MethodSource("getClients")
    public void expire_pexpire_and_ttl_with_non_existing_key(BaseClient client) {
        String key = UUID.randomUUID().toString();

        assertFalse(client.expire(key, 10L).get());
        assertFalse(client.pexpire(key, 10000L).get());

        assertEquals(-2L, client.ttl(key).get());
    }

    @SneakyThrows
    @ParameterizedTest
    @MethodSource("getClients")
    public void expireAt_pexpireAt_and_ttl_with_non_existing_key(BaseClient client) {
        String key = UUID.randomUUID().toString();

        assertFalse(client.expireAt(key, Instant.now().getEpochSecond() + 10L).get());
        assertFalse(client.pexpireAt(key, Instant.now().toEpochMilli() + 10000L).get());

        assertEquals(-2L, client.ttl(key).get());
    }

    @SneakyThrows
    @ParameterizedTest
    @MethodSource("getClients")
    public void expire_pexpire_and_pttl_with_positive_timeout(BaseClient client) {
        String key = UUID.randomUUID().toString();

        assertEquals(-2L, client.pttl(key).get());

        assertEquals(OK, client.set(key, "expire_timeout").get());
        assertTrue(client.expire(key, 10L).get());
        Long pttlResult = client.pttl(key).get();
        assertTrue(0 <= pttlResult);
        assertTrue(pttlResult <= 10000L);

        assertEquals(OK, client.set(key, "pexpire_timeout").get());
        assertEquals(-1L, client.pttl(key).get());

        assertTrue(client.pexpire(key, 10000L).get());
        pttlResult = client.pttl(key).get();
        assertTrue(0 <= pttlResult);
        assertTrue(pttlResult <= 10000L);
    }

    @SneakyThrows
    @ParameterizedTest
    @MethodSource("getClients")
    public void persist_on_existing_and_non_existing_key(BaseClient client) {
        String key = UUID.randomUUID().toString();

        assertFalse(client.persist(key).get());

        assertEquals(OK, client.set(key, "persist_value").get());
        assertFalse(client.persist(key).get());

        assertTrue(client.expire(key, 10L).get());
        Long persistAmount = client.ttl(key).get();
        assertTrue(0L <= persistAmount && persistAmount <= 10L);
        assertTrue(client.persist(key).get());

        assertEquals(-1L, client.ttl(key).get());
    }

    @SneakyThrows
    @ParameterizedTest
    @MethodSource("getClients")
    public void invokeScript_test(BaseClient client) {
        String key1 = UUID.randomUUID().toString();
        String key2 = UUID.randomUUID().toString();

        try (Script script = new Script("return 'Hello'")) {
            Object response = client.invokeScript(script).get();
            assertEquals("Hello", response);
        }

        try (Script script = new Script("return redis.call('SET', KEYS[1], ARGV[1])")) {
            Object setResponse1 =
                    client
                            .invokeScript(script, ScriptOptions.builder().key(key1).arg("value1").build())
                            .get();
            assertEquals(OK, setResponse1);

            Object setResponse2 =
                    client
                            .invokeScript(script, ScriptOptions.builder().key(key2).arg("value2").build())
                            .get();
            assertEquals(OK, setResponse2);
        }

        try (Script script = new Script("return redis.call('GET', KEYS[1])")) {
            Object getResponse1 =
                    client.invokeScript(script, ScriptOptions.builder().key(key1).build()).get();
            assertEquals("value1", getResponse1);

            Object getResponse2 =
                    client.invokeScript(script, ScriptOptions.builder().key(key2).build()).get();
            assertEquals("value2", getResponse2);
        }
    }

    @SneakyThrows
    @ParameterizedTest
    @MethodSource("getClients")
    public void zadd_and_zaddIncr(BaseClient client) {
        String key = UUID.randomUUID().toString();
        Map<String, Double> membersScores = Map.of("one", 1.0, "two", 2.0, "three", 3.0);

        assertEquals(3, client.zadd(key, membersScores).get());
        assertEquals(3.0, client.zaddIncr(key, "one", 2.0).get());
    }

    @SneakyThrows
    @ParameterizedTest
    @MethodSource("getClients")
    public void zadd_and_zaddIncr_wrong_type(BaseClient client) {
        assertEquals(OK, client.set("foo", "bar").get());
        Map<String, Double> membersScores = Map.of("one", 1.0, "two", 2.0, "three", 3.0);

        ExecutionException executionExceptionZadd =
                assertThrows(ExecutionException.class, () -> client.zadd("foo", membersScores).get());
        assertTrue(executionExceptionZadd.getCause() instanceof RequestException);

        ExecutionException executionExceptionZaddIncr =
                assertThrows(ExecutionException.class, () -> client.zaddIncr("foo", "one", 2.0).get());
        assertTrue(executionExceptionZaddIncr.getCause() instanceof RequestException);
    }

    @SneakyThrows
    @ParameterizedTest
    @MethodSource("getClients")
    public void zadd_and_zaddIncr_with_NX_XX(BaseClient client) {
        String key = UUID.randomUUID().toString();
        Map<String, Double> membersScores = Map.of("one", 1.0, "two", 2.0, "three", 3.0);

        ZaddOptions onlyIfExistsOptions =
                ZaddOptions.builder()
                        .conditionalChange(ZaddOptions.ConditionalChange.ONLY_IF_EXISTS)
                        .build();
        ZaddOptions onlyIfDoesNotExistOptions =
                ZaddOptions.builder()
                        .conditionalChange(ZaddOptions.ConditionalChange.ONLY_IF_DOES_NOT_EXIST)
                        .build();

        assertEquals(0, client.zadd(key, membersScores, onlyIfExistsOptions).get());
        assertEquals(3, client.zadd(key, membersScores, onlyIfDoesNotExistOptions).get());
        assertEquals(null, client.zaddIncr(key, "one", 5, onlyIfDoesNotExistOptions).get());
        assertEquals(6, client.zaddIncr(key, "one", 5, onlyIfExistsOptions).get());
    }

    @SneakyThrows
    @ParameterizedTest
    @MethodSource("getClients")
    public void zadd_and_zaddIncr_with_GT_LT(BaseClient client) {
        String key = UUID.randomUUID().toString();
        Map<String, Double> membersScores = new LinkedHashMap<>();
        membersScores.put("one", -3.0);
        membersScores.put("two", 2.0);
        membersScores.put("three", 3.0);

        assertEquals(3, client.zadd(key, membersScores).get());
        membersScores.put("one", 10.0);

        ZaddOptions scoreGreaterThanOptions =
                ZaddOptions.builder()
                        .updateOptions(ZaddOptions.UpdateOptions.SCORE_GREATER_THAN_CURRENT)
                        .build();
        ZaddOptions scoreLessThanOptions =
                ZaddOptions.builder()
                        .updateOptions(ZaddOptions.UpdateOptions.SCORE_LESS_THAN_CURRENT)
                        .build();

        assertEquals(1, client.zadd(key, membersScores, scoreGreaterThanOptions, true).get());
        assertEquals(0, client.zadd(key, membersScores, scoreLessThanOptions, true).get());
        assertEquals(7, client.zaddIncr(key, "one", -3, scoreLessThanOptions).get());
        assertEquals(null, client.zaddIncr(key, "one", -3, scoreGreaterThanOptions).get());
    }

    @SneakyThrows
    @ParameterizedTest
    @MethodSource("getClients")
    public void zadd_illegal_arguments(BaseClient client) {
        ZaddOptions existsGreaterThanOptions =
                ZaddOptions.builder()
                        .conditionalChange(ZaddOptions.ConditionalChange.ONLY_IF_DOES_NOT_EXIST)
                        .updateOptions(ZaddOptions.UpdateOptions.SCORE_GREATER_THAN_CURRENT)
                        .build();
        assertThrows(IllegalArgumentException.class, () -> existsGreaterThanOptions.toArgs());
        ZaddOptions existsLessThanOptions =
                ZaddOptions.builder()
                        .conditionalChange(ZaddOptions.ConditionalChange.ONLY_IF_DOES_NOT_EXIST)
                        .updateOptions(ZaddOptions.UpdateOptions.SCORE_LESS_THAN_CURRENT)
                        .build();
        assertThrows(IllegalArgumentException.class, () -> existsLessThanOptions.toArgs());
        ZaddOptions options =
                ZaddOptions.builder()
                        .conditionalChange(ZaddOptions.ConditionalChange.ONLY_IF_DOES_NOT_EXIST)
                        .build();
        options.toArgs();
        options =
                ZaddOptions.builder()
                        .conditionalChange(ZaddOptions.ConditionalChange.ONLY_IF_EXISTS)
                        .updateOptions(ZaddOptions.UpdateOptions.SCORE_GREATER_THAN_CURRENT)
                        .build();
        options.toArgs();
        options =
                ZaddOptions.builder()
                        .conditionalChange(ZaddOptions.ConditionalChange.ONLY_IF_EXISTS)
                        .updateOptions(ZaddOptions.UpdateOptions.SCORE_LESS_THAN_CURRENT)
                        .build();
        options.toArgs();
    }

    @SneakyThrows
    @ParameterizedTest
    @MethodSource("getClients")
    public void zrem(BaseClient client) {
        String key = UUID.randomUUID().toString();
        Map<String, Double> membersScores = Map.of("one", 1.0, "two", 2.0, "three", 3.0);
        assertEquals(3, client.zadd(key, membersScores).get());
        assertEquals(1, client.zrem(key, new String[] {"one"}).get());
        assertEquals(2, client.zrem(key, new String[] {"one", "two", "three"}).get());
        assertEquals(0, client.zrem("non_existing_set", new String[] {"member"}).get());

        // Key exists, but it is not a set
        assertEquals(OK, client.set("foo", "bar").get());
        ExecutionException executionException =
                assertThrows(
                        ExecutionException.class, () -> client.zrem("foo", new String[] {"bar"}).get());
        assertTrue(executionException.getCause() instanceof RequestException);
    }

    @SneakyThrows
    @ParameterizedTest
    @MethodSource("getClients")
    public void zcard(BaseClient client) {
        String key = UUID.randomUUID().toString();
        Map<String, Double> membersScores = Map.of("one", 1.0, "two", 2.0, "three", 3.0);
        assertEquals(3, client.zadd(key, membersScores).get());
        assertEquals(3, client.zcard(key).get());
        assertEquals(1, client.zrem(key, new String[] {"one"}).get());
        assertEquals(2, client.zcard(key).get());

        assertEquals(0, client.zcard("nonExistentSet").get());

        // Key exists, but it is not a set
        assertEquals(OK, client.set("foo", "bar").get());
        ExecutionException executionException =
                assertThrows(ExecutionException.class, () -> client.zcard("foo").get());
        assertTrue(executionException.getCause() instanceof RequestException);
    }

    @SneakyThrows
    @ParameterizedTest
    @MethodSource("getClients")
    public void zpopmin(BaseClient client) {
        String key = UUID.randomUUID().toString();
        Map<String, Double> membersScores = Map.of("a", 1.0, "b", 2.0, "c", 3.0);
        assertEquals(3, client.zadd(key, membersScores).get());
        assertEquals(Map.of("a", 1.0), client.zpopmin(key).get());
        assertEquals(Map.of("b", 2.0, "c", 3.0), client.zpopmin(key, 3).get());
        assertTrue(client.zpopmin(key).get().isEmpty());
        assertTrue(client.zpopmin("non_existing_key").get().isEmpty());

        // Key exists, but it is not a set
        assertEquals(OK, client.set(key, "value").get());
        ExecutionException executionException =
                assertThrows(ExecutionException.class, () -> client.zpopmin(key).get());
        assertTrue(executionException.getCause() instanceof RequestException);
    }

    @SneakyThrows
    @ParameterizedTest
    @MethodSource("getClients")
    public void zpopmax(BaseClient client) {
        String key = UUID.randomUUID().toString();
        Map<String, Double> membersScores = Map.of("a", 1.0, "b", 2.0, "c", 3.0);
        assertEquals(3, client.zadd(key, membersScores).get());
        assertEquals(Map.of("c", 3.0), client.zpopmax(key).get());
        assertEquals(Map.of("b", 2.0, "a", 1.0), client.zpopmax(key, 3).get());
        assertTrue(client.zpopmax(key).get().isEmpty());
        assertTrue(client.zpopmax("non_existing_key").get().isEmpty());

        // Key exists, but it is not a set
        assertEquals(OK, client.set(key, "value").get());
        ExecutionException executionException =
                assertThrows(ExecutionException.class, () -> client.zpopmax(key).get());
        assertTrue(executionException.getCause() instanceof RequestException);
    }

    @SneakyThrows
    @ParameterizedTest
    @MethodSource("getClients")
    public void zscore(BaseClient client) {
        String key1 = UUID.randomUUID().toString();
        String key2 = UUID.randomUUID().toString();

        Map<String, Double> membersScores = Map.of("one", 1.0, "two", 2.0, "three", 3.0);
        assertEquals(3, client.zadd(key1, membersScores).get());
        assertEquals(1.0, client.zscore(key1, "one").get());
        assertNull(client.zscore(key1, "non_existing_member").get());
        assertNull(client.zscore("non_existing_key", "non_existing_member").get());

        // Key exists, but it is not a set
        assertEquals(OK, client.set(key2, "bar").get());
        ExecutionException executionException =
                assertThrows(ExecutionException.class, () -> client.zscore(key2, "one").get());
        assertTrue(executionException.getCause() instanceof RequestException);
    }

    @SneakyThrows
    @ParameterizedTest
    @MethodSource("getClients")
    public void zrank(BaseClient client) {
        String key = UUID.randomUUID().toString();
        Map<String, Double> membersScores = Map.of("one", 1.5, "two", 2.0, "three", 3.0);
        assertEquals(3, client.zadd(key, membersScores).get());
        assertEquals(0, client.zrank(key, "one").get());

        if (REDIS_VERSION.isGreaterThanOrEqualTo("7.2.0")) {
            assertArrayEquals(new Object[] {0L, 1.5}, client.zrankWithScore(key, "one").get());
            assertNull(client.zrankWithScore(key, "nonExistingMember").get());
            assertNull(client.zrankWithScore("nonExistingKey", "nonExistingMember").get());
        }
        assertNull(client.zrank(key, "nonExistingMember").get());
        assertNull(client.zrank("nonExistingKey", "nonExistingMember").get());

        // Key exists, but it is not a set
        assertEquals(OK, client.set(key, "value").get());
        ExecutionException executionException =
                assertThrows(ExecutionException.class, () -> client.zrank(key, "one").get());
        assertTrue(executionException.getCause() instanceof RequestException);
    }

    @SneakyThrows
    @ParameterizedTest
    @MethodSource("getClients")
    public void type(BaseClient client) {
        String nonExistingKey = UUID.randomUUID().toString();
        String stringKey = UUID.randomUUID().toString();
        String listKey = UUID.randomUUID().toString();
        String hashKey = UUID.randomUUID().toString();
        String setKey = UUID.randomUUID().toString();
        String zsetKey = UUID.randomUUID().toString();
        String streamKey = UUID.randomUUID().toString();

        assertEquals(OK, client.set(stringKey, "value").get());
        assertEquals(1, client.lpush(listKey, new String[] {"value"}).get());
        assertEquals(1, client.hset(hashKey, Map.of("1", "2")).get());
        assertEquals(1, client.sadd(setKey, new String[] {"value"}).get());
        assertEquals(1, client.zadd(zsetKey, Map.of("1", 2.)).get());

        // TODO: update after adding XADD
        // use custom command until XADD is implemented
        String[] args = new String[] {"XADD", streamKey, "*", "field", "value"};
        if (client instanceof RedisClient) {
            assertNotNull(((RedisClient) client).customCommand(args).get());
        } else if (client instanceof RedisClusterClient) {
            assertNotNull(((RedisClusterClient) client).customCommand(args).get().getSingleValue());
        }

        assertTrue("none".equalsIgnoreCase(client.type(nonExistingKey).get()));
        assertTrue("string".equalsIgnoreCase(client.type(stringKey).get()));
        assertTrue("list".equalsIgnoreCase(client.type(listKey).get()));
        assertTrue("hash".equalsIgnoreCase(client.type(hashKey).get()));
        assertTrue("set".equalsIgnoreCase(client.type(setKey).get()));
        assertTrue("zset".equalsIgnoreCase(client.type(zsetKey).get()));
        assertTrue("stream".equalsIgnoreCase(client.type(streamKey).get()));
    }

    @SneakyThrows
    @ParameterizedTest
    @MethodSource("getClients")
<<<<<<< HEAD
    public void pfadd(BaseClient client) {
        String key = UUID.randomUUID().toString();
        assertEquals(1, client.pfadd(key, new String[0]).get());
        assertEquals(1, client.pfadd(key, new String[] {"one", "two"}).get());
        assertEquals(0, client.pfadd(key, new String[] {"two"}).get());
        assertEquals(0, client.pfadd(key, new String[0]).get());

        // Key exists, but it is not a HyperLogLog
        assertEquals(OK, client.set("foo", "bar").get());
        ExecutionException executionException =
                assertThrows(ExecutionException.class, () -> client.pfadd("foo", new String[0]).get());
=======
    public void zrange_by_index(BaseClient client) {
        String key = UUID.randomUUID().toString();
        Map<String, Double> membersScores = Map.of("one", 1.0, "two", 2.0, "three", 3.0);
        assertEquals(3, client.zadd(key, membersScores).get());

        RangeByIndex query = new RangeByIndex(0, 1);
        assertArrayEquals(new String[] {"one", "two"}, client.zrange(key, query).get());

        query = new RangeByIndex(0, -1);
        assertEquals(
                Map.of("one", 1.0, "two", 2.0, "three", 3.0), client.zrangeWithScores(key, query).get());

        query = new RangeByIndex(0, 1);
        assertArrayEquals(new String[] {"three", "two"}, client.zrange(key, query, true).get());

        query = new RangeByIndex(3, 1);
        assertArrayEquals(new String[] {}, client.zrange(key, query, true).get());
        assertTrue(client.zrangeWithScores(key, query).get().isEmpty());
    }

    @SneakyThrows
    @ParameterizedTest
    @MethodSource("getClients")
    public void zrange_by_score(BaseClient client) {
        String key = UUID.randomUUID().toString();
        Map<String, Double> membersScores = Map.of("one", 1.0, "two", 2.0, "three", 3.0);
        assertEquals(3, client.zadd(key, membersScores).get());

        RangeByScore query =
                new RangeByScore(InfScoreBound.NEGATIVE_INFINITY, new ScoreBoundary(3, false));
        assertArrayEquals(new String[] {"one", "two"}, client.zrange(key, query).get());

        query = new RangeByScore(InfScoreBound.NEGATIVE_INFINITY, InfScoreBound.POSITIVE_INFINITY);
        assertEquals(
                Map.of("one", 1.0, "two", 2.0, "three", 3.0), client.zrangeWithScores(key, query).get());

        query = new RangeByScore(new ScoreBoundary(3, false), InfScoreBound.NEGATIVE_INFINITY);
        assertArrayEquals(new String[] {"two", "one"}, client.zrange(key, query, true).get());

        query =
                new RangeByScore(
                        InfScoreBound.NEGATIVE_INFINITY, InfScoreBound.POSITIVE_INFINITY, new Limit(1, 2));
        assertArrayEquals(new String[] {"two", "three"}, client.zrange(key, query).get());

        query = new RangeByScore(InfScoreBound.NEGATIVE_INFINITY, new ScoreBoundary(3, false));
        assertArrayEquals(
                new String[] {},
                client
                        .zrange(key, query, true)
                        .get()); // stop is greater than start with reverse set to True

        query = new RangeByScore(InfScoreBound.POSITIVE_INFINITY, new ScoreBoundary(3, false));
        assertArrayEquals(
                new String[] {}, client.zrange(key, query, true).get()); // start is greater than stop

        query = new RangeByScore(InfScoreBound.POSITIVE_INFINITY, new ScoreBoundary(3, false));
        assertTrue(client.zrangeWithScores(key, query).get().isEmpty()); // start is greater than stop

        query = new RangeByScore(InfScoreBound.NEGATIVE_INFINITY, new ScoreBoundary(3, false));
        assertTrue(
                client
                        .zrangeWithScores(key, query, true)
                        .get()
                        .isEmpty()); // stop is greater than start with reverse set to True
    }

    @SneakyThrows
    @ParameterizedTest
    @MethodSource("getClients")
    public void zrange_by_lex(BaseClient client) {
        String key = UUID.randomUUID().toString();
        Map<String, Double> membersScores = Map.of("a", 1.0, "b", 2.0, "c", 3.0);
        assertEquals(3, client.zadd(key, membersScores).get());

        RangeByLex query = new RangeByLex(InfLexBound.NEGATIVE_INFINITY, new LexBoundary("c", false));
        assertArrayEquals(new String[] {"a", "b"}, client.zrange(key, query).get());

        query =
                new RangeByLex(
                        InfLexBound.NEGATIVE_INFINITY, InfLexBound.POSITIVE_INFINITY, new Limit(1, 2));
        assertArrayEquals(new String[] {"b", "c"}, client.zrange(key, query).get());

        query = new RangeByLex(new LexBoundary("c", false), InfLexBound.NEGATIVE_INFINITY);
        assertArrayEquals(new String[] {"b", "a"}, client.zrange(key, query, true).get());

        query = new RangeByLex(InfLexBound.NEGATIVE_INFINITY, new LexBoundary("c", false));
        assertArrayEquals(
                new String[] {},
                client
                        .zrange(key, query, true)
                        .get()); // stop is greater than start with reverse set to True

        query = new RangeByLex(InfLexBound.POSITIVE_INFINITY, new LexBoundary("c", false));
        assertArrayEquals(
                new String[] {}, client.zrange(key, query).get()); // start is greater than stop
    }

    @SneakyThrows
    @ParameterizedTest
    @MethodSource("getClients")
    public void zrange_with_different_types_of_keys(BaseClient client) {
        String key = UUID.randomUUID().toString();
        RangeByIndex query = new RangeByIndex(0, 1);

        assertArrayEquals(new String[] {}, client.zrange("non_existing_key", query).get());

        assertTrue(
                client
                        .zrangeWithScores("non_existing_key", query)
                        .get()
                        .isEmpty()); // start is greater than stop

        // Key exists, but it is not a set
        assertEquals(OK, client.set(key, "value").get());
        ExecutionException executionException =
                assertThrows(ExecutionException.class, () -> client.zrange(key, query).get());
        assertTrue(executionException.getCause() instanceof RequestException);

        executionException =
                assertThrows(ExecutionException.class, () -> client.zrangeWithScores(key, query).get());
>>>>>>> 5f0b8a39
        assertTrue(executionException.getCause() instanceof RequestException);
    }
}<|MERGE_RESOLUTION|>--- conflicted
+++ resolved
@@ -1269,19 +1269,6 @@
     @SneakyThrows
     @ParameterizedTest
     @MethodSource("getClients")
-<<<<<<< HEAD
-    public void pfadd(BaseClient client) {
-        String key = UUID.randomUUID().toString();
-        assertEquals(1, client.pfadd(key, new String[0]).get());
-        assertEquals(1, client.pfadd(key, new String[] {"one", "two"}).get());
-        assertEquals(0, client.pfadd(key, new String[] {"two"}).get());
-        assertEquals(0, client.pfadd(key, new String[0]).get());
-
-        // Key exists, but it is not a HyperLogLog
-        assertEquals(OK, client.set("foo", "bar").get());
-        ExecutionException executionException =
-                assertThrows(ExecutionException.class, () -> client.pfadd("foo", new String[0]).get());
-=======
     public void zrange_by_index(BaseClient client) {
         String key = UUID.randomUUID().toString();
         Map<String, Double> membersScores = Map.of("one", 1.0, "two", 2.0, "three", 3.0);
@@ -1402,7 +1389,23 @@
 
         executionException =
                 assertThrows(ExecutionException.class, () -> client.zrangeWithScores(key, query).get());
->>>>>>> 5f0b8a39
         assertTrue(executionException.getCause() instanceof RequestException);
     }
+
+    @SneakyThrows
+    @ParameterizedTest
+    @MethodSource("getClients")
+    public void pfadd(BaseClient client) {
+        String key = UUID.randomUUID().toString();
+        assertEquals(1, client.pfadd(key, new String[0]).get());
+        assertEquals(1, client.pfadd(key, new String[] {"one", "two"}).get());
+        assertEquals(0, client.pfadd(key, new String[] {"two"}).get());
+        assertEquals(0, client.pfadd(key, new String[0]).get());
+
+        // Key exists, but it is not a HyperLogLog
+        assertEquals(OK, client.set("foo", "bar").get());
+        ExecutionException executionException =
+                assertThrows(ExecutionException.class, () -> client.pfadd("foo", new String[0]).get());
+        assertTrue(executionException.getCause() instanceof RequestException);
+    }
 }