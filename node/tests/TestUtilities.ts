/**
 * Copyright Valkey GLIDE Project Contributors - SPDX Identifier: Apache-2.0
 */

import { beforeAll, expect } from "@jest/globals";
import { exec } from "child_process";
import parseArgs from "minimist";
import { v4 as uuidv4 } from "uuid";
import { gte } from "semver";
import {
    BaseClient,
    BaseClientConfiguration,
    BitwiseOperation,
    ClusterTransaction,
    GeoUnit,
    GlideClient,
    GlideClusterClient,
    InsertPosition,
    Logger,
    ProtocolVersion,
    ReturnType,
    ScoreFilter,
    Transaction,
} from "..";
import {
    BitmapIndexType,
    BitOffsetOptions,
} from "../build-ts/src/commands/BitOffsetOptions";
import { FlushMode } from "../build-ts/src/commands/FlushMode";
import { GeospatialData } from "../build-ts/src/commands/geospatial/GeospatialData";
import { LPosOptions } from "../build-ts/src/commands/LPosOptions";

beforeAll(() => {
    Logger.init("info");
});

/* eslint-disable @typescript-eslint/no-explicit-any */
function intoArrayInternal(obj: any, builder: Array<string>) {
    if (obj == null) {
        builder.push("null");
    } else if (typeof obj === "string") {
        builder.push(obj);
    } else if (typeof obj === "number") {
        builder.push(obj.toPrecision(3));
    } else if (obj instanceof Uint8Array) {
        builder.push(obj.toString());
    } else if (obj instanceof Array) {
        for (const item of obj) {
            intoArrayInternal(item, builder);
        }
    } else if (obj instanceof Set) {
        const arr = Array.from(obj);
        arr.sort();

        for (const item of arr) {
            intoArrayInternal(item, builder);
        }
    } else if (obj instanceof Map) {
        const sortedArr = Array.from(obj.entries()).sort();

        for (const [key, value] of sortedArr) {
            intoArrayInternal(key, builder);
            intoArrayInternal(value, builder);
        }
    } else if (typeof obj[Symbol.iterator] === "function") {
        // iterable, recurse into children
        for (const item of obj) {
            intoArrayInternal(item, builder);
        }
    } else {
        const sortedArr = Array.from(Object.entries(obj)).sort();

        for (const [k, v] of sortedArr) {
            intoArrayInternal(k, builder);
            intoArrayInternal(v, builder);
        }
    }
}

/**
 * accept any variable `v` and convert it into String, recursively
 */
export function intoString(v: any): string {
    const builder: Array<string> = [];
    intoArrayInternal(v, builder);
    return builder.join("");
}

/**
 * accept any variable `v` and convert it into array of string
 */
export function intoArray(v: any): Array<string> {
    const result: Array<string> = [];
    intoArrayInternal(v, result);
    return result;
}

/**
 * Convert array of strings into array of `Uint8Array`
 */
export function convertStringArrayToBuffer(value: string[]): Uint8Array[] {
    const bytesarr: Uint8Array[] = [];

    for (const str of value) {
        bytesarr.push(Buffer.from(str));
    }

    return bytesarr;
}

export class Checker {
    left: string;

    constructor(left: any) {
        this.left = intoString(left);
    }

    toEqual(right: any) {
        right = intoString(right);
        return expect(this.left).toEqual(right);
    }
}

export function checkSimple(left: any): Checker {
    return new Checker(left);
}

export type Client = {
    set: (key: string, value: string) => Promise<string | "OK" | null>;
    get: (key: string) => Promise<string | null>;
};

export async function GetAndSetRandomValue(client: Client) {
    const key = uuidv4();
    // Adding random repetition, to prevent the inputs from always having the same alignment.
    const value = uuidv4() + "0".repeat(Math.random() * 7);
    const setResult = await client.set(key, value);
    expect(intoString(setResult)).toEqual("OK");
    const result = await client.get(key);
    expect(intoString(result)).toEqual(value);
}

export function flushallOnPort(port: number): Promise<void> {
    return new Promise<void>((resolve, reject) =>
        exec(`redis-cli -p ${port} FLUSHALL`, (error, _, stderr) => {
            if (error) {
                console.error(stderr);
                reject(error);
            } else {
                resolve();
            }
        }),
    );
}

/**
 * Parses a string of endpoints into an array of host-port pairs.
 * Each endpoint in the string should be in the format 'host:port', separated by commas.
 *
 * @param endpointsStr - The string containing endpoints in the format 'host:port', separated by commas.
 * @returns An array of host-port pairs parsed from the endpoints string.
 * @throws If the endpoints string or its format is invalid.
 * @example
 * ```typescript
 * const endpointsStr = 'localhost:8080,example.com:3000,192.168.1.100:5000';
 * const endpoints = parseEndpoints(endpointsStr);
 * console.log(endpoints);
 * // Output: [['localhost', 8080], ['example.com', 3000], ['192.168.1.100', 5000]]
 * ```
 */
export const parseEndpoints = (endpointsStr: string): [string, number][] => {
    try {
        console.log(endpointsStr);
        const endpoints: string[][] = endpointsStr
            .split(",")
            .map((endpoint) => endpoint.split(":"));
        endpoints.forEach((endpoint) => {
            // Check if each endpoint has exactly two elements (host and port)
            if (endpoint.length !== 2) {
                throw new Error(
                    "Each endpoint should be in the format 'host:port'.\nEndpoints should be separated by commas.",
                );
            }

            // Extract host and port
            const [host, portStr] = endpoint;

            // Check if both host and port are specified and if port is a valid integer
            if (!host || !portStr || !/^\d+$/.test(portStr)) {
                throw new Error(
                    "Both host and port should be specified and port should be a valid integer.",
                );
            }
        });

        // Convert port strings to numbers and return the result
        return endpoints.map(([host, portStr]) => [host, Number(portStr)]);
    } catch (error) {
        throw new Error(
            "Invalid endpoints format: " + (error as Error).message,
        );
    }
};

/// This function takes the first result of the response if it got more than one response (like cluster responses).
export function getFirstResult(
    res: string | number | Record<string, string> | Record<string, number>,
): string | number {
    if (typeof res == "string" || typeof res == "number") {
        return res;
    }

    return Object.values(res).at(0);
}

// TODO use matcher instead of predicate
/** Check a multi-node response from a cluster. */
export function checkClusterMultiNodeResponse(
    res: object,
    predicate: (value: ReturnType) => void,
) {
    for (const nodeResponse of Object.values(res)) {
        predicate(nodeResponse);
    }
}

/** Check a response from a cluster. Response could be either single-node (value) or multi-node (string-value map). */
export function checkClusterResponse(
    res: object,
    singleNodeRoute: boolean,
    predicate: (value: ReturnType) => void,
) {
    if (singleNodeRoute) predicate(res as ReturnType);
    else checkClusterMultiNodeResponse(res, predicate);
}

/** Generate a String of LUA library code. */
export function generateLuaLibCode(
    libName: string,
    functions: Map<string, string>,
    readonly: boolean,
): string {
    let code = `#!lua name=${libName}\n`;

    for (const [functionName, functionBody] of functions) {
        code += `redis.register_function{ function_name = '${functionName}', callback = function(keys, args) ${functionBody} end`;
        if (readonly) code += ", flags = { 'no-writes' }";
        code += " }\n";
    }

    return code;
}

/**
 * Parses the command-line arguments passed to the Node.js process.
 *
 * @returns Parsed command-line arguments.
 *
 * @example
 * ```typescript
 * // Command: node script.js --name="John Doe" --age=30
 * const args = parseCommandLineArgs();
 * // args = { name: 'John Doe', age: 30 }
 * ```
 */
export function parseCommandLineArgs() {
    return parseArgs(process.argv.slice(2));
}

export async function testTeardown(
    cluster_mode: boolean,
    option: BaseClientConfiguration,
) {
    const client = cluster_mode
        ? await GlideClusterClient.createClient(option)
        : await GlideClient.createClient(option);

    await client.customCommand(["FLUSHALL"]);
    client.close();
}

export const getClientConfigurationOption = (
    addresses: [string, number][],
    protocol: ProtocolVersion,
    timeout?: number,
): BaseClientConfiguration => {
    return {
        addresses: addresses.map(([host, port]) => ({
            host,
            port,
        })),
        protocol,
        ...(timeout && { requestTimeout: timeout }),
    };
};

export async function flushAndCloseClient(
    cluster_mode: boolean,
    addresses: [string, number][],
    client?: BaseClient,
) {
    await testTeardown(
        cluster_mode,
        getClientConfigurationOption(addresses, ProtocolVersion.RESP3, 2000),
    );

    // some tests don't initialize a client
    if (client == undefined) {
        return;
    }

    client.close();
}

/**
 * Compare two maps by converting them to JSON strings and checking for equality, including property order.
 *
 * @param map - The first map to compare.
 * @param map2 - The second map to compare.
 * @returns True if the maps are equal.
 * @remarks This function is used to compare maps, including their property order.
 * Direct comparison with `expect(map).toEqual(map2)` might ignore the order of properties,
 * whereas this function considers property order in the comparison by converting the maps to JSON strings.
 * This ensures a stricter comparison that takes property order into account.
 *
 * @example
 * ```typescript
 * const mapA = { name: 'John', age: 30 };
 * const mapB = { age: 30, name: 'John' };
 *
 * // Direct comparison will pass because it ignores property order
 * expect(mapA).toEqual(mapB); // This will pass
 *
 * // Correct comparison using compareMaps function
 * compareMaps(mapA, mapB); // This will return false due to different property order
 * ```
 */
export function compareMaps(
    map: Record<string, unknown>,
    map2: Record<string, unknown>,
): boolean {
    return JSON.stringify(map) == JSON.stringify(map2);
}

/**
 * Check transaction response.
 * @param response - Transaction result received from `exec` call.
 * @param expectedResponseData - Expected result data from {@link transactionTest}.
 */
export function validateTransactionResponse(
    response: ReturnType[] | null,
    expectedResponseData: [string, ReturnType][],
) {
    const failedChecks: string[] = [];

    for (let i = 0; i < expectedResponseData.length; i++) {
        const [testName, expectedResponse] = expectedResponseData[i];

        if (intoString(response?.[i]) != intoString(expectedResponse)) {
            failedChecks.push(
                `${testName} failed, expected <${JSON.stringify(expectedResponse)}>, actual <${JSON.stringify(response?.[i])}>`,
            );
        }
    }

    if (failedChecks.length > 0) {
        throw new Error(
            "Checks failed in transaction response:\n" +
                failedChecks.join("\n"),
        );
    }
}

/**
 * Populates a transaction with commands to test.
 * @param baseTransaction - A transaction.
 * @returns Array of tuples, where first element is a test name/description, second - expected return value.
 */
export async function transactionTest(
    baseTransaction: Transaction | ClusterTransaction,
    version: string,
): Promise<[string, ReturnType][]> {
    const key1 = "{key}" + uuidv4();
    const key2 = "{key}" + uuidv4();
    const key3 = "{key}" + uuidv4();
    const key4 = "{key}" + uuidv4();
    const key5 = "{key}" + uuidv4();
    const key6 = "{key}" + uuidv4();
    const key7 = "{key}" + uuidv4();
    const key8 = "{key}" + uuidv4();
    const key9 = "{key}" + uuidv4();
    const key10 = "{key}" + uuidv4();
    const key11 = "{key}" + uuidv4(); // hyper log log
    const key12 = "{key}" + uuidv4();
    const key13 = "{key}" + uuidv4();
    const key14 = "{key}" + uuidv4(); // sorted set
    const key15 = "{key}" + uuidv4(); // list
    const key16 = "{key}" + uuidv4(); // list
    const key17 = "{key}" + uuidv4(); // bitmap
    const key18 = "{key}" + uuidv4(); // Geospatial Data/ZSET
    const key19 = "{key}" + uuidv4(); // bitmap
    const field = uuidv4();
    const value = uuidv4();
    // array of tuples - first element is test name/description, second - expected return value
    const responseData: [string, ReturnType][] = [];
    baseTransaction.flushall();
    responseData.push(["flushall()", "OK"]);
    baseTransaction.flushall(FlushMode.SYNC);
    responseData.push(["flushall(FlushMode.SYNC)", "OK"]);
    baseTransaction.flushdb();
    responseData.push(["flushdb()", "OK"]);
    baseTransaction.flushdb(FlushMode.SYNC);
    responseData.push(["flushdb(FlushMode.SYNC)", "OK"]);
    baseTransaction.dbsize();
    responseData.push(["dbsize()", 0]);
    baseTransaction.set(key1, "bar");
    responseData.push(['set(key1, "bar")', "OK"]);
    baseTransaction.getdel(key1);
    responseData.push(["getdel(key1)", "bar"]);
    baseTransaction.set(key1, "bar");
    responseData.push(['set(key1, "bar")', "OK"]);
    baseTransaction.objectEncoding(key1);
    responseData.push(["objectEncoding(key1)", "embstr"]);
    baseTransaction.type(key1);
    responseData.push(["type(key1)", "string"]);
    baseTransaction.echo(value);
    responseData.push(["echo(value)", value]);
    baseTransaction.persist(key1);
    responseData.push(["persist(key1)", false]);
    baseTransaction.set(key2, "baz", { returnOldValue: true });
    responseData.push(['set(key2, "baz", { returnOldValue: true })', null]);
    baseTransaction.customCommand(["MGET", key1, key2]);
    responseData.push(['customCommand(["MGET", key1, key2])', ["bar", "baz"]]);
    baseTransaction.mset({ [key3]: value });
    responseData.push(["mset({ [key3]: value })", "OK"]);
    baseTransaction.mget([key1, key2]);
    responseData.push(["mget([key1, key2])", ["bar", "baz"]]);
    baseTransaction.strlen(key1);
    responseData.push(["strlen(key1)", 3]);
    baseTransaction.del([key1]);
    responseData.push(["del([key1])", 1]);
    baseTransaction.hset(key4, { [field]: value });
    responseData.push(["hset(key4, { [field]: value })", 1]);
    baseTransaction.hlen(key4);
    responseData.push(["hlen(key4)", 1]);
    baseTransaction.hsetnx(key4, field, value);
    responseData.push(["hsetnx(key4, field, value)", false]);
    baseTransaction.hvals(key4);
    responseData.push(["hvals(key4)", [value]]);
    baseTransaction.hget(key4, field);
    responseData.push(["hget(key4, field)", value]);
    baseTransaction.hgetall(key4);
    responseData.push(["hgetall(key4)", { [field]: value }]);
    baseTransaction.hdel(key4, [field]);
    responseData.push(["hdel(key4, [field])", 1]);
    baseTransaction.hmget(key4, [field]);
    responseData.push(["hmget(key4, [field])", [null]]);
    baseTransaction.hexists(key4, field);
    responseData.push(["hexists(key4, field)", false]);
    baseTransaction.lpush(key5, [
        field + "1",
        field + "2",
        field + "3",
        field + "4",
    ]);
    responseData.push(["lpush(key5, [1, 2, 3, 4])", 4]);
    baseTransaction.lpop(key5);
    responseData.push(["lpop(key5)", field + "4"]);
    baseTransaction.llen(key5);
    responseData.push(["llen(key5)", 3]);
    baseTransaction.lrem(key5, 1, field + "1");
    responseData.push(['lrem(key5, 1, field + "1")', 1]);
    baseTransaction.ltrim(key5, 0, 1);
    responseData.push(["ltrim(key5, 0, 1)", "OK"]);
    baseTransaction.lset(key5, 0, field + "3");
    responseData.push(['lset(key5, 0, field + "3")', "OK"]);
    baseTransaction.lrange(key5, 0, -1);
    responseData.push(["lrange(key5, 0, -1)", [field + "3", field + "2"]]);
    baseTransaction.lpopCount(key5, 2);
    responseData.push(["lpopCount(key5, 2)", [field + "3", field + "2"]]);
    baseTransaction.linsert(
        key5,
        InsertPosition.Before,
        "nonExistingPivot",
        "element",
    );
    responseData.push(["linsert", 0]);
    baseTransaction.rpush(key6, [field + "1", field + "2", field + "3"]);
    responseData.push([
        'rpush(key6, [field + "1", field + "2", field + "3"])',
        3,
    ]);
    baseTransaction.lindex(key6, 0);
    responseData.push(["lindex(key6, 0)", field + "1"]);
    baseTransaction.rpop(key6);
    responseData.push(["rpop(key6)", field + "3"]);
    baseTransaction.rpopCount(key6, 2);
    responseData.push(["rpopCount(key6, 2)", [field + "2", field + "1"]]);
    baseTransaction.rpushx(key15, ["_"]); // key15 is empty
    responseData.push(['rpushx(key15, ["_"])', 0]);
    baseTransaction.lpushx(key15, ["_"]);
    responseData.push(['lpushx(key15, ["_"])', 0]);
    baseTransaction.rpush(key16, [
        field + "1",
        field + "1",
        field + "2",
        field + "3",
        field + "3",
    ]);
    responseData.push(["rpush(key16, [1, 1, 2, 3, 3,])", 5]);
    baseTransaction.lpos(key16, field + "1", new LPosOptions({ rank: 2 }));
    responseData.push([
        'lpos(key16, field + "1", new LPosOptions({ rank: 2 }))',
        1,
    ]);
    baseTransaction.lpos(
        key16,
        field + "1",
        new LPosOptions({ rank: 2, count: 0 }),
    );
    responseData.push([
        'lpos(key16, field + "1", new LPosOptions({ rank: 2, count: 0 }))',
        [1],
    ]);
    baseTransaction.sadd(key7, ["bar", "foo"]);
    responseData.push(['sadd(key7, ["bar", "foo"])', 2]);
    baseTransaction.sunionstore(key7, [key7, key7]);
    responseData.push(["sunionstore(key7, [key7, key7])", 2]);
    baseTransaction.sunion([key7, key7]);
    responseData.push(["sunion([key7, key7])", new Set(["bar", "foo"])]);
    baseTransaction.sinter([key7, key7]);
    responseData.push(["sinter([key7, key7])", new Set(["bar", "foo"])]);

    if (gte(version, "7.0.0")) {
        baseTransaction.sintercard([key7, key7]);
        responseData.push(["sintercard([key7, key7])", 2]);
        baseTransaction.sintercard([key7, key7], 1);
        responseData.push(["sintercard([key7, key7], 1)", 1]);
    }

    baseTransaction.sinterstore(key7, [key7, key7]);
    responseData.push(["sinterstore(key7, [key7, key7])", 2]);
    baseTransaction.sdiff([key7, key7]);
    responseData.push(["sdiff([key7, key7])", new Set()]);
    baseTransaction.sdiffstore(key7, [key7]);
    responseData.push(["sdiffstore(key7, [key7])", 2]);
    baseTransaction.srem(key7, ["foo"]);
    responseData.push(['srem(key7, ["foo"])', 1]);
    baseTransaction.scard(key7);
    responseData.push(["scard(key7)", 1]);
    baseTransaction.sismember(key7, "bar");
    responseData.push(['sismember(key7, "bar")', true]);

    if (gte("6.2.0", version)) {
        baseTransaction.smismember(key7, ["bar", "foo", "baz"]);
        responseData.push([
            'smismember(key7, ["bar", "foo", "baz"])',
            [true, true, false],
        ]);
    }

    baseTransaction.smembers(key7);
    responseData.push(["smembers(key7)", new Set(["bar"])]);
    baseTransaction.spop(key7);
    responseData.push(["spop(key7)", "bar"]);
    baseTransaction.spopCount(key7, 2);
    responseData.push(["spopCount(key7, 2)", new Set()]);
    baseTransaction.smove(key7, key7, "non_existing_member");
    responseData.push(['smove(key7, key7, "non_existing_member")', false]);
    baseTransaction.scard(key7);
    responseData.push(["scard(key7)", 0]);
    baseTransaction.zadd(key8, {
        member1: 1,
        member2: 2,
        member3: 3.5,
        member4: 4,
        member5: 5,
    });
    responseData.push(["zadd(key8, { ... } ", 5]);
    baseTransaction.zrank(key8, "member1");
    responseData.push(['zrank(key8, "member1")', 0]);

    if (gte("7.2.0", version)) {
        baseTransaction.zrankWithScore(key8, "member1");
        responseData.push(['zrankWithScore(key8, "member1")', [0, 1]]);
    }

    baseTransaction.zrevrank(key8, "member5");
    responseData.push(['zrevrank(key8, "member5")', 0]);

    if (gte("7.2.0", version)) {
        baseTransaction.zrevrankWithScore(key8, "member5");
        responseData.push(['zrevrankWithScore(key8, "member5")', [0, 5]]);
    }

    baseTransaction.zaddIncr(key8, "member2", 1);
    responseData.push(['zaddIncr(key8, "member2", 1)', 3]);
    baseTransaction.zrem(key8, ["member1"]);
    responseData.push(['zrem(key8, ["member1"])', 1]);
    baseTransaction.zcard(key8);
    responseData.push(["zcard(key8)", 4]);

    baseTransaction.zscore(key8, "member2");
    responseData.push(['zscore(key8, "member2")', 3.0]);
    baseTransaction.zrange(key8, { start: 0, stop: -1 });
    responseData.push([
        "zrange(key8, { start: 0, stop: -1 })",
        ["member2", "member3", "member4", "member5"],
    ]);
    baseTransaction.zrangeWithScores(key8, { start: 0, stop: -1 });
    responseData.push([
        "zrangeWithScores(key8, { start: 0, stop: -1 })",
        { member2: 3, member3: 3.5, member4: 4, member5: 5 },
    ]);
    baseTransaction.zadd(key12, { one: 1, two: 2 });
    responseData.push(["zadd(key12, { one: 1, two: 2 })", 2]);
    baseTransaction.zadd(key13, { one: 1, two: 2, three: 3.5 });
    responseData.push(["zadd(key13, { one: 1, two: 2, three: 3.5 })", 3]);

    if (gte("6.2.0", version)) {
        baseTransaction.zdiff([key13, key12]);
        responseData.push(["zdiff([key13, key12])", ["three"]]);
        baseTransaction.zdiffWithScores([key13, key12]);
        responseData.push(["zdiffWithScores([key13, key12])", { three: 3.5 }]);
        baseTransaction.zdiffstore(key13, [key13, key13]);
        responseData.push(["zdiffstore(key13, [key13, key13])", 0]);
        baseTransaction.zmscore(key12, ["two", "one"]);
        responseData.push(['zmscore(key12, ["two", "one"]', [2.0, 1.0]]);
        baseTransaction.zinterstore(key12, [key12, key13]);
        responseData.push(["zinterstore(key12, [key12, key13])", 0]);
    } else {
        baseTransaction.zinterstore(key12, [key12, key13]);
        responseData.push(["zinterstore(key12, [key12, key13])", 2]);
    }

    baseTransaction.zcount(key8, { value: 2 }, "positiveInfinity");
    responseData.push(['zcount(key8, { value: 2 }, "positiveInfinity")', 4]);
    baseTransaction.zpopmin(key8);
    responseData.push(["zpopmin(key8)", { member2: 3.0 }]);
    baseTransaction.zpopmax(key8);
    responseData.push(["zpopmax(key8)", { member5: 5 }]);
    baseTransaction.zremRangeByRank(key8, 1, 1);
    responseData.push(["zremRangeByRank(key8, 1, 1)", 1]);
    baseTransaction.zremRangeByScore(
        key8,
        "negativeInfinity",
        "positiveInfinity",
    );
    responseData.push(["zremRangeByScore(key8, -Inf, +Inf)", 1]); // key8 is now empty

    if (gte("7.0.0", version)) {
        baseTransaction.zadd(key14, { one: 1.0, two: 2.0 });
        responseData.push(["zadd(key14, { one: 1.0, two: 2.0 })", 2]);
        baseTransaction.zintercard([key8, key14]);
        responseData.push(["zintercard([key8, key14])", 0]);
        baseTransaction.zintercard([key8, key14], 1);
        responseData.push(["zintercard([key8, key14], 1)", 0]);
        baseTransaction.zmpop([key14], ScoreFilter.MAX);
        responseData.push(["zmpop([key14], MAX)", [key14, { two: 2.0 }]]);
        baseTransaction.zmpop([key14], ScoreFilter.MAX, 1);
        responseData.push(["zmpop([key14], MAX, 1)", [key14, { one: 1.0 }]]);
    }

    baseTransaction.xadd(key9, [["field", "value1"]], { id: "0-1" });
    responseData.push([
        'xadd(key9, [["field", "value1"]], { id: "0-1" })',
        "0-1",
    ]);
    baseTransaction.xadd(key9, [["field", "value2"]], { id: "0-2" });
    responseData.push([
        'xadd(key9, [["field", "value2"]], { id: "0-2" })',
        "0-2",
    ]);
    baseTransaction.xadd(key9, [["field", "value3"]], { id: "0-3" });
    responseData.push([
        'xadd(key9, [["field", "value3"]], { id: "0-3" })',
        "0-3",
    ]);
    baseTransaction.xlen(key9);
    responseData.push(["xlen(key9)", 3]);
    baseTransaction.xread({ [key9]: "0-1" });
    responseData.push([
        'xread({ [key9]: "0-1" })',
        {
            [key9]: {
                "0-2": [["field", "value2"]],
                "0-3": [["field", "value3"]],
            },
        },
    ]);
    baseTransaction.xtrim(key9, {
        method: "minid",
        threshold: "0-2",
        exact: true,
    });
    responseData.push([
        'xtrim(key9, { method: "minid", threshold: "0-2", exact: true }',
        1,
    ]);
    baseTransaction.rename(key9, key10);
    responseData.push(["rename(key9, key10)", "OK"]);
    baseTransaction.exists([key10]);
    responseData.push(["exists([key10])", 1]);
    baseTransaction.renamenx(key10, key9);
    responseData.push(["renamenx(key10, key9)", true]);
    baseTransaction.exists([key9, key10]);
    responseData.push(["exists([key9, key10])", 1]);
    baseTransaction.rpush(key6, [field + "1", field + "2", field + "3"]);
    responseData.push([
        'rpush(key6, [field + "1", field + "2", field + "3"])',
        3,
    ]);
    baseTransaction.brpop([key6], 0.1);
    responseData.push(["brpop([key6], 0.1)", [key6, field + "3"]]);
    baseTransaction.blpop([key6], 0.1);
    responseData.push(["blpop([key6], 0.1)", [key6, field + "1"]]);

    baseTransaction.setbit(key17, 1, 1);
    responseData.push(["setbit(key17, 1, 1)", 0]);
    baseTransaction.getbit(key17, 1);
    responseData.push(["getbit(key17, 1)", 1]);
    baseTransaction.set(key17, "foobar");
    responseData.push(['set(key17, "foobar")', "OK"]);
    baseTransaction.bitcount(key17);
    responseData.push(["bitcount(key17)", 26]);
    baseTransaction.bitcount(key17, new BitOffsetOptions(1, 1));
    responseData.push(["bitcount(key17, new BitOffsetOptions(1, 1))", 6]);

    baseTransaction.set(key19, "abcdef");
    args.push("OK");
    baseTransaction.bitop(BitwiseOperation.AND, key19, [key19, key17]);
    args.push(6);
    baseTransaction.get(key19);
    args.push("`bc`ab");

    if (gte("7.0.0", version)) {
        baseTransaction.bitcount(
            key17,
            new BitOffsetOptions(5, 30, BitmapIndexType.BIT),
        );
        responseData.push([
            "bitcount(key17, new BitOffsetOptions(5, 30, BitmapIndexType.BIT))",
            17,
        ]);
    }

    baseTransaction.pfadd(key11, ["a", "b", "c"]);
    responseData.push(['pfadd(key11, ["a", "b", "c"])', 1]);
    baseTransaction.pfcount([key11]);
    responseData.push(["pfcount([key11])", 3]);
    baseTransaction.geoadd(
        key18,
        new Map([
            ["Palermo", new GeospatialData(13.361389, 38.115556)],
            ["Catania", new GeospatialData(15.087269, 37.502669)],
        ]),
    );
    responseData.push(["geoadd(key18, { Palermo: ..., Catania: ... })", 2]);
    baseTransaction.geopos(key18, ["Palermo", "Catania"]);
    responseData.push([
        'geopos(key18, ["Palermo", "Catania"])',
        [
            [13.36138933897018433, 38.11555639549629859],
            [15.08726745843887329, 37.50266842333162032],
        ],
    ]);
    baseTransaction.geodist(key18, "Palermo", "Catania");
    responseData.push(['geodist(key18, "Palermo", "Catania")', 166274.1516]);
    baseTransaction.geodist(key18, "Palermo", "Catania", GeoUnit.KILOMETERS);
    responseData.push([
        'geodist(key18, "Palermo", "Catania", GeoUnit.KILOMETERS)',
        166.2742,
    ]);
    baseTransaction.geohash(key18, ["Palermo", "Catania", "NonExisting"]);
    responseData.push([
        'geohash(key18, ["Palermo", "Catania", "NonExisting"])',
        ["sqc8b49rny0", "sqdtr74hyu0", null],
    ]);

    const libName = "mylib1C" + uuidv4().replaceAll("-", "");
    const funcName = "myfunc1c" + uuidv4().replaceAll("-", "");
    const code = generateLuaLibCode(
        libName,
        new Map([[funcName, "return args[1]"]]),
        true,
    );

    if (gte("7.0.0", version)) {
        baseTransaction.functionLoad(code);
        responseData.push(["functionLoad(code)", libName]);
        baseTransaction.functionLoad(code, true);
<<<<<<< HEAD
        responseData.push(["functionLoad(code, true)", libName]);
=======
        args.push(libName);
        baseTransaction.fcall(funcName, [], ["one", "two"]);
        args.push("one");
        baseTransaction.fcallReadonly(funcName, [], ["one", "two"]);
        args.push("one");
>>>>>>> 5ca56b7c
        baseTransaction.functionDelete(libName);
        responseData.push(["functionDelete(libName)", "OK"]);
        baseTransaction.functionFlush();
        responseData.push(["functionFlush()", "OK"]);
        baseTransaction.functionFlush(FlushMode.ASYNC);
        responseData.push(["functionFlush(FlushMode.ASYNC)", "OK"]);
        baseTransaction.functionFlush(FlushMode.SYNC);
        responseData.push(["functionFlush(FlushMode.SYNC)", "OK"]);
    }

    return responseData;
}<|MERGE_RESOLUTION|>--- conflicted
+++ resolved
@@ -727,11 +727,14 @@
     responseData.push(["bitcount(key17, new BitOffsetOptions(1, 1))", 6]);
 
     baseTransaction.set(key19, "abcdef");
-    args.push("OK");
+    responseData.push(['set(key19, "abcdef")', "OK"]);
     baseTransaction.bitop(BitwiseOperation.AND, key19, [key19, key17]);
-    args.push(6);
+    responseData.push([
+        "bitop(BitwiseOperation.AND, key19, [key19, key17])",
+        6,
+    ]);
     baseTransaction.get(key19);
-    args.push("`bc`ab");
+    responseData.push(["get(key19)", "`bc`ab"]);
 
     if (gte("7.0.0", version)) {
         baseTransaction.bitcount(
@@ -789,15 +792,14 @@
         baseTransaction.functionLoad(code);
         responseData.push(["functionLoad(code)", libName]);
         baseTransaction.functionLoad(code, true);
-<<<<<<< HEAD
         responseData.push(["functionLoad(code, true)", libName]);
-=======
-        args.push(libName);
         baseTransaction.fcall(funcName, [], ["one", "two"]);
-        args.push("one");
+        responseData.push(['fcall(funcName, [], ["one", "two"])', "one"]);
         baseTransaction.fcallReadonly(funcName, [], ["one", "two"]);
-        args.push("one");
->>>>>>> 5ca56b7c
+        responseData.push([
+            'fcallReadonly(funcName, [], ["one", "two"]',
+            "one",
+        ]);
         baseTransaction.functionDelete(libName);
         responseData.push(["functionDelete(libName)", "OK"]);
         baseTransaction.functionFlush();
