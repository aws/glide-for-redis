--- conflicted
+++ resolved
@@ -2,12 +2,8 @@
  * Copyright Valkey GLIDE Project Contributors - SPDX Identifier: Apache-2.0
  */
 
-<<<<<<< HEAD
-import { BitOffsetOptions } from "./command-options/BitOffsetOptions";
-import { LPosOptions } from "./command-options/LPosOptions";
-=======
+import { BitOffsetOptions } from "./commands/BitOffsetOptions";
 import { LPosOptions } from "./commands/LPosOptions";
->>>>>>> 45332987
 import {
     AggregationType,
     ExpireOptions,
