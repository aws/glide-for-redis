syntax = "proto3";
package redis_request;

enum SimpleRoutes {
    AllNodes=0;
    AllPrimaries=1;
    Random=2;
}

enum SlotTypes {
    Primary=0;
    Replica=1;
}

message SlotIdRoute {
    SlotTypes slot_type = 1;
    int32 slot_id = 2;
}

message SlotKeyRoute {
    SlotTypes slot_type = 1;
    string slot_key = 2;
}

message ByAddressRoute {
    string host = 1;
    int32 port = 2;
}

message Routes {
    oneof value {
        SimpleRoutes simple_routes = 1;
        SlotKeyRoute slot_key_route = 2;
        SlotIdRoute slot_id_route = 3;
        ByAddressRoute by_address_route = 4;
    }
}

enum RequestType {
    /// Invalid request type
    InvalidRequest = 0;
    /// An unknown command, where all arguments are defined by the user.
    CustomCommand = 1;
    /// Type of a get string request.
    GetString = 2;
    /// Type of a set string request.
    SetString = 3;
    Ping = 4;
    Info = 5;
    Del = 6;
    Select = 7;
    ConfigGet = 8;
    ConfigSet = 9;
    ConfigResetStat = 10;
    ConfigRewrite = 11;
    ClientGetName = 12;
    ClientGetRedir = 13;
    ClientId = 14;
    ClientInfo = 15;
    ClientKill = 16;
    ClientList = 17;
    ClientNoEvict = 18;
    ClientNoTouch = 19;
    ClientPause = 20;
    ClientReply = 21;
    ClientSetInfo = 22;
    ClientSetName = 23;
    ClientUnblock = 24;
    ClientUnpause = 25;
    Expire = 26;
    HashSet = 27;
    HashGet = 28;
    HashDel = 29;
    HashExists = 30;
    MGet=31;
    MSet=32;
    Incr=33;
    IncrBy=34;
    Decr=35;
    IncrByFloat=36;
    DecrBy=37;
    HashGetAll=38;
    HashMSet=39;
    HashMGet=40;
    HashIncrBy = 41;
    HashIncrByFloat = 42;
    LPush = 43;
    LPop = 44;
    RPush = 45;
    RPop = 46;
    LLen = 47;
    LRem = 48;
    LRange = 49;
    LTrim = 50;
    SAdd = 51;
    SRem = 52;
    SMembers = 53;
    SCard = 54;
    PExpireAt = 55;
    PExpire = 56;
    ExpireAt = 57;
    Exists = 58;
    Unlink = 59;
    TTL = 60;
    Zadd = 61;
    Zrem = 62;
    Zrange = 63;
    Zcard = 64;
    Zcount = 65;
    ZIncrBy = 66;
    ZScore = 67;
    Type = 68;
    HLen = 69;
    Echo = 70;
    ZPopMin = 71;
    Strlen = 72;
    Lindex = 73;
    ZPopMax = 74;
    XRead = 75;
    XAdd = 76;
    XReadGroup = 77;
    XAck = 78;
    XTrim = 79;
    XGroupCreate = 80;
    XGroupDestroy = 81;
    HSetNX = 82;
    SIsMember = 83;
    Hvals = 84;
    PTTL = 85;
    ZRemRangeByRank = 86;
    Persist = 87;
    ZRemRangeByScore = 88;
    Time = 89;
    Zrank = 90;
    Rename = 91;
    DBSize = 92;
    Brpop = 93;
    Hkeys = 94;
    Spop = 95;
    PfAdd = 96;
    PfCount = 97;
    PfMerge = 98;
    Blpop = 100;
    LInsert = 101;
    RPushX = 102;
    LPushX = 103;
    ZMScore = 104;
    ZDiff = 105;
    ZDiffStore = 106;
    SetRange = 107;
    ZRemRangeByLex = 108;
    ZLexCount = 109;
    Append = 110;
    SUnionStore = 111;
    SDiffStore = 112;
    SInter = 113;
    SInterStore = 114;
    ZRangeStore = 115;
    GetRange = 116;
    SMove = 117;
    SMIsMember = 118;
    LastSave = 120;
    GeoAdd = 121;
    GeoHash = 122;
    ObjectEncoding = 123;
    SDiff = 124;
    ObjectIdletime = 125;
    ObjectRefcount = 126;
    LOLWUT = 100500;
    GeoDist = 127;
    GeoPos = 128;
    BZPopMax = 129;
    ObjectFreq = 130;
    RenameNx = 131;
    Touch = 132;
    ZRevRank = 133;
    ZInterStore = 134;
<<<<<<< HEAD
    BZPopMin = 135;
=======
    HRandField = 135;
    ZUnion = 136;
>>>>>>> 5fbda569
}

message Command {
    message ArgsArray {
        repeated string args = 1;
    }

    RequestType request_type = 1;
    oneof args {
        ArgsArray args_array = 2;
        uint64 args_vec_pointer = 3;
    }
}

message ScriptInvocation {
    string hash = 1;
    repeated string keys = 2;
    repeated string args = 3;
}

message Transaction {
    repeated Command commands = 1;
}

message RedisRequest {
    uint32 callback_idx = 1;

    oneof command {
        Command single_command = 2;
        Transaction transaction = 3;
        ScriptInvocation script_invocation = 4;
    }
    Routes route = 5;
}<|MERGE_RESOLUTION|>--- conflicted
+++ resolved
@@ -175,12 +175,9 @@
     Touch = 132;
     ZRevRank = 133;
     ZInterStore = 134;
-<<<<<<< HEAD
-    BZPopMin = 135;
-=======
     HRandField = 135;
     ZUnion = 136;
->>>>>>> 5fbda569
+    BZPopMin = 137;
 }
 
 message Command {
