/**
 * Copyright Valkey GLIDE Project Contributors - SPDX Identifier: Apache-2.0
 */

import {
    DEFAULT_TIMEOUT_IN_MILLISECONDS,
    Script,
    StartSocketConnection,
    valueFromSplitPointer,
} from "glide-rs";
import * as net from "net";
import { Buffer, BufferWriter, Reader, Writer } from "protobufjs";
import {
    AggregationType,
    BitmapIndexType,
    BitOffsetOptions,
    BitwiseOperation,
    CoordOrigin, // eslint-disable-line @typescript-eslint/no-unused-vars
    ExpireOptions,
<<<<<<< HEAD
    GeoBoxShape, // eslint-disable-line @typescript-eslint/no-unused-vars
    GeoCircleShape, // eslint-disable-line @typescript-eslint/no-unused-vars
    GeoSearchResultOptions,
    GeoSearchShape,
=======
    GeoAddOptions,
    GeospatialData,
>>>>>>> cc1c2e6d
    GeoUnit,
    GeospatialData,
    InsertPosition,
    KeyWeight,
<<<<<<< HEAD
    MemberOrigin, // eslint-disable-line @typescript-eslint/no-unused-vars
=======
    LPosOptions,
    ListDirection,
>>>>>>> cc1c2e6d
    RangeByIndex,
    RangeByLex,
    RangeByScore,
    ScoreBoundary,
    ScoreFilter,
    SearchOrigin,
    SetOptions,
    StreamAddOptions,
    StreamReadOptions,
    StreamTrimOptions,
    ZAddOptions,
    createBLPop,
    createBRPop,
    createBitCount,
    createBitOp,
    createBZMPop,
    createBitPos,
    createDecr,
    createDecrBy,
    createDel,
    createExists,
    createExpire,
    createExpireAt,
    createFCall,
    createFCallReadOnly,
    createGeoAdd,
    createGeoDist,
    createGeoHash,
    createGeoPos,
    createGeoSearch,
    createGet,
    createGetBit,
    createGetDel,
    createHDel,
    createHExists,
    createHGet,
    createHGetAll,
    createHIncrBy,
    createHIncrByFloat,
    createHLen,
    createHMGet,
    createHSet,
    createHSetNX,
    createHVals,
    createIncr,
    createIncrBy,
    createIncrByFloat,
    createLIndex,
    createLInsert,
    createLLen,
    createLMove,
    createLPop,
    createLPos,
    createLPush,
    createLPushX,
    createLRange,
    createLRem,
    createLSet,
    createLTrim,
    createMGet,
    createMSet,
    createObjectEncoding,
    createObjectFreq,
    createObjectIdletime,
    createObjectRefcount,
    createPExpire,
    createPExpireAt,
    createPTTL,
    createPersist,
    createPfAdd,
    createPfCount,
    createRPop,
    createRPush,
    createRPushX,
    createRename,
    createRenameNX,
    createSAdd,
    createSCard,
    createSDiff,
    createSDiffStore,
    createSInter,
    createSInterCard,
    createSInterStore,
    createSIsMember,
    createSMIsMember,
    createSMembers,
    createSMove,
    createSPop,
    createSRem,
    createSUnion,
    createSUnionStore,
    createSet,
    createSetBit,
    createStrlen,
    createTTL,
    createType,
    createUnlink,
    createXAdd,
    createXLen,
    createXRead,
    createXTrim,
    createZAdd,
    createZCard,
    createZCount,
    createZDiff,
    createZDiffStore,
    createZDiffWithScores,
    createZIncrBy,
    createZInterCard,
    createZInterstore,
    createZMPop,
    createZMScore,
    createZPopMax,
    createZPopMin,
    createZRange,
    createZRangeWithScores,
    createZRank,
    createZRem,
    createZRemRangeByRank,
    createZRemRangeByScore,
    createZRevRank,
    createZRevRankWithScore,
    createZScore,
} from "./Commands";
<<<<<<< HEAD
import { BitOffsetOptions } from "./commands/BitOffsetOptions";
import { GeoAddOptions } from "./commands/geospatial/GeoAddOptions";
import { LPosOptions } from "./commands/LPosOptions";
=======
>>>>>>> cc1c2e6d
import {
    ClosingError,
    ConfigurationError,
    ConnectionError,
    ExecAbortError,
    RedisError,
    RequestError,
    TimeoutError,
} from "./Errors";
import { GlideClientConfiguration } from "./GlideClient";
import { ClusterClientConfiguration } from "./GlideClusterClient";
import { Logger } from "./Logger";
import {
    command_request,
    connection_request,
    response,
} from "./ProtobufMessage";

/* eslint-disable-next-line @typescript-eslint/no-explicit-any */
type PromiseFunction = (value?: any) => void;
type ErrorFunction = (error: RedisError) => void;
export type ReturnTypeMap = { [key: string]: ReturnType };
export type ReturnTypeAttribute = {
    value: ReturnType;
    attributes: ReturnTypeMap;
};
export enum ProtocolVersion {
    /** Use RESP2 to communicate with the server nodes. */
    RESP2 = connection_request.ProtocolVersion.RESP2,
    /** Use RESP3 to communicate with the server nodes. */
    RESP3 = connection_request.ProtocolVersion.RESP3,
}
export type ReturnType =
    | "OK"
    | string
    | number
    | null
    | boolean
    | bigint
    | Set<ReturnType>
    | ReturnTypeMap
    | ReturnTypeAttribute
    | ReturnType[];

type RedisCredentials = {
    /**
     * The username that will be used for authenticating connections to the Redis servers.
     * If not supplied, "default" will be used.
     */
    username?: string;
    /**
     * The password that will be used for authenticating connections to the Redis servers.
     */
    password: string;
};

type ReadFrom =
    /** Always get from primary, in order to get the freshest data.*/
    | "primary"
    /** Spread the requests between all replicas in a round robin manner.
        If no replica is available, route the requests to the primary.*/
    | "preferReplica";

export type BaseClientConfiguration = {
    /**
     * DNS Addresses and ports of known nodes in the cluster.
     * If the server is in cluster mode the list can be partial, as the client will attempt to map out the cluster and find all nodes.
     * If the server is in standalone mode, only nodes whose addresses were provided will be used by the client.
     *
     * @example
     * ```typescript
     * configuration.addresses =
     * [
     *   { address: sample-address-0001.use1.cache.amazonaws.com, port:6378 },
     *   { address: sample-address-0002.use2.cache.amazonaws.com }
     *   { address: sample-address-0003.use2.cache.amazonaws.com, port:6380 }
     * ]
     * ```
     */
    addresses: {
        host: string;
        /**
         * If port isn't supplied, 6379 will be used
         */
        port?: number;
    }[];
    /**
     * True if communication with the cluster should use Transport Level Security.
     * Should match the TLS configuration of the server/cluster,
     * otherwise the connection attempt will fail.
     */
    useTLS?: boolean;
    /**
     * Credentials for authentication process.
     * If none are set, the client will not authenticate itself with the server.
     */
    credentials?: RedisCredentials;
    /**
     * The duration in milliseconds that the client should wait for a request to complete.
     * This duration encompasses sending the request, awaiting for a response from the server, and any required reconnections or retries.
     * If the specified timeout is exceeded for a pending request, it will result in a timeout error.
     * If not set, a default value will be used.
     * Value must be an integer.
     */
    requestTimeout?: number;
    /**
     * Represents the client's read from strategy.
     * If not set, `Primary` will be used.
     */
    readFrom?: ReadFrom;
    /**
     * Choose the Redis protocol to be used with the server.
     * If not set, `RESP3` will be used.
     */
    protocol?: ProtocolVersion;
    /**
     * Client name to be used for the client. Will be used with CLIENT SETNAME command during connection establishment.
     */
    clientName?: string;
};

export type ScriptOptions = {
    /**
     * The keys that are used in the script.
     */
    keys?: (string | Uint8Array)[];
    /**
     * The arguments for the script.
     */
    args?: (string | Uint8Array)[];
};

function getRequestErrorClass(
    type: response.RequestErrorType | null | undefined,
): typeof RequestError {
    if (type === response.RequestErrorType.Disconnect) {
        return ConnectionError;
    }

    if (type === response.RequestErrorType.ExecAbort) {
        return ExecAbortError;
    }

    if (type === response.RequestErrorType.Timeout) {
        return TimeoutError;
    }

    if (type === response.RequestErrorType.Unspecified) {
        return RequestError;
    }

    return RequestError;
}

export type PubSubMsg = {
    message: string;
    channel: string;
    pattern?: string | null;
};
export class BaseClient {
    private socket: net.Socket;
    private readonly promiseCallbackFunctions: [
        PromiseFunction,
        ErrorFunction,
    ][] = [];
    private readonly availableCallbackSlots: number[] = [];
    private requestWriter = new BufferWriter();
    private writeInProgress = false;
    private remainingReadData: Uint8Array | undefined;
    private readonly requestTimeout: number; // Timeout in milliseconds
    private isClosed = false;
    private readonly pubsubFutures: [PromiseFunction, ErrorFunction][] = [];
    private pendingPushNotification: response.Response[] = [];
    private config: BaseClientConfiguration | undefined;

    protected configurePubsub(
        options: ClusterClientConfiguration | GlideClientConfiguration,
        configuration: connection_request.IConnectionRequest,
    ) {
        if (options.pubsubSubscriptions) {
            if (options.protocol == ProtocolVersion.RESP2) {
                throw new ConfigurationError(
                    "PubSub subscriptions require RESP3 protocol, but RESP2 was configured.",
                );
            }

            const { context, callback } = options.pubsubSubscriptions;

            if (context && !callback) {
                throw new ConfigurationError(
                    "PubSub subscriptions with a context require a callback function to be configured.",
                );
            }

            configuration.pubsubSubscriptions =
                connection_request.PubSubSubscriptions.create({});

            for (const [channelType, channelsPatterns] of Object.entries(
                options.pubsubSubscriptions.channelsAndPatterns,
            )) {
                let entry =
                    configuration.pubsubSubscriptions!
                        .channelsOrPatternsByType![parseInt(channelType)];

                if (!entry) {
                    entry = connection_request.PubSubChannelsOrPatterns.create({
                        channelsOrPatterns: [],
                    });
                    configuration.pubsubSubscriptions!.channelsOrPatternsByType![
                        parseInt(channelType)
                    ] = entry;
                }

                for (const channelPattern of channelsPatterns) {
                    entry.channelsOrPatterns!.push(Buffer.from(channelPattern));
                }
            }
        }
    }
    private handleReadData(data: Buffer) {
        const buf = this.remainingReadData
            ? Buffer.concat([this.remainingReadData, data])
            : data;
        let lastPos = 0;
        const reader = Reader.create(buf);

        while (reader.pos < reader.len) {
            lastPos = reader.pos;
            let message = undefined;

            try {
                message = response.Response.decodeDelimited(reader);
            } catch (err) {
                if (err instanceof RangeError) {
                    // Partial response received, more data is required
                    this.remainingReadData = buf.slice(lastPos);
                    return;
                } else {
                    // Unhandled error
                    const err_message = `Failed to decode the response: ${err}`;
                    Logger.log("error", "connection", err_message);
                    this.close(err_message);
                    return;
                }
            }

            if (message.isPush) {
                this.processPush(message);
            } else {
                this.processResponse(message);
            }
        }

        this.remainingReadData = undefined;
    }

    processResponse(message: response.Response) {
        if (message.closingError != null) {
            this.close(message.closingError);
            return;
        }

        const [resolve, reject] =
            this.promiseCallbackFunctions[message.callbackIdx];
        this.availableCallbackSlots.push(message.callbackIdx);

        if (message.requestError != null) {
            const errorType = getRequestErrorClass(message.requestError.type);
            reject(new errorType(message.requestError.message ?? undefined));
        } else if (message.respPointer != null) {
            const pointer = message.respPointer;

            if (typeof pointer === "number") {
                resolve(valueFromSplitPointer(0, pointer));
            } else {
                resolve(valueFromSplitPointer(pointer.high, pointer.low));
            }
        } else if (message.constantResponse === response.ConstantResponse.OK) {
            resolve("OK");
        } else {
            resolve(null);
        }
    }

    processPush(response: response.Response) {
        if (response.closingError != null || !response.respPointer) {
            const errMsg = response.closingError
                ? response.closingError
                : "Client Error - push notification without resp_pointer";

            this.close(errMsg);
            return;
        }

        const [callback, context] = this.getPubsubCallbackAndContext(
            this.config!,
        );

        if (callback) {
            const pubsubMessage =
                this.notificationToPubSubMessageSafe(response);

            if (pubsubMessage) {
                callback(pubsubMessage, context);
            }
        } else {
            this.pendingPushNotification.push(response);
            this.completePubSubFuturesSafe();
        }
    }

    /**
     * @internal
     */
    protected constructor(
        socket: net.Socket,
        options?: BaseClientConfiguration,
    ) {
        // if logger has been initialized by the external-user on info level this log will be shown
        Logger.log("info", "Client lifetime", `construct client`);
        this.config = options;
        this.requestTimeout =
            options?.requestTimeout ?? DEFAULT_TIMEOUT_IN_MILLISECONDS;
        this.socket = socket;
        this.socket
            .on("data", (data) => this.handleReadData(data))
            .on("error", (err) => {
                console.error(`Server closed: ${err}`);
                this.close();
            });
    }

    private getCallbackIndex(): number {
        return (
            this.availableCallbackSlots.pop() ??
            this.promiseCallbackFunctions.length
        );
    }

    private writeBufferedRequestsToSocket() {
        this.writeInProgress = true;
        const requests = this.requestWriter.finish();
        this.requestWriter.reset();

        this.socket.write(requests, undefined, () => {
            if (this.requestWriter.len > 0) {
                this.writeBufferedRequestsToSocket();
            } else {
                this.writeInProgress = false;
            }
        });
    }

    /**
     * @internal
     */
    protected createWritePromise<T>(
        command:
            | command_request.Command
            | command_request.Command[]
            | command_request.ScriptInvocation,
        route?: command_request.Routes,
    ): Promise<T> {
        if (this.isClosed) {
            throw new ClosingError(
                "Unable to execute requests; the client is closed. Please create a new client.",
            );
        }

        return new Promise((resolve, reject) => {
            const callbackIndex = this.getCallbackIndex();
            this.promiseCallbackFunctions[callbackIndex] = [resolve, reject];
            this.writeOrBufferCommandRequest(callbackIndex, command, route);
        });
    }

    private writeOrBufferCommandRequest(
        callbackIdx: number,
        command:
            | command_request.Command
            | command_request.Command[]
            | command_request.ScriptInvocation,
        route?: command_request.Routes,
    ) {
        const message = Array.isArray(command)
            ? command_request.CommandRequest.create({
                  callbackIdx,
                  transaction: command_request.Transaction.create({
                      commands: command,
                  }),
              })
            : command instanceof command_request.Command
              ? command_request.CommandRequest.create({
                    callbackIdx,
                    singleCommand: command,
                })
              : command_request.CommandRequest.create({
                    callbackIdx,
                    scriptInvocation: command,
                });
        message.route = route;

        this.writeOrBufferRequest(
            message,
            (message: command_request.CommandRequest, writer: Writer) => {
                command_request.CommandRequest.encodeDelimited(message, writer);
            },
        );
    }

    private writeOrBufferRequest<TRequest>(
        message: TRequest,
        encodeDelimited: (message: TRequest, writer: Writer) => void,
    ) {
        encodeDelimited(message, this.requestWriter);

        if (this.writeInProgress) {
            return;
        }

        this.writeBufferedRequestsToSocket();
    }

    // Define a common function to process the result of a transaction with set commands
    /**
     * @internal
     */
    protected processResultWithSetCommands(
        result: ReturnType[] | null,
        setCommandsIndexes: number[],
    ): ReturnType[] | null {
        if (result === null) {
            return null;
        }

        for (const index of setCommandsIndexes) {
            result[index] = new Set<ReturnType>(result[index] as ReturnType[]);
        }

        return result;
    }

    cancelPubSubFuturesWithExceptionSafe(exception: ConnectionError): void {
        while (this.pubsubFutures.length > 0) {
            const nextFuture = this.pubsubFutures.shift();

            if (nextFuture) {
                const [, reject] = nextFuture;
                reject(exception);
            }
        }
    }

    isPubsubConfigured(
        config: GlideClientConfiguration | ClusterClientConfiguration,
    ): boolean {
        return !!config.pubsubSubscriptions;
    }

    getPubsubCallbackAndContext(
        config: GlideClientConfiguration | ClusterClientConfiguration,
        /* eslint-disable-next-line @typescript-eslint/no-explicit-any */
    ): [((msg: PubSubMsg, context: any) => void) | null | undefined, any] {
        if (config.pubsubSubscriptions) {
            return [
                config.pubsubSubscriptions.callback,
                config.pubsubSubscriptions.context,
            ];
        }

        return [null, null];
    }

    public getPubSubMessage(): Promise<PubSubMsg> {
        if (this.isClosed) {
            throw new ClosingError(
                "Unable to execute requests; the client is closed. Please create a new client.",
            );
        }

        if (!this.isPubsubConfigured(this.config!)) {
            throw new ConfigurationError(
                "The operation will never complete since there was no pubsbub subscriptions applied to the client.",
            );
        }

        if (this.getPubsubCallbackAndContext(this.config!)[0]) {
            throw new ConfigurationError(
                "The operation will never complete since messages will be passed to the configured callback.",
            );
        }

        return new Promise((resolve, reject) => {
            this.pubsubFutures.push([resolve, reject]);
            this.completePubSubFuturesSafe();
        });
    }

    public tryGetPubSubMessage(): PubSubMsg | null {
        if (this.isClosed) {
            throw new ClosingError(
                "Unable to execute requests; the client is closed. Please create a new client.",
            );
        }

        if (!this.isPubsubConfigured(this.config!)) {
            throw new ConfigurationError(
                "The operation will never complete since there was no pubsbub subscriptions applied to the client.",
            );
        }

        if (this.getPubsubCallbackAndContext(this.config!)[0]) {
            throw new ConfigurationError(
                "The operation will never complete since messages will be passed to the configured callback.",
            );
        }

        let msg: PubSubMsg | null = null;
        this.completePubSubFuturesSafe();

        while (this.pendingPushNotification.length > 0 && !msg) {
            const pushNotification = this.pendingPushNotification.shift()!;
            msg = this.notificationToPubSubMessageSafe(pushNotification);
        }

        return msg;
    }
    notificationToPubSubMessageSafe(
        pushNotification: response.Response,
    ): PubSubMsg | null {
        let msg: PubSubMsg | null = null;
        const responsePointer = pushNotification.respPointer;
        let nextPushNotificationValue: Record<string, unknown> = {};

        if (responsePointer) {
            if (typeof responsePointer !== "number") {
                nextPushNotificationValue = valueFromSplitPointer(
                    responsePointer.high,
                    responsePointer.low,
                ) as Record<string, unknown>;
            } else {
                nextPushNotificationValue = valueFromSplitPointer(
                    0,
                    responsePointer,
                ) as Record<string, unknown>;
            }

            const messageKind = nextPushNotificationValue["kind"];

            if (messageKind === "Disconnect") {
                Logger.log(
                    "warn",
                    "disconnect notification",
                    "Transport disconnected, messages might be lost",
                );
            } else if (
                messageKind === "Message" ||
                messageKind === "PMessage" ||
                messageKind === "SMessage"
            ) {
                const values = nextPushNotificationValue["values"] as string[];

                if (messageKind === "PMessage") {
                    msg = {
                        message: values[2],
                        channel: values[1],
                        pattern: values[0],
                    };
                } else {
                    msg = {
                        message: values[1],
                        channel: values[0],
                        pattern: null,
                    };
                }
            } else if (
                messageKind === "PSubscribe" ||
                messageKind === "Subscribe" ||
                messageKind === "SSubscribe" ||
                messageKind === "Unsubscribe" ||
                messageKind === "SUnsubscribe" ||
                messageKind === "PUnsubscribe"
            ) {
                // pass
            } else {
                Logger.log(
                    "error",
                    "unknown notification",
                    `Unknown notification: '${messageKind}'`,
                );
            }
        }

        return msg;
    }
    completePubSubFuturesSafe() {
        while (
            this.pendingPushNotification.length > 0 &&
            this.pubsubFutures.length > 0
        ) {
            const nextPushNotification = this.pendingPushNotification.shift()!;
            const pubsubMessage =
                this.notificationToPubSubMessageSafe(nextPushNotification);

            if (pubsubMessage) {
                const [resolve] = this.pubsubFutures.shift()!;
                resolve(pubsubMessage);
            }
        }
    }

    /** Get the value associated with the given key, or null if no such value exists.
     * See https://valkey.io/commands/get/ for details.
     *
     * @param key - The key to retrieve from the database.
     * @returns If `key` exists, returns the value of `key` as a string. Otherwise, return null.
     *
     * @example
     * ```typescript
     * // Example usage of get method to retrieve the value of a key
     * const result = await client.get("key");
     * console.log(result); // Output: 'value'
     * ```
     */
    public get(key: string): Promise<string | null> {
        return this.createWritePromise(createGet(key));
    }

    /**
     * Gets a string value associated with the given `key`and deletes the key.
     *
     * See https://valkey.io/commands/getdel/ for details.
     *
     * @param key - The key to retrieve from the database.
     * @returns If `key` exists, returns the `value` of `key`. Otherwise, return `null`.
     *
     * @example
     * ```typescript
     * const result = client.getdel("key");
     * console.log(result); // Output: 'value'
     *
     * const value = client.getdel("key");  // value is null
     * ```
     */
    public getdel(key: string): Promise<string | null> {
        return this.createWritePromise(createGetDel(key));
    }

    /** Set the given key with the given value. Return value is dependent on the passed options.
     * See https://valkey.io/commands/set/ for details.
     *
     * @param key - The key to store.
     * @param value - The value to store with the given key.
     * @param options - The set options.
     * @returns - If the value is successfully set, return OK.
     * If value isn't set because of `onlyIfExists` or `onlyIfDoesNotExist` conditions, return null.
     * If `returnOldValue` is set, return the old value as a string.
     *
     * @example
     * ```typescript
     * // Example usage of set method to set a key-value pair
     * const result = await client.set("my_key", "my_value");
     * console.log(result); // Output: 'OK'
     *
     * // Example usage of set method with conditional options and expiration
     * const result2 = await client.set("key", "new_value", {conditionalSet: "onlyIfExists", expiry: { type: "seconds", count: 5 }});
     * console.log(result2); // Output: 'OK' - Set "new_value" to "key" only if "key" already exists, and set the key expiration to 5 seconds.
     *
     * // Example usage of set method with conditional options and returning old value
     * const result3 = await client.set("key", "value", {conditionalSet: "onlyIfDoesNotExist", returnOldValue: true});
     * console.log(result3); // Output: 'new_value' - Returns the old value of "key".
     *
     * // Example usage of get method to retrieve the value of a key
     * const result4 = await client.get("key");
     * console.log(result4); // Output: 'new_value' - Value wasn't modified back to being "value" because of "NX" flag.
     * ```
     */
    public set(
        key: string | Uint8Array,
        value: string | Uint8Array,
        options?: SetOptions,
    ): Promise<"OK" | string | null> {
        return this.createWritePromise(createSet(key, value, options));
    }

    /** Removes the specified keys. A key is ignored if it does not exist.
     * See https://valkey.io/commands/del/ for details.
     *
     * @param keys - the keys we wanted to remove.
     * @returns the number of keys that were removed.
     *
     * @example
     * ```typescript
     * // Example usage of del method to delete an existing key
     * await client.set("my_key", "my_value");
     * const result = await client.del(["my_key"]);
     * console.log(result); // Output: 1
     * ```
     *
     * @example
     * ```typescript
     * // Example usage of del method for a non-existing key
     * const result = await client.del(["non_existing_key"]);
     * console.log(result); // Output: 0
     * ```
     */
    public del(keys: string[]): Promise<number> {
        return this.createWritePromise(createDel(keys));
    }

    /** Retrieve the values of multiple keys.
     * See https://valkey.io/commands/mget/ for details.
     *
     * @remarks When in cluster mode, the command may route to multiple nodes when `keys` map to different hash slots.
     * @param keys - A list of keys to retrieve values for.
     * @returns A list of values corresponding to the provided keys. If a key is not found,
     * its corresponding value in the list will be null.
     *
     * @example
     * ```typescript
     * // Example usage of mget method to retrieve values of multiple keys
     * await client.set("key1", "value1");
     * await client.set("key2", "value2");
     * const result = await client.mget(["key1", "key2"]);
     * console.log(result); // Output: ['value1', 'value2']
     * ```
     */
    public mget(keys: string[]): Promise<(string | null)[]> {
        return this.createWritePromise(createMGet(keys));
    }

    /** Set multiple keys to multiple values in a single operation.
     * See https://valkey.io/commands/mset/ for details.
     *
     * @remarks When in cluster mode, the command may route to multiple nodes when keys in `keyValueMap` map to different hash slots.
     * @param keyValueMap - A key-value map consisting of keys and their respective values to set.
     * @returns always "OK".
     *
     * @example
     * ```typescript
     * // Example usage of mset method to set values for multiple keys
     * const result = await client.mset({"key1": "value1", "key2": "value2"});
     * console.log(result); // Output: 'OK'
     * ```
     */
    public mset(keyValueMap: Record<string, string>): Promise<"OK"> {
        return this.createWritePromise(createMSet(keyValueMap));
    }

    /** Increments the number stored at `key` by one. If `key` does not exist, it is set to 0 before performing the operation.
     * See https://valkey.io/commands/incr/ for details.
     *
     * @param key - The key to increment its value.
     * @returns the value of `key` after the increment.
     *
     * @example
     * ```typescript
     * // Example usage of incr method to increment the value of a key
     * await client.set("my_counter", "10");
     * const result = await client.incr("my_counter");
     * console.log(result); // Output: 11
     * ```
     */
    public incr(key: string): Promise<number> {
        return this.createWritePromise(createIncr(key));
    }

    /** Increments the number stored at `key` by `amount`. If `key` does not exist, it is set to 0 before performing the operation.
     * See https://valkey.io/commands/incrby/ for details.
     *
     * @param key - The key to increment its value.
     * @param amount - The amount to increment.
     * @returns the value of `key` after the increment.
     *
     * @example
     * ```typescript
     * // Example usage of incrBy method to increment the value of a key by a specified amount
     * await client.set("my_counter", "10");
     * const result = await client.incrBy("my_counter", 5);
     * console.log(result); // Output: 15
     * ```
     */
    public incrBy(key: string, amount: number): Promise<number> {
        return this.createWritePromise(createIncrBy(key, amount));
    }

    /** Increment the string representing a floating point number stored at `key` by `amount`.
     * By using a negative increment value, the result is that the value stored at `key` is decremented.
     * If `key` does not exist, it is set to 0 before performing the operation.
     * See https://valkey.io/commands/incrbyfloat/ for details.
     *
     * @param key - The key to increment its value.
     * @param amount - The amount to increment.
     * @returns the value of `key` after the increment.
     *
     * @example
     * ```typescript
     * // Example usage of incrByFloat method to increment the value of a floating point key by a specified amount
     * await client.set("my_float_counter", "10.5");
     * const result = await client.incrByFloat("my_float_counter", 2.5);
     * console.log(result); // Output: 13.0
     * ```
     */
    public incrByFloat(key: string, amount: number): Promise<number> {
        return this.createWritePromise(createIncrByFloat(key, amount));
    }

    /** Decrements the number stored at `key` by one. If `key` does not exist, it is set to 0 before performing the operation.
     * See https://valkey.io/commands/decr/ for details.
     *
     * @param key - The key to decrement its value.
     * @returns the value of `key` after the decrement.
     *
     * @example
     * ```typescript
     * // Example usage of decr method to decrement the value of a key by 1
     * await client.set("my_counter", "10");
     * const result = await client.decr("my_counter");
     * console.log(result); // Output: 9
     * ```
     */
    public decr(key: string): Promise<number> {
        return this.createWritePromise(createDecr(key));
    }

    /** Decrements the number stored at `key` by `amount`. If `key` does not exist, it is set to 0 before performing the operation.
     * See https://valkey.io/commands/decrby/ for details.
     *
     * @param key - The key to decrement its value.
     * @param amount - The amount to decrement.
     * @returns the value of `key` after the decrement.
     *
     * @example
     * ```typescript
     * // Example usage of decrby method to decrement the value of a key by a specified amount
     * await client.set("my_counter", "10");
     * const result = await client.decrby("my_counter", 5);
     * console.log(result); // Output: 5
     * ```
     */
    public decrBy(key: string, amount: number): Promise<number> {
        return this.createWritePromise(createDecrBy(key, amount));
    }

    /**
     * Perform a bitwise operation between multiple keys (containing string values) and store the result in the
     * `destination`.
     *
     * See https://valkey.io/commands/bitop/ for more details.
     *
     * @remarks When in cluster mode, `destination` and all `keys` must map to the same hash slot.
     * @param operation - The bitwise operation to perform.
     * @param destination - The key that will store the resulting string.
     * @param keys - The list of keys to perform the bitwise operation on.
     * @returns The size of the string stored in `destination`.
     *
     * @example
     * ```typescript
     * await client.set("key1", "A"); // "A" has binary value 01000001
     * await client.set("key2", "B"); // "B" has binary value 01000010
     * const result1 = await client.bitop(BitwiseOperation.AND, "destination", ["key1", "key2"]);
     * console.log(result1); // Output: 1 - The size of the resulting string stored in "destination" is 1.
     *
     * const result2 = await client.get("destination");
     * console.log(result2); // Output: "@" - "@" has binary value 01000000
     * ```
     */
    public bitop(
        operation: BitwiseOperation,
        destination: string,
        keys: string[],
    ): Promise<number> {
        return this.createWritePromise(
            createBitOp(operation, destination, keys),
        );
    }

    /**
     * Returns the bit value at `offset` in the string value stored at `key`. `offset` must be greater than or equal
     * to zero.
     *
     * See https://valkey.io/commands/getbit/ for more details.
     *
     * @param key - The key of the string.
     * @param offset - The index of the bit to return.
     * @returns The bit at the given `offset` of the string. Returns `0` if the key is empty or if the `offset` exceeds
     * the length of the string.
     *
     * @example
     * ```typescript
     * const result = await client.getbit("key", 1);
     * console.log(result); // Output: 1 - The second bit of the string stored at "key" is set to 1.
     * ```
     */
    public getbit(key: string, offset: number): Promise<number> {
        return this.createWritePromise(createGetBit(key, offset));
    }

    /**
     * Sets or clears the bit at `offset` in the string value stored at `key`. The `offset` is a zero-based index, with
     * `0` being the first element of the list, `1` being the next element, and so on. The `offset` must be less than
     * `2^32` and greater than or equal to `0`. If a key is non-existent then the bit at `offset` is set to `value` and
     * the preceding bits are set to `0`.
     *
     * See https://valkey.io/commands/setbit/ for more details.
     *
     * @param key - The key of the string.
     * @param offset - The index of the bit to be set.
     * @param value - The bit value to set at `offset`. The value must be `0` or `1`.
     * @returns The bit value that was previously stored at `offset`.
     *
     * @example
     * ```typescript
     * const result = await client.setbit("key", 1, 1);
     * console.log(result); // Output: 0 - The second bit value was 0 before setting to 1.
     * ```
     */
    public setbit(key: string, offset: number, value: number): Promise<number> {
        return this.createWritePromise(createSetBit(key, offset, value));
    }

    /**
     * Returns the position of the first bit matching the given `bit` value. The optional starting offset
     * `start` is a zero-based index, with `0` being the first byte of the list, `1` being the next byte and so on.
     * The offset can also be a negative number indicating an offset starting at the end of the list, with `-1` being
     * the last byte of the list, `-2` being the penultimate, and so on.
     *
     * See https://valkey.io/commands/bitpos/ for more details.
     *
     * @param key - The key of the string.
     * @param bit - The bit value to match. Must be `0` or `1`.
     * @param start - (Optional) The starting offset. If not supplied, the search will start at the beginning of the string.
     * @returns The position of the first occurrence of `bit` in the binary value of the string held at `key`.
     *      If `start` was provided, the search begins at the offset indicated by `start`.
     *
     * @example
     * ```typescript
     * await client.set("key1", "A1");  // "A1" has binary value 01000001 00110001
     * const result1 = await client.bitpos("key1", 1);
     * console.log(result1); // Output: 1 - The first occurrence of bit value 1 in the string stored at "key1" is at the second position.
     *
     * const result2 = await client.bitpos("key1", 1, -1);
     * console.log(result2); // Output: 10 - The first occurrence of bit value 1, starting at the last byte in the string stored at "key1", is at the eleventh position.
     * ```
     */
    public async bitpos(
        key: string,
        bit: number,
        start?: number,
    ): Promise<number> {
        return this.createWritePromise(createBitPos(key, bit, start));
    }

    /**
     * Returns the position of the first bit matching the given `bit` value. The offsets are zero-based indexes, with
     * `0` being the first element of the list, `1` being the next, and so on. These offsets can also be negative
     * numbers indicating offsets starting at the end of the list, with `-1` being the last element of the list, `-2`
     * being the penultimate, and so on.
     *
     * If you are using Valkey 7.0.0 or above, the optional `indexType` can also be provided to specify whether the
     * `start` and `end` offsets specify BIT or BYTE offsets. If `indexType` is not provided, BYTE offsets
     * are assumed. If BIT is specified, `start=0` and `end=2` means to look at the first three bits. If BYTE is
     * specified, `start=0` and `end=2` means to look at the first three bytes.
     *
     * See https://valkey.io/commands/bitpos/ for more details.
     *
     * @param key - The key of the string.
     * @param bit - The bit value to match. Must be `0` or `1`.
     * @param start - The starting offset.
     * @param end - The ending offset.
     * @param indexType - (Optional) The index offset type. This option can only be specified if you are using Valkey
     *      version 7.0.0 or above. Could be either {@link BitmapIndexType.BYTE} or {@link BitmapIndexType.BIT}. If no
     *      index type is provided, the indexes will be assumed to be byte indexes.
     * @returns The position of the first occurrence from the `start` to the `end` offsets of the `bit` in the binary
     *      value of the string held at `key`.
     *
     * @example
     * ```typescript
     * await client.set("key1", "A12");  // "A12" has binary value 01000001 00110001 00110010
     * const result1 = await client.bitposInterval("key1", 1, 1, -1);
     * console.log(result1); // Output: 10 - The first occurrence of bit value 1 in the second byte to the last byte of the string stored at "key1" is at the eleventh position.
     *
     * const result2 = await client.bitposInterval("key1", 1, 2, 9, BitmapIndexType.BIT);
     * console.log(result2); // Output: 7 - The first occurrence of bit value 1 in the third to tenth bits of the string stored at "key1" is at the eighth position.
     * ```
     */
    public async bitposInterval(
        key: string,
        bit: number,
        start: number,
        end: number,
        indexType?: BitmapIndexType,
    ): Promise<number> {
        return this.createWritePromise(
            createBitPos(key, bit, start, end, indexType),
        );
    }

    /** Retrieve the value associated with `field` in the hash stored at `key`.
     * See https://valkey.io/commands/hget/ for details.
     *
     * @param key - The key of the hash.
     * @param field - The field in the hash stored at `key` to retrieve from the database.
     * @returns the value associated with `field`, or null when `field` is not present in the hash or `key` does not exist.
     *
     * @example
     * ```typescript
     * // Example usage of the hget method on an-existing field
     * await client.hset("my_hash", "field");
     * const result = await client.hget("my_hash", "field");
     * console.log(result); // Output: "value"
     * ```
     *
     * @example
     * ```typescript
     * // Example usage of the hget method on a non-existing field
     * const result = await client.hget("my_hash", "nonexistent_field");
     * console.log(result); // Output: null
     * ```
     */
    public hget(key: string, field: string): Promise<string | null> {
        return this.createWritePromise(createHGet(key, field));
    }

    /** Sets the specified fields to their respective values in the hash stored at `key`.
     * See https://valkey.io/commands/hset/ for details.
     *
     * @param key - The key of the hash.
     * @param fieldValueMap - A field-value map consisting of fields and their corresponding values
     * to be set in the hash stored at the specified key.
     * @returns The number of fields that were added.
     *
     * @example
     * ```typescript
     * // Example usage of the hset method
     * const result = await client.hset("my_hash", \{"field": "value", "field2": "value2"\});
     * console.log(result); // Output: 2 - Indicates that 2 fields were successfully set in the hash "my_hash".
     * ```
     */
    public hset(
        key: string,
        fieldValueMap: Record<string, string>,
    ): Promise<number> {
        return this.createWritePromise(createHSet(key, fieldValueMap));
    }

    /** Sets `field` in the hash stored at `key` to `value`, only if `field` does not yet exist.
     * If `key` does not exist, a new key holding a hash is created.
     * If `field` already exists, this operation has no effect.
     * See https://valkey.io/commands/hsetnx/ for more details.
     *
     * @param key - The key of the hash.
     * @param field - The field to set the value for.
     * @param value - The value to set.
     * @returns `true` if the field was set, `false` if the field already existed and was not set.
     *
     * @example
     * ```typescript
     * // Example usage of the hsetnx method
     * const result = await client.hsetnx("my_hash", "field", "value");
     * console.log(result); // Output: true - Indicates that the field "field" was set successfully in the hash "my_hash".
     * ```
     *
     * @example
     * ```typescript
     * // Example usage of the hsetnx method on a field that already exists
     * const result = await client.hsetnx("my_hash", "field", "new_value");
     * console.log(result); // Output: false - Indicates that the field "field" already existed in the hash "my_hash" and was not set again.
     * ```
     */
    public hsetnx(key: string, field: string, value: string): Promise<boolean> {
        return this.createWritePromise(createHSetNX(key, field, value));
    }

    /** Removes the specified fields from the hash stored at `key`.
     * Specified fields that do not exist within this hash are ignored.
     * See https://valkey.io/commands/hdel/ for details.
     *
     * @param key - The key of the hash.
     * @param fields - The fields to remove from the hash stored at `key`.
     * @returns the number of fields that were removed from the hash, not including specified but non existing fields.
     * If `key` does not exist, it is treated as an empty hash and it returns 0.
     *
     * @example
     * ```typescript
     * // Example usage of the hdel method
     * const result = await client.hdel("my_hash", ["field1", "field2"]);
     * console.log(result); // Output: 2 - Indicates that two fields were successfully removed from the hash.
     * ```
     */
    public hdel(key: string, fields: string[]): Promise<number> {
        return this.createWritePromise(createHDel(key, fields));
    }

    /** Returns the values associated with the specified fields in the hash stored at `key`.
     * See https://valkey.io/commands/hmget/ for details.
     *
     * @param key - The key of the hash.
     * @param fields - The fields in the hash stored at `key` to retrieve from the database.
     * @returns a list of values associated with the given fields, in the same order as they are requested.
     * For every field that does not exist in the hash, a null value is returned.
     * If `key` does not exist, it is treated as an empty hash and it returns a list of null values.
     *
     * @example
     * ```typescript
     * // Example usage of the hmget method
     * const result = await client.hmget("my_hash", ["field1", "field2"]);
     * console.log(result); // Output: ["value1", "value2"] - A list of values associated with the specified fields.
     * ```
     */
    public hmget(key: string, fields: string[]): Promise<(string | null)[]> {
        return this.createWritePromise(createHMGet(key, fields));
    }

    /** Returns if `field` is an existing field in the hash stored at `key`.
     * See https://valkey.io/commands/hexists/ for details.
     *
     * @param key - The key of the hash.
     * @param field - The field to check in the hash stored at `key`.
     * @returns `true` the hash contains `field`. If the hash does not contain `field`, or if `key` does not exist, it returns `false`.
     *
     * @example
     * ```typescript
     * // Example usage of the hexists method with existing field
     * const result = await client.hexists("my_hash", "field1");
     * console.log(result); // Output: true
     * ```
     *
     * @example
     * ```typescript
     * // Example usage of the hexists method with non-existing field
     * const result = await client.hexists("my_hash", "nonexistent_field");
     * console.log(result); // Output: false
     * ```
     */
    public hexists(key: string, field: string): Promise<boolean> {
        return this.createWritePromise(createHExists(key, field));
    }

    /** Returns all fields and values of the hash stored at `key`.
     * See https://valkey.io/commands/hgetall/ for details.
     *
     * @param key - The key of the hash.
     * @returns a list of fields and their values stored in the hash. Every field name in the list is followed by its value.
     * If `key` does not exist, it returns an empty list.
     *
     * @example
     * ```typescript
     * // Example usage of the hgetall method
     * const result = await client.hgetall("my_hash");
     * console.log(result); // Output: {"field1": "value1", "field2": "value2"}
     * ```
     */
    public hgetall(key: string): Promise<Record<string, string>> {
        return this.createWritePromise(createHGetAll(key));
    }

    /** Increments the number stored at `field` in the hash stored at `key` by increment.
     * By using a negative increment value, the value stored at `field` in the hash stored at `key` is decremented.
     * If `field` or `key` does not exist, it is set to 0 before performing the operation.
     * See https://valkey.io/commands/hincrby/ for details.
     *
     * @param key - The key of the hash.
     * @param amount - The amount to increment.
     * @param field - The field in the hash stored at `key` to increment its value.
     * @returns the value of `field` in the hash stored at `key` after the increment.
     *
     * @example
     * ```typescript
     * // Example usage of the hincrby method to increment the value in a hash by a specified amount
     * const result = await client.hincrby("my_hash", "field1", 5);
     * console.log(result); // Output: 5
     * ```
     */
    public hincrBy(
        key: string,
        field: string,
        amount: number,
    ): Promise<number> {
        return this.createWritePromise(createHIncrBy(key, field, amount));
    }

    /** Increment the string representing a floating point number stored at `field` in the hash stored at `key` by increment.
     * By using a negative increment value, the value stored at `field` in the hash stored at `key` is decremented.
     * If `field` or `key` does not exist, it is set to 0 before performing the operation.
     * See https://valkey.io/commands/hincrbyfloat/ for details.
     *
     * @param key - The key of the hash.
     * @param amount - The amount to increment.
     * @param field - The field in the hash stored at `key` to increment its value.
     * @returns the value of `field` in the hash stored at `key` after the increment.
     *
     * @example
     * ```typescript
     * // Example usage of the hincrbyfloat method to increment the value of a floating point in a hash by a specified amount
     * const result = await client.hincrbyfloat("my_hash", "field1", 2.5);
     * console.log(result); // Output: '2.5'
     * ```
     */
    public hincrByFloat(
        key: string,
        field: string,
        amount: number,
    ): Promise<number> {
        return this.createWritePromise(createHIncrByFloat(key, field, amount));
    }

    /** Returns the number of fields contained in the hash stored at `key`.
     * See https://valkey.io/commands/hlen/ for more details.
     *
     * @param key - The key of the hash.
     * @returns The number of fields in the hash, or 0 when the key does not exist.
     *
     * @example
     * ```typescript
     * // Example usage of the hlen method with an existing key
     * const result = await client.hlen("my_hash");
     * console.log(result); // Output: 3
     * ```
     *
     * @example
     * ```typescript
     * // Example usage of the hlen method with a non-existing key
     * const result = await client.hlen("non_existing_key");
     * console.log(result); // Output: 0
     * ```
     */
    public hlen(key: string): Promise<number> {
        return this.createWritePromise(createHLen(key));
    }

    /** Returns all values in the hash stored at key.
     * See https://valkey.io/commands/hvals/ for more details.
     *
     * @param key - The key of the hash.
     * @returns a list of values in the hash, or an empty list when the key does not exist.
     *
     * @example
     * ```typescript
     * // Example usage of the hvals method
     * const result = await client.hvals("my_hash");
     * console.log(result); // Output: ["value1", "value2", "value3"] - Returns all the values stored in the hash "my_hash".
     * ```
     */
    public hvals(key: string): Promise<string[]> {
        return this.createWritePromise(createHVals(key));
    }

    /** Inserts all the specified values at the head of the list stored at `key`.
     * `elements` are inserted one after the other to the head of the list, from the leftmost element to the rightmost element.
     * If `key` does not exist, it is created as empty list before performing the push operations.
     * See https://valkey.io/commands/lpush/ for details.
     *
     * @param key - The key of the list.
     * @param elements - The elements to insert at the head of the list stored at `key`.
     * @returns the length of the list after the push operations.
     *
     * @example
     * ```typescript
     * // Example usage of the lpush method with an existing list
     * const result = await client.lpush("my_list", ["value2", "value3"]);
     * console.log(result); // Output: 3 - Indicated that the new length of the list is 3 after the push operation.
     * ```
     *
     * @example
     * ```typescript
     * // Example usage of the lpush method with a non-existing list
     * const result = await client.lpush("nonexistent_list", ["new_value"]);
     * console.log(result); // Output: 1 - Indicates that a new list was created with one element
     * ```
     */
    public lpush(key: string, elements: string[]): Promise<number> {
        return this.createWritePromise(createLPush(key, elements));
    }

    /**
     * Inserts specified values at the head of the `list`, only if `key` already
     * exists and holds a list.
     *
     * See https://valkey.io/commands/lpushx/ for details.
     *
     * @param key - The key of the list.
     * @param elements - The elements to insert at the head of the list stored at `key`.
     * @returns The length of the list after the push operation.
     * @example
     * ```typescript
     * const listLength = await client.lpushx("my_list", ["value1", "value2"]);
     * console.log(result); // Output: 2 - Indicates that the list has two elements.
     * ```
     */
    public lpushx(key: string, elements: string[]): Promise<number> {
        return this.createWritePromise(createLPushX(key, elements));
    }

    /** Removes and returns the first elements of the list stored at `key`.
     * The command pops a single element from the beginning of the list.
     * See https://valkey.io/commands/lpop/ for details.
     *
     * @param key - The key of the list.
     * @returns The value of the first element.
     * If `key` does not exist null will be returned.
     *
     * @example
     * ```typescript
     * // Example usage of the lpop method with an existing list
     * const result = await client.lpop("my_list");
     * console.log(result); // Output: 'value1'
     * ```
     *
     * @example
     * ```typescript
     * // Example usage of the lpop method with a non-existing list
     * const result = await client.lpop("non_exiting_key");
     * console.log(result); // Output: null
     * ```
     */
    public lpop(key: string): Promise<string | null> {
        return this.createWritePromise(createLPop(key));
    }

    /** Removes and returns up to `count` elements of the list stored at `key`, depending on the list's length.
     * See https://valkey.io/commands/lpop/ for details.
     *
     * @param key - The key of the list.
     * @param count - The count of the elements to pop from the list.
     * @returns A list of the popped elements will be returned depending on the list's length.
     * If `key` does not exist null will be returned.
     *
     * @example
     * ```typescript
     * // Example usage of the lpopCount method with an existing list
     * const result = await client.lpopCount("my_list", 2);
     * console.log(result); // Output: ["value1", "value2"]
     * ```
     *
     * @example
     * ```typescript
     * // Example usage of the lpopCount method with a non-existing list
     * const result = await client.lpopCount("non_exiting_key", 3);
     * console.log(result); // Output: null
     * ```
     */
    public lpopCount(key: string, count: number): Promise<string[] | null> {
        return this.createWritePromise(createLPop(key, count));
    }

    /** Returns the specified elements of the list stored at `key`.
     * The offsets `start` and `end` are zero-based indexes, with 0 being the first element of the list, 1 being the next element and so on.
     * These offsets can also be negative numbers indicating offsets starting at the end of the list,
     * with -1 being the last element of the list, -2 being the penultimate, and so on.
     * See https://valkey.io/commands/lrange/ for details.
     *
     * @param key - The key of the list.
     * @param start - The starting point of the range.
     * @param end - The end of the range.
     * @returns list of elements in the specified range.
     * If `start` exceeds the end of the list, or if `start` is greater than `end`, an empty list will be returned.
     * If `end` exceeds the actual end of the list, the range will stop at the actual end of the list.
     * If `key` does not exist an empty list will be returned.
     *
     * @example
     * ```typescript
     * // Example usage of the lrange method with an existing list and positive indices
     * const result = await client.lrange("my_list", 0, 2);
     * console.log(result); // Output: ["value1", "value2", "value3"]
     * ```
     *
     * @example
     * ```typescript
     * // Example usage of the lrange method with an existing list and negative indices
     * const result = await client.lrange("my_list", -2, -1);
     * console.log(result); // Output: ["value2", "value3"]
     * ```
     *
     * @example
     * ```typescript
     * // Example usage of the lrange method with a non-existing list
     * const result = await client.lrange("non_exiting_key", 0, 2);
     * console.log(result); // Output: []
     * ```
     */
    public lrange(key: string, start: number, end: number): Promise<string[]> {
        return this.createWritePromise(createLRange(key, start, end));
    }

    /** Returns the length of the list stored at `key`.
     * See https://valkey.io/commands/llen/ for details.
     *
     * @param key - The key of the list.
     * @returns the length of the list at `key`.
     * If `key` does not exist, it is interpreted as an empty list and 0 is returned.
     *
     * @example
     * ```typescript
     * // Example usage of the llen method
     * const result = await client.llen("my_list");
     * console.log(result); // Output: 3 - Indicates that there are 3 elements in the list.
     * ```
     */
    public llen(key: string): Promise<number> {
        return this.createWritePromise(createLLen(key));
    }

    /**
     * Atomically pops and removes the left/right-most element to the list stored at `source`
     * depending on `whereTo`, and pushes the element at the first/last element of the list
     * stored at `destination` depending on `whereFrom`, see {@link ListDirection}.
     *
     * See https://valkey.io/commands/lmove/ for details.
     *
     * @param source - The key to the source list.
     * @param destination - The key to the destination list.
     * @param whereFrom - The {@link ListDirection} to remove the element from.
     * @param whereTo - The {@link ListDirection} to add the element to.
     * @returns The popped element, or `null` if `source` does not exist.
     *
     * since Valkey version 6.2.0.
     *
     * @example
     * ```typescript
     * await client.lpush("testKey1", ["two", "one"]);
     * await client.lpush("testKey2", ["four", "three"]);
     *
     * const result1 = await client.lmove("testKey1", "testKey2", ListDirection.LEFT, ListDirection.LEFT);
     * console.log(result1); // Output: "one".
     *
     * const updated_array_key1 = await client.lrange("testKey1", 0, -1);
     * console.log(updated_array); // Output: "two".
     *
     * const updated_array_key2 = await client.lrange("testKey2", 0, -1);
     * console.log(updated_array_key2); // Output: ["one", "three", "four"].
     * ```
     */
    public async lmove(
        source: string,
        destination: string,
        whereFrom: ListDirection,
        whereTo: ListDirection,
    ): Promise<string | null> {
        return this.createWritePromise(
            createLMove(source, destination, whereFrom, whereTo),
        );
    }

    /**
     * Sets the list element at `index` to `element`.
     * The index is zero-based, so `0` means the first element, `1` the second element and so on.
     * Negative indices can be used to designate elements starting at the tail of
     * the list. Here, `-1` means the last element, `-2` means the penultimate and so forth.
     *
     * See https://valkey.io/commands/lset/ for details.
     *
     * @param key - The key of the list.
     * @param index - The index of the element in the list to be set.
     * @param element - The new element to set at the specified index.
     * @returns Always "OK".
     *
     * @example
     * ```typescript
     * // Example usage of the lset method
     * const response = await client.lset("test_key", 1, "two");
     * console.log(response); // Output: 'OK' - Indicates that the second index of the list has been set to "two".
     * ```
     */
    public lset(key: string, index: number, element: string): Promise<"OK"> {
        return this.createWritePromise(createLSet(key, index, element));
    }

    /** Trim an existing list so that it will contain only the specified range of elements specified.
     * The offsets `start` and `end` are zero-based indexes, with 0 being the first element of the list, 1 being the next element and so on.
     * These offsets can also be negative numbers indicating offsets starting at the end of the list,
     * with -1 being the last element of the list, -2 being the penultimate, and so on.
     * See https://valkey.io/commands/ltrim/ for details.
     *
     * @param key - The key of the list.
     * @param start - The starting point of the range.
     * @param end - The end of the range.
     * @returns always "OK".
     * If `start` exceeds the end of the list, or if `start` is greater than `end`, the result will be an empty list (which causes key to be removed).
     * If `end` exceeds the actual end of the list, it will be treated like the last element of the list.
     * If `key` does not exist the command will be ignored.
     *
     * @example
     * ```typescript
     * // Example usage of the ltrim method
     * const result = await client.ltrim("my_list", 0, 1);
     * console.log(result); // Output: 'OK' - Indicates that the list has been trimmed to contain elements from 0 to 1.
     * ```
     */
    public ltrim(key: string, start: number, end: number): Promise<"OK"> {
        return this.createWritePromise(createLTrim(key, start, end));
    }

    /** Removes the first `count` occurrences of elements equal to `element` from the list stored at `key`.
     * If `count` is positive : Removes elements equal to `element` moving from head to tail.
     * If `count` is negative : Removes elements equal to `element` moving from tail to head.
     * If `count` is 0 or `count` is greater than the occurrences of elements equal to `element`: Removes all elements equal to `element`.
     *
     * @param key - The key of the list.
     * @param count - The count of the occurrences of elements equal to `element` to remove.
     * @param element - The element to remove from the list.
     * @returns the number of the removed elements.
     * If `key` does not exist, 0 is returned.
     *
     * @example
     * ```typescript
     * // Example usage of the lrem method
     * const result = await client.lrem("my_list", 2, "value");
     * console.log(result); // Output: 2 - Removes the first 2 occurrences of "value" in the list.
     * ```
     */
    public lrem(key: string, count: number, element: string): Promise<number> {
        return this.createWritePromise(createLRem(key, count, element));
    }

    /** Inserts all the specified values at the tail of the list stored at `key`.
     * `elements` are inserted one after the other to the tail of the list, from the leftmost element to the rightmost element.
     * If `key` does not exist, it is created as empty list before performing the push operations.
     * See https://valkey.io/commands/rpush/ for details.
     *
     * @param key - The key of the list.
     * @param elements - The elements to insert at the tail of the list stored at `key`.
     * @returns the length of the list after the push operations.
     *
     * @example
     * ```typescript
     * // Example usage of the rpush method with an existing list
     * const result = await client.rpush("my_list", ["value2", "value3"]);
     * console.log(result); // Output: 3 - Indicates that the new length of the list is 3 after the push operation.
     * ```
     *
     * @example
     * ```typescript
     * // Example usage of the rpush method with a non-existing list
     * const result = await client.rpush("nonexistent_list", ["new_value"]);
     * console.log(result); // Output: 1
     * ```
     */
    public rpush(key: string, elements: string[]): Promise<number> {
        return this.createWritePromise(createRPush(key, elements));
    }

    /**
     * Inserts specified values at the tail of the `list`, only if `key` already
     * exists and holds a list.
     *
     * See https://valkey.io/commands/rpushx/ for details.
     *
     * @param key - The key of the list.
     * @param elements - The elements to insert at the tail of the list stored at `key`.
     * @returns The length of the list after the push operation.
     * @example
     * ```typescript
     * const result = await client.rpushx("my_list", ["value1", "value2"]);
     * console.log(result);  // Output: 2 - Indicates that the list has two elements.
     * ```
     * */
    public rpushx(key: string, elements: string[]): Promise<number> {
        return this.createWritePromise(createRPushX(key, elements));
    }

    /** Removes and returns the last elements of the list stored at `key`.
     * The command pops a single element from the end of the list.
     * See https://valkey.io/commands/rpop/ for details.
     *
     * @param key - The key of the list.
     * @returns The value of the last element.
     * If `key` does not exist null will be returned.
     *
     * @example
     * ```typescript
     * // Example usage of the rpop method with an existing list
     * const result = await client.rpop("my_list");
     * console.log(result); // Output: 'value1'
     * ```
     *
     * @example
     * ```typescript
     * // Example usage of the rpop method with a non-existing list
     * const result = await client.rpop("non_exiting_key");
     * console.log(result); // Output: null
     * ```
     */
    public rpop(key: string): Promise<string | null> {
        return this.createWritePromise(createRPop(key));
    }

    /** Removes and returns up to `count` elements from the list stored at `key`, depending on the list's length.
     * See https://valkey.io/commands/rpop/ for details.
     *
     * @param key - The key of the list.
     * @param count - The count of the elements to pop from the list.
     * @returns A list of popped elements will be returned depending on the list's length.
     * If `key` does not exist null will be returned.
     *
     * @example
     * ```typescript
     * // Example usage of the rpopCount method with an existing list
     * const result = await client.rpopCount("my_list", 2);
     * console.log(result); // Output: ["value1", "value2"]
     * ```
     *
     * @example
     * ```typescript
     * // Example usage of the rpopCount method with a non-existing list
     * const result = await client.rpopCount("non_exiting_key", 7);
     * console.log(result); // Output: null
     * ```
     */
    public rpopCount(key: string, count: number): Promise<string[] | null> {
        return this.createWritePromise(createRPop(key, count));
    }

    /** Adds the specified members to the set stored at `key`. Specified members that are already a member of this set are ignored.
     * If `key` does not exist, a new set is created before adding `members`.
     * See https://valkey.io/commands/sadd/ for details.
     *
     * @param key - The key to store the members to its set.
     * @param members - A list of members to add to the set stored at `key`.
     * @returns The number of members that were added to the set, not including all the members already present in the set.
     *
     * @example
     * ```typescript
     * // Example usage of the sadd method with an existing set
     * const result = await client.sadd("my_set", ["member1", "member2"]);
     * console.log(result); // Output: 2
     * ```
     */
    public sadd(key: string, members: string[]): Promise<number> {
        return this.createWritePromise(createSAdd(key, members));
    }

    /** Removes the specified members from the set stored at `key`. Specified members that are not a member of this set are ignored.
     * See https://valkey.io/commands/srem/ for details.
     *
     * @param key - The key to remove the members from its set.
     * @param members - A list of members to remove from the set stored at `key`.
     * @returns The number of members that were removed from the set, not including non existing members.
     * If `key` does not exist, it is treated as an empty set and this command returns 0.
     *
     * @example
     * ```typescript
     * // Example usage of the srem method
     * const result = await client.srem("my_set", ["member1", "member2"]);
     * console.log(result); // Output: 2
     * ```
     */
    public srem(key: string, members: string[]): Promise<number> {
        return this.createWritePromise(createSRem(key, members));
    }

    /** Returns all the members of the set value stored at `key`.
     * See https://valkey.io/commands/smembers/ for details.
     *
     * @param key - The key to return its members.
     * @returns A `Set` containing all members of the set.
     * If `key` does not exist, it is treated as an empty set and this command returns an empty `Set`.
     *
     * @example
     * ```typescript
     * // Example usage of the smembers method
     * const result = await client.smembers("my_set");
     * console.log(result); // Output: Set {'member1', 'member2', 'member3'}
     * ```
     */
    public smembers(key: string): Promise<Set<string>> {
        return this.createWritePromise<string[]>(createSMembers(key)).then(
            (smembes) => new Set<string>(smembes),
        );
    }

    /** Moves `member` from the set at `source` to the set at `destination`, removing it from the source set.
     * Creates a new destination set if needed. The operation is atomic.
     * See https://valkey.io/commands/smove for more details.
     *
     * @remarks When in cluster mode, `source` and `destination` must map to the same hash slot.
     *
     * @param source - The key of the set to remove the element from.
     * @param destination - The key of the set to add the element to.
     * @param member - The set element to move.
     * @returns `true` on success, or `false` if the `source` set does not exist or the element is not a member of the source set.
     *
     * @example
     * ```typescript
     * const result = await client.smove("set1", "set2", "member1");
     * console.log(result); // Output: true - "member1" was moved from "set1" to "set2".
     * ```
     */
    public smove(
        source: string,
        destination: string,
        member: string,
    ): Promise<boolean> {
        return this.createWritePromise(
            createSMove(source, destination, member),
        );
    }

    /** Returns the set cardinality (number of elements) of the set stored at `key`.
     * See https://valkey.io/commands/scard/ for details.
     *
     * @param key - The key to return the number of its members.
     * @returns The cardinality (number of elements) of the set, or 0 if key does not exist.
     *
     * @example
     * ```typescript
     * // Example usage of the scard method
     * const result = await client.scard("my_set");
     * console.log(result); // Output: 3
     * ```
     */
    public scard(key: string): Promise<number> {
        return this.createWritePromise(createSCard(key));
    }

    /** Gets the intersection of all the given sets.
     * See https://valkey.io/docs/latest/commands/sinter/ for more details.
     *
     * @remarks When in cluster mode, all `keys` must map to the same hash slot.
     * @param keys - The `keys` of the sets to get the intersection.
     * @returns - A set of members which are present in all given sets.
     * If one or more sets do not exist, an empty set will be returned.
     *
     * @example
     * ```typescript
     * // Example usage of sinter method when member exists
     * const result = await client.sinter(["my_set1", "my_set2"]);
     * console.log(result); // Output: Set {'member2'} - Indicates that sets have one common member
     * ```
     *
     * @example
     * ```typescript
     * // Example usage of sinter method with non-existing key
     * const result = await client.sinter(["my_set", "non_existing_key"]);
     * console.log(result); // Output: Set {} - An empty set is returned since the key does not exist.
     * ```
     */
    public sinter(keys: string[]): Promise<Set<string>> {
        return this.createWritePromise<string[]>(createSInter(keys)).then(
            (sinter) => new Set<string>(sinter),
        );
    }

    /**
     * Gets the cardinality of the intersection of all the given sets.
     *
     * See https://valkey.io/commands/sintercard/ for more details.
     *
     * @remarks When in cluster mode, all `keys` must map to the same hash slot.
     * @param keys - The keys of the sets.
     * @param limit - The limit for the intersection cardinality value. If not specified, or set to `0`, no limit is used.
     * @returns The cardinality of the intersection result. If one or more sets do not exist, `0` is returned.
     *
     * since Valkey version 7.0.0.
     *
     * @example
     * ```typescript
     * await client.sadd("set1", ["a", "b", "c"]);
     * await client.sadd("set2", ["b", "c", "d"]);
     * const result1 = await client.sintercard(["set1", "set2"]);
     * console.log(result1); // Output: 2 - The intersection of "set1" and "set2" contains 2 elements: "b" and "c".
     *
     * const result2 = await client.sintercard(["set1", "set2"], 1);
     * console.log(result2); // Output: 1 - The computation stops early as the intersection cardinality reaches the limit of 1.
     * ```
     */
    public sintercard(keys: string[], limit?: number): Promise<number> {
        return this.createWritePromise(createSInterCard(keys, limit));
    }

    /**
     * Stores the members of the intersection of all given sets specified by `keys` into a new set at `destination`.
     *
     * See https://valkey.io/commands/sinterstore/ for more details.
     *
     * @remarks When in cluster mode, `destination` and all `keys` must map to the same hash slot.
     * @param destination - The key of the destination set.
     * @param keys - The keys from which to retrieve the set members.
     * @returns The number of elements in the resulting set.
     *
     * @example
     * ```typescript
     * const result = await client.sinterstore("my_set", ["set1", "set2"]);
     * console.log(result); // Output: 2 - Two elements were stored at "my_set", and those elements are the intersection of "set1" and "set2".
     * ```
     */
    public sinterstore(destination: string, keys: string[]): Promise<number> {
        return this.createWritePromise(createSInterStore(destination, keys));
    }

    /**
     * Computes the difference between the first set and all the successive sets in `keys`.
     *
     * See https://valkey.io/commands/sdiff/ for more details.
     *
     * @remarks When in cluster mode, all `keys` must map to the same hash slot.
     * @param keys - The keys of the sets to diff.
     * @returns A `Set` of elements representing the difference between the sets.
     * If a key in `keys` does not exist, it is treated as an empty set.
     *
     * @example
     * ```typescript
     * await client.sadd("set1", ["member1", "member2"]);
     * await client.sadd("set2", ["member1"]);
     * const result = await client.sdiff(["set1", "set2"]);
     * console.log(result); // Output: Set {"member1"} - "member2" is in "set1" but not "set2"
     * ```
     */
    public sdiff(keys: string[]): Promise<Set<string>> {
        return this.createWritePromise<string[]>(createSDiff(keys)).then(
            (sdiff) => new Set<string>(sdiff),
        );
    }

    /**
     * Stores the difference between the first set and all the successive sets in `keys` into a new set at `destination`.
     *
     * See https://valkey.io/commands/sdiffstore/ for more details.
     *
     * @remarks When in cluster mode, `destination` and all `keys` must map to the same hash slot.
     * @param destination - The key of the destination set.
     * @param keys - The keys of the sets to diff.
     * @returns The number of elements in the resulting set.
     *
     * @example
     * ```typescript
     * await client.sadd("set1", ["member1", "member2"]);
     * await client.sadd("set2", ["member1"]);
     * const result = await client.sdiffstore("set3", ["set1", "set2"]);
     * console.log(result); // Output: 1 - One member was stored in "set3", and that member is the diff between "set1" and "set2".
     * ```
     */
    public sdiffstore(destination: string, keys: string[]): Promise<number> {
        return this.createWritePromise(createSDiffStore(destination, keys));
    }

    /**
     * Gets the union of all the given sets.
     *
     * See https://valkey.io/commands/sunion/ for more details.
     *
     * @remarks When in cluster mode, all `keys` must map to the same hash slot.
     * @param keys - The keys of the sets.
     * @returns A `Set` of members which are present in at least one of the given sets.
     * If none of the sets exist, an empty `Set` will be returned.
     *
     * @example
     * ```typescript
     * await client.sadd("my_set1", ["member1", "member2"]);
     * await client.sadd("my_set2", ["member2", "member3"]);
     * const result1 = await client.sunion(["my_set1", "my_set2"]);
     * console.log(result1); // Output: Set {'member1', 'member2', 'member3'} - Sets "my_set1" and "my_set2" have three unique members.
     *
     * const result2 = await client.sunion(["my_set1", "non_existing_set"]);
     * console.log(result2); // Output: Set {'member1', 'member2'}
     * ```
     */
    public sunion(keys: string[]): Promise<Set<string>> {
        return this.createWritePromise<string[]>(createSUnion(keys)).then(
            (sunion) => new Set<string>(sunion),
        );
    }

    /**
     * Stores the members of the union of all given sets specified by `keys` into a new set
     * at `destination`.
     *
     * See https://valkey.io/commands/sunionstore/ for details.
     *
     * @remarks When in cluster mode, `destination` and all `keys` must map to the same hash slot.
     * @param destination - The key of the destination set.
     * @param keys - The keys from which to retrieve the set members.
     * @returns The number of elements in the resulting set.
     *
     * @example
     * ```typescript
     * const length = await client.sunionstore("mySet", ["set1", "set2"]);
     * console.log(length); // Output: 2 - Two elements were stored in "mySet", and those two members are the union of "set1" and "set2".
     * ```
     */
    public sunionstore(destination: string, keys: string[]): Promise<number> {
        return this.createWritePromise(createSUnionStore(destination, keys));
    }

    /** Returns if `member` is a member of the set stored at `key`.
     * See https://valkey.io/commands/sismember/ for more details.
     *
     * @param key - The key of the set.
     * @param member - The member to check for existence in the set.
     * @returns `true` if the member exists in the set, `false` otherwise.
     * If `key` doesn't exist, it is treated as an empty set and the command returns `false`.
     *
     * @example
     * ```typescript
     * // Example usage of the sismember method when member exists
     * const result = await client.sismember("my_set", "member1");
     * console.log(result); // Output: true - Indicates that "member1" exists in the set "my_set".
     * ```
     *
     * @example
     * ```typescript
     * // Example usage of the sismember method when member does not exist
     * const result = await client.sismember("my_set", "non_existing_member");
     * console.log(result); // Output: false - Indicates that "non_existing_member" does not exist in the set "my_set".
     * ```
     */
    public sismember(key: string, member: string): Promise<boolean> {
        return this.createWritePromise(createSIsMember(key, member));
    }

    /**
     * Checks whether each member is contained in the members of the set stored at `key`.
     *
     * See https://valkey.io/commands/smismember/ for more details.
     *
     * @param key - The key of the set to check.
     * @param members - A list of members to check for existence in the set.
     * @returns An `array` of `boolean` values, each indicating if the respective member exists in the set.
     *
     * since Valkey version 6.2.0.
     *
     * @example
     * ```typescript
     * await client.sadd("set1", ["a", "b", "c"]);
     * const result = await client.smismember("set1", ["b", "c", "d"]);
     * console.log(result); // Output: [true, true, false] - "b" and "c" are members of "set1", but "d" is not.
     * ```
     */
    public smismember(key: string, members: string[]): Promise<boolean[]> {
        return this.createWritePromise(createSMIsMember(key, members));
    }

    /** Removes and returns one random member from the set value store at `key`.
     * See https://valkey.io/commands/spop/ for details.
     * To pop multiple members, see `spopCount`.
     *
     * @param key - The key of the set.
     * @returns the value of the popped member.
     * If `key` does not exist, null will be returned.
     *
     * @example
     * ```typescript
     * // Example usage of spop method to remove and return a random member from a set
     * const result = await client.spop("my_set");
     * console.log(result); // Output: 'member1' - Removes and returns a random member from the set "my_set".
     * ```
     *
     * @example
     * ```typescript
     * // Example usage of spop method with non-existing key
     * const result = await client.spop("non_existing_key");
     * console.log(result); // Output: null
     * ```
     */
    public spop(key: string): Promise<string | null> {
        return this.createWritePromise(createSPop(key));
    }

    /** Removes and returns up to `count` random members from the set value store at `key`, depending on the set's length.
     * See https://valkey.io/commands/spop/ for details.
     *
     * @param key - The key of the set.
     * @param count - The count of the elements to pop from the set.
     * @returns A `Set` containing the popped elements, depending on the set's length.
     * If `key` does not exist, an empty `Set` will be returned.
     *
     * @example
     * ```typescript
     * // Example usage of spopCount method to remove and return multiple random members from a set
     * const result = await client.spopCount("my_set", 2);
     * console.log(result); // Output: Set {'member2', 'member3'} - Removes and returns 2 random members from the set "my_set".
     * ```
     *
     * @example
     * ```typescript
     * // Example usage of spopCount method with non-existing key
     * const result = await client.spopCount("non_existing_key");
     * console.log(result); // Output: Set {} - An empty set is returned since the key does not exist.
     * ```
     */
    public async spopCount(key: string, count: number): Promise<Set<string>> {
        return this.createWritePromise<string[]>(createSPop(key, count)).then(
            (spop) => new Set<string>(spop),
        );
    }

    /** Returns the number of keys in `keys` that exist in the database.
     * See https://valkey.io/commands/exists/ for details.
     *
     * @param keys - The keys list to check.
     * @returns The number of keys that exist. If the same existing key is mentioned in `keys` multiple times,
     * it will be counted multiple times.
     *
     * @example
     * ```typescript
     * // Example usage of the exists method
     * const result = await client.exists(["key1", "key2", "key3"]);
     * console.log(result); // Output: 3 - Indicates that all three keys exist in the database.
     * ```
     */
    public exists(keys: string[]): Promise<number> {
        return this.createWritePromise(createExists(keys));
    }

    /** Removes the specified keys. A key is ignored if it does not exist.
     * This command, similar to DEL, removes specified keys and ignores non-existent ones.
     * However, this command does not block the server, while [DEL](https://valkey.io/commands/del) does.
     * See https://valkey.io/commands/unlink/ for details.
     *
     * @param keys - The keys we wanted to unlink.
     * @returns The number of keys that were unlinked.
     *
     * @example
     * ```typescript
     * // Example usage of the unlink method
     * const result = await client.unlink(["key1", "key2", "key3"]);
     * console.log(result); // Output: 3 - Indicates that all three keys were unlinked from the database.
     * ```
     */
    public unlink(keys: string[]): Promise<number> {
        return this.createWritePromise(createUnlink(keys));
    }

    /** Sets a timeout on `key` in seconds. After the timeout has expired, the key will automatically be deleted.
     * If `key` already has an existing expire set, the time to live is updated to the new value.
     * If `seconds` is non-positive number, the key will be deleted rather than expired.
     * The timeout will only be cleared by commands that delete or overwrite the contents of `key`.
     * See https://valkey.io/commands/expire/ for details.
     *
     * @param key - The key to set timeout on it.
     * @param seconds - The timeout in seconds.
     * @param option - The expire option.
     * @returns `true` if the timeout was set. `false` if the timeout was not set. e.g. key doesn't exist,
     * or operation skipped due to the provided arguments.
     *
     * @example
     * ```typescript
     * // Example usage of the expire method
     * const result = await client.expire("my_key", 60);
     * console.log(result); // Output: true - Indicates that a timeout of 60 seconds has been set for "my_key".
     * ```
     *
     * @example
     * ```typescript
     * // Example usage of the expire method with exisiting expiry
     * const result = await client.expire("my_key", 60, ExpireOptions.HasNoExpiry);
     * console.log(result); // Output: false - Indicates that "my_key" has an existing expiry.
     * ```
     */
    public expire(
        key: string,
        seconds: number,
        option?: ExpireOptions,
    ): Promise<boolean> {
        return this.createWritePromise(createExpire(key, seconds, option));
    }

    /** Sets a timeout on `key`. It takes an absolute Unix timestamp (seconds since January 1, 1970) instead of specifying the number of seconds.
     * A timestamp in the past will delete the key immediately. After the timeout has expired, the key will automatically be deleted.
     * If `key` already has an existing expire set, the time to live is updated to the new value.
     * The timeout will only be cleared by commands that delete or overwrite the contents of `key`.
     * See https://valkey.io/commands/expireat/ for details.
     *
     * @param key - The key to set timeout on it.
     * @param unixSeconds - The timeout in an absolute Unix timestamp.
     * @param option - The expire option.
     * @returns `true` if the timeout was set. `false` if the timeout was not set. e.g. key doesn't exist,
     * or operation skipped due to the provided arguments.
     *
     * @example
     * ```typescript
     * // Example usage of the expireAt method on a key with no previous expiry
     * const result = await client.expireAt("my_key", 1672531200, ExpireOptions.HasNoExpiry);
     * console.log(result); // Output: true - Indicates that the expiration time for "my_key" was successfully set.
     * ```
     */
    public expireAt(
        key: string,
        unixSeconds: number,
        option?: ExpireOptions,
    ): Promise<boolean> {
        return this.createWritePromise(
            createExpireAt(key, unixSeconds, option),
        );
    }

    /** Sets a timeout on `key` in milliseconds. After the timeout has expired, the key will automatically be deleted.
     * If `key` already has an existing expire set, the time to live is updated to the new value.
     * If `milliseconds` is non-positive number, the key will be deleted rather than expired.
     * The timeout will only be cleared by commands that delete or overwrite the contents of `key`.
     * See https://valkey.io/commands/pexpire/ for details.
     *
     * @param key - The key to set timeout on it.
     * @param milliseconds - The timeout in milliseconds.
     * @param option - The expire option.
     * @returns `true` if the timeout was set. `false` if the timeout was not set. e.g. key doesn't exist,
     * or operation skipped due to the provided arguments.
     *
     * @example
     * ```typescript
     * // Example usage of the pexpire method on a key with no previous expiry
     * const result = await client.pexpire("my_key", 60000, ExpireOptions.HasNoExpiry);
     * console.log(result); // Output: true - Indicates that a timeout of 60,000 milliseconds has been set for "my_key".
     * ```
     */
    public pexpire(
        key: string,
        milliseconds: number,
        option?: ExpireOptions,
    ): Promise<boolean> {
        return this.createWritePromise(
            createPExpire(key, milliseconds, option),
        );
    }

    /** Sets a timeout on `key`. It takes an absolute Unix timestamp (milliseconds since January 1, 1970) instead of specifying the number of milliseconds.
     * A timestamp in the past will delete the key immediately. After the timeout has expired, the key will automatically be deleted.
     * If `key` already has an existing expire set, the time to live is updated to the new value.
     * The timeout will only be cleared by commands that delete or overwrite the contents of `key`.
     * See https://valkey.io/commands/pexpireat/ for details.
     *
     * @param key - The key to set timeout on it.
     * @param unixMilliseconds - The timeout in an absolute Unix timestamp.
     * @param option - The expire option.
     * @returns `true` if the timeout was set. `false` if the timeout was not set. e.g. key doesn't exist,
     * or operation skipped due to the provided arguments.
     *
     * @example
     * ```typescript
     * // Example usage of the pexpireAt method on a key with no previous expiry
     * const result = await client.pexpireAt("my_key", 1672531200000, ExpireOptions.HasNoExpiry);
     * console.log(result); // Output: true - Indicates that the expiration time for "my_key" was successfully set.
     * ```
     */
    public pexpireAt(
        key: string,
        unixMilliseconds: number,
        option?: ExpireOptions,
    ): Promise<number> {
        return this.createWritePromise(
            createPExpireAt(key, unixMilliseconds, option),
        );
    }

    /** Returns the remaining time to live of `key` that has a timeout.
     * See https://valkey.io/commands/ttl/ for details.
     *
     * @param key - The key to return its timeout.
     * @returns TTL in seconds, -2 if `key` does not exist or -1 if `key` exists but has no associated expire.
     *
     * @example
     * ```typescript
     * // Example usage of the ttl method with existing key
     * const result = await client.ttl("my_key");
     * console.log(result); // Output: 3600 - Indicates that "my_key" has a remaining time to live of 3600 seconds.
     * ```
     *
     * @example
     * ```typescript
     * // Example usage of the ttl method with existing key that has no associated expire.
     * const result = await client.ttl("key");
     * console.log(result); // Output: -1 - Indicates that the key has no associated expire.
     * ```
     *
     * @example
     * ```typescript
     * // Example usage of the ttl method with a non-existing key
     * const result = await client.ttl("nonexistent_key");
     * console.log(result); // Output: -2 - Indicates that the key doesn't exist.
     * ```
     */
    public ttl(key: string): Promise<number> {
        return this.createWritePromise(createTTL(key));
    }

    /** Invokes a Lua script with its keys and arguments.
     * This method simplifies the process of invoking scripts on a Redis server by using an object that represents a Lua script.
     * The script loading, argument preparation, and execution will all be handled internally. If the script has not already been loaded,
     * it will be loaded automatically using the Redis `SCRIPT LOAD` command. After that, it will be invoked using the Redis `EVALSHA` command
     * See https://valkey.io/commands/script-load/ and https://valkey.io/commands/evalsha/ for details.
     *
     * @param script - The Lua script to execute.
     * @param options - The script option that contains keys and arguments for the script.
     * @returns A value that depends on the script that was executed.
     *
     * @example
     * ```typescript
     * const luaScript = new Script("return { KEYS[1], ARGV[1] }");
     * const scriptOptions = {
     *      keys: ["foo"],
     *      args: ["bar"],
     * };
     * const result = await invokeScript(luaScript, scriptOptions);
     * console.log(result); // Output: ['foo', 'bar']
     * ```
     */
    public invokeScript(
        script: Script,
        option?: ScriptOptions,
    ): Promise<ReturnType> {
        const scriptInvocation = command_request.ScriptInvocation.create({
            hash: script.getHash(),
            keys: option?.keys?.map((item) => {
                if (typeof item === "string") {
                    // Convert the string to a Uint8Array
                    return Buffer.from(item);
                } else {
                    // If it's already a Uint8Array, just return it
                    return item;
                }
            }),
            args: option?.args?.map((item) => {
                if (typeof item === "string") {
                    // Convert the string to a Uint8Array
                    return Buffer.from(item);
                } else {
                    // If it's already a Uint8Array, just return it
                    return item;
                }
            }),
        });
        return this.createWritePromise(scriptInvocation);
    }

    /** Adds members with their scores to the sorted set stored at `key`.
     * If a member is already a part of the sorted set, its score is updated.
     * See https://valkey.io/commands/zadd/ for more details.
     *
     * @param key - The key of the sorted set.
     * @param membersScoresMap - A mapping of members to their corresponding scores.
     * @param options - The ZAdd options.
     * @returns The number of elements added to the sorted set.
     * If `changed` is set, returns the number of elements updated in the sorted set.
     *
     * @example
     * ```typescript
     * // Example usage of the zadd method to add elements to a sorted set
     * const result = await client.zadd("my_sorted_set", { "member1": 10.5, "member2": 8.2 });
     * console.log(result); // Output: 2 - Indicates that two elements have been added to the sorted set "my_sorted_set."
     * ```
     *
     * @example
     * ```typescript
     * // Example usage of the zadd method to update scores in an existing sorted set
     * const options = { conditionalChange: ConditionalChange.ONLY_IF_EXISTS, changed: true };
     * const result = await client.zadd("existing_sorted_set", { member1: 15.0, member2: 5.5 }, options);
     * console.log(result); // Output: 2 - Updates the scores of two existing members in the sorted set "existing_sorted_set."
     * ```
     */
    public zadd(
        key: string,
        membersScoresMap: Record<string, number>,
        options?: ZAddOptions,
    ): Promise<number> {
        return this.createWritePromise(
            createZAdd(key, membersScoresMap, options),
        );
    }

    /** Increments the score of member in the sorted set stored at `key` by `increment`.
     * If `member` does not exist in the sorted set, it is added with `increment` as its score (as if its previous score was 0.0).
     * If `key` does not exist, a new sorted set with the specified member as its sole member is created.
     * See https://valkey.io/commands/zadd/ for more details.
     *
     * @param key - The key of the sorted set.
     * @param member - A member in the sorted set to increment.
     * @param increment - The score to increment the member.
     * @param options - The ZAdd options.
     * @returns The score of the member.
     * If there was a conflict with the options, the operation aborts and null is returned.
     *
     * @example
     * ```typescript
     * // Example usage of the zaddIncr method to add a member with a score to a sorted set
     * const result = await client.zaddIncr("my_sorted_set", member, 5.0);
     * console.log(result); // Output: 5.0
     * ```
     *
     * @example
     * ```typescript
     * // Example usage of the zaddIncr method to add or update a member with a score in an existing sorted set
     * const result = await client.zaddIncr("existing_sorted_set", member, "3.0", { UpdateOptions: "ScoreLessThanCurrent" });
     * console.log(result); // Output: null - Indicates that the member in the sorted set haven't been updated.
     * ```
     */
    public zaddIncr(
        key: string,
        member: string,
        increment: number,
        options?: ZAddOptions,
    ): Promise<number | null> {
        return this.createWritePromise(
            createZAdd(key, { [member]: increment }, options, true),
        );
    }

    /** Removes the specified members from the sorted set stored at `key`.
     * Specified members that are not a member of this set are ignored.
     * See https://valkey.io/commands/zrem/ for more details.
     *
     * @param key - The key of the sorted set.
     * @param members - A list of members to remove from the sorted set.
     * @returns The number of members that were removed from the sorted set, not including non-existing members.
     * If `key` does not exist, it is treated as an empty sorted set, and this command returns 0.
     *
     * @example
     * ```typescript
     * // Example usage of the zrem function to remove members from a sorted set
     * const result = await client.zrem("my_sorted_set", ["member1", "member2"]);
     * console.log(result); // Output: 2 - Indicates that two members have been removed from the sorted set "my_sorted_set."
     * ```
     *
     * @example
     * ```typescript
     * // Example usage of the zrem function when the sorted set does not exist
     * const result = await client.zrem("non_existing_sorted_set", ["member1", "member2"]);
     * console.log(result); // Output: 0 - Indicates that no members were removed as the sorted set "non_existing_sorted_set" does not exist.
     * ```
     */
    public zrem(key: string, members: string[]): Promise<number> {
        return this.createWritePromise(createZRem(key, members));
    }

    /** Returns the cardinality (number of elements) of the sorted set stored at `key`.
     * See https://valkey.io/commands/zcard/ for more details.
     *
     * @param key - The key of the sorted set.
     * @returns The number of elements in the sorted set.
     * If `key` does not exist, it is treated as an empty sorted set, and this command returns 0.
     *
     * @example
     * ```typescript
     * // Example usage of the zcard method to get the cardinality of a sorted set
     * const result = await client.zcard("my_sorted_set");
     * console.log(result); // Output: 3 - Indicates that there are 3 elements in the sorted set "my_sorted_set".
     * ```
     *
     * @example
     * ```typescript
     * // Example usage of the zcard method with a non-existing key
     * const result = await client.zcard("non_existing_key");
     * console.log(result); // Output: 0
     * ```
     */
    public zcard(key: string): Promise<number> {
        return this.createWritePromise(createZCard(key));
    }

    /**
     * Returns the cardinality of the intersection of the sorted sets specified by `keys`.
     *
     * See https://valkey.io/commands/zintercard/ for more details.
     *
     * @remarks When in cluster mode, all `keys` must map to the same hash slot.
     * @param keys - The keys of the sorted sets to intersect.
     * @param limit - An optional argument that can be used to specify a maximum number for the
     * intersection cardinality. If limit is not supplied, or if it is set to `0`, there will be no limit.
     * @returns The cardinality of the intersection of the given sorted sets.
     *
     * since - Redis version 7.0.0.
     *
     * @example
     * ```typescript
     * const cardinality = await client.zintercard(["key1", "key2"], 10);
     * console.log(cardinality); // Output: 3 - The intersection of the sorted sets at "key1" and "key2" has a cardinality of 3.
     * ```
     */
    public zintercard(keys: string[], limit?: number): Promise<number> {
        return this.createWritePromise(createZInterCard(keys, limit));
    }

    /**
     * Returns the difference between the first sorted set and all the successive sorted sets.
     * To get the elements with their scores, see {@link zdiffWithScores}.
     *
     * See https://valkey.io/commands/zdiff/ for more details.
     *
     * @remarks When in cluster mode, all `keys` must map to the same hash slot.
     * @param keys - The keys of the sorted sets.
     * @returns An `array` of elements representing the difference between the sorted sets.
     * If the first key does not exist, it is treated as an empty sorted set, and the command returns an empty `array`.
     *
     * since Valkey version 6.2.0.
     *
     * @example
     * ```typescript
     * await client.zadd("zset1", {"member1": 1.0, "member2": 2.0, "member3": 3.0});
     * await client.zadd("zset2", {"member2": 2.0});
     * await client.zadd("zset3", {"member3": 3.0});
     * const result = await client.zdiff(["zset1", "zset2", "zset3"]);
     * console.log(result); // Output: ["member1"] - "member1" is in "zset1" but not "zset2" or "zset3".
     * ```
     */
    public zdiff(keys: string[]): Promise<string[]> {
        return this.createWritePromise(createZDiff(keys));
    }

    /**
     * Returns the difference between the first sorted set and all the successive sorted sets, with the associated
     * scores.
     *
     * See https://valkey.io/commands/zdiff/ for more details.
     *
     * @remarks When in cluster mode, all `keys` must map to the same hash slot.
     * @param keys - The keys of the sorted sets.
     * @returns A map of elements and their scores representing the difference between the sorted sets.
     * If the first key does not exist, it is treated as an empty sorted set, and the command returns an empty `array`.
     *
     * since Valkey version 6.2.0.
     *
     * @example
     * ```typescript
     * await client.zadd("zset1", {"member1": 1.0, "member2": 2.0, "member3": 3.0});
     * await client.zadd("zset2", {"member2": 2.0});
     * await client.zadd("zset3", {"member3": 3.0});
     * const result = await client.zdiffWithScores(["zset1", "zset2", "zset3"]);
     * console.log(result); // Output: {"member1": 1.0} - "member1" is in "zset1" but not "zset2" or "zset3".
     * ```
     */
    public zdiffWithScores(keys: string[]): Promise<Record<string, number>> {
        return this.createWritePromise(createZDiffWithScores(keys));
    }

    /**
     * Calculates the difference between the first sorted set and all the successive sorted sets in `keys` and stores
     * the difference as a sorted set to `destination`, overwriting it if it already exists. Non-existent keys are
     * treated as empty sets.
     *
     * See https://valkey.io/commands/zdiffstore/ for more details.
     *
     * @remarks When in cluster mode, all keys in `keys` and `destination` must map to the same hash slot.
     * @param destination - The key for the resulting sorted set.
     * @param keys - The keys of the sorted sets to compare.
     * @returns The number of members in the resulting sorted set stored at `destination`.
     *
     * since Valkey version 6.2.0.
     *
     * @example
     * ```typescript
     * await client.zadd("zset1", {"member1": 1.0, "member2": 2.0});
     * await client.zadd("zset2", {"member1": 1.0});
     * const result1 = await client.zdiffstore("zset3", ["zset1", "zset2"]);
     * console.log(result1); // Output: 1 - One member exists in "key1" but not "key2", and this member was stored in "zset3".
     *
     * const result2 = await client.zrange("zset3", {start: 0, stop: -1});
     * console.log(result2); // Output: ["member2"] - "member2" is now stored in "my_sorted_set".
     * ```
     */
    public zdiffstore(destination: string, keys: string[]): Promise<number> {
        return this.createWritePromise(createZDiffStore(destination, keys));
    }

    /** Returns the score of `member` in the sorted set stored at `key`.
     * See https://valkey.io/commands/zscore/ for more details.
     *
     * @param key - The key of the sorted set.
     * @param member - The member whose score is to be retrieved.
     * @returns The score of the member.
     * If `member` does not exist in the sorted set, null is returned.
     * If `key` does not exist, null is returned.
     *
     * @example
     * ```typescript
     * // Example usage of the zscore method∂∂ to get the score of a member in a sorted set
     * const result = await client.zscore("my_sorted_set", "member");
     * console.log(result); // Output: 10.5 - Indicates that the score of "member" in the sorted set "my_sorted_set" is 10.5.
     * ```
     *
     * @example
     * ```typescript
     * // Example usage of the zscore method when the member does not exist in the sorted set
     * const result = await client.zscore("my_sorted_set", "non_existing_member");
     * console.log(result); // Output: null
     * ```
     *
     * @example
     * ```typescript
     * // Example usage of the zscore method with non existimng key
     * const result = await client.zscore("non_existing_set", "member");
     * console.log(result); // Output: null
     * ```
     */
    public zscore(key: string, member: string): Promise<number | null> {
        return this.createWritePromise(createZScore(key, member));
    }

    /**
     * Returns the scores associated with the specified `members` in the sorted set stored at `key`.
     *
     * See https://valkey.io/commands/zmscore/ for more details.
     *
     * @param key - The key of the sorted set.
     * @param members - A list of members in the sorted set.
     * @returns An `array` of scores corresponding to `members`.
     * If a member does not exist in the sorted set, the corresponding value in the list will be `null`.
     *
     * since Valkey version 6.2.0.
     *
     * @example
     * ```typescript
     * const result = await client.zmscore("zset1", ["member1", "non_existent_member", "member2"]);
     * console.log(result); // Output: [1.0, null, 2.0] - "member1" has a score of 1.0, "non_existent_member" does not exist in the sorted set, and "member2" has a score of 2.0.
     * ```
     */
    public zmscore(key: string, members: string[]): Promise<(number | null)[]> {
        return this.createWritePromise(createZMScore(key, members));
    }

    /** Returns the number of members in the sorted set stored at `key` with scores between `minScore` and `maxScore`.
     * See https://valkey.io/commands/zcount/ for more details.
     *
     * @param key - The key of the sorted set.
     * @param minScore - The minimum score to count from. Can be positive/negative infinity, or specific score and inclusivity.
     * @param maxScore - The maximum score to count up to. Can be positive/negative infinity, or specific score and inclusivity.
     * @returns The number of members in the specified score range.
     * If `key` does not exist, it is treated as an empty sorted set, and the command returns 0.
     * If `minScore` is greater than `maxScore`, 0 is returned.
     *
     * @example
     * ```typescript
     * // Example usage of the zcount method to count members in a sorted set within a score range
     * const result = await client.zcount("my_sorted_set", { bound: 5.0, isInclusive: true }, "positiveInfinity");
     * console.log(result); // Output: 2 - Indicates that there are 2 members with scores between 5.0 (inclusive) and +inf in the sorted set "my_sorted_set".
     * ```
     *
     * @example
     * ```typescript
     * // Example usage of the zcount method to count members in a sorted set within a score range
     * const result = await client.zcount("my_sorted_set", { bound: 5.0, isInclusive: true }, { bound: 10.0, isInclusive: false });
     * console.log(result); // Output: 1 - Indicates that there is one member with score between 5.0 (inclusive) and 10.0 (exclusive) in the sorted set "my_sorted_set".
     * ```
     */
    public zcount(
        key: string,
        minScore: ScoreBoundary<number>,
        maxScore: ScoreBoundary<number>,
    ): Promise<number> {
        return this.createWritePromise(createZCount(key, minScore, maxScore));
    }

    /** Returns the specified range of elements in the sorted set stored at `key`.
     * ZRANGE can perform different types of range queries: by index (rank), by the score, or by lexicographical order.
     *
     * See https://valkey.io/commands/zrange/ for more details.
     * To get the elements with their scores, see `zrangeWithScores`.
     *
     * @param key - The key of the sorted set.
     * @param rangeQuery - The range query object representing the type of range query to perform.
     * For range queries by index (rank), use RangeByIndex.
     * For range queries by lexicographical order, use RangeByLex.
     * For range queries by score, use RangeByScore.
     * @param reverse - If true, reverses the sorted set, with index 0 as the element with the highest score.
     * @returns A list of elements within the specified range.
     * If `key` does not exist, it is treated as an empty sorted set, and the command returns an empty array.
     *
     * @example
     * ```typescript
     * // Example usage of zrange method to retrieve all members of a sorted set in ascending order
     * const result = await client.zrange("my_sorted_set", { start: 0, stop: -1 });
     * console.log(result1); // Output: ['member1', 'member2', 'member3'] - Returns all members in ascending order.
     * ```
     * @example
     * ```typescript
     * // Example usage of zrange method to retrieve members within a score range in ascending order
     * const result = await client.zrange("my_sorted_set", {
     *              start: "negativeInfinity",
     *              stop: { value: 3, isInclusive: false },
     *              type: "byScore",
     *           });
     * console.log(result); // Output: ['member2', 'member3'] - Returns members with scores within the range of negative infinity to 3, in ascending order.
     * ```
     */
    public zrange(
        key: string,
        rangeQuery: RangeByScore | RangeByLex | RangeByIndex,
        reverse: boolean = false,
    ): Promise<string[]> {
        return this.createWritePromise(createZRange(key, rangeQuery, reverse));
    }

    /** Returns the specified range of elements with their scores in the sorted set stored at `key`.
     * Similar to ZRANGE but with a WITHSCORE flag.
     * See https://valkey.io/commands/zrange/ for more details.
     *
     * @param key - The key of the sorted set.
     * @param rangeQuery - The range query object representing the type of range query to perform.
     * For range queries by index (rank), use RangeByIndex.
     * For range queries by lexicographical order, use RangeByLex.
     * For range queries by score, use RangeByScore.
     * @param reverse - If true, reverses the sorted set, with index 0 as the element with the highest score.
     * @returns A map of elements and their scores within the specified range.
     * If `key` does not exist, it is treated as an empty sorted set, and the command returns an empty map.
     *
     * @example
     * ```typescript
     * // Example usage of zrangeWithScores method to retrieve members within a score range with their scores
     * const result = await client.zrangeWithScores("my_sorted_set", {
     *              start: { value: 10, isInclusive: false },
     *              stop: { value: 20, isInclusive: false },
     *              type: "byScore",
     *           });
     * console.log(result); // Output: {'member1': 10.5, 'member2': 15.2} - Returns members with scores between 10 and 20 with their scores.
     * ```
     * @example
     * ```typescript
     * // Example usage of zrangeWithScores method to retrieve members within a score range with their scores
     * const result = await client.zrangeWithScores("my_sorted_set", {
     *              start: "negativeInfinity",
     *              stop: { value: 3, isInclusive: false },
     *              type: "byScore",
     *           });
     * console.log(result); // Output: {'member4': -2.0, 'member7': 1.5} - Returns members with scores within the range of negative infinity to 3, with their scores.
     * ```
     */
    public zrangeWithScores(
        key: string,
        rangeQuery: RangeByScore | RangeByLex | RangeByIndex,
        reverse: boolean = false,
    ): Promise<Record<string, number>> {
        return this.createWritePromise(
            createZRangeWithScores(key, rangeQuery, reverse),
        );
    }

    /**
     * Computes the intersection of sorted sets given by the specified `keys` and stores the result in `destination`.
     * If `destination` already exists, it is overwritten. Otherwise, a new sorted set will be created.
     * To get the result directly, see `zinter_withscores`.
     *
     * When in cluster mode, `destination` and all keys in `keys` must map to the same hash slot.
     *
     * See https://valkey.io/commands/zinterstore/ for more details.
     *
     * @param destination - The key of the destination sorted set.
     * @param keys - The keys of the sorted sets with possible formats:
     *  string[] - for keys only.
     *  KeyWeight[] - for weighted keys with score multipliers.
     * @param aggregationType - Specifies the aggregation strategy to apply when combining the scores of elements. See `AggregationType`.
     * @returns The number of elements in the resulting sorted set stored at `destination`.
     *
     * @example
     * ```typescript
     * // Example usage of zinterstore command with an existing key
     * await client.zadd("key1", {"member1": 10.5, "member2": 8.2})
     * await client.zadd("key2", {"member1": 9.5})
     * await client.zinterstore("my_sorted_set", ["key1", "key2"]) // Output: 1 - Indicates that the sorted set "my_sorted_set" contains one element.
     * await client.zrange_withscores("my_sorted_set", RangeByIndex(0, -1)) // Output: {'member1': 20}  - "member1"  is now stored in "my_sorted_set" with score of 20.
     * await client.zinterstore("my_sorted_set", ["key1", "key2"] , AggregationType.MAX ) // Output: 1 - Indicates that the sorted set "my_sorted_set" contains one element, and it's score is the maximum score between the sets.
     * await client.zrange_withscores("my_sorted_set", RangeByIndex(0, -1)) // Output: {'member1': 10.5}  - "member1"  is now stored in "my_sorted_set" with score of 10.5.
     * ```
     */
    public zinterstore(
        destination: string,
        keys: string[] | KeyWeight[],
        aggregationType?: AggregationType,
    ): Promise<number> {
        return this.createWritePromise(
            createZInterstore(destination, keys, aggregationType),
        );
    }

    /** Returns the length of the string value stored at `key`.
     * See https://valkey.io/commands/strlen/ for more details.
     *
     * @param key - The key to check its length.
     * @returns - The length of the string value stored at key
     * If `key` does not exist, it is treated as an empty string, and the command returns 0.
     *
     * @example
     * ```typescript
     * // Example usage of strlen method with an existing key
     * await client.set("key", "GLIDE");
     * const len1 = await client.strlen("key");
     * console.log(len1); // Output: 5
     * ```
     *
     * @example
     * ```typescript
     * // Example usage of strlen method with a non-existing key
     * const len2 = await client.strlen("non_existing_key");
     * console.log(len2); // Output: 0
     * ```
     */
    public strlen(key: string): Promise<number> {
        return this.createWritePromise(createStrlen(key));
    }

    /** Returns the string representation of the type of the value stored at `key`.
     * See https://valkey.io/commands/type/ for more details.
     *
     * @param key - The `key` to check its data type.
     * @returns If the `key` exists, the type of the stored value is returned. Otherwise, a "none" string is returned.
     *
     * @example
     * ```typescript
     * // Example usage of type method with a string value
     * await client.set("key", "value");
     * const type = await client.type("key");
     * console.log(type); // Output: 'string'
     * ```
     *
     * @example
     * ```typescript
     * // Example usage of type method with a list
     * await client.lpush("key", ["value"]);
     * const type = await client.type("key");
     * console.log(type); // Output: 'list'
     * ```
     */
    public type(key: string): Promise<string> {
        return this.createWritePromise(createType(key));
    }

    /** Removes and returns the members with the lowest scores from the sorted set stored at `key`.
     * If `count` is provided, up to `count` members with the lowest scores are removed and returned.
     * Otherwise, only one member with the lowest score is removed and returned.
     * See https://valkey.io/commands/zpopmin for more details.
     *
     * @param key - The key of the sorted set.
     * @param count - Specifies the quantity of members to pop. If not specified, pops one member.
     * @returns A map of the removed members and their scores, ordered from the one with the lowest score to the one with the highest.
     * If `key` doesn't exist, it will be treated as an empty sorted set and the command returns an empty map.
     * If `count` is higher than the sorted set's cardinality, returns all members and their scores.
     *
     * @example
     * ```typescript
     * // Example usage of zpopmin method to remove and return the member with the lowest score from a sorted set
     * const result = await client.zpopmin("my_sorted_set");
     * console.log(result); // Output: {'member1': 5.0} - Indicates that 'member1' with a score of 5.0 has been removed from the sorted set.
     * ```
     *
     * @example
     * ```typescript
     * // Example usage of zpopmin method to remove and return multiple members with the lowest scores from a sorted set
     * const result = await client.zpopmin("my_sorted_set", 2);
     * console.log(result); // Output: {'member3': 7.5 , 'member2': 8.0} - Indicates that 'member3' with a score of 7.5 and 'member2' with a score of 8.0 have been removed from the sorted set.
     * ```
     */
    public zpopmin(
        key: string,
        count?: number,
    ): Promise<Record<string, number>> {
        return this.createWritePromise(createZPopMin(key, count));
    }

    /** Removes and returns the members with the highest scores from the sorted set stored at `key`.
     * If `count` is provided, up to `count` members with the highest scores are removed and returned.
     * Otherwise, only one member with the highest score is removed and returned.
     * See https://valkey.io/commands/zpopmax for more details.
     *
     * @param key - The key of the sorted set.
     * @param count - Specifies the quantity of members to pop. If not specified, pops one member.
     * @returns A map of the removed members and their scores, ordered from the one with the highest score to the one with the lowest.
     * If `key` doesn't exist, it will be treated as an empty sorted set and the command returns an empty map.
     * If `count` is higher than the sorted set's cardinality, returns all members and their scores, ordered from highest to lowest.
     *
     * @example
     * ```typescript
     * // Example usage of zpopmax method to remove and return the member with the highest score from a sorted set
     * const result = await client.zpopmax("my_sorted_set");
     * console.log(result); // Output: {'member1': 10.0} - Indicates that 'member1' with a score of 10.0 has been removed from the sorted set.
     * ```
     *
     * @example
     * ```typescript
     * // Example usage of zpopmax method to remove and return multiple members with the highest scores from a sorted set
     * const result = await client.zpopmax("my_sorted_set", 2);
     * console.log(result); // Output: {'member2': 8.0, 'member3': 7.5} - Indicates that 'member2' with a score of 8.0 and 'member3' with a score of 7.5 have been removed from the sorted set.
     * ```
     */
    public zpopmax(
        key: string,
        count?: number,
    ): Promise<Record<string, number>> {
        return this.createWritePromise(createZPopMax(key, count));
    }

    /** Returns the remaining time to live of `key` that has a timeout, in milliseconds.
     * See https://valkey.io/commands/pttl for more details.
     *
     * @param key - The key to return its timeout.
     * @returns TTL in milliseconds. -2 if `key` does not exist, -1 if `key` exists but has no associated expire.
     *
     * @example
     * ```typescript
     * // Example usage of pttl method with an existing key
     * const result = await client.pttl("my_key");
     * console.log(result); // Output: 5000 - Indicates that the key "my_key" has a remaining time to live of 5000 milliseconds.
     * ```
     *
     * @example
     * ```typescript
     * // Example usage of pttl method with a non-existing key
     * const result = await client.pttl("non_existing_key");
     * console.log(result); // Output: -2 - Indicates that the key "non_existing_key" does not exist.
     * ```
     *
     * @example
     * ```typescript
     * // Example usage of pttl method with an exisiting key that has no associated expire.
     * const result = await client.pttl("key");
     * console.log(result); // Output: -1 - Indicates that the key "key" has no associated expire.
     * ```
     */
    public pttl(key: string): Promise<number> {
        return this.createWritePromise(createPTTL(key));
    }

    /** Removes all elements in the sorted set stored at `key` with rank between `start` and `end`.
     * Both `start` and `end` are zero-based indexes with 0 being the element with the lowest score.
     * These indexes can be negative numbers, where they indicate offsets starting at the element with the highest score.
     * See https://valkey.io/commands/zremrangebyrank/ for more details.
     *
     * @param key - The key of the sorted set.
     * @param start - The starting point of the range.
     * @param end - The end of the range.
     * @returns The number of members removed.
     * If `start` exceeds the end of the sorted set, or if `start` is greater than `end`, 0 returned.
     * If `end` exceeds the actual end of the sorted set, the range will stop at the actual end of the sorted set.
     * If `key` does not exist 0 will be returned.
     *
     * @example
     * ```typescript
     * // Example usage of zremRangeByRank method
     * const result = await client.zremRangeByRank("my_sorted_set", 0, 2);
     * console.log(result); // Output: 3 - Indicates that three elements have been removed from the sorted set "my_sorted_set" between ranks 0 and 2.
     * ```
     */
    public zremRangeByRank(
        key: string,
        start: number,
        end: number,
    ): Promise<number> {
        return this.createWritePromise(createZRemRangeByRank(key, start, end));
    }

    /** Removes all elements in the sorted set stored at `key` with a score between `minScore` and `maxScore`.
     * See https://valkey.io/commands/zremrangebyscore/ for more details.
     *
     * @param key - The key of the sorted set.
     * @param minScore - The minimum score to remove from. Can be positive/negative infinity, or specific score and inclusivity.
     * @param maxScore - The maximum score to remove to. Can be positive/negative infinity, or specific score and inclusivity.
     * @returns the number of members removed.
     * If `key` does not exist, it is treated as an empty sorted set, and the command returns 0.
     * If `minScore` is greater than `maxScore`, 0 is returned.
     *
     * @example
     * ```typescript
     * // Example usage of zremRangeByScore method to remove members from a sorted set based on score range
     * const result = await client.zremRangeByScore("my_sorted_set", { bound: 5.0, isInclusive: true }, "positiveInfinity");
     * console.log(result); // Output: 2 - Indicates that 2 members with scores between 5.0 (inclusive) and +inf have been removed from the sorted set "my_sorted_set".
     * ```
     *
     * @example
     * ```typescript
     * // Example usage of zremRangeByScore method when the sorted set does not exist
     * const result = await client.zremRangeByScore("non_existing_sorted_set", { bound: 5.0, isInclusive: true }, { bound: 10.0, isInclusive: false });
     * console.log(result); // Output: 0 - Indicates that no members were removed as the sorted set "non_existing_sorted_set" does not exist.
     * ```
     */
    public zremRangeByScore(
        key: string,
        minScore: ScoreBoundary<number>,
        maxScore: ScoreBoundary<number>,
    ): Promise<number> {
        return this.createWritePromise(
            createZRemRangeByScore(key, minScore, maxScore),
        );
    }

    /** Returns the rank of `member` in the sorted set stored at `key`, with scores ordered from low to high.
     * See https://valkey.io/commands/zrank for more details.
     * To get the rank of `member` with its score, see `zrankWithScore`.
     *
     * @param key - The key of the sorted set.
     * @param member - The member whose rank is to be retrieved.
     * @returns The rank of `member` in the sorted set.
     * If `key` doesn't exist, or if `member` is not present in the set, null will be returned.
     *
     * @example
     * ```typescript
     * // Example usage of zrank method to retrieve the rank of a member in a sorted set
     * const result = await client.zrank("my_sorted_set", "member2");
     * console.log(result); // Output: 1 - Indicates that "member2" has the second-lowest score in the sorted set "my_sorted_set".
     * ```
     *
     * @example
     * ```typescript
     * // Example usage of zrank method with a non-existing member
     * const result = await client.zrank("my_sorted_set", "non_existing_member");
     * console.log(result); // Output: null - Indicates that "non_existing_member" is not present in the sorted set "my_sorted_set".
     * ```
     */
    public zrank(key: string, member: string): Promise<number | null> {
        return this.createWritePromise(createZRank(key, member));
    }

    /** Returns the rank of `member` in the sorted set stored at `key` with its score, where scores are ordered from the lowest to highest.
     * See https://valkey.io/commands/zrank for more details.
     *
     * @param key - The key of the sorted set.
     * @param member - The member whose rank is to be retrieved.
     * @returns A list containing the rank and score of `member` in the sorted set.
     * If `key` doesn't exist, or if `member` is not present in the set, null will be returned.
     *
     * since - Redis version 7.2.0.
     *
     * @example
     * ```typescript
     * // Example usage of zrank_withscore method to retrieve the rank and score of a member in a sorted set
     * const result = await client.zrank_withscore("my_sorted_set", "member2");
     * console.log(result); // Output: [1, 6.0] - Indicates that "member2" with score 6.0 has the second-lowest score in the sorted set "my_sorted_set".
     * ```
     *
     * @example
     * ```typescript
     * // Example usage of zrank_withscore method with a non-existing member
     * const result = await client.zrank_withscore("my_sorted_set", "non_existing_member");
     * console.log(result); // Output: null - Indicates that "non_existing_member" is not present in the sorted set "my_sorted_set".
     * ```
     */
    public zrankWithScore(
        key: string,
        member: string,
    ): Promise<number[] | null> {
        return this.createWritePromise(createZRank(key, member, true));
    }

    /**
     * Returns the rank of `member` in the sorted set stored at `key`, where
     * scores are ordered from the highest to lowest, starting from 0.
     * To get the rank of `member` with its score, see {@link zrevrankWithScore}.
     *
     * See https://valkey.io/commands/zrevrank/ for more details.
     *
     * @param key - The key of the sorted set.
     * @param member - The member whose rank is to be retrieved.
     * @returns The rank of `member` in the sorted set, where ranks are ordered from high to low based on scores.
     *     If `key` doesn't exist, or if `member` is not present in the set, `null` will be returned.
     *
     * @example
     * ```typescript
     * const result = await client.zrevrank("my_sorted_set", "member2");
     * console.log(result); // Output: 1 - Indicates that "member2" has the second-highest score in the sorted set "my_sorted_set".
     * ```
     */
    public zrevrank(key: string, member: string): Promise<number | null> {
        return this.createWritePromise(createZRevRank(key, member));
    }

    /**
     * Returns the rank of `member` in the sorted set stored at `key` with its
     * score, where scores are ordered from the highest to lowest, starting from 0.
     *
     * See https://valkey.io/commands/zrevrank/ for more details.
     *
     * @param key - The key of the sorted set.
     * @param member - The member whose rank is to be retrieved.
     * @returns A list containing the rank and score of `member` in the sorted set, where ranks
     *     are ordered from high to low based on scores.
     *     If `key` doesn't exist, or if `member` is not present in the set, `null` will be returned.
     *
     * since - Valkey version 7.2.0.
     *
     * @example
     * ```typescript
     * const result = await client.zrevankWithScore("my_sorted_set", "member2");
     * console.log(result); // Output: [1, 6.0] - Indicates that "member2" with score 6.0 has the second-highest score in the sorted set "my_sorted_set".
     * ```
     */
    public zrevrankWithScore(
        key: string,
        member: string,
    ): Promise<(number[] | null)[]> {
        return this.createWritePromise(createZRevRankWithScore(key, member));
    }

    /**
     * Adds an entry to the specified stream stored at `key`. If the `key` doesn't exist, the stream is created.
     * See https://valkey.io/commands/xadd/ for more details.
     *
     * @param key - The key of the stream.
     * @param values - field-value pairs to be added to the entry.
     * @param options - options detailing how to add to the stream.
     * @returns The id of the added entry, or `null` if `options.makeStream` is set to `false` and no stream with the matching `key` exists.
     */
    public xadd(
        key: string,
        values: [string, string][],
        options?: StreamAddOptions,
    ): Promise<string | null> {
        return this.createWritePromise(createXAdd(key, values, options));
    }

    /**
     * Trims the stream stored at `key` by evicting older entries.
     * See https://valkey.io/commands/xtrim/ for more details.
     *
     * @param key - the key of the stream
     * @param options - options detailing how to trim the stream.
     * @returns The number of entries deleted from the stream. If `key` doesn't exist, 0 is returned.
     */
    public xtrim(key: string, options: StreamTrimOptions): Promise<number> {
        return this.createWritePromise(createXTrim(key, options));
    }

    /**
     * Reads entries from the given streams.
     * See https://valkey.io/commands/xread/ for more details.
     *
     * @param keys_and_ids - pairs of keys and entry ids to read from. A pair is composed of a stream's key and the id of the entry after which the stream will be read.
     * @param options - options detailing how to read the stream.
     * @returns A map of stream keys, to a map of stream ids, to an array of entries.
     * @example
     * ```typescript
     * const streamResults = await client.xread({"my_stream": "0-0", "writers": "0-0"});
     * console.log(result); // Output: {
     *                      //     "my_stream": {
     *                      //         "1526984818136-0": [["duration", "1532"], ["event-id", "5"], ["user-id", "7782813"]],
     *                      //         "1526999352406-0": [["duration", "812"], ["event-id", "9"], ["user-id", "388234"]],
     *                      //     }, "writers": {
     *                      //         "1526985676425-0": [["name", "Virginia"], ["surname", "Woolf"]],
     *                      //         "1526985685298-0": [["name", "Jane"], ["surname", "Austen"]],
     *                      //     }
     *                      // }
     * ```
     */
    public xread(
        keys_and_ids: Record<string, string>,
        options?: StreamReadOptions,
    ): Promise<Record<string, Record<string, string[][]>>> {
        return this.createWritePromise(createXRead(keys_and_ids, options));
    }

    /**
     * Returns the number of entries in the stream stored at `key`.
     *
     * See https://valkey.io/commands/xlen/ for more details.
     *
     * @param key - The key of the stream.
     * @returns The number of entries in the stream. If `key` does not exist, returns `0`.
     *
     * @example
     * ```typescript
     * const numEntries = await client.xlen("my_stream");
     * console.log(numEntries); // Output: 2 - "my_stream" contains 2 entries.
     * ```
     */
    public xlen(key: string): Promise<number> {
        return this.createWritePromise(createXLen(key));
    }

    private readonly MAP_READ_FROM_STRATEGY: Record<
        ReadFrom,
        connection_request.ReadFrom
    > = {
        primary: connection_request.ReadFrom.Primary,
        preferReplica: connection_request.ReadFrom.PreferReplica,
    };

    /** Returns the element at index `index` in the list stored at `key`.
     * The index is zero-based, so 0 means the first element, 1 the second element and so on.
     * Negative indices can be used to designate elements starting at the tail of the list.
     * Here, -1 means the last element, -2 means the penultimate and so forth.
     * See https://valkey.io/commands/lindex/ for more details.
     *
     * @param key - The `key` of the list.
     * @param index - The `index` of the element in the list to retrieve.
     * @returns - The element at `index` in the list stored at `key`.
     * If `index` is out of range or if `key` does not exist, null is returned.
     *
     * @example
     * ```typescript
     * // Example usage of lindex method to retrieve elements from a list by index
     * const result = await client.lindex("my_list", 0);
     * console.log(result); // Output: 'value1' - Returns the first element in the list stored at 'my_list'.
     * ```
     *
     * @example
     * ```typescript
     * // Example usage of lindex method to retrieve elements from a list by negative index
     * const result = await client.lindex("my_list", -1);
     * console.log(result); // Output: 'value3' - Returns the last element in the list stored at 'my_list'.
     * ```
     */
    public lindex(key: string, index: number): Promise<string | null> {
        return this.createWritePromise(createLIndex(key, index));
    }

    /**
     * Inserts `element` in the list at `key` either before or after the `pivot`.
     *
     * See https://valkey.io/commands/linsert/ for more details.
     *
     * @param key - The key of the list.
     * @param position - The relative position to insert into - either `InsertPosition.Before` or
     *     `InsertPosition.After` the `pivot`.
     * @param pivot - An element of the list.
     * @param element - The new element to insert.
     * @returns The list length after a successful insert operation.
     * If the `key` doesn't exist returns `-1`.
     * If the `pivot` wasn't found, returns `0`.
     *
     * @example
     * ```typescript
     * const length = await client.linsert("my_list", InsertPosition.Before, "World", "There");
     * console.log(length); // Output: 2 - The list has a length of 2 after performing the insert.
     * ```
     */
    public linsert(
        key: string,
        position: InsertPosition,
        pivot: string,
        element: string,
    ): Promise<number> {
        return this.createWritePromise(
            createLInsert(key, position, pivot, element),
        );
    }

    /** Remove the existing timeout on `key`, turning the key from volatile (a key with an expire set) to
     * persistent (a key that will never expire as no timeout is associated).
     * See https://valkey.io/commands/persist/ for more details.
     *
     * @param key - The key to remove the existing timeout on.
     * @returns `false` if `key` does not exist or does not have an associated timeout, `true` if the timeout has been removed.
     *
     * @example
     * ```typescript
     * // Example usage of persist method to remove the timeout associated with a key
     * const result = await client.persist("my_key");
     * console.log(result); // Output: true - Indicates that the timeout associated with the key "my_key" was successfully removed.
     * ```
     */
    public persist(key: string): Promise<boolean> {
        return this.createWritePromise(createPersist(key));
    }

    /**
     * Renames `key` to `newkey`.
     * If `newkey` already exists it is overwritten.
     * See https://valkey.io/commands/rename/ for more details.
     *
     * @remarks When in cluster mode, `key` and `newKey` must map to the same hash slot.
     * @param key - The key to rename.
     * @param newKey - The new name of the key.
     * @returns - If the `key` was successfully renamed, return "OK". If `key` does not exist, an error is thrown.
     *
     * @example
     * ```typescript
     * // Example usage of rename method to rename a key
     * await client.set("old_key", "value");
     * const result = await client.rename("old_key", "new_key");
     * console.log(result); // Output: OK - Indicates successful renaming of the key "old_key" to "new_key".
     * ```
     */
    public rename(key: string, newKey: string): Promise<"OK"> {
        return this.createWritePromise(createRename(key, newKey));
    }

    /**
     * Renames `key` to `newkey` if `newkey` does not yet exist.
     * See https://valkey.io/commands/renamenx/ for more details.
     *
     * @remarks When in cluster mode, `key` and `newKey` must map to the same hash slot.
     * @param key - The key to rename.
     * @param newKey - The new name of the key.
     * @returns - If the `key` was successfully renamed, returns `true`. Otherwise, returns `false`.
     * If `key` does not exist, an error is thrown.
     *
     * @example
     * ```typescript
     * // Example usage of renamenx method to rename a key
     * await client.set("old_key", "value");
     * const result = await client.renamenx("old_key", "new_key");
     * console.log(result); // Output: true - Indicates successful renaming of the key "old_key" to "new_key".
     * ```
     */
    public renamenx(key: string, newKey: string): Promise<boolean> {
        return this.createWritePromise(createRenameNX(key, newKey));
    }

    /** Blocking list pop primitive.
     * Pop an element from the tail of the first list that is non-empty,
     * with the given `keys` being checked in the order that they are given.
     * Blocks the connection when there are no elements to pop from any of the given lists.
     * See https://valkey.io/commands/brpop/ for more details.
     *
     * @remarks
     * 1. When in cluster mode, all `keys` must map to the same hash slot.
     * 2. `BRPOP` is a blocking command, see [Blocking Commands](https://github.com/valkey-io/valkey-glide/wiki/General-Concepts#blocking-commands) for more details and best practices.
     * @param keys - The `keys` of the lists to pop from.
     * @param timeout - The `timeout` in seconds.
     * @returns - An `array` containing the `key` from which the element was popped and the value of the popped element,
     * formatted as [key, value]. If no element could be popped and the timeout expired, returns `null`.
     *
     * @example
     * ```typescript
     * // Example usage of brpop method to block and wait for elements from multiple lists
     * const result = await client.brpop(["list1", "list2"], 5);
     * console.log(result); // Output: ["list1", "element"] - Indicates an element "element" was popped from "list1".
     * ```
     */
    public brpop(
        keys: string[],
        timeout: number,
    ): Promise<[string, string] | null> {
        return this.createWritePromise(createBRPop(keys, timeout));
    }

    /** Blocking list pop primitive.
     * Pop an element from the head of the first list that is non-empty,
     * with the given `keys` being checked in the order that they are given.
     * Blocks the connection when there are no elements to pop from any of the given lists.
     * See https://valkey.io/commands/blpop/ for more details.
     *
     * @remarks
     * 1. When in cluster mode, all `keys` must map to the same hash slot.
     * 2. `BLPOP` is a blocking command, see [Blocking Commands](https://github.com/valkey-io/valkey-glide/wiki/General-Concepts#blocking-commands) for more details and best practices.
     * @param keys - The `keys` of the lists to pop from.
     * @param timeout - The `timeout` in seconds.
     * @returns - An `array` containing the `key` from which the element was popped and the value of the popped element,
     * formatted as [key, value]. If no element could be popped and the timeout expired, returns `null`.
     *
     * @example
     * ```typescript
     * const result = await client.blpop(["list1", "list2"], 5);
     * console.log(result); // Output: ['list1', 'element']
     * ```
     */
    public blpop(
        keys: string[],
        timeout: number,
    ): Promise<[string, string] | null> {
        return this.createWritePromise(createBLPop(keys, timeout));
    }

    /** Adds all elements to the HyperLogLog data structure stored at the specified `key`.
     * Creates a new structure if the `key` does not exist.
     * When no elements are provided, and `key` exists and is a HyperLogLog, then no operation is performed.
     *
     * See https://valkey.io/commands/pfadd/ for more details.
     *
     * @param key - The key of the HyperLogLog data structure to add elements into.
     * @param elements - An array of members to add to the HyperLogLog stored at `key`.
     * @returns - If the HyperLogLog is newly created, or if the HyperLogLog approximated cardinality is
     *     altered, then returns `1`. Otherwise, returns `0`.
     * @example
     * ```typescript
     * const result = await client.pfadd("hll_1", ["a", "b", "c"]);
     * console.log(result); // Output: 1 - Indicates that a data structure was created or modified
     * const result = await client.pfadd("hll_2", []);
     * console.log(result); // Output: 1 - Indicates that a new empty data structure was created
     * ```
     */
    public pfadd(key: string, elements: string[]): Promise<number> {
        return this.createWritePromise(createPfAdd(key, elements));
    }

    /** Estimates the cardinality of the data stored in a HyperLogLog structure for a single key or
     * calculates the combined cardinality of multiple keys by merging their HyperLogLogs temporarily.
     *
     * See https://valkey.io/commands/pfcount/ for more details.
     *
     * @remarks When in cluster mode, all `keys` must map to the same hash slot.
     * @param keys - The keys of the HyperLogLog data structures to be analyzed.
     * @returns - The approximated cardinality of given HyperLogLog data structures.
     *     The cardinality of a key that does not exist is `0`.
     * @example
     * ```typescript
     * const result = await client.pfcount(["hll_1", "hll_2"]);
     * console.log(result); // Output: 4 - The approximated cardinality of the union of "hll_1" and "hll_2"
     * ```
     */
    public pfcount(keys: string[]): Promise<number> {
        return this.createWritePromise(createPfCount(keys));
    }

    /** Returns the internal encoding for the Redis object stored at `key`.
     *
     * See https://valkey.io/commands/object-encoding for more details.
     *
     * @param key - The `key` of the object to get the internal encoding of.
     * @returns - If `key` exists, returns the internal encoding of the object stored at `key` as a string.
     *     Otherwise, returns None.
     * @example
     * ```typescript
     * const result = await client.objectEncoding("my_hash");
     * console.log(result); // Output: "listpack"
     * ```
     */
    public objectEncoding(key: string): Promise<string | null> {
        return this.createWritePromise(createObjectEncoding(key));
    }

    /** Returns the logarithmic access frequency counter of a Redis object stored at `key`.
     *
     * See https://valkey.io/commands/object-freq for more details.
     *
     * @param key - The `key` of the object to get the logarithmic access frequency counter of.
     * @returns - If `key` exists, returns the logarithmic access frequency counter of the object
     *            stored at `key` as a `number`. Otherwise, returns `null`.
     * @example
     * ```typescript
     * const result = await client.objectFreq("my_hash");
     * console.log(result); // Output: 2 - The logarithmic access frequency counter of "my_hash".
     * ```
     */
    public objectFreq(key: string): Promise<number | null> {
        return this.createWritePromise(createObjectFreq(key));
    }

    /**
     * Returns the time in seconds since the last access to the value stored at `key`.
     *
     * See https://valkey.io/commands/object-idletime/ for more details.
     *
     * @param key - The key of the object to get the idle time of.
     * @returns If `key` exists, returns the idle time in seconds. Otherwise, returns `null`.
     *
     * @example
     * ```typescript
     * const result = await client.objectIdletime("my_hash");
     * console.log(result); // Output: 13 - "my_hash" was last accessed 13 seconds ago.
     * ```
     */
    public objectIdletime(key: string): Promise<number | null> {
        return this.createWritePromise(createObjectIdletime(key));
    }

    /**
     * Returns the reference count of the object stored at `key`.
     *
     * See https://valkey.io/commands/object-refcount/ for more details.
     *
     * @param key - The `key` of the object to get the reference count of.
     * @returns If `key` exists, returns the reference count of the object stored at `key` as a `number`.
     * Otherwise, returns `null`.
     *
     * @example
     * ```typescript
     * const result = await client.objectRefcount("my_hash");
     * console.log(result); // Output: 2 - "my_hash" has a reference count of 2.
     * ```
     */
    public objectRefcount(key: string): Promise<number | null> {
        return this.createWritePromise(createObjectRefcount(key));
    }

    /**
     * Invokes a previously loaded function.
     *
     * See https://valkey.io/commands/fcall/ for more details.
     *
     * since Valkey version 7.0.0.
     *
     * @remarks When in cluster mode, all `keys` must map to the same hash slot.
     * @param func - The function name.
     * @param keys - A list of `keys` accessed by the function. To ensure the correct execution of functions,
     *     all names of keys that a function accesses must be explicitly provided as `keys`.
     * @param args - A list of `function` arguments and it should not represent names of keys.
     * @returns The invoked function's return value.
     *
     * @example
     * ```typescript
     * const response = await client.fcall("Deep_Thought", [], []);
     * console.log(response); // Output: Returns the function's return value.
     * ```
     */
    public fcall(
        func: string,
        keys: string[],
        args: string[],
    ): Promise<string> {
        return this.createWritePromise(createFCall(func, keys, args));
    }

    /**
     * Invokes a previously loaded read-only function.
     *
     * See https://valkey.io/commands/fcall/ for more details.
     *
     * since Valkey version 7.0.0.
     *
     * @remarks When in cluster mode, all `keys` must map to the same hash slot.
     * @param func - The function name.
     * @param keys - A list of `keys` accessed by the function. To ensure the correct execution of functions,
     *     all names of keys that a function accesses must be explicitly provided as `keys`.
     * @param args - A list of `function` arguments and it should not represent names of keys.
     * @returns The invoked function's return value.
     *
     * @example
     * ```typescript
     * const response = await client.fcallReadOnly("Deep_Thought", ["key1"], ["Answer", "to", "the",
     *            "Ultimate", "Question", "of", "Life,", "the", "Universe,", "and", "Everything"]);
     * console.log(response); // Output: 42 # The return value on the function that was executed.
     * ```
     */
    public fcallReadonly(
        func: string,
        keys: string[],
        args: string[],
    ): Promise<string> {
        return this.createWritePromise(createFCallReadOnly(func, keys, args));
    }

    /**
     * Returns the index of the first occurrence of `element` inside the list specified by `key`. If no
     * match is found, `null` is returned. If the `count` option is specified, then the function returns
     * an `array` of indices of matching elements within the list.
     *
     * See https://valkey.io/commands/lpos/ for more details.
     *
     * @param key - The name of the list.
     * @param element - The value to search for within the list.
     * @param options - The LPOS options.
     * @returns The index of `element`, or `null` if `element` is not in the list. If the `count` option
     * is specified, then the function returns an `array` of indices of matching elements within the list.
     *
     * since - Valkey version 6.0.6.
     *
     * @example
     * ```typescript
     * await client.rpush("myList", ["a", "b", "c", "d", "e", "e"]);
     * console.log(await client.lpos("myList", "e", { rank: 2 })); // Output: 5 - the second occurrence of "e" is at index 5.
     * console.log(await client.lpos("myList", "e", { count: 3 })); // Output: [ 4, 5 ] - indices for the occurrences of "e" in list "myList".
     * ```
     */
    public lpos(
        key: string,
        element: string,
        options?: LPosOptions,
    ): Promise<number | number[] | null> {
        return this.createWritePromise(createLPos(key, element, options));
    }

    /**
     * Counts the number of set bits (population counting) in the string stored at `key`. The `options` argument can
     * optionally be provided to count the number of bits in a specific string interval.
     *
     * See https://valkey.io/commands/bitcount for more details.
     *
     * @param key - The key for the string to count the set bits of.
     * @param options - The offset options.
     * @returns If `options` is provided, returns the number of set bits in the string interval specified by `options`.
     *     If `options` is not provided, returns the number of set bits in the string stored at `key`.
     *     Otherwise, if `key` is missing, returns `0` as it is treated as an empty string.
     *
     * @example
     * ```typescript
     * console.log(await client.bitcount("my_key1")); // Output: 2 - The string stored at "my_key1" contains 2 set bits.
     * console.log(await client.bitcount("my_key2", { start: 1, end: 3 })); // Output: 2 - The second to fourth bytes of the string stored at "my_key2" contain 2 set bits.
     * console.log(await client.bitcount("my_key3", { start: 1, end: 1, indexType: BitmapIndexType.BIT })); // Output: 1 - Indicates that the second bit of the string stored at "my_key3" is set.
     * console.log(await client.bitcount("my_key3", { start: -1, end: -1, indexType: BitmapIndexType.BIT })); // Output: 1 - Indicates that the last bit of the string stored at "my_key3" is set.
     * ```
     */
    public bitcount(key: string, options?: BitOffsetOptions): Promise<number> {
        return this.createWritePromise(createBitCount(key, options));
    }

    /**
     * Adds geospatial members with their positions to the specified sorted set stored at `key`.
     * If a member is already a part of the sorted set, its position is updated.
     *
     * See https://valkey.io/commands/geoadd/ for more details.
     *
     * @param key - The key of the sorted set.
     * @param membersToGeospatialData - A mapping of member names to their corresponding positions - see
     *     {@link GeospatialData}. The command will report an error when the user attempts to index
     *     coordinates outside the specified ranges.
     * @param options - The GeoAdd options - see {@link GeoAddOptions}.
     * @returns The number of elements added to the sorted set. If `changed` is set to
     *    `true` in the options, returns the number of elements updated in the sorted set.
     *
     * @example
     * ```typescript
     * const options = {updateMode: ConditionalChange.ONLY_IF_EXISTS, changed: true};
     * const membersToCoordinates = new Map<string, GeospatialData>([
     *      ["Palermo", { longitude: 13.361389, latitude: 38.115556 }],
     * ]);
     * const num = await client.geoadd("mySortedSet", membersToCoordinates, options);
     * console.log(num); // Output: 1 - Indicates that the position of an existing member in the sorted set "mySortedSet" has been updated.
     * ```
     */
    public geoadd(
        key: string,
        membersToGeospatialData: Map<string, GeospatialData>,
        options?: GeoAddOptions,
    ): Promise<number> {
        return this.createWritePromise(
            createGeoAdd(key, membersToGeospatialData, options),
        );
    }

    /**
     * Returns the members of a sorted set populated with geospatial information using {@link geoadd},
     * which are within the borders of the area specified by a given shape.
     *
     * See https://valkey.io/commands/geosearch/ for more details.
     *
     * since - Valkey 6.2.0 and above.
     *
     * @param key - The key of the sorted set.
     * @param searchFrom - The query's center point options, could be one of:
     *
     * - {@link MemberOrigin} to use the position of the given existing member in the sorted set.
     *
     * - {@link CoordOrigin} to use the given longitude and latitude coordinates.
     *
     * @param searchBy - The query's shape options, could be one of:
     *
     * - {@link GeoCircleShape} to search inside circular area according to given radius.
     *
     * - {@link GeoBoxShape} to search inside an axis-aligned rectangle, determined by height and width.
     *
     * @param resultOptions - The optional inputs to request additional information and configure sorting/limiting the results, see {@link GeoSearchResultOptions}.
     * @returns By default, returns an `Array` of members (locations) names.
     *     If any of `withCoord`, `withDist` or `withHash` are set to `true` in {@link GeoSearchResultOptions}, a 2D `Array` returned,
     *     where each sub-array represents a single item in the following order:
     *
     * - The member (location) name.
     *
     * - The distance from the center as a floating point `number`, in the same unit specified for `searchBy`, if `withDist` is set to `true`.
     *
     * - The geohash of the location as a integer `number`, if `withHash` is set to `true`.
     *
     * - The coordinates as a two item `array` of floating point `number`s, if `withCoord` is set to `true`.
     * @example
     * ```typescript
     * const data = new Map([["Palermo", { longitude: 13.361389, latitude: 38.115556 }], ["Catania", { longitude: 15.087269, latitude: 37.502669 }]]);
     * await client.geoadd("mySortedSet", data);
     * // search for locations within 200 km circle around stored member named 'Palermo'
     * const result1 = await client.geosearch("mySortedSet", { member: "Palermo" }, { radius: 200, unit: GeoUnit.KILOMETERS });
     * console.log(result1); // Output: ['Palermo', 'Catania']
     *
     * // search for locations in 200x300 mi rectangle centered at coordinate (15, 37), requesting additional info,
     * // limiting results by 2 best matches, ordered by ascending distance from the search area center
     * const result2 = await client.geosearch(
     *     "mySortedSet",
     *     { position: { longitude: 15, latitude: 37 } },
     *     { width: 200, height: 300, unit: GeoUnit.MILES },
     *     {
     *         sortOrder: SortOrder.ASC,
     *         count: 2,
     *         withCoord: true,
     *         withDist: true,
     *         withHash: true,
     *     },
     * );
     * console.log(result2); // Output:
     * // [
     * //     [
     * //         'Catania',                                       // location name
     * //         [
     * //             56.4413,                                     // distance
     * //             3479447370796909,                            // geohash of the location
     * //             [15.087267458438873, 37.50266842333162],     // coordinates of the location
     * //         ],
     * //     ],
     * //     [
     * //         'Palermo',
     * //         [
     * //             190.4424,
     * //             3479099956230698,
     * //             [13.361389338970184, 38.1155563954963],
     * //         ],
     * //     ],
     * // ]
     * ```
     */
    public async geosearch(
        key: string,
        searchFrom: SearchOrigin,
        searchBy: GeoSearchShape,
        resultOptions?: GeoSearchResultOptions,
    ): Promise<(Buffer | (number | number[])[])[]> {
        return this.createWritePromise(
            createGeoSearch(key, searchFrom, searchBy, resultOptions),
        );
    }

    /**
     * Returns the positions (longitude, latitude) of all the specified `members` of the
     * geospatial index represented by the sorted set at `key`.
     *
     * See https://valkey.io/commands/geopos for more details.
     *
     * @param key - The key of the sorted set.
     * @param members - The members for which to get the positions.
     * @returns A 2D `Array` which represents positions (longitude and latitude) corresponding to the
     *     given members. The order of the returned positions matches the order of the input members.
     *     If a member does not exist, its position will be `null`.
     *
     * @example
     * ```typescript
     * const data = new Map([["Palermo", { longitude: 13.361389, latitude: 38.115556 }], ["Catania", { longitude: 15.087269, latitude: 37.502669 }]]);
     * await client.geoadd("mySortedSet", data);
     * const result = await client.geopos("mySortedSet", ["Palermo", "Catania", "NonExisting"]);
     * // When added via GEOADD, the geospatial coordinates are converted into a 52 bit geohash, so the coordinates
     * // returned might not be exactly the same as the input values
     * console.log(result); // Output: [[13.36138933897018433, 38.11555639549629859], [15.08726745843887329, 37.50266842333162032], null]
     * ```
     */
    public geopos(
        key: string,
        members: string[],
    ): Promise<(number[] | null)[]> {
        return this.createWritePromise(createGeoPos(key, members));
    }

    /**
     * Pops a member-score pair from the first non-empty sorted set, with the given `keys`
     * being checked in the order they are provided.
     *
     * See https://valkey.io/commands/zmpop/ for more details.
     *
     * @remarks When in cluster mode, all `keys` must map to the same hash slot.
     * @param keys - The keys of the sorted sets.
     * @param modifier - The element pop criteria - either {@link ScoreFilter.MIN} or
     *     {@link ScoreFilter.MAX} to pop the member with the lowest/highest score accordingly.
     * @param count - (Optional) The number of elements to pop. If not supplied, only one element will be popped.
     * @returns A two-element `array` containing the key name of the set from which the element
     *     was popped, and a member-score `Record` of the popped element.
     *     If no member could be popped, returns `null`.
     *
     * since Valkey version 7.0.0.
     *
     * @example
     * ```typescript
     * await client.zadd("zSet1", { one: 1.0, two: 2.0, three: 3.0 });
     * await client.zadd("zSet2", { four: 4.0 });
     * console.log(await client.zmpop(["zSet1", "zSet2"], ScoreFilter.MAX, 2));
     * // Output: [ "zSet1", { three: 3, two: 2 } ] - "three" with score 3 and "two" with score 2 were popped from "zSet1".
     * ```
     */
    public async zmpop(
        keys: string[],
        modifier: ScoreFilter,
        count?: number,
    ): Promise<[string, [Record<string, number>]] | null> {
        return this.createWritePromise(createZMPop(keys, modifier, count));
    }

    /**
     * Pops a member-score pair from the first non-empty sorted set, with the given `keys` being
     * checked in the order they are provided. Blocks the connection when there are no members
     * to pop from any of the given sorted sets. `BZMPOP` is the blocking variant of {@link zmpop}.
     *
     * See https://valkey.io/commands/bzmpop/ for more details.
     *
     * @remarks
     *      1. When in cluster mode, all `keys` must map to the same hash slot.
     *      2. `BZMPOP` is a client blocking command, see {@link https://github.com/valkey-io/valkey-glide/wiki/General-Concepts#blocking-commands | the wiki}
     *         for more details and best practices.
     * @param keys - The keys of the sorted sets.
     * @param modifier - The element pop criteria - either {@link ScoreFilter.MIN} or
     *     {@link ScoreFilter.MAX} to pop the member with the lowest/highest score accordingly.
     * @param timeout - The number of seconds to wait for a blocking operation to complete.
     *     A value of 0 will block indefinitely.
     * @param count - (Optional) The number of elements to pop. If not supplied, only one element will be popped.
     * @returns A two-element `array` containing the key name of the set from which the element
     *     was popped, and a member-score `Record` of the popped element.
     *     If no member could be popped, returns `null`.
     *
     * since Valkey version 7.0.0.
     *
     * @example
     * ```typescript
     * await client.zadd("zSet1", { one: 1.0, two: 2.0, three: 3.0 });
     * await client.zadd("zSet2", { four: 4.0 });
     * console.log(await client.bzmpop(["zSet1", "zSet2"], ScoreFilter.MAX, 0.1, 2));
     * // Output: [ "zSet1", { three: 3, two: 2 } ] - "three" with score 3 and "two" with score 2 were popped from "zSet1".
     * ```
     */
    public async bzmpop(
        keys: string[],
        modifier: ScoreFilter,
        timeout: number,
        count?: number,
    ): Promise<[string, [Record<string, number>]] | null> {
        return this.createWritePromise(
            createBZMPop(keys, modifier, timeout, count),
        );
    }

    /**
     * Increments the score of `member` in the sorted set stored at `key` by `increment`.
     * If `member` does not exist in the sorted set, it is added with `increment` as its score.
     * If `key` does not exist, a new sorted set is created with the specified member as its sole member.
     *
     * See https://valkey.io/commands/zincrby/ for details.
     *
     * @param key - The key of the sorted set.
     * @param increment - The score increment.
     * @param member - A member of the sorted set.
     *
     * @returns The new score of `member`.
     *
     * @example
     * ```typescript
     * // Example usage of zincrBy method to increment the value of a member's score
     * await client.zadd("my_sorted_set", {"member": 10.5, "member2": 8.2});
     * console.log(await client.zincrby("my_sorted_set", 1.2, "member"));
     * // Output: 11.7 - The member existed in the set before score was altered, the new score is 11.7.
     * console.log(await client.zincrby("my_sorted_set", -1.7, "member"));
     * // Output: 10.0 - Negative increment, decrements the score.
     * console.log(await client.zincrby("my_sorted_set", 5.5, "non_existing_member"));
     * // Output: 5.5 - A new member is added to the sorted set with the score of 5.5.
     * ```
     */
    public async zincrby(
        key: string,
        increment: number,
        member: string,
    ): Promise<number> {
        return this.createWritePromise(createZIncrBy(key, increment, member));
    }

    /**
     * Returns the distance between `member1` and `member2` saved in the geospatial index stored at `key`.
     *
     * See https://valkey.io/commands/geodist/ for more details.
     *
     * @param key - The key of the sorted set.
     * @param member1 - The name of the first member.
     * @param member2 - The name of the second member.
     * @param geoUnit - The unit of distance measurement - see {@link GeoUnit}. If not specified, the default unit is {@link GeoUnit.METERS}.
     * @returns The distance between `member1` and `member2`. Returns `null`, if one or both members do not exist,
     *     or if the key does not exist.
     *
     * @example
     * ```typescript
     * const result = await client.geodist("mySortedSet", "Place1", "Place2", GeoUnit.KILOMETERS);
     * console.log(num); // Output: the distance between Place1 and Place2.
     * ```
     */
    public geodist(
        key: string,
        member1: string,
        member2: string,
        geoUnit?: GeoUnit,
    ): Promise<number | null> {
        return this.createWritePromise(
            createGeoDist(key, member1, member2, geoUnit),
        );
    }

    /**
     * Returns the `GeoHash` strings representing the positions of all the specified `members` in the sorted set stored at `key`.
     *
     * See https://valkey.io/commands/geohash/ for more details.
     *
     * @param key - The key of the sorted set.
     * @param members - The array of members whose <code>GeoHash</code> strings are to be retrieved.
     * @returns An array of `GeoHash` strings representing the positions of the specified members stored at `key`.
     *   If a member does not exist in the sorted set, a `null` value is returned for that member.
     *
     * @example
     * ```typescript
     * const result = await client.geohash("mySortedSet",["Palermo", "Catania", "NonExisting"]);
     * console.log(num); // Output: ["sqc8b49rny0", "sqdtr74hyu0", null]
     * ```
     */
    public geohash(key: string, members: string[]): Promise<(string | null)[]> {
        return this.createWritePromise<(string | null)[]>(
            createGeoHash(key, members),
        ).then((hashes) =>
            hashes.map((hash) => (hash === null ? null : "" + hash)),
        );
    }

    /**
     * @internal
     */
    protected createClientRequest(
        options: BaseClientConfiguration,
    ): connection_request.IConnectionRequest {
        const readFrom = options.readFrom
            ? this.MAP_READ_FROM_STRATEGY[options.readFrom]
            : undefined;
        const authenticationInfo =
            options.credentials !== undefined &&
            "password" in options.credentials
                ? {
                      password: options.credentials.password,
                      username: options.credentials.username,
                  }
                : undefined;
        const protocol = options.protocol as
            | connection_request.ProtocolVersion
            | undefined;
        return {
            protocol,
            clientName: options.clientName,
            addresses: options.addresses,
            tlsMode: options.useTLS
                ? connection_request.TlsMode.SecureTls
                : connection_request.TlsMode.NoTls,
            requestTimeout: options.requestTimeout,
            clusterModeEnabled: false,
            readFrom,
            authenticationInfo,
        };
    }

    /**
     * @internal
     */
    protected connectToServer(options: BaseClientConfiguration): Promise<void> {
        return new Promise((resolve, reject) => {
            this.promiseCallbackFunctions[0] = [resolve, reject];

            const message = connection_request.ConnectionRequest.create(
                this.createClientRequest(options),
            );

            this.writeOrBufferRequest(
                message,
                (
                    message: connection_request.ConnectionRequest,
                    writer: Writer,
                ) => {
                    connection_request.ConnectionRequest.encodeDelimited(
                        message,
                        writer,
                    );
                },
            );
        });
    }

    /**
     *  Terminate the client by closing all associated resources, including the socket and any active promises.
     *  All open promises will be closed with an exception.
     * @param errorMessage - If defined, this error message will be passed along with the exceptions when closing all open promises.
     */
    public close(errorMessage?: string): void {
        this.isClosed = true;
        this.promiseCallbackFunctions.forEach(([, reject]) => {
            reject(new ClosingError(errorMessage || ""));
        });

        // Handle pubsub futures
        this.pubsubFutures.forEach(([, reject]) => {
            reject(new ClosingError(errorMessage || ""));
        });
        Logger.log("info", "Client lifetime", "disposing of client");
        this.socket.end();
    }

    /**
     * @internal
     */
    protected static async __createClientInternal<
        TConnection extends BaseClient,
    >(
        options: BaseClientConfiguration,
        connectedSocket: net.Socket,
        constructor: (
            socket: net.Socket,
            options?: BaseClientConfiguration,
        ) => TConnection,
    ): Promise<TConnection> {
        const connection = constructor(connectedSocket, options);
        await connection.connectToServer(options);
        Logger.log("info", "Client lifetime", "connected to server");
        return connection;
    }

    /**
     * @internal
     */
    protected static GetSocket(path: string): Promise<net.Socket> {
        return new Promise((resolve, reject) => {
            const socket = new net.Socket();
            socket
                .connect(path)
                .once("connect", () => resolve(socket))
                .once("error", reject);
        });
    }

    /**
     * @internal
     */
    protected static async createClientInternal<TConnection extends BaseClient>(
        options: BaseClientConfiguration,
        constructor: (
            socket: net.Socket,
            options?: BaseClientConfiguration,
        ) => TConnection,
    ): Promise<TConnection> {
        const path = await StartSocketConnection();
        const socket = await this.GetSocket(path);

        try {
            return await this.__createClientInternal<TConnection>(
                options,
                socket,
                constructor,
            );
        } catch (err) {
            // Ensure socket is closed
            socket.end();
            throw err;
        }
    }
}<|MERGE_RESOLUTION|>--- conflicted
+++ resolved
@@ -17,25 +17,18 @@
     BitwiseOperation,
     CoordOrigin, // eslint-disable-line @typescript-eslint/no-unused-vars
     ExpireOptions,
-<<<<<<< HEAD
+    GeoAddOptions,
     GeoBoxShape, // eslint-disable-line @typescript-eslint/no-unused-vars
     GeoCircleShape, // eslint-disable-line @typescript-eslint/no-unused-vars
     GeoSearchResultOptions,
     GeoSearchShape,
-=======
-    GeoAddOptions,
     GeospatialData,
->>>>>>> cc1c2e6d
     GeoUnit,
-    GeospatialData,
     InsertPosition,
     KeyWeight,
-<<<<<<< HEAD
     MemberOrigin, // eslint-disable-line @typescript-eslint/no-unused-vars
-=======
     LPosOptions,
     ListDirection,
->>>>>>> cc1c2e6d
     RangeByIndex,
     RangeByLex,
     RangeByScore,
@@ -160,12 +153,6 @@
     createZRevRankWithScore,
     createZScore,
 } from "./Commands";
-<<<<<<< HEAD
-import { BitOffsetOptions } from "./commands/BitOffsetOptions";
-import { GeoAddOptions } from "./commands/geospatial/GeoAddOptions";
-import { LPosOptions } from "./commands/LPosOptions";
-=======
->>>>>>> cc1c2e6d
 import {
     ClosingError,
     ConfigurationError,
