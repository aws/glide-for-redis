--- conflicted
+++ resolved
@@ -175,12 +175,9 @@
     Touch = 132;
     ZRevRank = 133;
     ZInterStore = 134;
-<<<<<<< HEAD
-    FlushAll = 137;
-=======
     HRandField = 135;
     ZUnion = 136;
->>>>>>> 5fbda569
+    FlushAll = 138;
 }
 
 message Command {
