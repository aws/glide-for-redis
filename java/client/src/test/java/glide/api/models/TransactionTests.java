/** Copyright GLIDE-for-Redis Project Contributors - SPDX Identifier: Apache-2.0 */
package glide.api.models;

import static glide.api.commands.ServerManagementCommands.VERSION_REDIS_API;
import static glide.api.commands.SortedSetBaseCommands.WITH_SCORES_REDIS_API;
import static glide.api.commands.SortedSetBaseCommands.WITH_SCORE_REDIS_API;
import static glide.api.models.commands.ExpireOptions.HAS_EXISTING_EXPIRY;
import static glide.api.models.commands.ExpireOptions.HAS_NO_EXPIRY;
import static glide.api.models.commands.ExpireOptions.NEW_EXPIRY_LESS_THAN_CURRENT;
import static glide.api.models.commands.InfoOptions.Section.EVERYTHING;
import static glide.api.models.commands.LInsertOptions.InsertPosition.AFTER;
import static glide.api.models.commands.RangeOptions.InfScoreBound.NEGATIVE_INFINITY;
import static glide.api.models.commands.RangeOptions.InfScoreBound.POSITIVE_INFINITY;
import static glide.api.models.commands.SetOptions.RETURN_OLD_VALUE;
import static glide.api.models.commands.ZaddOptions.UpdateOptions.SCORE_LESS_THAN_CURRENT;
import static org.junit.jupiter.api.Assertions.assertEquals;
import static redis_request.RedisRequestOuterClass.RequestType.Blpop;
import static redis_request.RedisRequestOuterClass.RequestType.Brpop;
import static redis_request.RedisRequestOuterClass.RequestType.ClientGetName;
import static redis_request.RedisRequestOuterClass.RequestType.ClientId;
import static redis_request.RedisRequestOuterClass.RequestType.ConfigGet;
import static redis_request.RedisRequestOuterClass.RequestType.ConfigResetStat;
import static redis_request.RedisRequestOuterClass.RequestType.ConfigRewrite;
import static redis_request.RedisRequestOuterClass.RequestType.ConfigSet;
import static redis_request.RedisRequestOuterClass.RequestType.Decr;
import static redis_request.RedisRequestOuterClass.RequestType.DecrBy;
import static redis_request.RedisRequestOuterClass.RequestType.Del;
import static redis_request.RedisRequestOuterClass.RequestType.Echo;
import static redis_request.RedisRequestOuterClass.RequestType.Exists;
import static redis_request.RedisRequestOuterClass.RequestType.Expire;
import static redis_request.RedisRequestOuterClass.RequestType.ExpireAt;
import static redis_request.RedisRequestOuterClass.RequestType.GetRange;
import static redis_request.RedisRequestOuterClass.RequestType.GetString;
import static redis_request.RedisRequestOuterClass.RequestType.HLen;
import static redis_request.RedisRequestOuterClass.RequestType.HSetNX;
import static redis_request.RedisRequestOuterClass.RequestType.HashDel;
import static redis_request.RedisRequestOuterClass.RequestType.HashExists;
import static redis_request.RedisRequestOuterClass.RequestType.HashGet;
import static redis_request.RedisRequestOuterClass.RequestType.HashGetAll;
import static redis_request.RedisRequestOuterClass.RequestType.HashIncrBy;
import static redis_request.RedisRequestOuterClass.RequestType.HashIncrByFloat;
import static redis_request.RedisRequestOuterClass.RequestType.HashMGet;
import static redis_request.RedisRequestOuterClass.RequestType.HashSet;
import static redis_request.RedisRequestOuterClass.RequestType.Hvals;
import static redis_request.RedisRequestOuterClass.RequestType.Incr;
import static redis_request.RedisRequestOuterClass.RequestType.IncrBy;
import static redis_request.RedisRequestOuterClass.RequestType.IncrByFloat;
import static redis_request.RedisRequestOuterClass.RequestType.Info;
import static redis_request.RedisRequestOuterClass.RequestType.LInsert;
import static redis_request.RedisRequestOuterClass.RequestType.LLen;
import static redis_request.RedisRequestOuterClass.RequestType.LOLWUT;
import static redis_request.RedisRequestOuterClass.RequestType.LPop;
import static redis_request.RedisRequestOuterClass.RequestType.LPush;
import static redis_request.RedisRequestOuterClass.RequestType.LPushX;
import static redis_request.RedisRequestOuterClass.RequestType.LRange;
import static redis_request.RedisRequestOuterClass.RequestType.LRem;
import static redis_request.RedisRequestOuterClass.RequestType.LTrim;
import static redis_request.RedisRequestOuterClass.RequestType.LastSave;
import static redis_request.RedisRequestOuterClass.RequestType.Lindex;
import static redis_request.RedisRequestOuterClass.RequestType.MGet;
import static redis_request.RedisRequestOuterClass.RequestType.MSet;
<<<<<<< HEAD
import static redis_request.RedisRequestOuterClass.RequestType.ObjectFreq;
=======
import static redis_request.RedisRequestOuterClass.RequestType.ObjectEncoding;
import static redis_request.RedisRequestOuterClass.RequestType.ObjectRefcount;
>>>>>>> a046ec5e
import static redis_request.RedisRequestOuterClass.RequestType.PExpire;
import static redis_request.RedisRequestOuterClass.RequestType.PExpireAt;
import static redis_request.RedisRequestOuterClass.RequestType.PTTL;
import static redis_request.RedisRequestOuterClass.RequestType.Persist;
import static redis_request.RedisRequestOuterClass.RequestType.PfAdd;
import static redis_request.RedisRequestOuterClass.RequestType.PfCount;
import static redis_request.RedisRequestOuterClass.RequestType.PfMerge;
import static redis_request.RedisRequestOuterClass.RequestType.Ping;
import static redis_request.RedisRequestOuterClass.RequestType.RPop;
import static redis_request.RedisRequestOuterClass.RequestType.RPush;
import static redis_request.RedisRequestOuterClass.RequestType.RPushX;
import static redis_request.RedisRequestOuterClass.RequestType.SAdd;
import static redis_request.RedisRequestOuterClass.RequestType.SCard;
import static redis_request.RedisRequestOuterClass.RequestType.SDiff;
import static redis_request.RedisRequestOuterClass.RequestType.SDiffStore;
import static redis_request.RedisRequestOuterClass.RequestType.SInter;
import static redis_request.RedisRequestOuterClass.RequestType.SInterStore;
import static redis_request.RedisRequestOuterClass.RequestType.SIsMember;
import static redis_request.RedisRequestOuterClass.RequestType.SMIsMember;
import static redis_request.RedisRequestOuterClass.RequestType.SMembers;
import static redis_request.RedisRequestOuterClass.RequestType.SMove;
import static redis_request.RedisRequestOuterClass.RequestType.SRem;
import static redis_request.RedisRequestOuterClass.RequestType.SUnionStore;
import static redis_request.RedisRequestOuterClass.RequestType.SetRange;
import static redis_request.RedisRequestOuterClass.RequestType.SetString;
import static redis_request.RedisRequestOuterClass.RequestType.Strlen;
import static redis_request.RedisRequestOuterClass.RequestType.TTL;
import static redis_request.RedisRequestOuterClass.RequestType.Time;
import static redis_request.RedisRequestOuterClass.RequestType.Type;
import static redis_request.RedisRequestOuterClass.RequestType.Unlink;
import static redis_request.RedisRequestOuterClass.RequestType.XAdd;
import static redis_request.RedisRequestOuterClass.RequestType.ZDiff;
import static redis_request.RedisRequestOuterClass.RequestType.ZDiffStore;
import static redis_request.RedisRequestOuterClass.RequestType.ZLexCount;
import static redis_request.RedisRequestOuterClass.RequestType.ZMScore;
import static redis_request.RedisRequestOuterClass.RequestType.ZPopMax;
import static redis_request.RedisRequestOuterClass.RequestType.ZPopMin;
import static redis_request.RedisRequestOuterClass.RequestType.ZRangeStore;
import static redis_request.RedisRequestOuterClass.RequestType.ZRemRangeByLex;
import static redis_request.RedisRequestOuterClass.RequestType.ZRemRangeByRank;
import static redis_request.RedisRequestOuterClass.RequestType.ZRemRangeByScore;
import static redis_request.RedisRequestOuterClass.RequestType.ZScore;
import static redis_request.RedisRequestOuterClass.RequestType.Zadd;
import static redis_request.RedisRequestOuterClass.RequestType.Zcard;
import static redis_request.RedisRequestOuterClass.RequestType.Zcount;
import static redis_request.RedisRequestOuterClass.RequestType.Zrange;
import static redis_request.RedisRequestOuterClass.RequestType.Zrank;
import static redis_request.RedisRequestOuterClass.RequestType.Zrem;

import glide.api.models.commands.InfoOptions;
import glide.api.models.commands.RangeOptions;
import glide.api.models.commands.RangeOptions.InfLexBound;
import glide.api.models.commands.RangeOptions.InfScoreBound;
import glide.api.models.commands.RangeOptions.LexBoundary;
import glide.api.models.commands.RangeOptions.Limit;
import glide.api.models.commands.RangeOptions.RangeByIndex;
import glide.api.models.commands.RangeOptions.RangeByScore;
import glide.api.models.commands.RangeOptions.ScoreBoundary;
import glide.api.models.commands.SetOptions;
import glide.api.models.commands.StreamAddOptions;
import glide.api.models.commands.ZaddOptions;
import java.util.LinkedHashMap;
import java.util.LinkedList;
import java.util.List;
import java.util.Map;
import java.util.stream.Stream;
import org.apache.commons.lang3.tuple.Pair;
import org.junit.jupiter.params.ParameterizedTest;
import org.junit.jupiter.params.provider.Arguments;
import org.junit.jupiter.params.provider.MethodSource;
import redis_request.RedisRequestOuterClass.Command;
import redis_request.RedisRequestOuterClass.Command.ArgsArray;
import redis_request.RedisRequestOuterClass.RequestType;

public class TransactionTests {
    private static Stream<Arguments> getTransactionBuilders() {
        return Stream.of(Arguments.of(new Transaction()), Arguments.of(new ClusterTransaction()));
    }

    @ParameterizedTest
    @MethodSource("getTransactionBuilders")
    public void transaction_builds_protobuf_request(BaseTransaction<?> transaction) {
        List<Pair<RequestType, ArgsArray>> results = new LinkedList<>();

        transaction.get("key");
        results.add(Pair.of(GetString, buildArgs("key")));

        transaction.set("key", "value");
        results.add(Pair.of(SetString, buildArgs("key", "value")));

        transaction.set("key", "value", SetOptions.builder().returnOldValue(true).build());
        results.add(Pair.of(SetString, buildArgs("key", "value", RETURN_OLD_VALUE)));

        transaction.del(new String[] {"key1", "key2"});
        results.add(Pair.of(Del, buildArgs("key1", "key2")));

        transaction.echo("GLIDE");
        results.add(Pair.of(Echo, buildArgs("GLIDE")));

        transaction.ping();
        results.add(Pair.of(Ping, buildArgs()));

        transaction.ping("KING PONG");
        results.add(Pair.of(Ping, buildArgs("KING PONG")));

        transaction.info();
        results.add(Pair.of(Info, buildArgs()));

        transaction.info(InfoOptions.builder().section(EVERYTHING).build());
        results.add(Pair.of(Info, buildArgs(EVERYTHING.toString())));

        transaction.mset(Map.of("key", "value"));
        results.add(Pair.of(MSet, buildArgs("key", "value")));

        transaction.mget(new String[] {"key"});
        results.add(Pair.of(MGet, buildArgs("key")));

        transaction.incr("key");
        results.add(Pair.of(Incr, buildArgs("key")));

        transaction.incrBy("key", 1);
        results.add(Pair.of(IncrBy, buildArgs("key", "1")));

        transaction.incrByFloat("key", 2.5);
        results.add(Pair.of(IncrByFloat, buildArgs("key", "2.5")));

        transaction.decr("key");
        results.add(Pair.of(Decr, buildArgs("key")));

        transaction.decrBy("key", 2);
        results.add(Pair.of(DecrBy, buildArgs("key", "2")));

        transaction.strlen("key");
        results.add(Pair.of(Strlen, buildArgs("key")));

        transaction.setrange("key", 42, "str");
        results.add(Pair.of(SetRange, buildArgs("key", "42", "str")));

        transaction.getrange("key", 42, 54);
        results.add(Pair.of(GetRange, buildArgs("key", "42", "54")));

        transaction.hset("key", Map.of("field", "value"));
        results.add(Pair.of(HashSet, buildArgs("key", "field", "value")));

        transaction.hsetnx("key", "field", "value");
        results.add(Pair.of(HSetNX, buildArgs("key", "field", "value")));

        transaction.hget("key", "field");
        results.add(Pair.of(HashGet, buildArgs("key", "field")));

        transaction.hdel("key", new String[] {"field"});
        results.add(Pair.of(HashDel, buildArgs("key", "field")));

        transaction.hlen("key");
        results.add(Pair.of(HLen, buildArgs("key")));

        transaction.hvals("key");
        results.add(Pair.of(Hvals, buildArgs("key")));

        transaction.hmget("key", new String[] {"field"});
        results.add(Pair.of(HashMGet, buildArgs("key", "field")));

        transaction.hexists("key", "field");
        results.add(Pair.of(HashExists, buildArgs("key", "field")));

        transaction.hgetall("key");
        results.add(Pair.of(HashGetAll, buildArgs("key")));

        transaction.hincrBy("key", "field", 1);
        results.add(Pair.of(HashIncrBy, buildArgs("key", "field", "1")));

        transaction.hincrByFloat("key", "field", 1.5);
        results.add(Pair.of(HashIncrByFloat, buildArgs("key", "field", "1.5")));

        transaction.lpush("key", new String[] {"element1", "element2"});
        results.add(Pair.of(LPush, buildArgs("key", "element1", "element2")));

        transaction.lpop("key");
        results.add(Pair.of(LPop, buildArgs("key")));

        transaction.lpopCount("key", 2);
        results.add(Pair.of(LPop, buildArgs("key", "2")));

        transaction.lrange("key", 1, 2);
        results.add(Pair.of(LRange, buildArgs("key", "1", "2")));

        transaction.lindex("key", 1);
        results.add(Pair.of(Lindex, ArgsArray.newBuilder().addArgs("key").addArgs("1").build()));

        transaction.ltrim("key", 1, 2);
        results.add(Pair.of(LTrim, buildArgs("key", "1", "2")));

        transaction.llen("key");
        results.add(Pair.of(LLen, buildArgs("key")));

        transaction.lrem("key", 1, "element");
        results.add(Pair.of(LRem, buildArgs("key", "1", "element")));

        transaction.rpush("key", new String[] {"element"});
        results.add(Pair.of(RPush, buildArgs("key", "element")));

        transaction.rpop("key");
        results.add(Pair.of(RPop, buildArgs("key")));

        transaction.rpopCount("key", 2);
        results.add(Pair.of(RPop, buildArgs("key", "2")));

        transaction.sadd("key", new String[] {"value"});
        results.add(Pair.of(SAdd, buildArgs("key", "value")));

        transaction.sismember("key", "member");
        results.add(
                Pair.of(SIsMember, ArgsArray.newBuilder().addArgs("key").addArgs("member").build()));

        transaction.srem("key", new String[] {"value"});
        results.add(Pair.of(SRem, buildArgs("key", "value")));

        transaction.smembers("key");
        results.add(Pair.of(SMembers, buildArgs("key")));

        transaction.scard("key");
        results.add(Pair.of(SCard, buildArgs("key")));

        transaction.smove("key1", "key2", "elem");
        results.add(Pair.of(SMove, buildArgs("key1", "key2", "elem")));

        transaction.sinter(new String[] {"key1", "key2"});
        results.add(Pair.of(SInter, buildArgs("key1", "key2")));

        transaction.sinterstore("key", new String[] {"set1", "set2"});
        results.add(Pair.of(SInterStore, buildArgs("key", "set1", "set2")));

        transaction.smismember("key", new String[] {"1", "2"});
        results.add(Pair.of(SMIsMember, buildArgs("key", "1", "2")));

        transaction.sunionstore("key", new String[] {"set1", "set2"});
        results.add(
                Pair.of(
                        SUnionStore,
                        ArgsArray.newBuilder().addArgs("key").addArgs("set1").addArgs("set2").build()));

        transaction.exists(new String[] {"key1", "key2"});
        results.add(Pair.of(Exists, buildArgs("key1", "key2")));

        transaction.unlink(new String[] {"key1", "key2"});
        results.add(Pair.of(Unlink, buildArgs("key1", "key2")));

        transaction.expire("key", 9L);
        results.add(Pair.of(Expire, buildArgs("key", "9")));
        transaction.expireAt("key", 9999L, NEW_EXPIRY_LESS_THAN_CURRENT);
        results.add(Pair.of(ExpireAt, buildArgs("key", "9999", "LT")));

        transaction.pexpire("key", 99999L);
        results.add(Pair.of(PExpire, buildArgs("key", "99999")));

        transaction.pexpire("key", 999999L, HAS_EXISTING_EXPIRY);
        results.add(Pair.of(PExpire, buildArgs("key", "999999", "XX")));

        transaction.pexpireAt("key", 9999999L);
        results.add(Pair.of(PExpireAt, buildArgs("key", "9999999")));

        transaction.pexpireAt("key", 99999999L, HAS_NO_EXPIRY);
        results.add(Pair.of(PExpireAt, buildArgs("key", "99999999", "NX")));

        transaction.ttl("key");
        results.add(Pair.of(TTL, buildArgs("key")));

        transaction.pttl("key");
        results.add(Pair.of(PTTL, buildArgs("key")));

        transaction.clientId();
        results.add(Pair.of(ClientId, buildArgs()));

        transaction.clientGetName();
        results.add(Pair.of(ClientGetName, buildArgs()));

        transaction.configRewrite();
        results.add(Pair.of(ConfigRewrite, buildArgs()));

        transaction.configResetStat();
        results.add(Pair.of(ConfigResetStat, buildArgs()));

        transaction.configGet(new String[] {"maxmemory", "hash-max-listpack-entries"});
        results.add(Pair.of(ConfigGet, buildArgs("maxmemory", "hash-max-listpack-entries")));

        var configSetMap = new LinkedHashMap<String, String>();
        configSetMap.put("maxmemory", "100mb");
        configSetMap.put("save", "60");

        transaction.configSet(configSetMap);
        results.add(Pair.of(ConfigSet, buildArgs("maxmemory", "100mb", "save", "60")));

        Map<String, Double> membersScores = new LinkedHashMap<>();
        membersScores.put("member1", 1.0);
        membersScores.put("member2", 2.0);
        transaction.zadd(
                "key",
                membersScores,
                ZaddOptions.builder().updateOptions(SCORE_LESS_THAN_CURRENT).build(),
                true);
        results.add(Pair.of(Zadd, buildArgs("key", "LT", "CH", "1.0", "member1", "2.0", "member2")));

        transaction.zaddIncr(
                "key",
                "member1",
                3.0,
                ZaddOptions.builder().updateOptions(SCORE_LESS_THAN_CURRENT).build());
        results.add(Pair.of(Zadd, buildArgs("key", "LT", "INCR", "3.0", "member1")));

        transaction.zrem("key", new String[] {"member1", "member2"});
        results.add(Pair.of(Zrem, buildArgs("key", "member1", "member2")));

        transaction.zcard("key");
        results.add(Pair.of(Zcard, buildArgs("key")));

        transaction.zpopmin("key");
        results.add(Pair.of(ZPopMin, buildArgs("key")));

        transaction.zpopmin("key", 2);
        results.add(Pair.of(ZPopMin, buildArgs("key", "2")));

        transaction.zpopmax("key");
        results.add(Pair.of(ZPopMax, buildArgs("key")));

        transaction.zpopmax("key", 2);
        results.add(Pair.of(ZPopMax, buildArgs("key", "2")));

        transaction.zscore("key", "member");
        results.add(Pair.of(ZScore, buildArgs("key", "member")));

        transaction.zrank("key", "member");
        results.add(Pair.of(Zrank, buildArgs("key", "member")));

        transaction.zrankWithScore("key", "member");
        results.add(Pair.of(Zrank, buildArgs("key", "member", WITH_SCORE_REDIS_API)));

        transaction.zmscore("key", new String[] {"member1", "member2"});
        results.add(Pair.of(ZMScore, buildArgs("key", "member1", "member2")));

        transaction.zdiff(new String[] {"key1", "key2"});
        results.add(Pair.of(ZDiff, buildArgs("2", "key1", "key2")));

        transaction.zdiffWithScores(new String[] {"key1", "key2"});
        results.add(
                Pair.of(
                        ZDiff,
                        ArgsArray.newBuilder()
                                .addArgs("2")
                                .addArgs("key1")
                                .addArgs("key2")
                                .addArgs(WITH_SCORES_REDIS_API)
                                .build()));

        transaction.zdiffstore("destKey", new String[] {"key1", "key2"});
        results.add(Pair.of(ZDiffStore, buildArgs("destKey", "2", "key1", "key2")));

        transaction.zcount("key", new ScoreBoundary(5, false), InfScoreBound.POSITIVE_INFINITY);
        results.add(Pair.of(Zcount, buildArgs("key", "(5.0", "+inf")));

        transaction.zremrangebyrank("key", 0, -1);
        results.add(Pair.of(ZRemRangeByRank, buildArgs("key", "0", "-1")));

        transaction.zremrangebylex("key", new LexBoundary("a", false), InfLexBound.POSITIVE_INFINITY);
        results.add(Pair.of(ZRemRangeByLex, buildArgs("key", "(a", "+")));

        transaction.zremrangebyscore(
                "key", new ScoreBoundary(5, false), RangeOptions.InfScoreBound.POSITIVE_INFINITY);
        results.add(Pair.of(ZRemRangeByScore, buildArgs("key", "(5.0", "+inf")));

        transaction.zlexcount("key", new LexBoundary("c", false), InfLexBound.POSITIVE_INFINITY);
        results.add(Pair.of(ZLexCount, buildArgs("key", "(c", "+")));

        transaction.zrangestore(
                "destination",
                "source",
                new RangeByScore(
                        InfScoreBound.NEGATIVE_INFINITY, new ScoreBoundary(3, false), new Limit(1, 2)),
                true);
        results.add(
                Pair.of(
                        ZRangeStore,
                        buildArgs(
                                "destination", "source", "-inf", "(3.0", "BYSCORE", "REV", "LIMIT", "1", "2")));

        transaction.zrangestore("destination", "source", new RangeByIndex(2, 3));
        results.add(Pair.of(ZRangeStore, buildArgs("destination", "source", "2", "3")));

        transaction.xadd("key", Map.of("field1", "foo1"));
        results.add(Pair.of(XAdd, buildArgs("key", "*", "field1", "foo1")));

        transaction.xadd("key", Map.of("field1", "foo1"), StreamAddOptions.builder().id("id").build());
        results.add(Pair.of(XAdd, buildArgs("key", "id", "field1", "foo1")));

        transaction.time();
        results.add(Pair.of(Time, buildArgs()));

        transaction.lastsave();
        results.add(Pair.of(LastSave, buildArgs()));

        transaction.lolwut().lolwut(5).lolwut(new int[] {1, 2}).lolwut(6, new int[] {42});
        results.add(Pair.of(LOLWUT, buildArgs()));
        results.add(Pair.of(LOLWUT, buildArgs(VERSION_REDIS_API, "5")));
        results.add(Pair.of(LOLWUT, buildArgs("1", "2")));
        results.add(Pair.of(LOLWUT, buildArgs(VERSION_REDIS_API, "6", "42")));

        transaction.persist("key");
        results.add(Pair.of(Persist, buildArgs("key")));

        transaction.type("key");
        results.add(Pair.of(Type, buildArgs("key")));

        transaction.linsert("key", AFTER, "pivot", "elem");
        results.add(Pair.of(LInsert, buildArgs("key", "AFTER", "pivot", "elem")));

        transaction.brpop(new String[] {"key1", "key2"}, 0.5);
        results.add(Pair.of(Brpop, buildArgs("key1", "key2", "0.5")));
        transaction.blpop(new String[] {"key1", "key2"}, 0.5);
        results.add(Pair.of(Blpop, buildArgs("key1", "key2", "0.5")));

        transaction.rpushx("key", new String[] {"element1", "element2"});
        results.add(Pair.of(RPushX, buildArgs("key", "element1", "element2")));

        transaction.lpushx("key", new String[] {"element1", "element2"});
        results.add(Pair.of(LPushX, buildArgs("key", "element1", "element2")));

        transaction.zrange(
                "key",
                new RangeByScore(NEGATIVE_INFINITY, new ScoreBoundary(3, false), new Limit(1, 2)),
                true);
        results.add(
                Pair.of(Zrange, buildArgs("key", "-inf", "(3.0", "BYSCORE", "REV", "LIMIT", "1", "2")));

        transaction.zrangeWithScores(
                "key",
                new RangeByScore(new ScoreBoundary(5, true), POSITIVE_INFINITY, new Limit(1, 2)),
                false);
        results.add(
                Pair.of(
                        Zrange,
                        buildArgs("key", "5.0", "+inf", "BYSCORE", "LIMIT", "1", "2", WITH_SCORES_REDIS_API)));

        transaction.pfadd("hll", new String[] {"a", "b", "c"});
        results.add(Pair.of(PfAdd, buildArgs("hll", "a", "b", "c")));

        transaction.pfcount(new String[] {"hll1", "hll2"});
        results.add(Pair.of(PfCount, ArgsArray.newBuilder().addArgs("hll1").addArgs("hll2").build()));
        transaction.pfmerge("hll", new String[] {"hll1", "hll2"});
        results.add(
                Pair.of(
                        PfMerge,
                        ArgsArray.newBuilder().addArgs("hll").addArgs("hll1").addArgs("hll2").build()));

        transaction.sdiff(new String[] {"key1", "key2"});
        results.add(Pair.of(SDiff, buildArgs("key1", "key2")));

        transaction.sdiffstore("key1", new String[] {"key2", "key3"});
        results.add(
                Pair.of(
                        SDiffStore,
                        ArgsArray.newBuilder().addArgs("key1").addArgs("key2").addArgs("key3").build()));

<<<<<<< HEAD
        transaction.objectFreq("key");
        results.add(Pair.of(ObjectFreq, buildArgs("key")));
=======
        transaction.objectEncoding("key");
        results.add(Pair.of(ObjectEncoding, buildArgs("key")));

        transaction.objectRefcount("key");
        results.add(Pair.of(ObjectRefcount, buildArgs("key")));
>>>>>>> a046ec5e

        var protobufTransaction = transaction.getProtobufTransaction().build();

        for (int idx = 0; idx < protobufTransaction.getCommandsCount(); idx++) {
            Command protobuf = protobufTransaction.getCommands(idx);

            assertEquals(results.get(idx).getLeft(), protobuf.getRequestType());
            assertEquals(
                    results.get(idx).getRight().getArgsCount(), protobuf.getArgsArray().getArgsCount());
            assertEquals(results.get(idx).getRight(), protobuf.getArgsArray());
        }
    }

    private ArgsArray buildArgs(String... args) {
        var builder = ArgsArray.newBuilder();
        for (var arg : args) {
            builder.addArgs(arg);
        }
        return builder.build();
    }
}<|MERGE_RESOLUTION|>--- conflicted
+++ resolved
@@ -59,12 +59,9 @@
 import static redis_request.RedisRequestOuterClass.RequestType.Lindex;
 import static redis_request.RedisRequestOuterClass.RequestType.MGet;
 import static redis_request.RedisRequestOuterClass.RequestType.MSet;
-<<<<<<< HEAD
+import static redis_request.RedisRequestOuterClass.RequestType.ObjectEncoding;
 import static redis_request.RedisRequestOuterClass.RequestType.ObjectFreq;
-=======
-import static redis_request.RedisRequestOuterClass.RequestType.ObjectEncoding;
 import static redis_request.RedisRequestOuterClass.RequestType.ObjectRefcount;
->>>>>>> a046ec5e
 import static redis_request.RedisRequestOuterClass.RequestType.PExpire;
 import static redis_request.RedisRequestOuterClass.RequestType.PExpireAt;
 import static redis_request.RedisRequestOuterClass.RequestType.PTTL;
@@ -526,16 +523,14 @@
                         SDiffStore,
                         ArgsArray.newBuilder().addArgs("key1").addArgs("key2").addArgs("key3").build()));
 
-<<<<<<< HEAD
+        transaction.objectEncoding("key");
+        results.add(Pair.of(ObjectEncoding, buildArgs("key")));
+
+        transaction.objectRefcount("key");
+        results.add(Pair.of(ObjectRefcount, buildArgs("key")));
+
         transaction.objectFreq("key");
         results.add(Pair.of(ObjectFreq, buildArgs("key")));
-=======
-        transaction.objectEncoding("key");
-        results.add(Pair.of(ObjectEncoding, buildArgs("key")));
-
-        transaction.objectRefcount("key");
-        results.add(Pair.of(ObjectRefcount, buildArgs("key")));
->>>>>>> a046ec5e
 
         var protobufTransaction = transaction.getProtobufTransaction().build();
 
