--- conflicted
+++ resolved
@@ -3908,7 +3908,6 @@
     }
 
     /**
-<<<<<<< HEAD
      * Invokes a previously loaded read-only function.
      *
      * @since Redis 7.0 and above.
@@ -3928,7 +3927,24 @@
                         concatenateArrays(
                                 new String[] {function, Long.toString(keys.length)}, keys, arguments));
         protobufTransaction.addCommands(buildCommand(FCallReadOnly, commandArgs));
-=======
+        return getThis();
+    }
+
+    /**
+     * Invokes a previously loaded function.
+     *
+     * @since Redis 7.0 and above.
+     * @see <a href="https://redis.io/docs/latest/commands/fcall_ro/">redis.io</a> for details.
+     * @param function The function name.
+     * @param arguments An <code>array</code> of <code>function</code> arguments. <code>arguments
+     *     </code> should not represent names of keys.
+     * @return Command Response - The invoked function's return value.
+     */
+    public T fcallReadOnly(@NonNull String function, @NonNull String[] arguments) {
+        return fcallReadOnly(function, new String[0], arguments);
+    }
+
+    /**
      * Returns information about the function that's currently running and information about the
      * available execution engines.
      *
@@ -3942,28 +3958,10 @@
      */
     public T functionStats() {
         protobufTransaction.addCommands(buildCommand(FunctionStats));
->>>>>>> 0b302867
-        return getThis();
-    }
-
-    /**
-<<<<<<< HEAD
-     * Invokes a previously loaded function.
-     *
-     * @since Redis 7.0 and above.
-     * @see <a href="https://redis.io/docs/latest/commands/fcall_ro/">redis.io</a> for details.
-     * @param function The function name.
-     * @param arguments An <code>array</code> of <code>function</code> arguments. <code>arguments
-     *     </code> should not represent names of keys.
-     * @return Command Response - The invoked function's return value.
-     */
-    public T fcallReadOnly(@NonNull String function, @NonNull String[] arguments) {
-        return fcallReadOnly(function, new String[0], arguments);
-    }
-
-    /**
-=======
->>>>>>> 0b302867
+        return getThis();
+    }
+
+    /**
      * Sets or clears the bit at <code>offset</code> in the string value stored at <code>key</code>.
      * The <code>offset</code> is a zero-based index, with <code>0</code> being the first element of
      * the list, <code>1</code> being the next element, and so on. The <code>offset</code> must be
