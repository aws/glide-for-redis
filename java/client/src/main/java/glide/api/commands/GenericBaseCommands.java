--- conflicted
+++ resolved
@@ -391,7 +391,6 @@
     CompletableFuture<String> objectEncoding(String key);
 
     /**
-<<<<<<< HEAD
      * Returns the time in seconds since the last access to the value stored at <code>key</code>.
      *
      * @see <a href="https://redis.io/commands/object-idletime/">redis.io</a> for details.
@@ -408,7 +407,8 @@
      * }</pre>
      */
     CompletableFuture<Long> objectIdletime(String key);
-=======
+
+    /**
      * Returns the reference count of the object stored at <code>key</code>.
      *
      * @see <a href="https://redis.io/commands/object-refcount/">redis.io</a> for details.
@@ -425,5 +425,4 @@
      * }</pre>
      */
     CompletableFuture<Long> objectRefcount(String key);
->>>>>>> e5702c34
 }