/** Copyright GLIDE-for-Redis Project Contributors - SPDX Identifier: Apache-2.0 */
package glide.api.models;

import static glide.api.commands.ServerManagementCommands.VERSION_REDIS_API;
import static glide.api.commands.SortedSetBaseCommands.WITH_SCORES_REDIS_API;
import static glide.api.commands.SortedSetBaseCommands.WITH_SCORE_REDIS_API;
import static glide.api.models.commands.ExpireOptions.HAS_EXISTING_EXPIRY;
import static glide.api.models.commands.ExpireOptions.HAS_NO_EXPIRY;
import static glide.api.models.commands.ExpireOptions.NEW_EXPIRY_LESS_THAN_CURRENT;
import static glide.api.models.commands.InfoOptions.Section.EVERYTHING;
import static glide.api.models.commands.LInsertOptions.InsertPosition.AFTER;
import static glide.api.models.commands.RangeOptions.InfScoreBound.NEGATIVE_INFINITY;
import static glide.api.models.commands.RangeOptions.InfScoreBound.POSITIVE_INFINITY;
import static glide.api.models.commands.SetOptions.RETURN_OLD_VALUE;
import static glide.api.models.commands.ZaddOptions.UpdateOptions.SCORE_LESS_THAN_CURRENT;
import static org.junit.jupiter.api.Assertions.assertEquals;
import static redis_request.RedisRequestOuterClass.RequestType.BZPopMax;
import static redis_request.RedisRequestOuterClass.RequestType.Blpop;
import static redis_request.RedisRequestOuterClass.RequestType.Brpop;
import static redis_request.RedisRequestOuterClass.RequestType.ClientGetName;
import static redis_request.RedisRequestOuterClass.RequestType.ClientId;
import static redis_request.RedisRequestOuterClass.RequestType.ConfigGet;
import static redis_request.RedisRequestOuterClass.RequestType.ConfigResetStat;
import static redis_request.RedisRequestOuterClass.RequestType.ConfigRewrite;
import static redis_request.RedisRequestOuterClass.RequestType.ConfigSet;
import static redis_request.RedisRequestOuterClass.RequestType.Decr;
import static redis_request.RedisRequestOuterClass.RequestType.DecrBy;
import static redis_request.RedisRequestOuterClass.RequestType.Del;
import static redis_request.RedisRequestOuterClass.RequestType.Echo;
import static redis_request.RedisRequestOuterClass.RequestType.Exists;
import static redis_request.RedisRequestOuterClass.RequestType.Expire;
import static redis_request.RedisRequestOuterClass.RequestType.ExpireAt;
import static redis_request.RedisRequestOuterClass.RequestType.GetRange;
import static redis_request.RedisRequestOuterClass.RequestType.GetString;
import static redis_request.RedisRequestOuterClass.RequestType.HLen;
import static redis_request.RedisRequestOuterClass.RequestType.HSetNX;
import static redis_request.RedisRequestOuterClass.RequestType.HashDel;
import static redis_request.RedisRequestOuterClass.RequestType.HashExists;
import static redis_request.RedisRequestOuterClass.RequestType.HashGet;
import static redis_request.RedisRequestOuterClass.RequestType.HashGetAll;
import static redis_request.RedisRequestOuterClass.RequestType.HashIncrBy;
import static redis_request.RedisRequestOuterClass.RequestType.HashIncrByFloat;
import static redis_request.RedisRequestOuterClass.RequestType.HashMGet;
import static redis_request.RedisRequestOuterClass.RequestType.HashSet;
import static redis_request.RedisRequestOuterClass.RequestType.Hvals;
import static redis_request.RedisRequestOuterClass.RequestType.Incr;
import static redis_request.RedisRequestOuterClass.RequestType.IncrBy;
import static redis_request.RedisRequestOuterClass.RequestType.IncrByFloat;
import static redis_request.RedisRequestOuterClass.RequestType.Info;
import static redis_request.RedisRequestOuterClass.RequestType.LInsert;
import static redis_request.RedisRequestOuterClass.RequestType.LLen;
import static redis_request.RedisRequestOuterClass.RequestType.LOLWUT;
import static redis_request.RedisRequestOuterClass.RequestType.LPop;
import static redis_request.RedisRequestOuterClass.RequestType.LPush;
import static redis_request.RedisRequestOuterClass.RequestType.LPushX;
import static redis_request.RedisRequestOuterClass.RequestType.LRange;
import static redis_request.RedisRequestOuterClass.RequestType.LRem;
import static redis_request.RedisRequestOuterClass.RequestType.LTrim;
import static redis_request.RedisRequestOuterClass.RequestType.LastSave;
import static redis_request.RedisRequestOuterClass.RequestType.Lindex;
import static redis_request.RedisRequestOuterClass.RequestType.MGet;
import static redis_request.RedisRequestOuterClass.RequestType.MSet;
import static redis_request.RedisRequestOuterClass.RequestType.ObjectEncoding;
<<<<<<< HEAD
import static redis_request.RedisRequestOuterClass.RequestType.ObjectFreq;
=======
import static redis_request.RedisRequestOuterClass.RequestType.ObjectIdletime;
>>>>>>> 7bdee547
import static redis_request.RedisRequestOuterClass.RequestType.ObjectRefcount;
import static redis_request.RedisRequestOuterClass.RequestType.PExpire;
import static redis_request.RedisRequestOuterClass.RequestType.PExpireAt;
import static redis_request.RedisRequestOuterClass.RequestType.PTTL;
import static redis_request.RedisRequestOuterClass.RequestType.Persist;
import static redis_request.RedisRequestOuterClass.RequestType.PfAdd;
import static redis_request.RedisRequestOuterClass.RequestType.PfCount;
import static redis_request.RedisRequestOuterClass.RequestType.PfMerge;
import static redis_request.RedisRequestOuterClass.RequestType.Ping;
import static redis_request.RedisRequestOuterClass.RequestType.RPop;
import static redis_request.RedisRequestOuterClass.RequestType.RPush;
import static redis_request.RedisRequestOuterClass.RequestType.RPushX;
import static redis_request.RedisRequestOuterClass.RequestType.SAdd;
import static redis_request.RedisRequestOuterClass.RequestType.SCard;
import static redis_request.RedisRequestOuterClass.RequestType.SDiff;
import static redis_request.RedisRequestOuterClass.RequestType.SDiffStore;
import static redis_request.RedisRequestOuterClass.RequestType.SInter;
import static redis_request.RedisRequestOuterClass.RequestType.SInterStore;
import static redis_request.RedisRequestOuterClass.RequestType.SIsMember;
import static redis_request.RedisRequestOuterClass.RequestType.SMIsMember;
import static redis_request.RedisRequestOuterClass.RequestType.SMembers;
import static redis_request.RedisRequestOuterClass.RequestType.SMove;
import static redis_request.RedisRequestOuterClass.RequestType.SRem;
import static redis_request.RedisRequestOuterClass.RequestType.SUnionStore;
import static redis_request.RedisRequestOuterClass.RequestType.SetRange;
import static redis_request.RedisRequestOuterClass.RequestType.SetString;
import static redis_request.RedisRequestOuterClass.RequestType.Strlen;
import static redis_request.RedisRequestOuterClass.RequestType.TTL;
import static redis_request.RedisRequestOuterClass.RequestType.Time;
import static redis_request.RedisRequestOuterClass.RequestType.Type;
import static redis_request.RedisRequestOuterClass.RequestType.Unlink;
import static redis_request.RedisRequestOuterClass.RequestType.XAdd;
import static redis_request.RedisRequestOuterClass.RequestType.ZDiff;
import static redis_request.RedisRequestOuterClass.RequestType.ZDiffStore;
import static redis_request.RedisRequestOuterClass.RequestType.ZLexCount;
import static redis_request.RedisRequestOuterClass.RequestType.ZMScore;
import static redis_request.RedisRequestOuterClass.RequestType.ZPopMax;
import static redis_request.RedisRequestOuterClass.RequestType.ZPopMin;
import static redis_request.RedisRequestOuterClass.RequestType.ZRangeStore;
import static redis_request.RedisRequestOuterClass.RequestType.ZRemRangeByLex;
import static redis_request.RedisRequestOuterClass.RequestType.ZRemRangeByRank;
import static redis_request.RedisRequestOuterClass.RequestType.ZRemRangeByScore;
import static redis_request.RedisRequestOuterClass.RequestType.ZScore;
import static redis_request.RedisRequestOuterClass.RequestType.Zadd;
import static redis_request.RedisRequestOuterClass.RequestType.Zcard;
import static redis_request.RedisRequestOuterClass.RequestType.Zcount;
import static redis_request.RedisRequestOuterClass.RequestType.Zrange;
import static redis_request.RedisRequestOuterClass.RequestType.Zrank;
import static redis_request.RedisRequestOuterClass.RequestType.Zrem;

import glide.api.models.commands.InfoOptions;
import glide.api.models.commands.RangeOptions;
import glide.api.models.commands.RangeOptions.InfLexBound;
import glide.api.models.commands.RangeOptions.InfScoreBound;
import glide.api.models.commands.RangeOptions.LexBoundary;
import glide.api.models.commands.RangeOptions.Limit;
import glide.api.models.commands.RangeOptions.RangeByIndex;
import glide.api.models.commands.RangeOptions.RangeByScore;
import glide.api.models.commands.RangeOptions.ScoreBoundary;
import glide.api.models.commands.SetOptions;
import glide.api.models.commands.StreamAddOptions;
import glide.api.models.commands.ZaddOptions;
import java.util.LinkedHashMap;
import java.util.LinkedList;
import java.util.List;
import java.util.Map;
import java.util.stream.Stream;
import org.apache.commons.lang3.tuple.Pair;
import org.junit.jupiter.params.ParameterizedTest;
import org.junit.jupiter.params.provider.Arguments;
import org.junit.jupiter.params.provider.MethodSource;
import redis_request.RedisRequestOuterClass.Command;
import redis_request.RedisRequestOuterClass.Command.ArgsArray;
import redis_request.RedisRequestOuterClass.RequestType;

public class TransactionTests {
    private static Stream<Arguments> getTransactionBuilders() {
        return Stream.of(Arguments.of(new Transaction()), Arguments.of(new ClusterTransaction()));
    }

    @ParameterizedTest
    @MethodSource("getTransactionBuilders")
    public void transaction_builds_protobuf_request(BaseTransaction<?> transaction) {
        List<Pair<RequestType, ArgsArray>> results = new LinkedList<>();

        transaction.get("key");
        results.add(Pair.of(GetString, buildArgs("key")));

        transaction.set("key", "value");
        results.add(Pair.of(SetString, buildArgs("key", "value")));

        transaction.set("key", "value", SetOptions.builder().returnOldValue(true).build());
        results.add(Pair.of(SetString, buildArgs("key", "value", RETURN_OLD_VALUE)));

        transaction.del(new String[] {"key1", "key2"});
        results.add(Pair.of(Del, buildArgs("key1", "key2")));

        transaction.echo("GLIDE");
        results.add(Pair.of(Echo, buildArgs("GLIDE")));

        transaction.ping();
        results.add(Pair.of(Ping, buildArgs()));

        transaction.ping("KING PONG");
        results.add(Pair.of(Ping, buildArgs("KING PONG")));

        transaction.info();
        results.add(Pair.of(Info, buildArgs()));

        transaction.info(InfoOptions.builder().section(EVERYTHING).build());
        results.add(Pair.of(Info, buildArgs(EVERYTHING.toString())));

        transaction.mset(Map.of("key", "value"));
        results.add(Pair.of(MSet, buildArgs("key", "value")));

        transaction.mget(new String[] {"key"});
        results.add(Pair.of(MGet, buildArgs("key")));

        transaction.incr("key");
        results.add(Pair.of(Incr, buildArgs("key")));

        transaction.incrBy("key", 1);
        results.add(Pair.of(IncrBy, buildArgs("key", "1")));

        transaction.incrByFloat("key", 2.5);
        results.add(Pair.of(IncrByFloat, buildArgs("key", "2.5")));

        transaction.decr("key");
        results.add(Pair.of(Decr, buildArgs("key")));

        transaction.decrBy("key", 2);
        results.add(Pair.of(DecrBy, buildArgs("key", "2")));

        transaction.strlen("key");
        results.add(Pair.of(Strlen, buildArgs("key")));

        transaction.setrange("key", 42, "str");
        results.add(Pair.of(SetRange, buildArgs("key", "42", "str")));

        transaction.getrange("key", 42, 54);
        results.add(Pair.of(GetRange, buildArgs("key", "42", "54")));

        transaction.hset("key", Map.of("field", "value"));
        results.add(Pair.of(HashSet, buildArgs("key", "field", "value")));

        transaction.hsetnx("key", "field", "value");
        results.add(Pair.of(HSetNX, buildArgs("key", "field", "value")));

        transaction.hget("key", "field");
        results.add(Pair.of(HashGet, buildArgs("key", "field")));

        transaction.hdel("key", new String[] {"field"});
        results.add(Pair.of(HashDel, buildArgs("key", "field")));

        transaction.hlen("key");
        results.add(Pair.of(HLen, buildArgs("key")));

        transaction.hvals("key");
        results.add(Pair.of(Hvals, buildArgs("key")));

        transaction.hmget("key", new String[] {"field"});
        results.add(Pair.of(HashMGet, buildArgs("key", "field")));

        transaction.hexists("key", "field");
        results.add(Pair.of(HashExists, buildArgs("key", "field")));

        transaction.hgetall("key");
        results.add(Pair.of(HashGetAll, buildArgs("key")));

        transaction.hincrBy("key", "field", 1);
        results.add(Pair.of(HashIncrBy, buildArgs("key", "field", "1")));

        transaction.hincrByFloat("key", "field", 1.5);
        results.add(Pair.of(HashIncrByFloat, buildArgs("key", "field", "1.5")));

        transaction.lpush("key", new String[] {"element1", "element2"});
        results.add(Pair.of(LPush, buildArgs("key", "element1", "element2")));

        transaction.lpop("key");
        results.add(Pair.of(LPop, buildArgs("key")));

        transaction.lpopCount("key", 2);
        results.add(Pair.of(LPop, buildArgs("key", "2")));

        transaction.lrange("key", 1, 2);
        results.add(Pair.of(LRange, buildArgs("key", "1", "2")));

        transaction.lindex("key", 1);
        results.add(Pair.of(Lindex, ArgsArray.newBuilder().addArgs("key").addArgs("1").build()));

        transaction.ltrim("key", 1, 2);
        results.add(Pair.of(LTrim, buildArgs("key", "1", "2")));

        transaction.llen("key");
        results.add(Pair.of(LLen, buildArgs("key")));

        transaction.lrem("key", 1, "element");
        results.add(Pair.of(LRem, buildArgs("key", "1", "element")));

        transaction.rpush("key", new String[] {"element"});
        results.add(Pair.of(RPush, buildArgs("key", "element")));

        transaction.rpop("key");
        results.add(Pair.of(RPop, buildArgs("key")));

        transaction.rpopCount("key", 2);
        results.add(Pair.of(RPop, buildArgs("key", "2")));

        transaction.sadd("key", new String[] {"value"});
        results.add(Pair.of(SAdd, buildArgs("key", "value")));

        transaction.sismember("key", "member");
        results.add(
                Pair.of(SIsMember, ArgsArray.newBuilder().addArgs("key").addArgs("member").build()));

        transaction.srem("key", new String[] {"value"});
        results.add(Pair.of(SRem, buildArgs("key", "value")));

        transaction.smembers("key");
        results.add(Pair.of(SMembers, buildArgs("key")));

        transaction.scard("key");
        results.add(Pair.of(SCard, buildArgs("key")));

        transaction.smove("key1", "key2", "elem");
        results.add(Pair.of(SMove, buildArgs("key1", "key2", "elem")));

        transaction.sinter(new String[] {"key1", "key2"});
        results.add(Pair.of(SInter, buildArgs("key1", "key2")));

        transaction.sinterstore("key", new String[] {"set1", "set2"});
        results.add(Pair.of(SInterStore, buildArgs("key", "set1", "set2")));

        transaction.smismember("key", new String[] {"1", "2"});
        results.add(Pair.of(SMIsMember, buildArgs("key", "1", "2")));

        transaction.sunionstore("key", new String[] {"set1", "set2"});
        results.add(
                Pair.of(
                        SUnionStore,
                        ArgsArray.newBuilder().addArgs("key").addArgs("set1").addArgs("set2").build()));

        transaction.exists(new String[] {"key1", "key2"});
        results.add(Pair.of(Exists, buildArgs("key1", "key2")));

        transaction.unlink(new String[] {"key1", "key2"});
        results.add(Pair.of(Unlink, buildArgs("key1", "key2")));

        transaction.expire("key", 9L);
        results.add(Pair.of(Expire, buildArgs("key", "9")));
        transaction.expireAt("key", 9999L, NEW_EXPIRY_LESS_THAN_CURRENT);
        results.add(Pair.of(ExpireAt, buildArgs("key", "9999", "LT")));

        transaction.pexpire("key", 99999L);
        results.add(Pair.of(PExpire, buildArgs("key", "99999")));

        transaction.pexpire("key", 999999L, HAS_EXISTING_EXPIRY);
        results.add(Pair.of(PExpire, buildArgs("key", "999999", "XX")));

        transaction.pexpireAt("key", 9999999L);
        results.add(Pair.of(PExpireAt, buildArgs("key", "9999999")));

        transaction.pexpireAt("key", 99999999L, HAS_NO_EXPIRY);
        results.add(Pair.of(PExpireAt, buildArgs("key", "99999999", "NX")));

        transaction.ttl("key");
        results.add(Pair.of(TTL, buildArgs("key")));

        transaction.pttl("key");
        results.add(Pair.of(PTTL, buildArgs("key")));

        transaction.clientId();
        results.add(Pair.of(ClientId, buildArgs()));

        transaction.clientGetName();
        results.add(Pair.of(ClientGetName, buildArgs()));

        transaction.configRewrite();
        results.add(Pair.of(ConfigRewrite, buildArgs()));

        transaction.configResetStat();
        results.add(Pair.of(ConfigResetStat, buildArgs()));

        transaction.configGet(new String[] {"maxmemory", "hash-max-listpack-entries"});
        results.add(Pair.of(ConfigGet, buildArgs("maxmemory", "hash-max-listpack-entries")));

        var configSetMap = new LinkedHashMap<String, String>();
        configSetMap.put("maxmemory", "100mb");
        configSetMap.put("save", "60");

        transaction.configSet(configSetMap);
        results.add(Pair.of(ConfigSet, buildArgs("maxmemory", "100mb", "save", "60")));

        Map<String, Double> membersScores = new LinkedHashMap<>();
        membersScores.put("member1", 1.0);
        membersScores.put("member2", 2.0);
        transaction.zadd(
                "key",
                membersScores,
                ZaddOptions.builder().updateOptions(SCORE_LESS_THAN_CURRENT).build(),
                true);
        results.add(Pair.of(Zadd, buildArgs("key", "LT", "CH", "1.0", "member1", "2.0", "member2")));

        transaction.zaddIncr(
                "key",
                "member1",
                3.0,
                ZaddOptions.builder().updateOptions(SCORE_LESS_THAN_CURRENT).build());
        results.add(Pair.of(Zadd, buildArgs("key", "LT", "INCR", "3.0", "member1")));

        transaction.zrem("key", new String[] {"member1", "member2"});
        results.add(Pair.of(Zrem, buildArgs("key", "member1", "member2")));

        transaction.zcard("key");
        results.add(Pair.of(Zcard, buildArgs("key")));

        transaction.zpopmin("key");
        results.add(Pair.of(ZPopMin, buildArgs("key")));

        transaction.zpopmin("key", 2);
        results.add(Pair.of(ZPopMin, buildArgs("key", "2")));

        transaction.zpopmax("key");
        results.add(Pair.of(ZPopMax, buildArgs("key")));

        transaction.bzpopmax(new String[] {"key1", "key2"}, .5);
        results.add(Pair.of(BZPopMax, buildArgs("key1", "key2", "0.5")));

        transaction.zpopmax("key", 2);
        results.add(Pair.of(ZPopMax, buildArgs("key", "2")));

        transaction.zscore("key", "member");
        results.add(Pair.of(ZScore, buildArgs("key", "member")));

        transaction.zrank("key", "member");
        results.add(Pair.of(Zrank, buildArgs("key", "member")));

        transaction.zrankWithScore("key", "member");
        results.add(Pair.of(Zrank, buildArgs("key", "member", WITH_SCORE_REDIS_API)));

        transaction.zmscore("key", new String[] {"member1", "member2"});
        results.add(Pair.of(ZMScore, buildArgs("key", "member1", "member2")));

        transaction.zdiff(new String[] {"key1", "key2"});
        results.add(Pair.of(ZDiff, buildArgs("2", "key1", "key2")));

        transaction.zdiffWithScores(new String[] {"key1", "key2"});
        results.add(
                Pair.of(
                        ZDiff,
                        ArgsArray.newBuilder()
                                .addArgs("2")
                                .addArgs("key1")
                                .addArgs("key2")
                                .addArgs(WITH_SCORES_REDIS_API)
                                .build()));

        transaction.zdiffstore("destKey", new String[] {"key1", "key2"});
        results.add(Pair.of(ZDiffStore, buildArgs("destKey", "2", "key1", "key2")));

        transaction.zcount("key", new ScoreBoundary(5, false), InfScoreBound.POSITIVE_INFINITY);
        results.add(Pair.of(Zcount, buildArgs("key", "(5.0", "+inf")));

        transaction.zremrangebyrank("key", 0, -1);
        results.add(Pair.of(ZRemRangeByRank, buildArgs("key", "0", "-1")));

        transaction.zremrangebylex("key", new LexBoundary("a", false), InfLexBound.POSITIVE_INFINITY);
        results.add(Pair.of(ZRemRangeByLex, buildArgs("key", "(a", "+")));

        transaction.zremrangebyscore(
                "key", new ScoreBoundary(5, false), RangeOptions.InfScoreBound.POSITIVE_INFINITY);
        results.add(Pair.of(ZRemRangeByScore, buildArgs("key", "(5.0", "+inf")));

        transaction.zlexcount("key", new LexBoundary("c", false), InfLexBound.POSITIVE_INFINITY);
        results.add(Pair.of(ZLexCount, buildArgs("key", "(c", "+")));

        transaction.zrangestore(
                "destination",
                "source",
                new RangeByScore(
                        InfScoreBound.NEGATIVE_INFINITY, new ScoreBoundary(3, false), new Limit(1, 2)),
                true);
        results.add(
                Pair.of(
                        ZRangeStore,
                        buildArgs(
                                "destination", "source", "-inf", "(3.0", "BYSCORE", "REV", "LIMIT", "1", "2")));

        transaction.zrangestore("destination", "source", new RangeByIndex(2, 3));
        results.add(Pair.of(ZRangeStore, buildArgs("destination", "source", "2", "3")));

        transaction.xadd("key", Map.of("field1", "foo1"));
        results.add(Pair.of(XAdd, buildArgs("key", "*", "field1", "foo1")));

        transaction.xadd("key", Map.of("field1", "foo1"), StreamAddOptions.builder().id("id").build());
        results.add(Pair.of(XAdd, buildArgs("key", "id", "field1", "foo1")));

        transaction.time();
        results.add(Pair.of(Time, buildArgs()));

        transaction.lastsave();
        results.add(Pair.of(LastSave, buildArgs()));

        transaction.lolwut().lolwut(5).lolwut(new int[] {1, 2}).lolwut(6, new int[] {42});
        results.add(Pair.of(LOLWUT, buildArgs()));
        results.add(Pair.of(LOLWUT, buildArgs(VERSION_REDIS_API, "5")));
        results.add(Pair.of(LOLWUT, buildArgs("1", "2")));
        results.add(Pair.of(LOLWUT, buildArgs(VERSION_REDIS_API, "6", "42")));

        transaction.persist("key");
        results.add(Pair.of(Persist, buildArgs("key")));

        transaction.type("key");
        results.add(Pair.of(Type, buildArgs("key")));

        transaction.linsert("key", AFTER, "pivot", "elem");
        results.add(Pair.of(LInsert, buildArgs("key", "AFTER", "pivot", "elem")));

        transaction.brpop(new String[] {"key1", "key2"}, 0.5);
        results.add(Pair.of(Brpop, buildArgs("key1", "key2", "0.5")));
        transaction.blpop(new String[] {"key1", "key2"}, 0.5);
        results.add(Pair.of(Blpop, buildArgs("key1", "key2", "0.5")));

        transaction.rpushx("key", new String[] {"element1", "element2"});
        results.add(Pair.of(RPushX, buildArgs("key", "element1", "element2")));

        transaction.lpushx("key", new String[] {"element1", "element2"});
        results.add(Pair.of(LPushX, buildArgs("key", "element1", "element2")));

        transaction.zrange(
                "key",
                new RangeByScore(NEGATIVE_INFINITY, new ScoreBoundary(3, false), new Limit(1, 2)),
                true);
        results.add(
                Pair.of(Zrange, buildArgs("key", "-inf", "(3.0", "BYSCORE", "REV", "LIMIT", "1", "2")));

        transaction.zrangeWithScores(
                "key",
                new RangeByScore(new ScoreBoundary(5, true), POSITIVE_INFINITY, new Limit(1, 2)),
                false);
        results.add(
                Pair.of(
                        Zrange,
                        buildArgs("key", "5.0", "+inf", "BYSCORE", "LIMIT", "1", "2", WITH_SCORES_REDIS_API)));

        transaction.pfadd("hll", new String[] {"a", "b", "c"});
        results.add(Pair.of(PfAdd, buildArgs("hll", "a", "b", "c")));

        transaction.pfcount(new String[] {"hll1", "hll2"});
        results.add(Pair.of(PfCount, ArgsArray.newBuilder().addArgs("hll1").addArgs("hll2").build()));
        transaction.pfmerge("hll", new String[] {"hll1", "hll2"});
        results.add(
                Pair.of(
                        PfMerge,
                        ArgsArray.newBuilder().addArgs("hll").addArgs("hll1").addArgs("hll2").build()));

        transaction.sdiff(new String[] {"key1", "key2"});
        results.add(Pair.of(SDiff, buildArgs("key1", "key2")));

        transaction.sdiffstore("key1", new String[] {"key2", "key3"});
        results.add(
                Pair.of(
                        SDiffStore,
                        ArgsArray.newBuilder().addArgs("key1").addArgs("key2").addArgs("key3").build()));

        transaction.objectEncoding("key");
        results.add(Pair.of(ObjectEncoding, buildArgs("key")));

<<<<<<< HEAD
        transaction.objectFreq("key");
        results.add(Pair.of(ObjectFreq, buildArgs("key")));
=======
        transaction.objectIdletime("key");
        results.add(Pair.of(ObjectIdletime, buildArgs("key")));
>>>>>>> 7bdee547

        transaction.objectRefcount("key");
        results.add(Pair.of(ObjectRefcount, buildArgs("key")));

        var protobufTransaction = transaction.getProtobufTransaction().build();

        for (int idx = 0; idx < protobufTransaction.getCommandsCount(); idx++) {
            Command protobuf = protobufTransaction.getCommands(idx);

            assertEquals(results.get(idx).getLeft(), protobuf.getRequestType());
            assertEquals(
                    results.get(idx).getRight().getArgsCount(), protobuf.getArgsArray().getArgsCount());
            assertEquals(results.get(idx).getRight(), protobuf.getArgsArray());
        }
    }

    private ArgsArray buildArgs(String... args) {
        var builder = ArgsArray.newBuilder();
        for (var arg : args) {
            builder.addArgs(arg);
        }
        return builder.build();
    }
}<|MERGE_RESOLUTION|>--- conflicted
+++ resolved
@@ -61,11 +61,8 @@
 import static redis_request.RedisRequestOuterClass.RequestType.MGet;
 import static redis_request.RedisRequestOuterClass.RequestType.MSet;
 import static redis_request.RedisRequestOuterClass.RequestType.ObjectEncoding;
-<<<<<<< HEAD
 import static redis_request.RedisRequestOuterClass.RequestType.ObjectFreq;
-=======
 import static redis_request.RedisRequestOuterClass.RequestType.ObjectIdletime;
->>>>>>> 7bdee547
 import static redis_request.RedisRequestOuterClass.RequestType.ObjectRefcount;
 import static redis_request.RedisRequestOuterClass.RequestType.PExpire;
 import static redis_request.RedisRequestOuterClass.RequestType.PExpireAt;
@@ -534,13 +531,11 @@
         transaction.objectEncoding("key");
         results.add(Pair.of(ObjectEncoding, buildArgs("key")));
 
-<<<<<<< HEAD
         transaction.objectFreq("key");
         results.add(Pair.of(ObjectFreq, buildArgs("key")));
-=======
+
         transaction.objectIdletime("key");
         results.add(Pair.of(ObjectIdletime, buildArgs("key")));
->>>>>>> 7bdee547
 
         transaction.objectRefcount("key");
         results.add(Pair.of(ObjectRefcount, buildArgs("key")));
