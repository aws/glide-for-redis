/**
 * Copyright Valkey GLIDE Project Contributors - SPDX Identifier: Apache-2.0
 */

import {
    AggregationType,
    BitOffsetOptions,
    BitmapIndexType,
    BitwiseOperation,
    ExpireOptions,
<<<<<<< HEAD
    FunctionListOptions,
    FunctionListResponse, // eslint-disable-line @typescript-eslint/no-unused-vars
=======
    FlushMode,
    GeoAddOptions,
    GeospatialData,
>>>>>>> 596ebea1
    GeoUnit,
    InfoOptions,
    InsertPosition,
    KeyWeight,
    LPosOptions,
    ListDirection,
    LolwutOptions,
    RangeByIndex,
    RangeByLex,
    RangeByScore,
    ScoreBoundary,
    ScoreFilter,
    SetOptions,
    StreamAddOptions,
    StreamReadOptions,
    StreamTrimOptions,
    ZAddOptions,
    createBLPop,
    createBRPop,
    createBitCount,
    createBitOp,
    createBitPos,
    createClientGetName,
    createClientId,
    createConfigGet,
    createConfigResetStat,
    createConfigRewrite,
    createConfigSet,
    createCustomCommand,
    createDBSize,
    createDecr,
    createDecrBy,
    createDel,
    createEcho,
    createExists,
    createExpire,
    createExpireAt,
    createFCall,
    createFCallReadOnly,
    createFlushAll,
    createFlushDB,
    createFunctionDelete,
    createFunctionFlush,
    createFunctionList,
    createFunctionLoad,
    createGeoAdd,
    createGeoDist,
    createGeoHash,
    createGeoPos,
    createGet,
    createGetBit,
    createGetDel,
    createHDel,
    createHExists,
    createHGet,
    createHGetAll,
    createHIncrBy,
    createHIncrByFloat,
    createHLen,
    createHMGet,
    createHSet,
    createHSetNX,
    createHVals,
    createIncr,
    createIncrBy,
    createIncrByFloat,
    createInfo,
    createLIndex,
    createLInsert,
    createLLen,
    createLMove,
    createLPop,
    createLPos,
    createLPush,
    createLPushX,
    createLRange,
    createLRem,
    createLSet,
    createLTrim,
    createLolwut,
    createMGet,
    createMSet,
    createObjectEncoding,
    createObjectFreq,
    createObjectIdletime,
    createObjectRefcount,
    createPExpire,
    createPExpireAt,
    createPTTL,
    createPersist,
    createPfAdd,
    createPfCount,
    createPing,
    createRPop,
    createRPush,
    createRPushX,
    createRename,
    createRenameNX,
    createSAdd,
    createSCard,
    createSDiff,
    createSDiffStore,
    createSInter,
    createSInterCard,
    createSInterStore,
    createSIsMember,
    createSMIsMember,
    createSMembers,
    createSMove,
    createSPop,
    createSRem,
    createSUnion,
    createSUnionStore,
    createSelect,
    createSet,
    createSetBit,
    createStrlen,
    createTTL,
    createTime,
    createType,
    createUnlink,
    createXAdd,
    createXLen,
    createXRead,
    createXTrim,
    createZAdd,
    createZCard,
    createZCount,
    createZDiff,
    createZDiffStore,
    createZDiffWithScores,
    createZInterCard,
    createZInterstore,
    createZMPop,
    createZMScore,
    createZPopMax,
    createZPopMin,
    createZRange,
    createZRangeWithScores,
    createZRank,
    createZRem,
    createZRemRangeByRank,
    createZRemRangeByScore,
    createZRevRank,
    createZRevRankWithScore,
    createZScore,
    createZIncrBy,
} from "./Commands";
import { command_request } from "./ProtobufMessage";

/**
 * Base class encompassing shared commands for both standalone and cluster mode implementations in a transaction.
 * Transactions allow the execution of a group of commands in a single step.
 *
 * Command Response:
 *  An array of command responses is returned by the client exec command, in the order they were given.
 *  Each element in the array represents a command given to the transaction.
 *  The response for each command depends on the executed Redis command.
 *  Specific response types are documented alongside each method.
 *
 * @example
 * ```typescript
 * const transaction = new BaseTransaction()
 *    .set("key", "value")
 *    .get("key");
 * const result = await client.exec(transaction);
 * console.log(result); // Output: ['OK', 'value']
 * ```
 */
export class BaseTransaction<T extends BaseTransaction<T>> {
    /**
     * @internal
     */
    readonly commands: command_request.Command[] = [];
    /**
     * Array of command indexes indicating commands that need to be converted into a `Set` within the transaction.
     * @internal
     */
    readonly setCommandsIndexes: number[] = [];

    /**
     * Adds a command to the transaction and returns the transaction instance.
     * @param command - The command to add.
     * @param shouldConvertToSet - Indicates if the command should be converted to a `Set`.
     * @returns The updated transaction instance.
     */
    protected addAndReturn(
        command: command_request.Command,
        shouldConvertToSet: boolean = false,
    ): T {
        if (shouldConvertToSet) {
            // The command's index within the transaction is saved for later conversion of its response to a Set type.
            this.setCommandsIndexes.push(this.commands.length);
        }

        this.commands.push(command);
        return this as unknown as T;
    }

    /** Get the value associated with the given key, or null if no such value exists.
     * See https://valkey.io/commands/get/ for details.
     *
     * @param key - The key to retrieve from the database.
     *
     * Command Response - If `key` exists, returns the value of `key` as a string. Otherwise, return null.
     */
    public get(key: string): T {
        return this.addAndReturn(createGet(key));
    }

    /**
     * Gets a string value associated with the given `key`and deletes the key.
     *
     * See https://valkey.io/commands/getdel/ for details.
     *
     * @param key - The key to retrieve from the database.
     *
     * Command Response - If `key` exists, returns the `value` of `key`. Otherwise, return `null`.
     */
    public getdel(key: string): T {
        return this.addAndReturn(createGetDel(key));
    }

    /** Set the given key with the given value. Return value is dependent on the passed options.
     * See https://valkey.io/commands/set/ for details.
     *
     * @param key - The key to store.
     * @param value - The value to store with the given key.
     * @param options - The set options.
     *
     * Command Response - If the value is successfully set, return OK.
     * If `value` isn't set because of `onlyIfExists` or `onlyIfDoesNotExist` conditions, return null.
     * If `returnOldValue` is set, return the old value as a string.
     */
    public set(key: string, value: string, options?: SetOptions): T {
        return this.addAndReturn(createSet(key, value, options));
    }

    /** Ping the Redis server.
     * See https://valkey.io/commands/ping/ for details.
     *
     * @param message - An optional message to include in the PING command.
     * If not provided, the server will respond with "PONG".
     * If provided, the server will respond with a copy of the message.
     *
     * Command Response - "PONG" if `message` is not provided, otherwise return a copy of `message`.
     */
    public ping(message?: string): T {
        return this.addAndReturn(createPing(message));
    }

    /** Get information and statistics about the Redis server.
     * See https://valkey.io/commands/info/ for details.
     *
     * @param options - A list of InfoSection values specifying which sections of information to retrieve.
     * When no parameter is provided, the default option is assumed.
     *
     * Command Response - a string containing the information for the sections requested.
     */
    public info(options?: InfoOptions[]): T {
        return this.addAndReturn(createInfo(options));
    }

    /** Remove the specified keys. A key is ignored if it does not exist.
     * See https://valkey.io/commands/del/ for details.
     *
     * @param keys - A list of keys to be deleted from the database.
     *
     * Command Response - the number of keys that were removed.
     */
    public del(keys: string[]): T {
        return this.addAndReturn(createDel(keys));
    }

    /** Get the name of the connection on which the transaction is being executed.
     * See https://valkey.io/commands/client-getname/ for more details.
     *
     * Command Response - the name of the client connection as a string if a name is set, or null if no name is assigned.
     */
    public clientGetName(): T {
        return this.addAndReturn(createClientGetName());
    }

    /** Rewrite the configuration file with the current configuration.
     * See https://valkey.io/commands/select/ for details.
     *
     * Command Response - "OK" when the configuration was rewritten properly. Otherwise, the transaction fails with an error.
     */
    public configRewrite(): T {
        return this.addAndReturn(createConfigRewrite());
    }

    /** Resets the statistics reported by Redis using the INFO and LATENCY HISTOGRAM commands.
     * See https://valkey.io/commands/config-resetstat/ for details.
     *
     * Command Response - always "OK".
     */
    public configResetStat(): T {
        return this.addAndReturn(createConfigResetStat());
    }

    /** Retrieve the values of multiple keys.
     * See https://valkey.io/commands/mget/ for details.
     *
     * @param keys - A list of keys to retrieve values for.
     *
     * Command Response - A list of values corresponding to the provided keys. If a key is not found,
     * its corresponding value in the list will be null.
     */
    public mget(keys: string[]): T {
        return this.addAndReturn(createMGet(keys));
    }

    /** Set multiple keys to multiple values in a single atomic operation.
     * See https://valkey.io/commands/mset/ for details.
     *
     * @param keyValueMap - A key-value map consisting of keys and their respective values to set.
     *
     * Command Response - always "OK".
     */
    public mset(keyValueMap: Record<string, string>): T {
        return this.addAndReturn(createMSet(keyValueMap));
    }

    /** Increments the number stored at `key` by one. If `key` does not exist, it is set to 0 before performing the operation.
     * See https://valkey.io/commands/incr/ for details.
     *
     * @param key - The key to increment its value.
     *
     * Command Response - the value of `key` after the increment.
     */
    public incr(key: string): T {
        return this.addAndReturn(createIncr(key));
    }

    /** Increments the number stored at `key` by `amount`. If `key` does not exist, it is set to 0 before performing the operation.
     * See https://valkey.io/commands/incrby/ for details.
     *
     * @param key - The key to increment its value.
     * @param amount - The amount to increment.
     *
     * Command Response - the value of `key` after the increment.
     */
    public incrBy(key: string, amount: number): T {
        return this.addAndReturn(createIncrBy(key, amount));
    }

    /** Increment the string representing a floating point number stored at `key` by `amount`.
     * By using a negative amount value, the result is that the value stored at `key` is decremented.
     * If `key` does not exist, it is set to 0 before performing the operation.
     * See https://valkey.io/commands/incrbyfloat/ for details.
     *
     * @param key - The key to increment its value.
     * @param amount - The amount to increment.
     *
     * Command Response - the value of `key` after the increment.
     *
     */
    public incrByFloat(key: string, amount: number): T {
        return this.addAndReturn(createIncrByFloat(key, amount));
    }

    /** Returns the current connection id.
     * See https://valkey.io/commands/client-id/ for details.
     *
     * Command Response - the id of the client.
     */
    public clientId(): T {
        return this.addAndReturn(createClientId());
    }

    /** Decrements the number stored at `key` by one. If `key` does not exist, it is set to 0 before performing the operation.
     * See https://valkey.io/commands/decr/ for details.
     *
     * @param key - The key to decrement its value.
     *
     * Command Response - the value of `key` after the decrement.
     */
    public decr(key: string): T {
        return this.addAndReturn(createDecr(key));
    }

    /** Decrements the number stored at `key` by `amount`. If `key` does not exist, it is set to 0 before performing the operation.
     * See https://valkey.io/commands/decrby/ for details.
     *
     * @param key - The key to decrement its value.
     * @param amount - The amount to decrement.
     *
     * Command Response - the value of `key` after the decrement.
     */
    public decrBy(key: string, amount: number): T {
        return this.addAndReturn(createDecrBy(key, amount));
    }

    /**
     * Perform a bitwise operation between multiple keys (containing string values) and store the result in the
     * `destination`.
     *
     * See https://valkey.io/commands/bitop/ for more details.
     *
     * @param operation - The bitwise operation to perform.
     * @param destination - The key that will store the resulting string.
     * @param keys - The list of keys to perform the bitwise operation on.
     *
     * Command Response - The size of the string stored in `destination`.
     */
    public bitop(
        operation: BitwiseOperation,
        destination: string,
        keys: string[],
    ): T {
        return this.addAndReturn(createBitOp(operation, destination, keys));
    }

    /**
     * Returns the bit value at `offset` in the string value stored at `key`. `offset` must be greater than or equal
     * to zero.
     *
     * See https://valkey.io/commands/getbit/ for more details.
     *
     * @param key - The key of the string.
     * @param offset - The index of the bit to return.
     *
     * Command Response - The bit at the given `offset` of the string. Returns `0` if the key is empty or if the
     * `offset` exceeds the length of the string.
     */
    public getbit(key: string, offset: number): T {
        return this.addAndReturn(createGetBit(key, offset));
    }

    /**
     * Sets or clears the bit at `offset` in the string value stored at `key`. The `offset` is a zero-based index, with
     * `0` being the first element of the list, `1` being the next element, and so on. The `offset` must be less than
     * `2^32` and greater than or equal to `0`. If a key is non-existent then the bit at `offset` is set to `value` and
     * the preceding bits are set to `0`.
     *
     * See https://valkey.io/commands/setbit/ for more details.
     *
     * @param key - The key of the string.
     * @param offset - The index of the bit to be set.
     * @param value - The bit value to set at `offset`. The value must be `0` or `1`.
     *
     * Command Response - The bit value that was previously stored at `offset`.
     */
    public setbit(key: string, offset: number, value: number): T {
        return this.addAndReturn(createSetBit(key, offset, value));
    }

    /**
     * Returns the position of the first bit matching the given `bit` value. The optional starting offset
     * `start` is a zero-based index, with `0` being the first byte of the list, `1` being the next byte and so on.
     * The offset can also be a negative number indicating an offset starting at the end of the list, with `-1` being
     * the last byte of the list, `-2` being the penultimate, and so on.
     *
     * See https://valkey.io/commands/bitpos/ for more details.
     *
     * @param key - The key of the string.
     * @param bit - The bit value to match. Must be `0` or `1`.
     * @param start - (Optional) The starting offset. If not supplied, the search will start at the beginning of the string.
     *
     * Command Response - The position of the first occurrence of `bit` in the binary value of the string held at `key`.
     *      If `start` was provided, the search begins at the offset indicated by `start`.
     */
    public bitpos(key: string, bit: number, start?: number): T {
        return this.addAndReturn(createBitPos(key, bit, start));
    }

    /**
     * Returns the position of the first bit matching the given `bit` value. The offsets are zero-based indexes, with
     * `0` being the first element of the list, `1` being the next, and so on. These offsets can also be negative
     * numbers indicating offsets starting at the end of the list, with `-1` being the last element of the list, `-2`
     * being the penultimate, and so on.
     *
     * If you are using Valkey 7.0.0 or above, the optional `indexType` can also be provided to specify whether the
     * `start` and `end` offsets specify BIT or BYTE offsets. If `indexType` is not provided, BYTE offsets
     * are assumed. If BIT is specified, `start=0` and `end=2` means to look at the first three bits. If BYTE is
     * specified, `start=0` and `end=2` means to look at the first three bytes.
     *
     * See https://valkey.io/commands/bitpos/ for more details.
     *
     * @param key - The key of the string.
     * @param bit - The bit value to match. Must be `0` or `1`.
     * @param start - The starting offset.
     * @param end - The ending offset.
     * @param indexType - (Optional) The index offset type. This option can only be specified if you are using Valkey
     *      version 7.0.0 or above. Could be either {@link BitmapIndexType.BYTE} or {@link BitmapIndexType.BIT}. If no
     *      index type is provided, the indexes will be assumed to be byte indexes.
     *
     * Command Response - The position of the first occurrence from the `start` to the `end` offsets of the `bit` in the
     *      binary value of the string held at `key`.
     */
    public bitposInterval(
        key: string,
        bit: number,
        start: number,
        end: number,
        indexType?: BitmapIndexType,
    ): T {
        return this.addAndReturn(createBitPos(key, bit, start, end, indexType));
    }

    /** Reads the configuration parameters of a running Redis server.
     * See https://valkey.io/commands/config-get/ for details.
     *
     * @param parameters - A list of configuration parameter names to retrieve values for.
     *
     * Command Response - A map of values corresponding to the configuration parameters.
     *
     */
    public configGet(parameters: string[]): T {
        return this.addAndReturn(createConfigGet(parameters));
    }

    /** Set configuration parameters to the specified values.
     * See https://valkey.io/commands/config-set/ for details.
     *
     * @param parameters - A List of keyValuePairs consisting of configuration parameters and their respective values to set.
     *
     * Command Response - "OK" when the configuration was set properly. Otherwise, the transaction fails with an error.
     */
    public configSet(parameters: Record<string, string>): T {
        return this.addAndReturn(createConfigSet(parameters));
    }

    /** Retrieve the value associated with `field` in the hash stored at `key`.
     * See https://valkey.io/commands/hget/ for details.
     *
     * @param key - The key of the hash.
     * @param field - The field in the hash stored at `key` to retrieve from the database.
     *
     * Command Response - the value associated with `field`, or null when `field` is not present in the hash or `key` does not exist.
     */
    public hget(key: string, field: string): T {
        return this.addAndReturn(createHGet(key, field));
    }

    /** Sets the specified fields to their respective values in the hash stored at `key`.
     * See https://valkey.io/commands/hset/ for details.
     *
     * @param key - The key of the hash.
     * @param fieldValueMap - A field-value map consisting of fields and their corresponding values
     * to be set in the hash stored at the specified key.
     *
     * Command Response - The number of fields that were added.
     */
    public hset(key: string, fieldValueMap: Record<string, string>): T {
        return this.addAndReturn(createHSet(key, fieldValueMap));
    }

    /** Sets `field` in the hash stored at `key` to `value`, only if `field` does not yet exist.
     * If `key` does not exist, a new key holding a hash is created.
     * If `field` already exists, this operation has no effect.
     * See https://valkey.io/commands/hsetnx/ for more details.
     *
     * @param key - The key of the hash.
     * @param field - The field to set the value for.
     * @param value - The value to set.
     *
     * Command Response - `true` if the field was set, `false` if the field already existed and was not set.
     */
    public hsetnx(key: string, field: string, value: string): T {
        return this.addAndReturn(createHSetNX(key, field, value));
    }

    /** Removes the specified fields from the hash stored at `key`.
     * Specified fields that do not exist within this hash are ignored.
     * See https://valkey.io/commands/hdel/ for details.
     *
     * @param key - The key of the hash.
     * @param fields - The fields to remove from the hash stored at `key`.
     *
     * Command Response - the number of fields that were removed from the hash, not including specified but non existing fields.
     * If `key` does not exist, it is treated as an empty hash and it returns 0.
     */
    public hdel(key: string, fields: string[]): T {
        return this.addAndReturn(createHDel(key, fields));
    }

    /** Returns the values associated with the specified fields in the hash stored at `key`.
     * See https://valkey.io/commands/hmget/ for details.
     *
     * @param key - The key of the hash.
     * @param fields - The fields in the hash stored at `key` to retrieve from the database.
     *
     * Command Response - a list of values associated with the given fields, in the same order as they are requested.
     * For every field that does not exist in the hash, a null value is returned.
     * If `key` does not exist, it is treated as an empty hash and it returns a list of null values.
     */
    public hmget(key: string, fields: string[]): T {
        return this.addAndReturn(createHMGet(key, fields));
    }

    /** Returns if `field` is an existing field in the hash stored at `key`.
     * See https://valkey.io/commands/hexists/ for details.
     *
     * @param key - The key of the hash.
     * @param field - The field to check in the hash stored at `key`.
     *
     * Command Response - `true` if the hash contains `field`. If the hash does not contain `field`, or if `key` does not exist,
     * the command response will be `false`.
     */
    public hexists(key: string, field: string): T {
        return this.addAndReturn(createHExists(key, field));
    }

    /** Returns all fields and values of the hash stored at `key`.
     * See https://valkey.io/commands/hgetall/ for details.
     *
     * @param key - The key of the hash.
     *
     * Command Response - a map of fields and their values stored in the hash. Every field name in the map is followed by its value.
     * If `key` does not exist, it returns an empty map.
     */
    public hgetall(key: string): T {
        return this.addAndReturn(createHGetAll(key));
    }

    /** Increments the number stored at `field` in the hash stored at `key` by `increment`.
     * By using a negative increment value, the value stored at `field` in the hash stored at `key` is decremented.
     * If `field` or `key` does not exist, it is set to 0 before performing the operation.
     * See https://valkey.io/commands/hincrby/ for details.
     *
     * @param key - The key of the hash.
     * @param amount - The amount to increment.
     * @param field - The field in the hash stored at `key` to increment its value.
     *
     * Command Response - the value of `field` in the hash stored at `key` after the increment.
     */
    public hincrBy(key: string, field: string, amount: number): T {
        return this.addAndReturn(createHIncrBy(key, field, amount));
    }

    /** Increment the string representing a floating point number stored at `field` in the hash stored at `key` by `increment`.
     * By using a negative increment value, the value stored at `field` in the hash stored at `key` is decremented.
     * If `field` or `key` does not exist, it is set to 0 before performing the operation.
     * See https://valkey.io/commands/hincrbyfloat/ for details.
     *
     * @param key - The key of the hash.
     * @param amount - The amount to increment.
     * @param field - The field in the hash stored at `key` to increment its value.
     *
     * Command Response - the value of `field` in the hash stored at `key` after the increment.
     */
    public hincrByFloat(key: string, field: string, amount: number): T {
        return this.addAndReturn(createHIncrByFloat(key, field, amount));
    }

    /** Returns the number of fields contained in the hash stored at `key`.
     * See https://valkey.io/commands/hlen/ for more details.
     *
     * @param key - The key of the hash.
     *
     * Command Response - The number of fields in the hash, or 0 when the key does not exist.
     */
    public hlen(key: string): T {
        return this.addAndReturn(createHLen(key));
    }

    /** Returns all values in the hash stored at key.
     * See https://valkey.io/commands/hvals/ for more details.
     *
     * @param key - The key of the hash.
     *
     * Command Response - a list of values in the hash, or an empty list when the key does not exist.
     */
    public hvals(key: string): T {
        return this.addAndReturn(createHVals(key));
    }

    /** Inserts all the specified values at the head of the list stored at `key`.
     * `elements` are inserted one after the other to the head of the list, from the leftmost element to the rightmost element.
     * If `key` does not exist, it is created as empty list before performing the push operations.
     * See https://valkey.io/commands/lpush/ for details.
     *
     * @param key - The key of the list.
     * @param elements - The elements to insert at the head of the list stored at `key`.
     *
     * Command Response - the length of the list after the push operations.
     */
    public lpush(key: string, elements: string[]): T {
        return this.addAndReturn(createLPush(key, elements));
    }

    /**
     * Inserts specified values at the head of the `list`, only if `key` already
     * exists and holds a list.
     *
     * See https://valkey.io/commands/lpushx/ for details.
     *
     * @param key - The key of the list.
     * @param elements - The elements to insert at the head of the list stored at `key`.
     *
     * Command Response - The length of the list after the push operation.
     */
    public lpushx(key: string, elements: string[]): T {
        return this.addAndReturn(createLPushX(key, elements));
    }

    /** Removes and returns the first elements of the list stored at `key`.
     * The command pops a single element from the beginning of the list.
     * See https://valkey.io/commands/lpop/ for details.
     *
     * @param key - The key of the list.
     *
     * Command Response - The value of the first element.
     * If `key` does not exist null will be returned.
     */
    public lpop(key: string): T {
        return this.addAndReturn(createLPop(key));
    }

    /** Removes and returns up to `count` elements of the list stored at `key`, depending on the list's length.
     * See https://valkey.io/commands/lpop/ for details.
     *
     * @param key - The key of the list.
     * @param count - The count of the elements to pop from the list.
     *
     * Command Response - A list of the popped elements will be returned depending on the list's length.
     * If `key` does not exist null will be returned.
     */
    public lpopCount(key: string, count: number): T {
        return this.addAndReturn(createLPop(key, count));
    }

    /** Returns the specified elements of the list stored at `key`.
     * The offsets `start` and `end` are zero-based indexes, with 0 being the first element of the list, 1 being the next element and so on.
     * These offsets can also be negative numbers indicating offsets starting at the end of the list,
     * with -1 being the last element of the list, -2 being the penultimate, and so on.
     * See https://valkey.io/commands/lrange/ for details.
     *
     * @param key - The key of the list.
     * @param start - The starting point of the range.
     * @param end - The end of the range.
     *
     * Command Response - list of elements in the specified range.
     * If `start` exceeds the end of the list, or if `start` is greater than `end`, an empty list will be returned.
     * If `end` exceeds the actual end of the list, the range will stop at the actual end of the list.
     * If `key` does not exist an empty list will be returned.
     */
    public lrange(key: string, start: number, end: number): T {
        return this.addAndReturn(createLRange(key, start, end));
    }

    /** Returns the length of the list stored at `key`.
     * See https://valkey.io/commands/llen/ for details.
     *
     * @param key - The key of the list.
     *
     * Command Response - the length of the list at `key`.
     * If `key` does not exist, it is interpreted as an empty list and 0 is returned.
     */
    public llen(key: string): T {
        return this.addAndReturn(createLLen(key));
    }

    /**
     * Atomically pops and removes the left/right-most element to the list stored at `source`
     * depending on `whereFrom`, and pushes the element at the first/last element of the list
     * stored at `destination` depending on `whereTo`, see {@link ListDirection}.
     *
     * See https://valkey.io/commands/lmove/ for details.
     *
     * @param source - The key to the source list.
     * @param destination - The key to the destination list.
     * @param whereFrom - The {@link ListDirection} to remove the element from.
     * @param whereTo - The {@link ListDirection} to add the element to.
     *
     * Command Response - The popped element, or `null` if `source` does not exist.
     *
     * since Valkey version 6.2.0.
     */
    public lmove(
        source: string,
        destination: string,
        whereFrom: ListDirection,
        whereTo: ListDirection,
    ): T {
        return this.addAndReturn(
            createLMove(source, destination, whereFrom, whereTo),
        );
    }

    /**
     * Sets the list element at `index` to `element`.
     * The index is zero-based, so `0` means the first element, `1` the second element and so on.
     * Negative indices can be used to designate elements starting at the tail of
     * the list. Here, `-1` means the last element, `-2` means the penultimate and so forth.
     *
     * See https://valkey.io/commands/lset/ for details.
     *
     * @param key - The key of the list.
     * @param index - The index of the element in the list to be set.
     * @param element - The new element to set at the specified index.
     *
     * Command Response - Always "OK".
     */
    public lset(key: string, index: number, element: string): T {
        return this.addAndReturn(createLSet(key, index, element));
    }

    /** Trim an existing list so that it will contain only the specified range of elements specified.
     * The offsets `start` and `end` are zero-based indexes, with 0 being the first element of the list, 1 being the next element and so on.
     * These offsets can also be negative numbers indicating offsets starting at the end of the list,
     * with -1 being the last element of the list, -2 being the penultimate, and so on.
     * See https://valkey.io/commands/ltrim/ for details.
     *
     * @param key - The key of the list.
     * @param start - The starting point of the range.
     * @param end - The end of the range.
     *
     * Command Response - always "OK".
     * If `start` exceeds the end of the list, or if `start` is greater than `end`, the result will be an empty list (which causes key to be removed).
     * If `end` exceeds the actual end of the list, it will be treated like the last element of the list.
     * If `key` does not exist the command will be ignored.
     */
    public ltrim(key: string, start: number, end: number): T {
        return this.addAndReturn(createLTrim(key, start, end));
    }

    /** Removes the first `count` occurrences of elements equal to `element` from the list stored at `key`.
     * If `count` is positive : Removes elements equal to `element` moving from head to tail.
     * If `count` is negative : Removes elements equal to `element` moving from tail to head.
     * If `count` is 0 or `count` is greater than the occurrences of elements equal to `element`: Removes all elements equal to `element`.
     *
     * @param key - The key of the list.
     * @param count - The count of the occurrences of elements equal to `element` to remove.
     * @param element - The element to remove from the list.
     *
     * Command Response - the number of the removed elements.
     * If `key` does not exist, 0 is returned.
     */
    public lrem(key: string, count: number, element: string): T {
        return this.addAndReturn(createLRem(key, count, element));
    }

    /** Inserts all the specified values at the tail of the list stored at `key`.
     * `elements` are inserted one after the other to the tail of the list, from the leftmost element to the rightmost element.
     * If `key` does not exist, it is created as empty list before performing the push operations.
     * See https://valkey.io/commands/rpush/ for details.
     *
     * @param key - The key of the list.
     * @param elements - The elements to insert at the tail of the list stored at `key`.
     *
     * Command Response - the length of the list after the push operations.
     */
    public rpush(key: string, elements: string[]): T {
        return this.addAndReturn(createRPush(key, elements));
    }

    /**
     * Inserts specified values at the tail of the `list`, only if `key` already
     * exists and holds a list.
     *
     * See https://valkey.io/commands/rpushx/ for details.
     *
     * @param key - The key of the list.
     * @param elements - The elements to insert at the tail of the list stored at `key`.
     *
     * Command Response - The length of the list after the push operation.
     */
    public rpushx(key: string, elements: string[]): T {
        return this.addAndReturn(createRPushX(key, elements));
    }

    /** Removes and returns the last elements of the list stored at `key`.
     * The command pops a single element from the end of the list.
     * See https://valkey.io/commands/rpop/ for details.
     *
     * @param key - The key of the list.
     *
     * Command Response - The value of the last element.
     * If `key` does not exist null will be returned.
     */
    public rpop(key: string): T {
        return this.addAndReturn(createRPop(key));
    }

    /** Removes and returns up to `count` elements from the list stored at `key`, depending on the list's length.
     * See https://valkey.io/commands/rpop/ for details.
     *
     * @param key - The key of the list.
     * @param count - The count of the elements to pop from the list.
     *
     * Command Response - A list of popped elements will be returned depending on the list's length.
     * If `key` does not exist null will be returned.
     */
    public rpopCount(key: string, count: number): T {
        return this.addAndReturn(createRPop(key, count));
    }

    /** Adds the specified members to the set stored at `key`. Specified members that are already a member of this set are ignored.
     * If `key` does not exist, a new set is created before adding `members`.
     * See https://valkey.io/commands/sadd/ for details.
     *
     * @param key - The key to store the members to its set.
     * @param members - A list of members to add to the set stored at `key`.
     *
     * Command Response - the number of members that were added to the set, not including all the members already present in the set.
     */
    public sadd(key: string, members: string[]): T {
        return this.addAndReturn(createSAdd(key, members));
    }

    /** Removes the specified members from the set stored at `key`. Specified members that are not a member of this set are ignored.
     * See https://valkey.io/commands/srem/ for details.
     *
     * @param key - The key to remove the members from its set.
     * @param members - A list of members to remove from the set stored at `key`.
     *
     * Command Response - the number of members that were removed from the set, not including non existing members.
     * If `key` does not exist, it is treated as an empty set and this command returns 0.
     */
    public srem(key: string, members: string[]): T {
        return this.addAndReturn(createSRem(key, members));
    }

    /** Returns all the members of the set value stored at `key`.
     * See https://valkey.io/commands/smembers/ for details.
     *
     * @param key - The key to return its members.
     *
     * Command Response - all members of the set.
     * If `key` does not exist, it is treated as an empty set and this command returns empty list.
     */
    public smembers(key: string): T {
        return this.addAndReturn(createSMembers(key), true);
    }

    /** Moves `member` from the set at `source` to the set at `destination`, removing it from the source set.
     * Creates a new destination set if needed. The operation is atomic.
     * See https://valkey.io/commands/smove for more details.
     *
     * @param source - The key of the set to remove the element from.
     * @param destination - The key of the set to add the element to.
     * @param member - The set element to move.
     *
     * Command Response - `true` on success, or `false` if the `source` set does not exist or the element is not a member of the source set.
     */
    public smove(source: string, destination: string, member: string): T {
        return this.addAndReturn(createSMove(source, destination, member));
    }

    /** Returns the set cardinality (number of elements) of the set stored at `key`.
     * See https://valkey.io/commands/scard/ for details.
     *
     * @param key - The key to return the number of its members.
     *
     * Command Response - the cardinality (number of elements) of the set, or 0 if key does not exist.
     */
    public scard(key: string): T {
        return this.addAndReturn(createSCard(key));
    }

    /** Gets the intersection of all the given sets.
     * When in cluster mode, all `keys` must map to the same hash slot.
     * See https://valkey.io/docs/latest/commands/sinter/ for more details.
     *
     * @param keys - The `keys` of the sets to get the intersection.
     *
     * Command Response - A set of members which are present in all given sets.
     * If one or more sets do not exist, an empty set will be returned.
     */
    public sinter(keys: string[]): T {
        return this.addAndReturn(createSInter(keys), true);
    }

    /**
     * Gets the cardinality of the intersection of all the given sets.
     *
     * See https://valkey.io/commands/sintercard/ for more details.
     *
     * @param keys - The keys of the sets.
     *
     * Command Response - The cardinality of the intersection result. If one or more sets do not exist, `0` is returned.
     *
     * since Valkey version 7.0.0.
     */
    public sintercard(keys: string[], limit?: number): T {
        return this.addAndReturn(createSInterCard(keys, limit));
    }

    /**
     * Stores the members of the intersection of all given sets specified by `keys` into a new set at `destination`.
     *
     * See https://valkey.io/commands/sinterstore/ for more details.
     *
     * @param destination - The key of the destination set.
     * @param keys - The keys from which to retrieve the set members.
     *
     * Command Response - The number of elements in the resulting set.
     */
    public sinterstore(destination: string, keys: string[]): T {
        return this.addAndReturn(createSInterStore(destination, keys));
    }

    /**
     * Computes the difference between the first set and all the successive sets in `keys`.
     *
     * See https://valkey.io/commands/sdiff/ for more details.
     *
     * @param keys - The keys of the sets to diff.
     *
     * Command Response - A `Set` of elements representing the difference between the sets.
     * If a key in `keys` does not exist, it is treated as an empty set.
     */
    public sdiff(keys: string[]): T {
        return this.addAndReturn(createSDiff(keys), true);
    }

    /**
     * Stores the difference between the first set and all the successive sets in `keys` into a new set at `destination`.
     *
     * See https://valkey.io/commands/sdiffstore/ for more details.
     *
     * @param destination - The key of the destination set.
     * @param keys - The keys of the sets to diff.
     *
     * Command Response - The number of elements in the resulting set.
     */
    public sdiffstore(destination: string, keys: string[]): T {
        return this.addAndReturn(createSDiffStore(destination, keys));
    }

    /**
     * Gets the union of all the given sets.
     *
     * See https://valkey.io/commands/sunion/ for more details.
     *
     * @param keys - The keys of the sets.
     *
     * Command Response - A `Set` of members which are present in at least one of the given sets.
     * If none of the sets exist, an empty `Set` will be returned.
     */
    public sunion(keys: string[]): T {
        return this.addAndReturn(createSUnion(keys), true);
    }

    /**
     * Stores the members of the union of all given sets specified by `keys` into a new set
     * at `destination`.
     *
     * See https://valkey.io/commands/sunionstore/ for details.
     *
     * @param destination - The key of the destination set.
     * @param keys - The keys from which to retrieve the set members.
     *
     * Command Response - The number of elements in the resulting set.
     */
    public sunionstore(destination: string, keys: string[]): T {
        return this.addAndReturn(createSUnionStore(destination, keys));
    }

    /** Returns if `member` is a member of the set stored at `key`.
     * See https://valkey.io/commands/sismember/ for more details.
     *
     * @param key - The key of the set.
     * @param member - The member to check for existence in the set.
     *
     * Command Response - `true` if the member exists in the set, `false` otherwise.
     * If `key` doesn't exist, it is treated as an empty set and the command returns `false`.
     */
    public sismember(key: string, member: string): T {
        return this.addAndReturn(createSIsMember(key, member));
    }

    /**
     * Checks whether each member is contained in the members of the set stored at `key`.
     *
     * See https://valkey.io/commands/smismember/ for more details.
     *
     * @param key - The key of the set to check.
     * @param members - A list of members to check for existence in the set.
     *
     * Command Response - An `array` of `boolean` values, each indicating if the respective member exists in the set.
     *
     * since Valkey version 6.2.0.
     */
    public smismember(key: string, members: string[]): T {
        return this.addAndReturn(createSMIsMember(key, members));
    }

    /** Removes and returns one random member from the set value store at `key`.
     * See https://valkey.io/commands/spop/ for details.
     * To pop multiple members, see `spopCount`.
     *
     * @param key - The key of the set.
     *
     * Command Response - the value of the popped member.
     * If `key` does not exist, null will be returned.
     */
    public spop(key: string): T {
        return this.addAndReturn(createSPop(key));
    }

    /** Removes and returns up to `count` random members from the set value store at `key`, depending on the set's length.
     * See https://valkey.io/commands/spop/ for details.
     *
     * @param key - The key of the set.
     * @param count - The count of the elements to pop from the set.
     *
     * Command Response - A list of popped elements will be returned depending on the set's length.
     * If `key` does not exist, empty list will be returned.
     */
    public spopCount(key: string, count: number): T {
        return this.addAndReturn(createSPop(key, count), true);
    }

    /** Returns the number of keys in `keys` that exist in the database.
     * See https://valkey.io/commands/exists/ for details.
     *
     * @param keys - The keys list to check.
     *
     * Command Response - the number of keys that exist. If the same existing key is mentioned in `keys` multiple times,
     * it will be counted multiple times.
     */
    public exists(keys: string[]): T {
        return this.addAndReturn(createExists(keys));
    }

    /** Removes the specified keys. A key is ignored if it does not exist.
     * This command, similar to DEL, removes specified keys and ignores non-existent ones.
     * However, this command does not block the server, while [DEL](https://valkey.io/commands/del) does.
     * See https://valkey.io/commands/unlink/ for details.
     *
     * @param keys - The keys we wanted to unlink.
     *
     * Command Response - the number of keys that were unlinked.
     */
    public unlink(keys: string[]): T {
        return this.addAndReturn(createUnlink(keys));
    }

    /** Sets a timeout on `key` in seconds. After the timeout has expired, the key will automatically be deleted.
     * If `key` already has an existing expire set, the time to live is updated to the new value.
     * If `seconds` is non-positive number, the key will be deleted rather than expired.
     * The timeout will only be cleared by commands that delete or overwrite the contents of `key`.
     * See https://valkey.io/commands/expire/ for details.
     *
     * @param key - The key to set timeout on it.
     * @param seconds - The timeout in seconds.
     * @param option - The expire option.
     *
     * Command Response - `true` if the timeout was set. `false` if the timeout was not set. e.g. key doesn't exist,
     * or operation skipped due to the provided arguments.
     */
    public expire(key: string, seconds: number, option?: ExpireOptions): T {
        return this.addAndReturn(createExpire(key, seconds, option));
    }

    /** Sets a timeout on `key`. It takes an absolute Unix timestamp (seconds since January 1, 1970) instead of specifying the number of seconds.
     * A timestamp in the past will delete the key immediately. After the timeout has expired, the key will automatically be deleted.
     * If `key` already has an existing expire set, the time to live is updated to the new value.
     * The timeout will only be cleared by commands that delete or overwrite the contents of `key`.
     * See https://valkey.io/commands/expireat/ for details.
     *
     * @param key - The key to set timeout on it.
     * @param unixSeconds - The timeout in an absolute Unix timestamp.
     * @param option - The expire option.
     *
     * Command Response - `true` if the timeout was set. `false` if the timeout was not set. e.g. key doesn't exist,
     * or operation skipped due to the provided arguments.
     */
    public expireAt(
        key: string,
        unixSeconds: number,
        option?: ExpireOptions,
    ): T {
        return this.addAndReturn(createExpireAt(key, unixSeconds, option));
    }

    /** Sets a timeout on `key` in milliseconds. After the timeout has expired, the key will automatically be deleted.
     * If `key` already has an existing expire set, the time to live is updated to the new value.
     * If `milliseconds` is non-positive number, the key will be deleted rather than expired.
     * The timeout will only be cleared by commands that delete or overwrite the contents of `key`.
     * See https://valkey.io/commands/pexpire/ for details.
     *
     * @param key - The key to set timeout on it.
     * @param milliseconds - The timeout in milliseconds.
     * @param option - The expire option.
     *
     * Command Response - `true` if the timeout was set. `false` if the timeout was not set. e.g. key doesn't exist,
     * or operation skipped due to the provided arguments.
     */
    public pexpire(
        key: string,
        milliseconds: number,
        option?: ExpireOptions,
    ): T {
        return this.addAndReturn(createPExpire(key, milliseconds, option));
    }

    /** Sets a timeout on `key`. It takes an absolute Unix timestamp (milliseconds since January 1, 1970) instead of specifying the number of milliseconds.
     * A timestamp in the past will delete the key immediately. After the timeout has expired, the key will automatically be deleted.
     * If `key` already has an existing expire set, the time to live is updated to the new value.
     * The timeout will only be cleared by commands that delete or overwrite the contents of `key`.
     * See https://valkey.io/commands/pexpireat/ for details.
     *
     * @param key - The key to set timeout on it.
     * @param unixMilliseconds - The timeout in an absolute Unix timestamp.
     * @param option - The expire option.
     *
     * Command Response - `true` if the timeout was set. `false` if the timeout was not set. e.g. key doesn't exist,
     * or operation skipped due to the provided arguments.
     */
    public pexpireAt(
        key: string,
        unixMilliseconds: number,
        option?: ExpireOptions,
    ): T {
        return this.addAndReturn(
            createPExpireAt(key, unixMilliseconds, option),
        );
    }

    /** Returns the remaining time to live of `key` that has a timeout.
     * See https://valkey.io/commands/ttl/ for details.
     *
     * @param key - The key to return its timeout.
     *
     * Command Response -  TTL in seconds, -2 if `key` does not exist or -1 if `key` exists but has no associated expire.
     */
    public ttl(key: string): T {
        return this.addAndReturn(createTTL(key));
    }

    /** Adds members with their scores to the sorted set stored at `key`.
     * If a member is already a part of the sorted set, its score is updated.
     * See https://valkey.io/commands/zadd/ for more details.
     *
     * @param key - The key of the sorted set.
     * @param membersScoresMap - A mapping of members to their corresponding scores.
     * @param options - The ZAdd options.
     *
     * Command Response - The number of elements added to the sorted set.
     * If `changed` is set, returns the number of elements updated in the sorted set.
     */
    public zadd(
        key: string,
        membersScoresMap: Record<string, number>,
        options?: ZAddOptions,
    ): T {
        return this.addAndReturn(createZAdd(key, membersScoresMap, options));
    }

    /** Increments the score of member in the sorted set stored at `key` by `increment`.
     * If `member` does not exist in the sorted set, it is added with `increment` as its score (as if its previous score was 0.0).
     * If `key` does not exist, a new sorted set with the specified member as its sole member is created.
     * See https://valkey.io/commands/zadd/ for more details.
     *
     * @param key - The key of the sorted set.
     * @param member - A member in the sorted set to increment.
     * @param increment - The score to increment the member.
     * @param options - The ZAdd options.
     *
     * Command Response - The score of the member.
     * If there was a conflict with the options, the operation aborts and null is returned.
     */
    public zaddIncr(
        key: string,
        member: string,
        increment: number,
        options?: ZAddOptions,
    ): T {
        return this.addAndReturn(
            createZAdd(key, { [member]: increment }, options, true),
        );
    }

    /** Removes the specified members from the sorted set stored at `key`.
     * Specified members that are not a member of this set are ignored.
     * See https://valkey.io/commands/zrem/ for more details.
     *
     * @param key - The key of the sorted set.
     * @param members - A list of members to remove from the sorted set.
     *
     * Command Response - The number of members that were removed from the sorted set, not including non-existing members.
     * If `key` does not exist, it is treated as an empty sorted set, and this command returns 0.
     */
    public zrem(key: string, members: string[]): T {
        return this.addAndReturn(createZRem(key, members));
    }

    /** Returns the cardinality (number of elements) of the sorted set stored at `key`.
     * See https://valkey.io/commands/zcard/ for more details.
     *
     * @param key - The key of the sorted set.
     *
     * Command Response - The number of elements in the sorted set.
     * If `key` does not exist, it is treated as an empty sorted set, and this command returns 0.
     */
    public zcard(key: string): T {
        return this.addAndReturn(createZCard(key));
    }

    /**
     * Returns the cardinality of the intersection of the sorted sets specified by `keys`.
     *
     * See https://valkey.io/commands/zintercard/ for more details.
     *
     * @param keys - The keys of the sorted sets to intersect.
     * @param limit - An optional argument that can be used to specify a maximum number for the
     * intersection cardinality. If limit is not supplied, or if it is set to `0`, there will be no limit.
     *
     * Command Response - The cardinality of the intersection of the given sorted sets.
     *
     * since - Redis version 7.0.0.
     */
    public zintercard(keys: string[], limit?: number): T {
        return this.addAndReturn(createZInterCard(keys, limit));
    }

    /**
     * Returns the difference between the first sorted set and all the successive sorted sets.
     * To get the elements with their scores, see {@link zdiffWithScores}.
     *
     * See https://valkey.io/commands/zdiff/ for more details.
     *
     * @param keys - The keys of the sorted sets.
     *
     * Command Response - An `array` of elements representing the difference between the sorted sets.
     * If the first key does not exist, it is treated as an empty sorted set, and the command returns an empty `array`.
     *
     * since Valkey version 6.2.0.
     */
    public zdiff(keys: string[]): T {
        return this.addAndReturn(createZDiff(keys));
    }

    /**
     * Returns the difference between the first sorted set and all the successive sorted sets, with the associated
     * scores.
     *
     * See https://valkey.io/commands/zdiff/ for more details.
     *
     * @param keys - The keys of the sorted sets.
     *
     * Command Response - A map of elements and their scores representing the difference between the sorted sets.
     * If the first key does not exist, it is treated as an empty sorted set, and the command returns an empty `array`.
     *
     * since Valkey version 6.2.0.
     */
    public zdiffWithScores(keys: string[]): T {
        return this.addAndReturn(createZDiffWithScores(keys));
    }

    /**
     * Calculates the difference between the first sorted set and all the successive sorted sets in `keys` and stores
     * the difference as a sorted set to `destination`, overwriting it if it already exists. Non-existent keys are
     * treated as empty sets.
     *
     * See https://valkey.io/commands/zdiffstore/ for more details.
     *
     * @param destination - The key for the resulting sorted set.
     * @param keys - The keys of the sorted sets to compare.
     *
     * Command Response - The number of members in the resulting sorted set stored at `destination`.
     *
     * since Valkey version 6.2.0.
     */
    public zdiffstore(destination: string, keys: string[]): T {
        return this.addAndReturn(createZDiffStore(destination, keys));
    }

    /** Returns the score of `member` in the sorted set stored at `key`.
     * See https://valkey.io/commands/zscore/ for more details.
     *
     * @param key - The key of the sorted set.
     * @param member - The member whose score is to be retrieved.
     *
     * Command Response - The score of the member.
     * If `member` does not exist in the sorted set, null is returned.
     * If `key` does not exist, null is returned.
     */
    public zscore(key: string, member: string): T {
        return this.addAndReturn(createZScore(key, member));
    }

    /**
     * Returns the scores associated with the specified `members` in the sorted set stored at `key`.
     *
     * See https://valkey.io/commands/zmscore/ for more details.
     *
     * @param key - The key of the sorted set.
     * @param members - A list of members in the sorted set.
     *
     * Command Response - An `array` of scores corresponding to `members`.
     * If a member does not exist in the sorted set, the corresponding value in the list will be `null`.
     *
     * since Valkey version 6.2.0.
     */
    public zmscore(key: string, members: string[]): T {
        return this.addAndReturn(createZMScore(key, members));
    }

    /** Returns the number of members in the sorted set stored at `key` with scores between `minScore` and `maxScore`.
     * See https://valkey.io/commands/zcount/ for more details.
     *
     * @param key - The key of the sorted set.
     * @param minScore - The minimum score to count from. Can be positive/negative infinity, or specific score and inclusivity.
     * @param maxScore - The maximum score to count up to. Can be positive/negative infinity, or specific score and inclusivity.
     *
     * Command Response - The number of members in the specified score range.
     * If `key` does not exist, it is treated as an empty sorted set, and the command returns 0.
     * If `minScore` is greater than `maxScore`, 0 is returned.
     */
    public zcount(
        key: string,
        minScore: ScoreBoundary<number>,
        maxScore: ScoreBoundary<number>,
    ): T {
        return this.addAndReturn(createZCount(key, minScore, maxScore));
    }

    /** Returns the specified range of elements in the sorted set stored at `key`.
     * ZRANGE can perform different types of range queries: by index (rank), by the score, or by lexicographical order.
     *
     * See https://valkey.io/commands/zrange/ for more details.
     * To get the elements with their scores, see `zrangeWithScores`.
     *
     * @param key - The key of the sorted set.
     * @param rangeQuery - The range query object representing the type of range query to perform.
     * For range queries by index (rank), use RangeByIndex.
     * For range queries by lexicographical order, use RangeByLex.
     * For range queries by score, use RangeByScore.
     * @param reverse - If true, reverses the sorted set, with index 0 as the element with the highest score.
     *
     * Command Response - A list of elements within the specified range.
     * If `key` does not exist, it is treated as an empty sorted set, and the command returns an empty array.
     */
    public zrange(
        key: string,
        rangeQuery: RangeByScore | RangeByLex | RangeByIndex,
        reverse: boolean = false,
    ): T {
        return this.addAndReturn(createZRange(key, rangeQuery, reverse));
    }

    /** Returns the specified range of elements with their scores in the sorted set stored at `key`.
     * Similar to ZRANGE but with a WITHSCORE flag.
     * See https://valkey.io/commands/zrange/ for more details.
     *
     * @param key - The key of the sorted set.
     * @param rangeQuery - The range query object representing the type of range query to perform.
     * For range queries by index (rank), use RangeByIndex.
     * For range queries by lexicographical order, use RangeByLex.
     * For range queries by score, use RangeByScore.
     * @param reverse - If true, reverses the sorted set, with index 0 as the element with the highest score.
     *
     * Command Response - A map of elements and their scores within the specified range.
     * If `key` does not exist, it is treated as an empty sorted set, and the command returns an empty map.
     */
    public zrangeWithScores(
        key: string,
        rangeQuery: RangeByScore | RangeByLex | RangeByIndex,
        reverse: boolean = false,
    ): T {
        return this.addAndReturn(
            createZRangeWithScores(key, rangeQuery, reverse),
        );
    }

    /**
     * Computes the intersection of sorted sets given by the specified `keys` and stores the result in `destination`.
     * If `destination` already exists, it is overwritten. Otherwise, a new sorted set will be created.
     *
     * When in cluster mode, `destination` and all keys in `keys` must map to the same hash slot.
     *
     * See https://valkey.io/commands/zinterstore/ for more details.
     *
     * @param destination - The key of the destination sorted set.
     * @param keys - The keys of the sorted sets with possible formats:
     *  string[] - for keys only.
     *  KeyWeight[] - for weighted keys with score multipliers.
     * @param aggregationType - Specifies the aggregation strategy to apply when combining the scores of elements. See `AggregationType`.
     * Command Response - The number of elements in the resulting sorted set stored at `destination`.
     */
    public zinterstore(
        destination: string,
        keys: string[] | KeyWeight[],
        aggregationType?: AggregationType,
    ): T {
        return this.addAndReturn(
            createZInterstore(destination, keys, aggregationType),
        );
    }

    /** Returns the string representation of the type of the value stored at `key`.
     * See https://valkey.io/commands/type/ for more details.
     *
     * @param key - The key to check its data type.
     *
     * Command Response - If the key exists, the type of the stored value is returned. Otherwise, a "none" string is returned.
     */
    public type(key: string): T {
        return this.addAndReturn(createType(key));
    }

    /** Returns the length of the string value stored at `key`.
     * See https://valkey.io/commands/strlen/ for more details.
     *
     * @param key - The `key` to check its length.
     *
     * Command Response - The length of the string value stored at `key`
     * If `key` does not exist, it is treated as an empty string, and the command returns 0.
     */
    public strlen(key: string): T {
        return this.addAndReturn(createStrlen(key));
    }

    /** Removes and returns the members with the lowest scores from the sorted set stored at `key`.
     * If `count` is provided, up to `count` members with the lowest scores are removed and returned.
     * Otherwise, only one member with the lowest score is removed and returned.
     * See https://valkey.io/commands/zpopmin for more details.
     *
     * @param key - The key of the sorted set.
     * @param count - Specifies the quantity of members to pop. If not specified, pops one member.
     *
     * Command Response - A map of the removed members and their scores, ordered from the one with the lowest score to the one with the highest.
     * If `key` doesn't exist, it will be treated as an empty sorted set and the command returns an empty map.
     * If `count` is higher than the sorted set's cardinality, returns all members and their scores.
     */
    public zpopmin(key: string, count?: number): T {
        return this.addAndReturn(createZPopMin(key, count));
    }

    /** Removes and returns the members with the highest scores from the sorted set stored at `key`.
     * If `count` is provided, up to `count` members with the highest scores are removed and returned.
     * Otherwise, only one member with the highest score is removed and returned.
     * See https://valkey.io/commands/zpopmax for more details.
     *
     * @param key - The key of the sorted set.
     * @param count - Specifies the quantity of members to pop. If not specified, pops one member.
     *
     * Command Response - A map of the removed members and their scores, ordered from the one with the highest score to the one with the lowest.
     * If `key` doesn't exist, it will be treated as an empty sorted set and the command returns an empty map.
     * If `count` is higher than the sorted set's cardinality, returns all members and their scores, ordered from highest to lowest.
     */
    public zpopmax(key: string, count?: number): T {
        return this.addAndReturn(createZPopMax(key, count));
    }

    /** Echoes the provided `message` back.
     * See https://valkey.io/commands/echo for more details.
     *
     * @param message - The message to be echoed back.
     *
     * Command Response - The provided `message`.
     */
    public echo(message: string): T {
        return this.addAndReturn(createEcho(message));
    }

    /** Returns the remaining time to live of `key` that has a timeout, in milliseconds.
     * See https://valkey.io/commands/pttl for more details.
     *
     * @param key - The key to return its timeout.
     *
     * Command Response - TTL in milliseconds. -2 if `key` does not exist, -1 if `key` exists but has no associated expire.
     */
    public pttl(key: string): T {
        return this.addAndReturn(createPTTL(key));
    }

    /** Removes all elements in the sorted set stored at `key` with rank between `start` and `end`.
     * Both `start` and `end` are zero-based indexes with 0 being the element with the lowest score.
     * These indexes can be negative numbers, where they indicate offsets starting at the element with the highest score.
     * See https://valkey.io/commands/zremrangebyrank/ for more details.
     *
     * @param key - The key of the sorted set.
     * @param start - The starting point of the range.
     * @param end - The end of the range.
     *
     * Command Response - The number of members removed.
     * If `start` exceeds the end of the sorted set, or if `start` is greater than `end`, 0 returned.
     * If `end` exceeds the actual end of the sorted set, the range will stop at the actual end of the sorted set.
     * If `key` does not exist 0 will be returned.
     */
    public zremRangeByRank(key: string, start: number, end: number): T {
        return this.addAndReturn(createZRemRangeByRank(key, start, end));
    }

    /** Removes all elements in the sorted set stored at `key` with a score between `minScore` and `maxScore`.
     * See https://valkey.io/commands/zremrangebyscore/ for more details.
     *
     * @param key - The key of the sorted set.
     * @param minScore - The minimum score to remove from. Can be positive/negative infinity, or specific score and inclusivity.
     * @param maxScore - The maximum score to remove to. Can be positive/negative infinity, or specific score and inclusivity.
     *
     * Command Response - the number of members removed.
     * If `key` does not exist, it is treated as an empty sorted set, and the command returns 0.
     * If `minScore` is greater than `maxScore`, 0 is returned.
     */
    public zremRangeByScore(
        key: string,
        minScore: ScoreBoundary<number>,
        maxScore: ScoreBoundary<number>,
    ): T {
        return this.addAndReturn(
            createZRemRangeByScore(key, minScore, maxScore),
        );
    }

    /** Returns the rank of `member` in the sorted set stored at `key`, with scores ordered from low to high.
     * See https://valkey.io/commands/zrank for more details.
     * To get the rank of `member` with its score, see `zrankWithScore`.
     *
     * @param key - The key of the sorted set.
     * @param member - The member whose rank is to be retrieved.
     *
     * Command Response - The rank of `member` in the sorted set.
     * If `key` doesn't exist, or if `member` is not present in the set, null will be returned.
     */
    public zrank(key: string, member: string): T {
        return this.addAndReturn(createZRank(key, member));
    }

    /** Returns the rank of `member` in the sorted set stored at `key` with its score, where scores are ordered from the lowest to highest.
     * See https://valkey.io/commands/zrank for more details.
     *
     * @param key - The key of the sorted set.
     * @param member - The member whose rank is to be retrieved.
     *
     * Command Response - A list containing the rank and score of `member` in the sorted set.
     * If `key` doesn't exist, or if `member` is not present in the set, null will be returned.
     *
     * since - Redis version 7.2.0.
     */
    public zrankWithScore(key: string, member: string): T {
        return this.addAndReturn(createZRank(key, member, true));
    }

    /**
     * Returns the rank of `member` in the sorted set stored at `key`, where
     * scores are ordered from the highest to lowest, starting from 0.
     * To get the rank of `member` with its score, see {@link zrevrankWithScore}.
     *
     * See https://valkey.io/commands/zrevrank/ for more details.
     *
     * @param key - The key of the sorted set.
     * @param member - The member whose rank is to be retrieved.
     *
     * Command Response - The rank of `member` in the sorted set, where ranks are ordered from high to low based on scores.
     *     If `key` doesn't exist, or if `member` is not present in the set, `null` will be returned.
     */
    public zrevrank(key: string, member: string): T {
        return this.addAndReturn(createZRevRank(key, member));
    }

    /**
     * Returns the rank of `member` in the sorted set stored at `key` with its
     * score, where scores are ordered from the highest to lowest, starting from 0.
     *
     * See https://valkey.io/commands/zrevrank/ for more details.
     *
     * @param key - The key of the sorted set.
     * @param member - The member whose rank is to be retrieved.
     *
     * Command Response -  A list containing the rank and score of `member` in the sorted set, where ranks
     *     are ordered from high to low based on scores.
     *     If `key` doesn't exist, or if `member` is not present in the set, `null` will be returned.
     *
     * since - Valkey version 7.2.0.
     */
    public zrevrankWithScore(key: string, member: string): T {
        return this.addAndReturn(createZRevRankWithScore(key, member));
    }

    /** Remove the existing timeout on `key`, turning the key from volatile (a key with an expire set) to
     * persistent (a key that will never expire as no timeout is associated).
     * See https://valkey.io/commands/persist/ for more details.
     *
     * @param key - The key to remove the existing timeout on.
     *
     * Command Response - `false` if `key` does not exist or does not have an associated timeout, `true` if the timeout has been removed.
     */
    public persist(key: string): T {
        return this.addAndReturn(createPersist(key));
    }

    /** Executes a single command, without checking inputs. Every part of the command, including subcommands,
     *  should be added as a separate value in args.
     *
     * See the [Glide for Redis Wiki](https://github.com/valkey-io/valkey-glide/wiki/General-Concepts#custom-command)
     * for details on the restrictions and limitations of the custom command API.
     *
     * Command Response - A response from Redis with an `Object`.
     */
    public customCommand(args: string[]): T {
        return this.addAndReturn(createCustomCommand(args));
    }

    /** Returns the element at index `index` in the list stored at `key`.
     * The index is zero-based, so 0 means the first element, 1 the second element and so on.
     * Negative indices can be used to designate elements starting at the tail of the list.
     * Here, -1 means the last element, -2 means the penultimate and so forth.
     * See https://valkey.io/commands/lindex/ for more details.
     *
     * @param key - The `key` of the list.
     * @param index - The `index` of the element in the list to retrieve.
     * Command Response - The element at index in the list stored at `key`.
     * If `index` is out of range or if `key` does not exist, null is returned.
     */
    public lindex(key: string, index: number): T {
        return this.addAndReturn(createLIndex(key, index));
    }

    /**
     * Inserts `element` in the list at `key` either before or after the `pivot`.
     *
     * See https://valkey.io/commands/linsert/ for more details.
     *
     * @param key - The key of the list.
     * @param position - The relative position to insert into - either `InsertPosition.Before` or
     *     `InsertPosition.After` the `pivot`.
     * @param pivot - An element of the list.
     * @param element - The new element to insert.
     *
     * Command Response - The list length after a successful insert operation.
     * If the `key` doesn't exist returns `-1`.
     * If the `pivot` wasn't found, returns `0`.
     */
    public linsert(
        key: string,
        position: InsertPosition,
        pivot: string,
        element: string,
    ): T {
        return this.addAndReturn(createLInsert(key, position, pivot, element));
    }

    /**
     * Adds an entry to the specified stream stored at `key`. If the `key` doesn't exist, the stream is created.
     * See https://valkey.io/commands/xadd/ for more details.
     *
     * @param key - The key of the stream.
     * @param values - field-value pairs to be added to the entry.
     * @returns The id of the added entry, or `null` if `options.makeStream` is set to `false` and no stream with the matching `key` exists.
     */
    public xadd(
        key: string,
        values: [string, string][],
        options?: StreamAddOptions,
    ): T {
        return this.addAndReturn(createXAdd(key, values, options));
    }

    /**
     * Trims the stream stored at `key` by evicting older entries.
     * See https://valkey.io/commands/xtrim/ for more details.
     *
     * @param key - the key of the stream
     * @param options - options detailing how to trim the stream.
     * @returns The number of entries deleted from the stream. If `key` doesn't exist, 0 is returned.
     */
    public xtrim(key: string, options: StreamTrimOptions): T {
        return this.addAndReturn(createXTrim(key, options));
    }

    /** Returns the server time.
     * See https://valkey.io/commands/time/ for details.
     *
     * @returns - The current server time as a two items `array`:
     * A Unix timestamp and the amount of microseconds already elapsed in the current second.
     * The returned `array` is in a [Unix timestamp, Microseconds already elapsed] format.
     */
    public time(): T {
        return this.addAndReturn(createTime());
    }

    /**
     * Reads entries from the given streams.
     * See https://valkey.io/commands/xread/ for more details.
     *
     * @param keys_and_ids - pairs of keys and entry ids to read from. A pair is composed of a stream's key and the id of the entry after which the stream will be read.
     * @param options - options detailing how to read the stream.
     * @returns A map between a stream key, and an array of entries in the matching key. The entries are in an [id, fields[]] format.
     */
    public xread(
        keys_and_ids: Record<string, string>,
        options?: StreamReadOptions,
    ): T {
        return this.addAndReturn(createXRead(keys_and_ids, options));
    }

    /**
     * Returns the number of entries in the stream stored at `key`.
     *
     * See https://valkey.io/commands/xlen/ for more details.
     *
     * @param key - The key of the stream.
     *
     * Command Response - The number of entries in the stream. If `key` does not exist, returns `0`.
     */
    public xlen(key: string): T {
        return this.addAndReturn(createXLen(key));
    }

    /**
     * Renames `key` to `newkey`.
     * If `newkey` already exists it is overwritten.
     * In Cluster mode, both `key` and `newkey` must be in the same hash slot,
     * meaning that in practice only keys that have the same hash tag can be reliably renamed in cluster.
     * See https://valkey.io/commands/rename/ for more details.
     *
     * @param key - The key to rename.
     * @param newKey - The new name of the key.
     * Command Response - If the `key` was successfully renamed, return "OK". If `key` does not exist, an error is thrown.
     */
    public rename(key: string, newKey: string): T {
        return this.addAndReturn(createRename(key, newKey));
    }

    /**
     * Renames `key` to `newkey` if `newkey` does not yet exist.
     * In Cluster mode, both `key` and `newkey` must be in the same hash slot,
     * meaning that in practice only keys that have the same hash tag can be reliably renamed in cluster.
     * See https://valkey.io/commands/renamenx/ for more details.
     *
     * @param key - The key to rename.
     * @param newKey - The new name of the key.
     * Command Response - If the `key` was successfully renamed, returns `true`. Otherwise, returns `false`.
     * If `key` does not exist, an error is thrown.
     */
    public renamenx(key: string, newKey: string): T {
        return this.addAndReturn(createRenameNX(key, newKey));
    }

    /** Blocking list pop primitive.
     * Pop an element from the tail of the first list that is non-empty,
     * with the given `keys` being checked in the order that they are given.
     * Blocks the connection when there are no elements to pop from any of the given lists.
     * See https://valkey.io/commands/brpop/ for more details.
     * Note: `BRPOP` is a blocking command,
     * see [Blocking Commands](https://github.com/valkey-io/valkey-glide/wiki/General-Concepts#blocking-commands) for more details and best practices.
     *
     * @param keys - The `keys` of the lists to pop from.
     * @param timeout - The `timeout` in seconds.
     * Command Response - An `array` containing the `key` from which the element was popped and the value of the popped element,
     * formatted as [key, value]. If no element could be popped and the timeout expired, returns `null`.
     */
    public brpop(keys: string[], timeout: number): T {
        return this.addAndReturn(createBRPop(keys, timeout));
    }

    /** Blocking list pop primitive.
     * Pop an element from the head of the first list that is non-empty,
     * with the given `keys` being checked in the order that they are given.
     * Blocks the connection when there are no elements to pop from any of the given lists.
     * See https://valkey.io/commands/blpop/ for more details.
     * Note: `BLPOP` is a blocking command,
     * see [Blocking Commands](https://github.com/valkey-io/valkey-glide/wiki/General-Concepts#blocking-commands) for more details and best practices.
     *
     * @param keys - The `keys` of the lists to pop from.
     * @param timeout - The `timeout` in seconds.
     * Command Response - An `array` containing the `key` from which the element was popped and the value of the popped element,
     * formatted as [key, value]. If no element could be popped and the timeout expired, returns `null`.
     */
    public blpop(keys: string[], timeout: number): T {
        return this.addAndReturn(createBLPop(keys, timeout));
    }

    /** Adds all elements to the HyperLogLog data structure stored at the specified `key`.
     * Creates a new structure if the `key` does not exist.
     * When no elements are provided, and `key` exists and is a HyperLogLog, then no operation is performed.
     *
     * See https://valkey.io/commands/pfadd/ for more details.
     *
     * @param key - The key of the HyperLogLog data structure to add elements into.
     * @param elements - An array of members to add to the HyperLogLog stored at `key`.
     * Command Response - If the HyperLogLog is newly created, or if the HyperLogLog approximated cardinality is
     *     altered, then returns `1`. Otherwise, returns `0`.
     */
    public pfadd(key: string, elements: string[]): T {
        return this.addAndReturn(createPfAdd(key, elements));
    }

    /** Estimates the cardinality of the data stored in a HyperLogLog structure for a single key or
     * calculates the combined cardinality of multiple keys by merging their HyperLogLogs temporarily.
     *
     * See https://valkey.io/commands/pfcount/ for more details.
     *
     * @param keys - The keys of the HyperLogLog data structures to be analyzed.
     * Command Response - The approximated cardinality of given HyperLogLog data structures.
     *     The cardinality of a key that does not exist is `0`.
     */
    public pfcount(keys: string[]): T {
        return this.addAndReturn(createPfCount(keys));
    }

    /** Returns the internal encoding for the Redis object stored at `key`.
     *
     * See https://valkey.io/commands/object-encoding for more details.
     *
     * @param key - The `key` of the object to get the internal encoding of.
     * Command Response - If `key` exists, returns the internal encoding of the object stored at `key` as a string.
     *     Otherwise, returns None.
     */
    public objectEncoding(key: string): T {
        return this.addAndReturn(createObjectEncoding(key));
    }

    /** Returns the logarithmic access frequency counter of a Redis object stored at `key`.
     *
     * See https://valkey.io/commands/object-freq for more details.
     *
     * @param key - The `key` of the object to get the logarithmic access frequency counter of.
     * Command Response - If `key` exists, returns the logarithmic access frequency counter of
     *     the object stored at `key` as a `number`. Otherwise, returns `null`.
     */
    public objectFreq(key: string): T {
        return this.addAndReturn(createObjectFreq(key));
    }

    /**
     * Returns the time in seconds since the last access to the value stored at `key`.
     *
     * See https://valkey.io/commands/object-idletime/ for more details.
     *
     * @param key - The key of the object to get the idle time of.
     *
     * Command Response - If `key` exists, returns the idle time in seconds. Otherwise, returns `null`.
     */
    public objectIdletime(key: string): T {
        return this.addAndReturn(createObjectIdletime(key));
    }

    /**
     * Returns the reference count of the object stored at `key`.
     *
     * See https://valkey.io/commands/object-refcount/ for more details.
     *
     * @param key - The `key` of the object to get the reference count of.
     *
     * Command Response - If `key` exists, returns the reference count of the object stored at `key` as a `number`.
     * Otherwise, returns `null`.
     */
    public objectRefcount(key: string): T {
        return this.addAndReturn(createObjectRefcount(key));
    }

    /**
     * Displays a piece of generative computer art and the server version.
     *
     * See https://valkey.io/commands/lolwut/ for more details.
     *
     * @param options - The LOLWUT options.
     *
     * Command Response - A piece of generative computer art along with the current server version.
     */
    public lolwut(options?: LolwutOptions): T {
        return this.addAndReturn(createLolwut(options));
    }

    /**
     * Invokes a previously loaded function.
     *
     * See https://valkey.io/commands/fcall/ for more details.
     *
     * since Valkey version 7.0.0.
     *
     * @param func - The function name.
     * @param keys - A list of `keys` accessed by the function. To ensure the correct execution of functions,
     *     all names of keys that a function accesses must be explicitly provided as `keys`.
     * @param args - A list of `function` arguments and it should not represent names of keys.
     *
     * Command Response - The invoked function's return value.
     */
    public fcall(func: string, keys: string[], args: string[]): T {
        return this.addAndReturn(createFCall(func, keys, args));
    }

    /**
     * Invokes a previously loaded read-only function.
     *
     * See https://valkey.io/commands/fcall/ for more details.
     *
     * since Valkey version 7.0.0.
     *
     * @param func - The function name.
     * @param keys - A list of `keys` accessed by the function. To ensure the correct execution of functions,
     *     all names of keys that a function accesses must be explicitly provided as `keys`.
     * @param args - A list of `function` arguments and it should not represent names of keys.
     *
     * Command Response - The invoked function's return value.
     */
    public fcallReadonly(func: string, keys: string[], args: string[]): T {
        return this.addAndReturn(createFCallReadOnly(func, keys, args));
    }

    /**
     * Deletes a library and all its functions.
     *
     * See https://valkey.io/commands/function-delete/ for details.
     *
     * since Valkey version 7.0.0.
     *
     * @param libraryCode - The library name to delete.
     *
     * Command Response - `OK`.
     */
    public functionDelete(libraryCode: string): T {
        return this.addAndReturn(createFunctionDelete(libraryCode));
    }

    /**
     * Loads a library to Valkey.
     *
     * See https://valkey.io/commands/function-load/ for details.
     *
     * since Valkey version 7.0.0.
     *
     * @param libraryCode - The source code that implements the library.
     * @param replace - Whether the given library should overwrite a library with the same name if it
     *     already exists.
     *
     * Command Response - The library name that was loaded.
     */
    public functionLoad(libraryCode: string, replace?: boolean): T {
        return this.addAndReturn(createFunctionLoad(libraryCode, replace));
    }

    /**
     * Deletes all function libraries.
     *
     * See https://valkey.io/commands/function-flush/ for details.
     *
     * since Valkey version 7.0.0.
     *
     * @param mode - The flushing mode, could be either {@link FlushMode.SYNC} or {@link FlushMode.ASYNC}.
     * Command Response - `OK`.
     */
    public functionFlush(mode?: FlushMode): T {
        return this.addAndReturn(createFunctionFlush(mode));
    }

    /**
     * Returns information about the functions and libraries.
     *
     * See https://valkey.io/commands/function-list/ for details.
     *
     * since Valkey version 7.0.0.
     *
     * @param options - Parameters to filter and request additional info.
     *
     * Command Response - Info about all or selected libraries and their functions in {@link FunctionListResponse} format.
     */
    public functionList(options?: FunctionListOptions): T {
        return this.addAndReturn(createFunctionList(options));
    }

    /**
     * Deletes all the keys of all the existing databases. This command never fails.
     *
     * See https://valkey.io/commands/flushall/ for more details.
     *
     * @param mode - The flushing mode, could be either {@link FlushMode.SYNC} or {@link FlushMode.ASYNC}.
     *
     * Command Response - `OK`.
     */
    public flushall(mode?: FlushMode): T {
        return this.addAndReturn(createFlushAll(mode));
    }

    /**
     * Deletes all the keys of the currently selected database. This command never fails.
     *
     * See https://valkey.io/commands/flushdb/ for more details.
     *
     * @param mode - The flushing mode, could be either {@link FlushMode.SYNC} or {@link FlushMode.ASYNC}.
     *
     * Command Response - `OK`.
     */
    public flushdb(mode?: FlushMode): T {
        return this.addAndReturn(createFlushDB(mode));
    }

    /**
     * Returns the index of the first occurrence of `element` inside the list specified by `key`. If no
     * match is found, `null` is returned. If the `count` option is specified, then the function returns
     * an `array` of indices of matching elements within the list.
     *
     * See https://valkey.io/commands/lpos/ for more details.
     *
     * @param key - The name of the list.
     * @param element - The value to search for within the list.
     * @param options - The LPOS options.
     *
     * Command Response - The index of `element`, or `null` if `element` is not in the list. If the `count`
     * option is specified, then the function returns an `array` of indices of matching elements within the list.
     *
     * since - Valkey version 6.0.6.
     */
    public lpos(key: string, element: string, options?: LPosOptions): T {
        return this.addAndReturn(createLPos(key, element, options));
    }

    /**
     * Returns the number of keys in the currently selected database.
     *
     * See https://valkey.io/commands/dbsize/ for more details.
     *
     * Command Response - The number of keys in the currently selected database.
     */
    public dbsize(): T {
        return this.addAndReturn(createDBSize());
    }

    /**
     * Counts the number of set bits (population counting) in the string stored at `key`. The `options` argument can
     * optionally be provided to count the number of bits in a specific string interval.
     *
     * See https://valkey.io/commands/bitcount for more details.
     *
     * @param key - The key for the string to count the set bits of.
     * @param options - The offset options.
     *
     * Command Response - If `options` is provided, returns the number of set bits in the string interval specified by `options`.
     *     If `options` is not provided, returns the number of set bits in the string stored at `key`.
     *     Otherwise, if `key` is missing, returns `0` as it is treated as an empty string.
     */
    public bitcount(key: string, options?: BitOffsetOptions): T {
        return this.addAndReturn(createBitCount(key, options));
    }

    /**
     * Adds geospatial members with their positions to the specified sorted set stored at `key`.
     * If a member is already a part of the sorted set, its position is updated.
     *
     * See https://valkey.io/commands/geoadd/ for more details.
     *
     * @param key - The key of the sorted set.
     * @param membersToGeospatialData - A mapping of member names to their corresponding positions - see
     *     {@link GeospatialData}. The command will report an error when the user attempts to index
     *     coordinates outside the specified ranges.
     * @param options - The GeoAdd options - see {@link GeoAddOptions}.
     *
     * Command Response - The number of elements added to the sorted set. If `changed` is set to
     *    `true` in the options, returns the number of elements updated in the sorted set.
     */
    public geoadd(
        key: string,
        membersToGeospatialData: Map<string, GeospatialData>,
        options?: GeoAddOptions,
    ): T {
        return this.addAndReturn(
            createGeoAdd(key, membersToGeospatialData, options),
        );
    }

    /**
     * Returns the positions (longitude, latitude) of all the specified `members` of the
     * geospatial index represented by the sorted set at `key`.
     *
     * See https://valkey.io/commands/geopos for more details.
     *
     * @param key - The key of the sorted set.
     * @param members - The members for which to get the positions.
     *
     * Command Response - A 2D `Array` which represents positions (longitude and latitude) corresponding to the
     *     given members. The order of the returned positions matches the order of the input members.
     *     If a member does not exist, its position will be `null`.
     */
    public geopos(key: string, members: string[]): T {
        return this.addAndReturn(createGeoPos(key, members));
    }

    /**
     * Pops a member-score pair from the first non-empty sorted set, with the given `keys`
     * being checked in the order they are provided.
     *
     * See https://valkey.io/commands/zmpop/ for more details.
     *
     * @param keys - The keys of the sorted sets.
     * @param modifier - The element pop criteria - either {@link ScoreFilter.MIN} or
     *     {@link ScoreFilter.MAX} to pop the member with the lowest/highest score accordingly.
     * @param count - The number of elements to pop.
     *
     * Command Response - A two-element `array` containing the key name of the set from which the
     *     element was popped, and a member-score `Record` of the popped element.
     *     If no member could be popped, returns `null`.
     *
     * since Valkey version 7.0.0.
     */
    public zmpop(keys: string[], modifier: ScoreFilter, count?: number): T {
        return this.addAndReturn(createZMPop(keys, modifier, count));
    }

    /**
     * Increments the score of `member` in the sorted set stored at `key` by `increment`.
     * If `member` does not exist in the sorted set, it is added with `increment` as its score.
     * If `key` does not exist, a new sorted set is created with the specified member as its sole member.
     *
     * See https://valkey.io/commands/zincrby/ for details.
     *
     * @param key - The key of the sorted set.
     * @param increment - The score increment.
     * @param member - A member of the sorted set.
     *
     * Command Response - The new score of `member`.
     */
    public zincrby(key: string, increment: number, member: string): T {
        return this.addAndReturn(createZIncrBy(key, increment, member));
    }

    /**
     * Returns the distance between `member1` and `member2` saved in the geospatial index stored at `key`.
     *
     * See https://valkey.io/commands/geodist/ for more details.
     *
     * @param key - The key of the sorted set.
     * @param member1 - The name of the first member.
     * @param member2 - The name of the second member.
     * @param geoUnit - The unit of distance measurement - see {@link GeoUnit}. If not specified, the default unit is {@link GeoUnit.METERS}.
     *
     * Command Response - The distance between `member1` and `member2`. Returns `null`, if one or both members do not exist,
     *     or if the key does not exist.
     */
    public geodist(
        key: string,
        member1: string,
        member2: string,
        geoUnit?: GeoUnit,
    ): T {
        return this.addAndReturn(createGeoDist(key, member1, member2, geoUnit));
    }

    /**
     * Returns the `GeoHash` strings representing the positions of all the specified `members` in the sorted set stored at `key`.
     *
     * See https://valkey.io/commands/geohash/ for more details.
     *
     * @param key - The key of the sorted set.
     * @param members - The array of members whose <code>GeoHash</code> strings are to be retrieved.
     *
     * Command Response - An array of `GeoHash` strings representing the positions of the specified members stored at `key`.
     *   If a member does not exist in the sorted set, a `null` value is returned for that member.
     */
    public geohash(key: string, members: string[]): T {
        return this.addAndReturn(createGeoHash(key, members));
    }
}

/**
 * Extends BaseTransaction class for Redis standalone commands.
 * Transactions allow the execution of a group of commands in a single step.
 *
 * Command Response:
 *  An array of command responses is returned by the GlideClient.exec command, in the order they were given.
 *  Each element in the array represents a command given to the transaction.
 *  The response for each command depends on the executed Redis command.
 *  Specific response types are documented alongside each method.
 *
 * @example
 * ```typescript
 * const transaction = new Transaction()
 *    .set("key", "value")
 *    .select(1)  /// Standalone command
 *    .get("key");
 * const result = await GlideClient.exec(transaction);
 * console.log(result); // Output: ['OK', 'OK', null]
 * ```
 */
export class Transaction extends BaseTransaction<Transaction> {
    /// TODO: add MOVE, SLAVEOF and all SENTINEL commands

    /** Change the currently selected Redis database.
     * See https://valkey.io/commands/select/ for details.
     *
     * @param index - The index of the database to select.
     *
     * Command Response - A simple OK response.
     */
    public select(index: number): Transaction {
        return this.addAndReturn(createSelect(index));
    }
}

/**
 * Extends BaseTransaction class for cluster mode commands.
 * Transactions allow the execution of a group of commands in a single step.
 *
 * Command Response:
 *  An array of command responses is returned by the GlideClusterClient.exec command, in the order they were given.
 *  Each element in the array represents a command given to the transaction.
 *  The response for each command depends on the executed Redis command.
 *  Specific response types are documented alongside each method.
 *
 */
export class ClusterTransaction extends BaseTransaction<ClusterTransaction> {
    /// TODO: add all CLUSTER commands
}<|MERGE_RESOLUTION|>--- conflicted
+++ resolved
@@ -8,14 +8,11 @@
     BitmapIndexType,
     BitwiseOperation,
     ExpireOptions,
-<<<<<<< HEAD
+    FlushMode,
     FunctionListOptions,
     FunctionListResponse, // eslint-disable-line @typescript-eslint/no-unused-vars
-=======
-    FlushMode,
     GeoAddOptions,
     GeospatialData,
->>>>>>> 596ebea1
     GeoUnit,
     InfoOptions,
     InsertPosition,
