/** Copyright GLIDE-for-Redis Project Contributors - SPDX Identifier: Apache-2.0 */
package glide.api.models;

<<<<<<< HEAD
import static glide.api.models.commands.LinsertOptions.InsertPosition.AFTER;
=======
import static glide.api.commands.SortedSetBaseCommands.WITH_SCORES_REDIS_API;
import static glide.api.commands.SortedSetBaseCommands.WITH_SCORE_REDIS_API;
>>>>>>> 10490fd0
import static glide.api.models.commands.SetOptions.RETURN_OLD_VALUE;
import static org.junit.jupiter.api.Assertions.assertEquals;
import static redis_request.RedisRequestOuterClass.RequestType.Blpop;
import static redis_request.RedisRequestOuterClass.RequestType.Brpop;
import static redis_request.RedisRequestOuterClass.RequestType.ClientGetName;
import static redis_request.RedisRequestOuterClass.RequestType.ClientId;
import static redis_request.RedisRequestOuterClass.RequestType.ConfigGet;
import static redis_request.RedisRequestOuterClass.RequestType.ConfigResetStat;
import static redis_request.RedisRequestOuterClass.RequestType.ConfigRewrite;
import static redis_request.RedisRequestOuterClass.RequestType.ConfigSet;
import static redis_request.RedisRequestOuterClass.RequestType.Decr;
import static redis_request.RedisRequestOuterClass.RequestType.DecrBy;
import static redis_request.RedisRequestOuterClass.RequestType.Del;
import static redis_request.RedisRequestOuterClass.RequestType.Echo;
import static redis_request.RedisRequestOuterClass.RequestType.Exists;
import static redis_request.RedisRequestOuterClass.RequestType.Expire;
import static redis_request.RedisRequestOuterClass.RequestType.ExpireAt;
import static redis_request.RedisRequestOuterClass.RequestType.GetString;
import static redis_request.RedisRequestOuterClass.RequestType.HLen;
import static redis_request.RedisRequestOuterClass.RequestType.HSetNX;
import static redis_request.RedisRequestOuterClass.RequestType.HashDel;
import static redis_request.RedisRequestOuterClass.RequestType.HashExists;
import static redis_request.RedisRequestOuterClass.RequestType.HashGet;
import static redis_request.RedisRequestOuterClass.RequestType.HashGetAll;
import static redis_request.RedisRequestOuterClass.RequestType.HashIncrBy;
import static redis_request.RedisRequestOuterClass.RequestType.HashIncrByFloat;
import static redis_request.RedisRequestOuterClass.RequestType.HashMGet;
import static redis_request.RedisRequestOuterClass.RequestType.HashSet;
import static redis_request.RedisRequestOuterClass.RequestType.Hvals;
import static redis_request.RedisRequestOuterClass.RequestType.Incr;
import static redis_request.RedisRequestOuterClass.RequestType.IncrBy;
import static redis_request.RedisRequestOuterClass.RequestType.IncrByFloat;
import static redis_request.RedisRequestOuterClass.RequestType.Info;
import static redis_request.RedisRequestOuterClass.RequestType.LLen;
import static redis_request.RedisRequestOuterClass.RequestType.LPop;
import static redis_request.RedisRequestOuterClass.RequestType.LPush;
import static redis_request.RedisRequestOuterClass.RequestType.LPushX;
import static redis_request.RedisRequestOuterClass.RequestType.LRange;
import static redis_request.RedisRequestOuterClass.RequestType.LRem;
import static redis_request.RedisRequestOuterClass.RequestType.LTrim;
import static redis_request.RedisRequestOuterClass.RequestType.Linsert;
import static redis_request.RedisRequestOuterClass.RequestType.MGet;
import static redis_request.RedisRequestOuterClass.RequestType.MSet;
import static redis_request.RedisRequestOuterClass.RequestType.PExpire;
import static redis_request.RedisRequestOuterClass.RequestType.PExpireAt;
import static redis_request.RedisRequestOuterClass.RequestType.PTTL;
import static redis_request.RedisRequestOuterClass.RequestType.Persist;
import static redis_request.RedisRequestOuterClass.RequestType.PfAdd;
import static redis_request.RedisRequestOuterClass.RequestType.PfCount;
import static redis_request.RedisRequestOuterClass.RequestType.PfMerge;
import static redis_request.RedisRequestOuterClass.RequestType.Ping;
import static redis_request.RedisRequestOuterClass.RequestType.RPop;
import static redis_request.RedisRequestOuterClass.RequestType.RPush;
import static redis_request.RedisRequestOuterClass.RequestType.RPushX;
import static redis_request.RedisRequestOuterClass.RequestType.SAdd;
import static redis_request.RedisRequestOuterClass.RequestType.SCard;
import static redis_request.RedisRequestOuterClass.RequestType.SIsMember;
import static redis_request.RedisRequestOuterClass.RequestType.SMembers;
import static redis_request.RedisRequestOuterClass.RequestType.SRem;
import static redis_request.RedisRequestOuterClass.RequestType.SetString;
import static redis_request.RedisRequestOuterClass.RequestType.Strlen;
import static redis_request.RedisRequestOuterClass.RequestType.TTL;
import static redis_request.RedisRequestOuterClass.RequestType.Time;
import static redis_request.RedisRequestOuterClass.RequestType.Type;
import static redis_request.RedisRequestOuterClass.RequestType.Unlink;
import static redis_request.RedisRequestOuterClass.RequestType.XAdd;
import static redis_request.RedisRequestOuterClass.RequestType.ZPopMax;
import static redis_request.RedisRequestOuterClass.RequestType.ZPopMin;
import static redis_request.RedisRequestOuterClass.RequestType.ZScore;
import static redis_request.RedisRequestOuterClass.RequestType.Zadd;
import static redis_request.RedisRequestOuterClass.RequestType.Zcard;
import static redis_request.RedisRequestOuterClass.RequestType.Zrange;
import static redis_request.RedisRequestOuterClass.RequestType.Zrank;
import static redis_request.RedisRequestOuterClass.RequestType.Zrem;

import glide.api.models.commands.ExpireOptions;
import glide.api.models.commands.InfoOptions;
import glide.api.models.commands.RangeOptions.InfScoreBound;
import glide.api.models.commands.RangeOptions.Limit;
import glide.api.models.commands.RangeOptions.RangeByScore;
import glide.api.models.commands.RangeOptions.ScoreBoundary;
import glide.api.models.commands.SetOptions;
import glide.api.models.commands.StreamAddOptions;
import glide.api.models.commands.ZaddOptions;
import java.util.LinkedHashMap;
import java.util.LinkedList;
import java.util.List;
import java.util.Map;
import java.util.stream.Stream;
import org.apache.commons.lang3.tuple.Pair;
import org.junit.jupiter.params.ParameterizedTest;
import org.junit.jupiter.params.provider.Arguments;
import org.junit.jupiter.params.provider.MethodSource;
import redis_request.RedisRequestOuterClass.Command;
import redis_request.RedisRequestOuterClass.Command.ArgsArray;
import redis_request.RedisRequestOuterClass.RequestType;

public class TransactionTests {
    private static Stream<Arguments> getTransactionBuilders() {
        return Stream.of(Arguments.of(new Transaction()), Arguments.of(new ClusterTransaction()));
    }

    @ParameterizedTest
    @MethodSource("getTransactionBuilders")
    public void transaction_builds_protobuf_request(BaseTransaction<?> transaction) {
        List<Pair<RequestType, ArgsArray>> results = new LinkedList<>();

        transaction.get("key");
        results.add(Pair.of(GetString, ArgsArray.newBuilder().addArgs("key").build()));

        transaction.set("key", "value");
        results.add(Pair.of(SetString, ArgsArray.newBuilder().addArgs("key").addArgs("value").build()));

        transaction.set("key", "value", SetOptions.builder().returnOldValue(true).build());
        results.add(
                Pair.of(
                        SetString,
                        ArgsArray.newBuilder()
                                .addArgs("key")
                                .addArgs("value")
                                .addArgs(RETURN_OLD_VALUE)
                                .build()));

        transaction.del(new String[] {"key1", "key2"});
        results.add(Pair.of(Del, ArgsArray.newBuilder().addArgs("key1").addArgs("key2").build()));

        transaction.echo("GLIDE");
        results.add(Pair.of(Echo, ArgsArray.newBuilder().addArgs("GLIDE").build()));

        transaction.ping();
        results.add(Pair.of(Ping, ArgsArray.newBuilder().build()));

        transaction.ping("KING PONG");
        results.add(Pair.of(Ping, ArgsArray.newBuilder().addArgs("KING PONG").build()));

        transaction.info();
        results.add(Pair.of(Info, ArgsArray.newBuilder().build()));

        transaction.info(InfoOptions.builder().section(InfoOptions.Section.EVERYTHING).build());
        results.add(
                Pair.of(
                        Info,
                        ArgsArray.newBuilder().addArgs(InfoOptions.Section.EVERYTHING.toString()).build()));

        transaction.mset(Map.of("key", "value"));
        results.add(Pair.of(MSet, ArgsArray.newBuilder().addArgs("key").addArgs("value").build()));

        transaction.mget(new String[] {"key"});
        results.add(Pair.of(MGet, ArgsArray.newBuilder().addArgs("key").build()));

        transaction.incr("key");
        results.add(Pair.of(Incr, ArgsArray.newBuilder().addArgs("key").build()));

        transaction.incrBy("key", 1);
        results.add(Pair.of(IncrBy, ArgsArray.newBuilder().addArgs("key").addArgs("1").build()));

        transaction.incrByFloat("key", 2.5);
        results.add(Pair.of(IncrByFloat, ArgsArray.newBuilder().addArgs("key").addArgs("2.5").build()));

        transaction.decr("key");
        results.add(Pair.of(Decr, ArgsArray.newBuilder().addArgs("key").build()));

        transaction.decrBy("key", 2);
        results.add(Pair.of(DecrBy, ArgsArray.newBuilder().addArgs("key").addArgs("2").build()));

        transaction.strlen("key");
        results.add(Pair.of(Strlen, ArgsArray.newBuilder().addArgs("key").build()));

        transaction.hset("key", Map.of("field", "value"));
        results.add(
                Pair.of(
                        HashSet,
                        ArgsArray.newBuilder().addArgs("key").addArgs("field").addArgs("value").build()));

        transaction.hsetnx("key", "field", "value");
        results.add(
                Pair.of(
                        HSetNX,
                        ArgsArray.newBuilder().addArgs("key").addArgs("field").addArgs("value").build()));

        transaction.hget("key", "field");
        results.add(Pair.of(HashGet, ArgsArray.newBuilder().addArgs("key").addArgs("field").build()));

        transaction.hdel("key", new String[] {"field"});
        results.add(Pair.of(HashDel, ArgsArray.newBuilder().addArgs("key").addArgs("field").build()));

        transaction.hlen("key");
        results.add(Pair.of(HLen, ArgsArray.newBuilder().addArgs("key").build()));

        transaction.hvals("key");
        results.add(Pair.of(Hvals, ArgsArray.newBuilder().addArgs("key").build()));

        transaction.hmget("key", new String[] {"field"});
        results.add(Pair.of(HashMGet, ArgsArray.newBuilder().addArgs("key").addArgs("field").build()));

        transaction.hexists("key", "field");
        results.add(
                Pair.of(HashExists, ArgsArray.newBuilder().addArgs("key").addArgs("field").build()));

        transaction.hgetall("key");
        results.add(Pair.of(HashGetAll, ArgsArray.newBuilder().addArgs("key").build()));

        transaction.hincrBy("key", "field", 1);
        results.add(
                Pair.of(
                        HashIncrBy,
                        ArgsArray.newBuilder().addArgs("key").addArgs("field").addArgs("1").build()));

        transaction.hincrByFloat("key", "field", 1.5);
        results.add(
                Pair.of(
                        HashIncrByFloat,
                        ArgsArray.newBuilder().addArgs("key").addArgs("field").addArgs("1.5").build()));

        transaction.lpush("key", new String[] {"element1", "element2"});
        results.add(
                Pair.of(
                        LPush,
                        ArgsArray.newBuilder().addArgs("key").addArgs("element1").addArgs("element2").build()));

        transaction.lpop("key");
        results.add(Pair.of(LPop, ArgsArray.newBuilder().addArgs("key").build()));

        transaction.lpopCount("key", 2);
        results.add(Pair.of(LPop, ArgsArray.newBuilder().addArgs("key").addArgs("2").build()));

        transaction.lrange("key", 1, 2);
        results.add(
                Pair.of(LRange, ArgsArray.newBuilder().addArgs("key").addArgs("1").addArgs("2").build()));

        transaction.ltrim("key", 1, 2);
        results.add(
                Pair.of(LTrim, ArgsArray.newBuilder().addArgs("key").addArgs("1").addArgs("2").build()));

        transaction.llen("key");
        results.add(Pair.of(LLen, ArgsArray.newBuilder().addArgs("key").build()));

        transaction.lrem("key", 1, "element");
        results.add(
                Pair.of(
                        LRem, ArgsArray.newBuilder().addArgs("key").addArgs("1").addArgs("element").build()));

        transaction.rpush("key", new String[] {"element"});
        results.add(Pair.of(RPush, ArgsArray.newBuilder().addArgs("key").addArgs("element").build()));

        transaction.rpop("key");
        results.add(Pair.of(RPop, ArgsArray.newBuilder().addArgs("key").build()));

        transaction.rpopCount("key", 2);
        results.add(Pair.of(RPop, ArgsArray.newBuilder().addArgs("key").addArgs("2").build()));

        transaction.sadd("key", new String[] {"value"});
        results.add(Pair.of(SAdd, ArgsArray.newBuilder().addArgs("key").addArgs("value").build()));

        transaction.sismember("key", "member");
        results.add(
                Pair.of(SIsMember, ArgsArray.newBuilder().addArgs("key").addArgs("member").build()));

        transaction.srem("key", new String[] {"value"});
        results.add(Pair.of(SRem, ArgsArray.newBuilder().addArgs("key").addArgs("value").build()));

        transaction.smembers("key");
        results.add(Pair.of(SMembers, ArgsArray.newBuilder().addArgs("key").build()));

        transaction.scard("key");
        results.add(Pair.of(SCard, ArgsArray.newBuilder().addArgs("key").build()));

        transaction.exists(new String[] {"key1", "key2"});
        results.add(Pair.of(Exists, ArgsArray.newBuilder().addArgs("key1").addArgs("key2").build()));

        transaction.unlink(new String[] {"key1", "key2"});
        results.add(Pair.of(Unlink, ArgsArray.newBuilder().addArgs("key1").addArgs("key2").build()));

        transaction.expire("key", 9L);
        results.add(
                Pair.of(Expire, ArgsArray.newBuilder().addArgs("key").addArgs(Long.toString(9L)).build()));

        transaction.expire("key", 99L, ExpireOptions.NEW_EXPIRY_GREATER_THAN_CURRENT);
        results.add(
                Pair.of(
                        Expire,
                        ArgsArray.newBuilder()
                                .addArgs("key")
                                .addArgs(Long.toString(99L))
                                .addArgs("GT")
                                .build()));

        transaction.expireAt("key", 999L);
        results.add(
                Pair.of(
                        ExpireAt, ArgsArray.newBuilder().addArgs("key").addArgs(Long.toString(999L)).build()));

        transaction.expireAt("key", 9999L, ExpireOptions.NEW_EXPIRY_LESS_THAN_CURRENT);
        results.add(
                Pair.of(
                        ExpireAt,
                        ArgsArray.newBuilder()
                                .addArgs("key")
                                .addArgs(Long.toString(9999L))
                                .addArgs("LT")
                                .build()));

        transaction.pexpire("key", 99999L);
        results.add(
                Pair.of(
                        PExpire, ArgsArray.newBuilder().addArgs("key").addArgs(Long.toString(99999L)).build()));

        transaction.pexpire("key", 999999L, ExpireOptions.HAS_EXISTING_EXPIRY);
        results.add(
                Pair.of(
                        PExpire,
                        ArgsArray.newBuilder()
                                .addArgs("key")
                                .addArgs(Long.toString(999999L))
                                .addArgs("XX")
                                .build()));

        transaction.pexpireAt("key", 9999999L);
        results.add(
                Pair.of(
                        PExpireAt,
                        ArgsArray.newBuilder().addArgs("key").addArgs(Long.toString(9999999L)).build()));

        transaction.pexpireAt("key", 99999999L, ExpireOptions.HAS_NO_EXPIRY);
        results.add(
                Pair.of(
                        PExpireAt,
                        ArgsArray.newBuilder()
                                .addArgs("key")
                                .addArgs(Long.toString(99999999L))
                                .addArgs("NX")
                                .build()));

        transaction.ttl("key");
        results.add(Pair.of(TTL, ArgsArray.newBuilder().addArgs("key").build()));

        transaction.pttl("key");
        results.add(Pair.of(PTTL, ArgsArray.newBuilder().addArgs("key").build()));

        transaction.clientId();
        results.add(Pair.of(ClientId, ArgsArray.newBuilder().build()));

        transaction.clientGetName();
        results.add(Pair.of(ClientGetName, ArgsArray.newBuilder().build()));

        transaction.configRewrite();
        results.add(Pair.of(ConfigRewrite, ArgsArray.newBuilder().build()));

        transaction.configResetStat();
        results.add(Pair.of(ConfigResetStat, ArgsArray.newBuilder().build()));

        transaction.configGet(new String[] {"maxmemory", "hash-max-listpack-entries"});
        results.add(
                Pair.of(
                        ConfigGet,
                        ArgsArray.newBuilder()
                                .addArgs("maxmemory")
                                .addArgs("hash-max-listpack-entries")
                                .build()));

        var configSetMap = new LinkedHashMap<String, String>();
        configSetMap.put("maxmemory", "100mb");
        configSetMap.put("save", "60");

        transaction.configSet(configSetMap);
        results.add(
                Pair.of(
                        ConfigSet,
                        ArgsArray.newBuilder()
                                .addArgs("maxmemory")
                                .addArgs("100mb")
                                .addArgs("save")
                                .addArgs("60")
                                .build()));

        Map<String, Double> membersScores = new LinkedHashMap<>();
        membersScores.put("member1", 1.0);
        membersScores.put("member2", 2.0);
        transaction.zadd(
                "key",
                membersScores,
                ZaddOptions.builder()
                        .updateOptions(ZaddOptions.UpdateOptions.SCORE_LESS_THAN_CURRENT)
                        .build(),
                true);
        results.add(
                Pair.of(
                        Zadd,
                        ArgsArray.newBuilder()
                                .addArgs("key")
                                .addArgs("LT")
                                .addArgs("CH")
                                .addArgs("1.0")
                                .addArgs("member1")
                                .addArgs("2.0")
                                .addArgs("member2")
                                .build()));

        transaction.zaddIncr(
                "key",
                "member1",
                3.0,
                ZaddOptions.builder()
                        .updateOptions(ZaddOptions.UpdateOptions.SCORE_LESS_THAN_CURRENT)
                        .build());
        results.add(
                Pair.of(
                        Zadd,
                        ArgsArray.newBuilder()
                                .addArgs("key")
                                .addArgs("LT")
                                .addArgs("INCR")
                                .addArgs("3.0")
                                .addArgs("member1")
                                .build()));

        transaction.zrem("key", new String[] {"member1", "member2"});
        results.add(
                Pair.of(
                        Zrem,
                        ArgsArray.newBuilder().addArgs("key").addArgs("member1").addArgs("member2").build()));

        transaction.zcard("key");
        results.add(Pair.of(Zcard, ArgsArray.newBuilder().addArgs("key").build()));

        transaction.zpopmin("key");
        results.add(Pair.of(ZPopMin, ArgsArray.newBuilder().addArgs("key").build()));

        transaction.zpopmin("key", 2);
        results.add(Pair.of(ZPopMin, ArgsArray.newBuilder().addArgs("key").addArgs("2").build()));

        transaction.zpopmax("key");
        results.add(Pair.of(ZPopMax, ArgsArray.newBuilder().addArgs("key").build()));

        transaction.zpopmax("key", 2);
        results.add(Pair.of(ZPopMax, ArgsArray.newBuilder().addArgs("key").addArgs("2").build()));

        transaction.zscore("key", "member");
        results.add(Pair.of(ZScore, ArgsArray.newBuilder().addArgs("key").addArgs("member").build()));

        transaction.zrank("key", "member");
        results.add(Pair.of(Zrank, ArgsArray.newBuilder().addArgs("key").addArgs("member").build()));

        transaction.zrankWithScore("key", "member");
        results.add(
                Pair.of(
                        Zrank,
                        ArgsArray.newBuilder()
                                .addArgs("key")
                                .addArgs("member")
                                .addArgs(WITH_SCORE_REDIS_API)
                                .build()));

        transaction.xadd("key", Map.of("field1", "foo1"));
        results.add(
                Pair.of(
                        XAdd,
                        ArgsArray.newBuilder()
                                .addArgs("key")
                                .addArgs("*")
                                .addArgs("field1")
                                .addArgs("foo1")
                                .build()));

        transaction.xadd("key", Map.of("field1", "foo1"), StreamAddOptions.builder().id("id").build());
        results.add(
                Pair.of(
                        XAdd,
                        ArgsArray.newBuilder()
                                .addArgs("key")
                                .addArgs("id")
                                .addArgs("field1")
                                .addArgs("foo1")
                                .build()));

        transaction.time();
        results.add(Pair.of(Time, ArgsArray.newBuilder().build()));

        transaction.persist("key");
        results.add(Pair.of(Persist, ArgsArray.newBuilder().addArgs("key").build()));

        transaction.type("key");
        results.add(Pair.of(Type, ArgsArray.newBuilder().addArgs("key").build()));

<<<<<<< HEAD
        transaction.linsert("key", AFTER, "pivot", "elem");
        results.add(
                Pair.of(
                        Linsert,
                        ArgsArray.newBuilder()
                                .addArgs("key")
                                .addArgs("AFTER")
                                .addArgs("pivot")
                                .addArgs("elem")
                                .build()));

=======
        transaction.brpop(new String[] {"key1", "key2"}, 0.5);
        results.add(
                Pair.of(
                        Brpop, ArgsArray.newBuilder().addArgs("key1").addArgs("key2").addArgs("0.5").build()));
        transaction.blpop(new String[] {"key1", "key2"}, 0.5);
        results.add(
                Pair.of(
                        Blpop, ArgsArray.newBuilder().addArgs("key1").addArgs("key2").addArgs("0.5").build()));

        transaction.rpushx("key", new String[] {"element1", "element2"});
        results.add(
                Pair.of(
                        RPushX,
                        ArgsArray.newBuilder().addArgs("key").addArgs("element1").addArgs("element2").build()));

        transaction.lpushx("key", new String[] {"element1", "element2"});
        results.add(
                Pair.of(
                        LPushX,
                        ArgsArray.newBuilder().addArgs("key").addArgs("element1").addArgs("element2").build()));

        transaction.zrange(
                "key",
                new RangeByScore(
                        InfScoreBound.NEGATIVE_INFINITY, new ScoreBoundary(3, false), new Limit(1, 2)),
                true);
        results.add(
                Pair.of(
                        Zrange,
                        ArgsArray.newBuilder()
                                .addArgs("key")
                                .addArgs("-inf")
                                .addArgs("(3.0")
                                .addArgs("BYSCORE")
                                .addArgs("REV")
                                .addArgs("LIMIT")
                                .addArgs("1")
                                .addArgs("2")
                                .build()));

        transaction.zrangeWithScores(
                "key",
                new RangeByScore(
                        new ScoreBoundary(5, true), InfScoreBound.POSITIVE_INFINITY, new Limit(1, 2)),
                false);
        results.add(
                Pair.of(
                        Zrange,
                        ArgsArray.newBuilder()
                                .addArgs("key")
                                .addArgs("5.0")
                                .addArgs("+inf")
                                .addArgs("BYSCORE")
                                .addArgs("LIMIT")
                                .addArgs("1")
                                .addArgs("2")
                                .addArgs(WITH_SCORES_REDIS_API)
                                .build()));

        transaction.pfadd("hll", new String[] {"a", "b", "c"});
        results.add(
                Pair.of(
                        PfAdd,
                        ArgsArray.newBuilder().addArgs("hll").addArgs("a").addArgs("b").addArgs("c").build()));

        transaction.pfcount(new String[] {"hll1", "hll2"});
        results.add(Pair.of(PfCount, ArgsArray.newBuilder().addArgs("hll1").addArgs("hll2").build()));
        transaction.pfmerge("hll", new String[] {"hll1", "hll2"});
        results.add(
                Pair.of(
                        PfMerge,
                        ArgsArray.newBuilder().addArgs("hll").addArgs("hll1").addArgs("hll2").build()));

>>>>>>> 10490fd0
        var protobufTransaction = transaction.getProtobufTransaction().build();

        for (int idx = 0; idx < protobufTransaction.getCommandsCount(); idx++) {
            Command protobuf = protobufTransaction.getCommands(idx);

            assertEquals(results.get(idx).getLeft(), protobuf.getRequestType());
            assertEquals(
                    results.get(idx).getRight().getArgsCount(), protobuf.getArgsArray().getArgsCount());
            assertEquals(results.get(idx).getRight(), protobuf.getArgsArray());
        }
    }
}<|MERGE_RESOLUTION|>--- conflicted
+++ resolved
@@ -1,12 +1,9 @@
 /** Copyright GLIDE-for-Redis Project Contributors - SPDX Identifier: Apache-2.0 */
 package glide.api.models;
 
-<<<<<<< HEAD
-import static glide.api.models.commands.LinsertOptions.InsertPosition.AFTER;
-=======
 import static glide.api.commands.SortedSetBaseCommands.WITH_SCORES_REDIS_API;
 import static glide.api.commands.SortedSetBaseCommands.WITH_SCORE_REDIS_API;
->>>>>>> 10490fd0
+import static glide.api.models.commands.LinsertOptions.InsertPosition.AFTER;
 import static glide.api.models.commands.SetOptions.RETURN_OLD_VALUE;
 import static org.junit.jupiter.api.Assertions.assertEquals;
 import static redis_request.RedisRequestOuterClass.RequestType.Blpop;
@@ -491,7 +488,6 @@
         transaction.type("key");
         results.add(Pair.of(Type, ArgsArray.newBuilder().addArgs("key").build()));
 
-<<<<<<< HEAD
         transaction.linsert("key", AFTER, "pivot", "elem");
         results.add(
                 Pair.of(
@@ -503,7 +499,6 @@
                                 .addArgs("elem")
                                 .build()));
 
-=======
         transaction.brpop(new String[] {"key1", "key2"}, 0.5);
         results.add(
                 Pair.of(
@@ -577,7 +572,6 @@
                         PfMerge,
                         ArgsArray.newBuilder().addArgs("hll").addArgs("hll1").addArgs("hll2").build()));
 
->>>>>>> 10490fd0
         var protobufTransaction = transaction.getProtobufTransaction().build();
 
         for (int idx = 0; idx < protobufTransaction.getCommandsCount(); idx++) {
