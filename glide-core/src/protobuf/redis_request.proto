syntax = "proto3";
package redis_request;

enum SimpleRoutes {
    AllNodes=0;
    AllPrimaries=1;
    Random=2;
}

enum SlotTypes {
    Primary=0;
    Replica=1;
}

message SlotIdRoute {
    SlotTypes slot_type = 1;
    int32 slot_id = 2;
}

message SlotKeyRoute {
    SlotTypes slot_type = 1;
    string slot_key = 2;
}

message ByAddressRoute {
    string host = 1;
    int32 port = 2;
}

message Routes {
    oneof value {
        SimpleRoutes simple_routes = 1;
        SlotKeyRoute slot_key_route = 2;
        SlotIdRoute slot_id_route = 3;
        ByAddressRoute by_address_route = 4;
    }
}

enum RequestType {
    /// Invalid request type
    InvalidRequest = 0;
    /// An unknown command, where all arguments are defined by the user.
    CustomCommand = 1;
    /// Type of a get string request.
    GetString = 2;
    /// Type of a set string request.
    SetString = 3;
    Ping = 4;
    Info = 5;
    Del = 6;
    Select = 7;
    ConfigGet = 8;
    ConfigSet = 9;
    ConfigResetStat = 10;
    ConfigRewrite = 11;
    ClientGetName = 12;
    ClientGetRedir = 13;
    ClientId = 14;
    ClientInfo = 15;
    ClientKill = 16;
    ClientList = 17;
    ClientNoEvict = 18;
    ClientNoTouch = 19;
    ClientPause = 20;
    ClientReply = 21;
    ClientSetInfo = 22;
    ClientSetName = 23;
    ClientUnblock = 24;
    ClientUnpause = 25;
    Expire = 26;
    HashSet = 27;
    HashGet = 28;
    HashDel = 29;
    HashExists = 30;
    MGet=31;
    MSet=32;
    Incr=33;
    IncrBy=34;
    Decr=35;
    IncrByFloat=36;
    DecrBy=37;
    HashGetAll=38;
    HashMSet=39;
    HashMGet=40;
    HashIncrBy = 41;
    HashIncrByFloat = 42;
    LPush = 43;
    LPop = 44;
    RPush = 45;
    RPop = 46;
    LLen = 47;
    LRem = 48;
    LRange = 49;
    LTrim = 50;
    SAdd = 51;
    SRem = 52;
    SMembers = 53;
    SCard = 54;
    PExpireAt = 55;
    PExpire = 56;
    ExpireAt = 57;
    Exists = 58;
    Unlink = 59;
    TTL = 60;
    Zadd = 61;
    Zrem = 62;
    Zrange = 63;
    Zcard = 64;
    Zcount = 65;
    ZIncrBy = 66;
    ZScore = 67;
    Type = 68;
    HLen = 69;
    Echo = 70;
    ZPopMin = 71;
    Strlen = 72;
    Lindex = 73;
    ZPopMax = 74;
    XRead = 75;
    XAdd = 76;
    XReadGroup = 77;
    XAck = 78;
    XTrim = 79;
    XGroupCreate = 80;
    XGroupDestroy = 81;
    HSetNX = 82;
    SIsMember = 83;
    Hvals = 84;
    PTTL = 85;
    ZRemRangeByRank = 86;
    Persist = 87;
    ZRemRangeByScore = 88;
    Time = 89;
    Zrank = 90;
    Rename = 91;
    DBSize = 92;
    Brpop = 93;
    Hkeys = 94;
    Spop = 95;
    PfAdd = 96;
    PfCount = 97;
    PfMerge = 98;
    Blpop = 100;
    LInsert = 101;
    RPushX = 102;
    LPushX = 103;
    ZMScore = 104;
    ZDiff = 105;
    ZDiffStore = 106;
    SetRange = 107;
    ZRemRangeByLex = 108;
    ZLexCount = 109;
    Append = 110;
    SUnionStore = 111;
    SDiffStore = 112;
    SInter = 113;
    SInterStore = 114;
    ZRangeStore = 115;
    GetRange = 116;
    SMove = 117;
    SMIsMember = 118;
    LastSave = 120;
    GeoAdd = 121;
    GeoHash = 122;
<<<<<<< HEAD
    ObjectFreq = 124;
=======
    ObjectEncoding = 123;
    SDiff = 124;
    ObjectRefcount = 126;
    LOLWUT = 100500;
    GeoDist = 127;
    GeoPos = 128;
>>>>>>> a046ec5e
}

message Command {
    message ArgsArray {
        repeated string args = 1;
    }

    RequestType request_type = 1;
    oneof args {
        ArgsArray args_array = 2;
        uint64 args_vec_pointer = 3;
    }
}

message ScriptInvocation {
    string hash = 1;
    repeated string keys = 2;
    repeated string args = 3;
}

message Transaction {
    repeated Command commands = 1;
}

message RedisRequest {
    uint32 callback_idx = 1;

    oneof command {
        Command single_command = 2;
        Transaction transaction = 3;
        ScriptInvocation script_invocation = 4;
    }
    Routes route = 5;
}<|MERGE_RESOLUTION|>--- conflicted
+++ resolved
@@ -162,16 +162,13 @@
     LastSave = 120;
     GeoAdd = 121;
     GeoHash = 122;
-<<<<<<< HEAD
-    ObjectFreq = 124;
-=======
     ObjectEncoding = 123;
     SDiff = 124;
     ObjectRefcount = 126;
     LOLWUT = 100500;
     GeoDist = 127;
     GeoPos = 128;
->>>>>>> a046ec5e
+    ObjectFreq = 129;
 }
 
 message Command {
