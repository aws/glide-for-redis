/**
 * Copyright GLIDE-for-Redis Project Contributors - SPDX Identifier: Apache-2.0
 */
use super::rotating_buffer::RotatingBuffer;
use crate::client::Client;
use crate::connection_request::ConnectionRequest;
use crate::errors::{error_message, error_type, RequestErrorType};
use crate::redis_request::{
    command, redis_request, Command, RedisRequest, RequestType, Routes, ScriptInvocation,
    SlotTypes, Transaction,
};
use crate::response;
use crate::response::Response;
use crate::retry_strategies::get_fixed_interval_backoff;
use directories::BaseDirs;
use dispose::{Disposable, Dispose};
use logger_core::{log_debug, log_error, log_info, log_trace, log_warn};
use protobuf::Message;
use redis::cluster_routing::{
    MultipleNodeRoutingInfo, Route, RoutingInfo, SingleNodeRoutingInfo, SlotAddr,
};
use redis::cluster_routing::{ResponsePolicy, Routable};
use redis::RedisError;
use redis::{cmd, Cmd, Value};
use std::cell::Cell;
use std::rc::Rc;
use std::{env, str};
use std::{io, thread};
use thiserror::Error;
use tokio::io::ErrorKind::AddrInUse;
use tokio::net::{UnixListener, UnixStream};
use tokio::runtime::Builder;
use tokio::sync::mpsc::{channel, Sender};
use tokio::sync::Mutex;
use tokio::task;
use tokio_retry::Retry;
use tokio_util::task::LocalPoolHandle;
use ClosingReason::*;
use PipeListeningResult::*;

/// The socket file name
const SOCKET_FILE_NAME: &str = "glide-socket";

/// The maximum length of a request's arguments to be passed as a vector of
/// strings instead of a pointer
pub const MAX_REQUEST_ARGS_LENGTH: usize = 2_i32.pow(12) as usize; // TODO: find the right number

/// struct containing all objects needed to bind to a socket and clean it.
struct SocketListener {
    socket_path: String,
    cleanup_socket: bool,
}

impl Dispose for SocketListener {
    fn dispose(self) {
        if self.cleanup_socket {
            close_socket(&self.socket_path);
        }
    }
}

/// struct containing all objects needed to read from a unix stream.
struct UnixStreamListener {
    read_socket: Rc<UnixStream>,
    rotating_buffer: RotatingBuffer,
}

/// struct containing all objects needed to write to a socket.
struct Writer {
    socket: Rc<UnixStream>,
    lock: Mutex<()>,
    accumulated_outputs: Cell<Vec<u8>>,
    closing_sender: Sender<ClosingReason>,
}

enum PipeListeningResult<TRequest: Message> {
    Closed(ClosingReason),
    ReceivedValues(Vec<TRequest>),
}

impl<T: Message> From<ClosingReason> for PipeListeningResult<T> {
    fn from(result: ClosingReason) -> Self {
        Closed(result)
    }
}

impl UnixStreamListener {
    fn new(read_socket: Rc<UnixStream>) -> Self {
        // if the logger has been initialized by the user (external or internal) on info level this log will be shown
        log_debug("connection", "new socket listener initiated");
        let rotating_buffer = RotatingBuffer::new(65_536);
        Self {
            read_socket,
            rotating_buffer,
        }
    }

    pub(crate) async fn next_values<TRequest: Message>(&mut self) -> PipeListeningResult<TRequest> {
        loop {
            if let Err(err) = self.read_socket.readable().await {
                return ClosingReason::UnhandledError(err.into()).into();
            }

            let read_result = self
                .read_socket
                .try_read_buf(self.rotating_buffer.current_buffer());
            match read_result {
                Ok(0) => {
                    return ReadSocketClosed.into();
                }
                Ok(_) => {
                    return match self.rotating_buffer.get_requests() {
                        Ok(requests) => ReceivedValues(requests),
                        Err(err) => UnhandledError(err.into()).into(),
                    };
                }
                Err(ref e)
                    if e.kind() == io::ErrorKind::WouldBlock
                        || e.kind() == io::ErrorKind::Interrupted =>
                {
                    continue;
                }
                Err(err) => return UnhandledError(err.into()).into(),
            }
        }
    }
}

async fn write_to_output(writer: &Rc<Writer>) {
    let Ok(_guard) = writer.lock.try_lock() else {
        return;
    };

    let mut output = writer.accumulated_outputs.take();
    loop {
        if output.is_empty() {
            return;
        }
        let mut total_written_bytes = 0;
        while total_written_bytes < output.len() {
            if let Err(err) = writer.socket.writable().await {
                let _res = writer.closing_sender.send(err.into()).await; // we ignore the error, because it means that the reader was dropped, which is ok.
                return;
            }
            match writer.socket.try_write(&output[total_written_bytes..]) {
                Ok(written_bytes) => {
                    total_written_bytes += written_bytes;
                }
                Err(err)
                    if err.kind() == io::ErrorKind::WouldBlock
                        || err.kind() == io::ErrorKind::Interrupted =>
                {
                    continue;
                }
                Err(err) => {
                    let _res = writer.closing_sender.send(err.into()).await; // we ignore the error, because it means that the reader was dropped, which is ok.
                }
            }
        }
        output.clear();
        output = writer.accumulated_outputs.replace(output);
    }
}

async fn write_closing_error(
    err: ClosingError,
    callback_index: u32,
    writer: &Rc<Writer>,
    identifier: &str,
) -> Result<(), io::Error> {
    let err = err.err_message;
    log_error(identifier, err.as_str());
    let mut response = Response::new();
    response.callback_idx = callback_index;
    response.value = Some(response::response::Value::ClosingError(err.into()));
    write_to_writer(response, writer).await
}

/// Create response and write it to the writer
async fn write_result(
    resp_result: ClientUsageResult<Value>,
    callback_index: u32,
    writer: &Rc<Writer>,
) -> Result<(), io::Error> {
    let mut response = Response::new();
    response.callback_idx = callback_index;
    response.value = match resp_result {
        Ok(Value::Okay) => Some(response::response::Value::ConstantResponse(
            response::ConstantResponse::OK.into(),
        )),
        Ok(value) => {
            if value != Value::Nil {
                // Since null values don't require any additional data, they can be sent without any extra effort.
                // Move the value to the heap and leak it. The wrapper should use `Box::from_raw` to recreate the box, use the value, and drop the allocation.
                let pointer = Box::leak(Box::new(value));
                let raw_pointer = pointer as *mut redis::Value;
                Some(response::response::Value::RespPointer(raw_pointer as u64))
            } else {
                None
            }
        }
        Err(ClienUsageError::Internal(error_message)) => {
            log_error("internal error", &error_message);
            Some(response::response::Value::ClosingError(
                error_message.into(),
            ))
        }
        Err(ClienUsageError::User(error_message)) => {
            log_error("user error", &error_message);
            let request_error = response::RequestError {
                type_: response::RequestErrorType::Unspecified.into(),
                message: error_message.into(),
                ..Default::default()
            };
            Some(response::response::Value::RequestError(request_error))
        }
        Err(ClienUsageError::Redis(err)) => {
            let error_message = error_message(&err);
            log_warn("received error", error_message.as_str());
            log_debug("received error", format!("for callback {}", callback_index));
            let request_error = response::RequestError {
                type_: match error_type(&err) {
                    RequestErrorType::Unspecified => response::RequestErrorType::Unspecified,
                    RequestErrorType::ExecAbort => response::RequestErrorType::ExecAbort,
                    RequestErrorType::Timeout => response::RequestErrorType::Timeout,
                    RequestErrorType::Disconnect => response::RequestErrorType::Disconnect,
                }
                .into(),
                message: error_message.into(),
                ..Default::default()
            };
            Some(response::response::Value::RequestError(request_error))
        }
    };
    write_to_writer(response, writer).await
}

async fn write_to_writer(response: Response, writer: &Rc<Writer>) -> Result<(), io::Error> {
    let mut vec = writer.accumulated_outputs.take();
    let encode_result = response.write_length_delimited_to_vec(&mut vec);

    // Write the response' length to the buffer
    match encode_result {
        Ok(_) => {
            writer.accumulated_outputs.set(vec);
            write_to_output(writer).await;
            Ok(())
        }
        Err(err) => {
            let err_message = format!("failed to encode response: {err}");
            log_error("response error", err_message.clone());
            Err(std::io::Error::new(
                std::io::ErrorKind::InvalidInput,
                err_message,
            ))
        }
    }
}

fn get_two_word_command(first: &str, second: &str) -> Cmd {
    let mut cmd = cmd(first);
    cmd.arg(second);
    cmd
}

fn get_command(request: &Command) -> Option<Cmd> {
    let request_enum = request
        .request_type
        .enum_value_or(RequestType::InvalidRequest);
    match request_enum {
        RequestType::InvalidRequest => None,
        RequestType::CustomCommand => Some(Cmd::new()),
        RequestType::GetString => Some(cmd("GET")),
        RequestType::SetString => Some(cmd("SET")),
        RequestType::Ping => Some(cmd("PING")),
        RequestType::Info => Some(cmd("INFO")),
        RequestType::Del => Some(cmd("DEL")),
        RequestType::Select => Some(cmd("SELECT")),
        RequestType::ConfigGet => Some(get_two_word_command("CONFIG", "GET")),
        RequestType::ConfigSet => Some(get_two_word_command("CONFIG", "SET")),
        RequestType::ConfigResetStat => Some(get_two_word_command("CONFIG", "RESETSTAT")),
        RequestType::ConfigRewrite => Some(get_two_word_command("CONFIG", "REWRITE")),
        RequestType::ClientGetName => Some(get_two_word_command("CLIENT", "GETNAME")),
        RequestType::ClientGetRedir => Some(get_two_word_command("CLIENT", "GETREDIR")),
        RequestType::ClientId => Some(get_two_word_command("CLIENT", "ID")),
        RequestType::ClientInfo => Some(get_two_word_command("CLIENT", "INFO")),
        RequestType::ClientKill => Some(get_two_word_command("CLIENT", "KILL")),
        RequestType::ClientList => Some(get_two_word_command("CLIENT", "LIST")),
        RequestType::ClientNoEvict => Some(get_two_word_command("CLIENT", "NO-EVICT")),
        RequestType::ClientNoTouch => Some(get_two_word_command("CLIENT", "NO-TOUCH")),
        RequestType::ClientPause => Some(get_two_word_command("CLIENT", "PAUSE")),
        RequestType::ClientReply => Some(get_two_word_command("CLIENT", "REPLY")),
        RequestType::ClientSetInfo => Some(get_two_word_command("CLIENT", "SETINFO")),
        RequestType::ClientSetName => Some(get_two_word_command("CLIENT", "SETNAME")),
        RequestType::ClientUnblock => Some(get_two_word_command("CLIENT", "UNBLOCK")),
        RequestType::ClientUnpause => Some(get_two_word_command("CLIENT", "UNPAUSE")),
        RequestType::Expire => Some(cmd("EXPIRE")),
        RequestType::HashSet => Some(cmd("HSET")),
        RequestType::HashGet => Some(cmd("HGET")),
        RequestType::HashDel => Some(cmd("HDEL")),
        RequestType::HashExists => Some(cmd("HEXISTS")),
        RequestType::MSet => Some(cmd("MSET")),
        RequestType::MGet => Some(cmd("MGET")),
        RequestType::Incr => Some(cmd("INCR")),
        RequestType::IncrBy => Some(cmd("INCRBY")),
        RequestType::IncrByFloat => Some(cmd("INCRBYFLOAT")),
        RequestType::Decr => Some(cmd("DECR")),
        RequestType::DecrBy => Some(cmd("DECRBY")),
        RequestType::HashGetAll => Some(cmd("HGETALL")),
        RequestType::HashMSet => Some(cmd("HMSET")),
        RequestType::HashMGet => Some(cmd("HMGET")),
        RequestType::HashIncrBy => Some(cmd("HINCRBY")),
        RequestType::HashIncrByFloat => Some(cmd("HINCRBYFLOAT")),
        RequestType::LPush => Some(cmd("LPUSH")),
        RequestType::LPop => Some(cmd("LPOP")),
        RequestType::RPush => Some(cmd("RPUSH")),
        RequestType::RPop => Some(cmd("RPOP")),
        RequestType::LLen => Some(cmd("LLEN")),
        RequestType::LRem => Some(cmd("LREM")),
        RequestType::LRange => Some(cmd("LRANGE")),
        RequestType::LTrim => Some(cmd("LTRIM")),
        RequestType::SAdd => Some(cmd("SADD")),
        RequestType::SRem => Some(cmd("SREM")),
        RequestType::SMembers => Some(cmd("SMEMBERS")),
        RequestType::SCard => Some(cmd("SCARD")),
        RequestType::PExpireAt => Some(cmd("PEXPIREAT")),
        RequestType::PExpire => Some(cmd("PEXPIRE")),
        RequestType::ExpireAt => Some(cmd("EXPIREAT")),
        RequestType::Exists => Some(cmd("EXISTS")),
        RequestType::Unlink => Some(cmd("UNLINK")),
        RequestType::TTL => Some(cmd("TTL")),
        RequestType::Zadd => Some(cmd("ZADD")),
        RequestType::Zrem => Some(cmd("ZREM")),
        RequestType::Zrange => Some(cmd("ZRANGE")),
        RequestType::Zcard => Some(cmd("ZCARD")),
        RequestType::Zcount => Some(cmd("ZCOUNT")),
        RequestType::ZIncrBy => Some(cmd("ZINCRBY")),
        RequestType::ZScore => Some(cmd("ZSCORE")),
        RequestType::Type => Some(cmd("TYPE")),
        RequestType::HLen => Some(cmd("HLEN")),
        RequestType::Echo => Some(cmd("ECHO")),
        RequestType::ZPopMin => Some(cmd("ZPOPMIN")),
        RequestType::Strlen => Some(cmd("STRLEN")),
        RequestType::Lindex => Some(cmd("LINDEX")),
        RequestType::ZPopMax => Some(cmd("ZPOPMAX")),
        RequestType::XAck => Some(cmd("XACK")),
        RequestType::XAdd => Some(cmd("XADD")),
        RequestType::XReadGroup => Some(cmd("XREADGROUP")),
        RequestType::XRead => Some(cmd("XREAD")),
        RequestType::XGroupCreate => Some(get_two_word_command("XGROUP", "CREATE")),
        RequestType::XGroupDestroy => Some(get_two_word_command("XGROUP", "DESTROY")),
        RequestType::XTrim => Some(cmd("XTRIM")),
        RequestType::HSetNX => Some(cmd("HSETNX")),
        RequestType::SIsMember => Some(cmd("SISMEMBER")),
        RequestType::Hvals => Some(cmd("HVALS")),
        RequestType::PTTL => Some(cmd("PTTL")),
        RequestType::ZRemRangeByRank => Some(cmd("ZREMRANGEBYRANK")),
        RequestType::Persist => Some(cmd("PERSIST")),
        RequestType::ZRemRangeByScore => Some(cmd("ZREMRANGEBYSCORE")),
        RequestType::Time => Some(cmd("TIME")),
        RequestType::Zrank => Some(cmd("ZRANK")),
        RequestType::Rename => Some(cmd("RENAME")),
        RequestType::DBSize => Some(cmd("DBSIZE")),
        RequestType::Brpop => Some(cmd("BRPOP")),
<<<<<<< HEAD
        RequestType::PfAdd => Some(cmd("PFADD")),
        RequestType::PfCount => Some(cmd("PFCOUNT")),
=======
        RequestType::Hkeys => Some(cmd("HKEYS")),
        RequestType::PfAdd => Some(cmd("PFADD")),
>>>>>>> 6ef09f9a
    }
}

fn get_redis_command(command: &Command) -> Result<Cmd, ClienUsageError> {
    let Some(mut cmd) = get_command(command) else {
        return Err(ClienUsageError::Internal(format!(
            "Received invalid request type: {:?}",
            command.request_type
        )));
    };

    match &command.args {
        Some(command::Args::ArgsArray(args_vec)) => {
            for arg in args_vec.args.iter() {
                cmd.arg(arg.as_bytes());
            }
        }
        Some(command::Args::ArgsVecPointer(pointer)) => {
            let res = *unsafe { Box::from_raw(*pointer as *mut Vec<String>) };
            for arg in res {
                cmd.arg(arg.as_bytes());
            }
        }
        None => {
            return Err(ClienUsageError::Internal(
                "Failed to get request arguments, no arguments are set".to_string(),
            ));
        }
    };

    if cmd.args_iter().next().is_none() {
        return Err(ClienUsageError::User(
            "Received command without a command name or arguments".into(),
        ));
    }

    Ok(cmd)
}

async fn send_command(
    cmd: Cmd,
    mut client: Client,
    routing: Option<RoutingInfo>,
) -> ClientUsageResult<Value> {
    client
        .send_command(&cmd, routing)
        .await
        .map_err(|err| err.into())
}

async fn invoke_script(
    script: ScriptInvocation,
    mut client: Client,
    routing: Option<RoutingInfo>,
) -> ClientUsageResult<Value> {
    client
        .invoke_script(&script.hash, script.keys, script.args, routing)
        .await
        .map_err(|err| err.into())
}

async fn send_transaction(
    request: Transaction,
    mut client: Client,
    routing: Option<RoutingInfo>,
) -> ClientUsageResult<Value> {
    let mut pipeline = redis::Pipeline::with_capacity(request.commands.capacity());
    pipeline.atomic();
    for command in request.commands {
        pipeline.add_command(get_redis_command(&command)?);
    }

    client
        .send_transaction(&pipeline, routing)
        .await
        .map_err(|err| err.into())
}

fn get_slot_addr(slot_type: &protobuf::EnumOrUnknown<SlotTypes>) -> ClientUsageResult<SlotAddr> {
    slot_type
        .enum_value()
        .map(|slot_type| match slot_type {
            SlotTypes::Primary => SlotAddr::Master,
            SlotTypes::Replica => SlotAddr::ReplicaRequired,
        })
        .map_err(|id| ClienUsageError::Internal(format!("Received unexpected slot id type {id}")))
}

fn get_route(
    route: Option<Box<Routes>>,
    cmd: Option<&Cmd>,
) -> ClientUsageResult<Option<RoutingInfo>> {
    use crate::redis_request::routes::Value;
    let Some(route) = route.and_then(|route| route.value) else {
        return Ok(None);
    };
    let get_response_policy = |cmd: Option<&Cmd>| {
        cmd.and_then(|cmd| {
            cmd.command()
                .and_then(|cmd| ResponsePolicy::for_command(&cmd))
        })
    };
    match route {
        Value::SimpleRoutes(simple_route) => {
            let simple_route = simple_route.enum_value().map_err(|id| {
                ClienUsageError::Internal(format!("Received unexpected simple route type {id}"))
            })?;
            match simple_route {
                crate::redis_request::SimpleRoutes::AllNodes => Ok(Some(RoutingInfo::MultiNode((
                    MultipleNodeRoutingInfo::AllNodes,
                    get_response_policy(cmd),
                )))),
                crate::redis_request::SimpleRoutes::AllPrimaries => {
                    Ok(Some(RoutingInfo::MultiNode((
                        MultipleNodeRoutingInfo::AllMasters,
                        get_response_policy(cmd),
                    ))))
                }
                crate::redis_request::SimpleRoutes::Random => {
                    Ok(Some(RoutingInfo::SingleNode(SingleNodeRoutingInfo::Random)))
                }
            }
        }
        Value::SlotKeyRoute(slot_key_route) => Ok(Some(RoutingInfo::SingleNode(
            SingleNodeRoutingInfo::SpecificNode(Route::new(
                redis::cluster_topology::get_slot(slot_key_route.slot_key.as_bytes()),
                get_slot_addr(&slot_key_route.slot_type)?,
            )),
        ))),
        Value::SlotIdRoute(slot_id_route) => Ok(Some(RoutingInfo::SingleNode(
            SingleNodeRoutingInfo::SpecificNode(Route::new(
                slot_id_route.slot_id as u16,
                get_slot_addr(&slot_id_route.slot_type)?,
            )),
        ))),
        Value::ByAddressRoute(by_address_route) => match u16::try_from(by_address_route.port) {
            Ok(port) => Ok(Some(RoutingInfo::SingleNode(
                SingleNodeRoutingInfo::ByAddress {
                    host: by_address_route.host.to_string(),
                    port,
                },
            ))),
            Err(err) => {
                log_warn("get route", format!("Failed to parse port: {err:?}"));
                Ok(None)
            }
        },
    }
}

fn handle_request(request: RedisRequest, client: Client, writer: Rc<Writer>) {
    task::spawn_local(async move {
        let result = match request.command {
            Some(action) => match action {
                redis_request::Command::SingleCommand(command) => {
                    match get_redis_command(&command) {
                        Ok(cmd) => match get_route(request.route.0, Some(&cmd)) {
                            Ok(routes) => send_command(cmd, client, routes).await,
                            Err(e) => Err(e),
                        },
                        Err(e) => Err(e),
                    }
                }
                redis_request::Command::Transaction(transaction) => {
                    match get_route(request.route.0, None) {
                        Ok(routes) => send_transaction(transaction, client, routes).await,
                        Err(e) => Err(e),
                    }
                }
                redis_request::Command::ScriptInvocation(script) => {
                    match get_route(request.route.0, None) {
                        Ok(routes) => invoke_script(script, client, routes).await,
                        Err(e) => Err(e),
                    }
                }
            },
            None => {
                log_debug(
                    "received error",
                    format!(
                        "Received empty request for callback {}",
                        request.callback_idx
                    ),
                );
                Err(ClienUsageError::Internal(
                    "Received empty request".to_string(),
                ))
            }
        };

        let _res = write_result(result, request.callback_idx, &writer).await;
    });
}

async fn handle_requests(
    received_requests: Vec<RedisRequest>,
    client: &Client,
    writer: &Rc<Writer>,
) {
    for request in received_requests {
        handle_request(request, client.clone(), writer.clone())
    }
    // Yield to ensure that the subtasks aren't starved.
    task::yield_now().await;
}

pub fn close_socket(socket_path: &String) {
    log_info("close_socket", format!("closing socket at {socket_path}"));
    let _ = std::fs::remove_file(socket_path);
}

async fn create_client(
    writer: &Rc<Writer>,
    request: ConnectionRequest,
) -> Result<Client, ClientCreationError> {
    let client = match Client::new(request.into()).await {
        Ok(client) => client,
        Err(err) => return Err(ClientCreationError::ConnectionError(err)),
    };
    write_result(Ok(Value::Okay), 0, writer).await?;
    Ok(client)
}

async fn wait_for_connection_configuration_and_create_client(
    client_listener: &mut UnixStreamListener,
    writer: &Rc<Writer>,
) -> Result<Client, ClientCreationError> {
    // Wait for the server's address
    match client_listener.next_values::<ConnectionRequest>().await {
        Closed(reason) => Err(ClientCreationError::SocketListenerClosed(reason)),
        ReceivedValues(mut received_requests) => {
            if let Some(request) = received_requests.pop() {
                create_client(writer, request).await
            } else {
                Err(ClientCreationError::UnhandledError(
                    "No received requests".to_string(),
                ))
            }
        }
    }
}

async fn read_values_loop(
    mut client_listener: UnixStreamListener,
    client: &Client,
    writer: Rc<Writer>,
) -> ClosingReason {
    loop {
        match client_listener.next_values().await {
            Closed(reason) => {
                return reason;
            }
            ReceivedValues(received_requests) => {
                handle_requests(received_requests, client, &writer).await;
            }
        }
    }
}

async fn listen_on_client_stream(socket: UnixStream) {
    let socket = Rc::new(socket);
    // Spawn a new task to listen on this client's stream
    let write_lock = Mutex::new(());
    let mut client_listener = UnixStreamListener::new(socket.clone());
    let accumulated_outputs = Cell::new(Vec::new());
    let (sender, mut receiver) = channel(1);
    let writer = Rc::new(Writer {
        socket,
        lock: write_lock,
        accumulated_outputs,
        closing_sender: sender,
    });
    let client_creation =
        wait_for_connection_configuration_and_create_client(&mut client_listener, &writer);
    let client = match client_creation.await {
        Ok(conn) => conn,
        Err(ClientCreationError::SocketListenerClosed(ClosingReason::ReadSocketClosed)) => {
            // This isn't an error - it can happen when a new wrapper-client creates a connection in order to check whether something already listens on the socket.
            log_debug(
                "client creation",
                "read socket closed before client was created.",
            );
            return;
        }
        Err(ClientCreationError::SocketListenerClosed(reason)) => {
            let err_message = format!("Socket listener closed due to {reason:?}");
            let _res = write_closing_error(
                ClosingError { err_message },
                u32::MAX,
                &writer,
                "client creation",
            )
            .await;
            return;
        }
        Err(e @ ClientCreationError::UnhandledError(_))
        | Err(e @ ClientCreationError::IO(_))
        | Err(e @ ClientCreationError::ConnectionError(_)) => {
            let err_message = e.to_string();
            log_error("client creation", &err_message);
            let _res = write_closing_error(
                ClosingError { err_message },
                u32::MAX,
                &writer,
                "client creation",
            )
            .await;
            return;
        }
    };
    log_info("connection", "new connection started");
    tokio::select! {
            reader_closing = read_values_loop(client_listener, &client, writer.clone()) => {
                if let ClosingReason::UnhandledError(err) = reader_closing {
                    let _res = write_closing_error(ClosingError{err_message: err.to_string()}, u32::MAX, &writer, "client closing").await;
                };
                log_trace("client closing", "reader closed");
            },
            writer_closing = receiver.recv() => {
                if let Some(ClosingReason::UnhandledError(err)) = writer_closing {
                    log_error("client closing", format!("Writer closed with error: {err}"));
                } else {
                    log_trace("client closing", "writer closed");
                }
            }
    }
    log_trace("client closing", "closing connection");
}

enum SocketCreationResult {
    // Socket creation was successful, returned a socket listener.
    Created(UnixListener),
    // There's an existing a socket listener.
    PreExisting,
    // Socket creation failed with an error.
    Err(io::Error),
}

impl SocketListener {
    fn new(socket_path: String) -> Self {
        SocketListener {
            socket_path,
            // Don't cleanup the socket resources unless we know that the socket is in use, and owned by this listener.
            cleanup_socket: false,
        }
    }

    /// Return true if it's possible to connect to socket.
    async fn socket_is_available(&self) -> bool {
        if UnixStream::connect(&self.socket_path).await.is_ok() {
            return true;
        }

        let retry_strategy = get_fixed_interval_backoff(10, 3);

        let action = || async {
            UnixStream::connect(&self.socket_path)
                .await
                .map(|_| ())
                .map_err(|_| ())
        };
        let result = Retry::spawn(retry_strategy.get_iterator(), action).await;
        result.is_ok()
    }

    async fn get_socket_listener(&self) -> SocketCreationResult {
        const RETRY_COUNT: u8 = 3;
        let mut retries = RETRY_COUNT;
        while retries > 0 {
            match UnixListener::bind(self.socket_path.clone()) {
                Ok(listener) => {
                    return SocketCreationResult::Created(listener);
                }
                Err(err) if err.kind() == AddrInUse => {
                    if self.socket_is_available().await {
                        return SocketCreationResult::PreExisting;
                    } else {
                        // socket file might still exist, even if nothing is listening on it.
                        close_socket(&self.socket_path);
                        retries -= 1;
                        continue;
                    }
                }
                Err(err) => {
                    return SocketCreationResult::Err(err);
                }
            }
        }
        SocketCreationResult::Err(io::Error::new(
            io::ErrorKind::Other,
            "Failed to connect to socket",
        ))
    }

    pub(crate) async fn listen_on_socket<InitCallback>(&mut self, init_callback: InitCallback)
    where
        InitCallback: FnOnce(Result<String, String>) + Send + 'static,
    {
        // Bind to socket
        let listener = match self.get_socket_listener().await {
            SocketCreationResult::Created(listener) => listener,
            SocketCreationResult::Err(err) => {
                log_info("listen_on_socket", format!("failed with error: {err}"));
                init_callback(Err(err.to_string()));
                return;
            }
            SocketCreationResult::PreExisting => {
                init_callback(Ok(self.socket_path.clone()));
                return;
            }
        };

        self.cleanup_socket = true;
        init_callback(Ok(self.socket_path.clone()));
        let local_set_pool = LocalPoolHandle::new(num_cpus::get());
        loop {
            match listener.accept().await {
                Ok((stream, _addr)) => {
                    local_set_pool.spawn_pinned(move || listen_on_client_stream(stream));
                }
                Err(err) => {
                    log_debug(
                        "listen_on_socket",
                        format!("Socket closed with error: `{err}`"),
                    );
                    return;
                }
            }
        }
    }
}

#[derive(Debug)]
/// Enum describing the reason that a socket listener stopped listening on a socket.
pub enum ClosingReason {
    /// The socket was closed. This is the expected way that the listener should be closed.
    ReadSocketClosed,
    /// The listener encounter an error it couldn't handle.
    UnhandledError(RedisError),
}

impl From<io::Error> for ClosingReason {
    fn from(error: io::Error) -> Self {
        UnhandledError(error.into())
    }
}

/// Enum describing errors received during client creation.
#[derive(Debug, Error)]
enum ClientCreationError {
    #[error("IO error: {0}")]
    IO(#[from] std::io::Error),
    /// An error was returned during the client creation process.
    #[error("Unhandled error: {0}")]
    UnhandledError(String),
    /// Socket listener was closed before receiving the server address.
    #[error("Closing error: {0:?}")]
    SocketListenerClosed(ClosingReason),
    #[error("Connection error: {0:?}")]
    ConnectionError(crate::client::ConnectionError),
}

/// Enum describing errors received during client usage.
#[derive(Debug, Error)]
enum ClienUsageError {
    #[error("Redis error: {0}")]
    Redis(#[from] RedisError),
    /// An error that stems from wrong behavior of the client.
    #[error("Internal error: {0}")]
    Internal(String),
    /// An error that stems from wrong behavior of the user.
    #[error("User error: {0}")]
    User(String),
}

type ClientUsageResult<T> = Result<T, ClienUsageError>;

/// Defines errors caused the connection to close.
#[derive(Debug, Clone)]
struct ClosingError {
    /// A string describing the closing reason
    err_message: String,
}

/// Get the socket full path.
/// The socket file name will contain the process ID and will try to be saved into the user's runtime directory
/// (e.g. /run/user/1000) in Unix systems. If the runtime dir isn't found, the socket file will be saved to the temp dir.
/// For Windows, the socket file will be saved to %AppData%\Local.
pub fn get_socket_path_from_name(socket_name: String) -> String {
    let base_dirs = BaseDirs::new().expect("Failed to create BaseDirs");
    let tmp_dir;
    let folder = if cfg!(windows) {
        base_dirs.data_local_dir()
    } else {
        base_dirs.runtime_dir().unwrap_or({
            tmp_dir = env::temp_dir();
            tmp_dir.as_path()
        })
    };
    folder
        .join(socket_name)
        .into_os_string()
        .into_string()
        .expect("Couldn't create socket path")
}

/// Get the socket path as a string
pub fn get_socket_path() -> String {
    let socket_name = format!("{}-{}", SOCKET_FILE_NAME, std::process::id());
    get_socket_path_from_name(socket_name)
}

/// This function is exposed only for the sake of testing with a nonstandard `socket_path`.
/// Avoid using this function, unless you explicitly want to test the behavior of the listener
/// without using the sockets used by other tests.
pub fn start_socket_listener_internal<InitCallback>(
    init_callback: InitCallback,
    socket_path: Option<String>,
) where
    InitCallback: FnOnce(Result<String, String>) + Send + 'static,
{
    thread::Builder::new()
        .name("socket_listener_thread".to_string())
        .spawn(move || {
            let runtime = Builder::new_current_thread().enable_all().build();
            match runtime {
                Ok(runtime) => {
                    let mut listener = Disposable::new(SocketListener::new(
                        socket_path.unwrap_or_else(get_socket_path),
                    ));
                    runtime.block_on(listener.listen_on_socket(init_callback));
                }
                Err(err) => init_callback(Err(err.to_string())),
            };
        })
        .expect("Thread spawn failed. Cannot report error because callback was moved.");
}

/// Creates a new thread with a main loop task listening on the socket for new connections.
/// Every new connection will be assigned with a client-listener task to handle their requests.
///
/// # Arguments
/// * `init_callback` - called when the socket listener fails to initialize, with the reason for the failure.
pub fn start_socket_listener<InitCallback>(init_callback: InitCallback)
where
    InitCallback: FnOnce(Result<String, String>) + Send + 'static,
{
    start_socket_listener_internal(init_callback, None);
}<|MERGE_RESOLUTION|>--- conflicted
+++ resolved
@@ -362,13 +362,9 @@
         RequestType::Rename => Some(cmd("RENAME")),
         RequestType::DBSize => Some(cmd("DBSIZE")),
         RequestType::Brpop => Some(cmd("BRPOP")),
-<<<<<<< HEAD
+        RequestType::Hkeys => Some(cmd("HKEYS")),
         RequestType::PfAdd => Some(cmd("PFADD")),
         RequestType::PfCount => Some(cmd("PFCOUNT")),
-=======
-        RequestType::Hkeys => Some(cmd("HKEYS")),
-        RequestType::PfAdd => Some(cmd("PFADD")),
->>>>>>> 6ef09f9a
     }
 }
 
