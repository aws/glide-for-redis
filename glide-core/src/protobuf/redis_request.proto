--- conflicted
+++ resolved
@@ -149,11 +149,8 @@
     ZDiffStore = 106;
     SetRange = 107;
     ZRemRangeByLex = 108;
-<<<<<<< HEAD
+    ZLexCount = 109;
     GetRange = 116;
-=======
-    ZLexCount = 109;
->>>>>>> d8e9df45
 }
 
 message Command {
