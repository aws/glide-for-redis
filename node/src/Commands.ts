/**
 * Copyright Valkey GLIDE Project Contributors - SPDX Identifier: Apache-2.0
 */

import { createLeakedStringVec, MAX_REQUEST_ARGS_LEN } from "glide-rs";
import Long from "long";

/* eslint-disable-next-line @typescript-eslint/no-unused-vars */
import { BaseClient } from "src/BaseClient";
/* eslint-disable-next-line @typescript-eslint/no-unused-vars */
import { GlideClient } from "src/GlideClient";
/* eslint-disable-next-line @typescript-eslint/no-unused-vars */
import { GlideClusterClient } from "src/GlideClusterClient";
import { command_request } from "./ProtobufMessage";
<<<<<<< HEAD
import { BitOffsetOptions } from "./commands/BitOffsetOptions";
import { GeoAddOptions } from "./commands/geospatial/GeoAddOptions";
=======
>>>>>>> cc1c2e6d

import RequestType = command_request.RequestType;

function isLargeCommand(args: BulkString[]) {
    let lenSum = 0;

    for (const arg of args) {
        lenSum += arg.length;

        if (lenSum >= MAX_REQUEST_ARGS_LEN) {
            return true;
        }
    }

    return false;
}

type BulkString = string | Uint8Array;

/**
 * Convert a string array into Uint8Array[]
 */
function toBuffersArray(args: BulkString[]) {
    const argsBytes: Uint8Array[] = [];

    for (const arg of args) {
        if (typeof arg == "string") {
            argsBytes.push(Buffer.from(arg));
        } else {
            argsBytes.push(arg);
        }
    }

    return argsBytes;
}

/**
 * @internal
 */
export function parseInfoResponse(response: string): Record<string, string> {
    const lines = response.split("\n");
    const parsedResponse: Record<string, string> = {};

    for (const line of lines) {
        // Ignore lines that start with '#'
        if (!line.startsWith("#")) {
            const [key, value] = line.trim().split(":");
            parsedResponse[key] = value;
        }
    }

    return parsedResponse;
}

function createCommand(
    requestType: command_request.RequestType,
    args: BulkString[],
): command_request.Command {
    const singleCommand = command_request.Command.create({
        requestType,
    });

    const argsBytes = toBuffersArray(args);

    if (isLargeCommand(args)) {
        // pass as a pointer
        const pointerArr = createLeakedStringVec(argsBytes);
        const pointer = new Long(pointerArr[0], pointerArr[1]);
        singleCommand.argsVecPointer = pointer;
    } else {
        singleCommand.argsArray = command_request.Command.ArgsArray.create({
            args: argsBytes,
        });
    }

    return singleCommand;
}

/**
 * @internal
 */
export function createGet(key: string): command_request.Command {
    return createCommand(RequestType.Get, [key]);
}

/**
 * @internal
 */
export function createGetDel(key: string): command_request.Command {
    return createCommand(RequestType.GetDel, [key]);
}

export type SetOptions = {
    /**
     *  `onlyIfDoesNotExist` - Only set the key if it does not already exist.
     * Equivalent to `NX` in the Redis API. `onlyIfExists` - Only set the key if
     * it already exist. Equivalent to `EX` in the Redis API. if `conditional` is
     * not set the value will be set regardless of prior value existence. If value
     * isn't set because of the condition, return null.
     */
    conditionalSet?: "onlyIfExists" | "onlyIfDoesNotExist";
    /**
     * Return the old string stored at key, or nil if key did not exist. An error
     * is returned and SET aborted if the value stored at key is not a string.
     * Equivalent to `GET` in the Redis API.
     */
    returnOldValue?: boolean;
    /**
     * If not set, no expiry time will be set for the value.
     */
    expiry?: /**
     * Retain the time to live associated with the key. Equivalent to
     * `KEEPTTL` in the Redis API.
     */
    | "keepExisting"
        | {
              type: /**
               * Set the specified expire time, in seconds. Equivalent to
               * `EX` in the Redis API.
               */
              | "seconds"
                  /**
                   * Set the specified expire time, in milliseconds. Equivalent
                   * to `PX` in the Redis API.
                   */
                  | "milliseconds"
                  /**
                   * Set the specified Unix time at which the key will expire,
                   * in seconds. Equivalent to `EXAT` in the Redis API.
                   */
                  | "unixSeconds"
                  /**
                   * Set the specified Unix time at which the key will expire,
                   * in milliseconds. Equivalent to `PXAT` in the Redis API.
                   */
                  | "unixMilliseconds";
              count: number;
          };
};

/**
 * @internal
 */
export function createSet(
    key: BulkString,
    value: BulkString,
    options?: SetOptions,
): command_request.Command {
    const args = [key, value];

    if (options) {
        if (options.conditionalSet === "onlyIfExists") {
            args.push("XX");
        } else if (options.conditionalSet === "onlyIfDoesNotExist") {
            args.push("NX");
        }

        if (options.returnOldValue) {
            args.push("GET");
        }

        if (
            options.expiry &&
            options.expiry !== "keepExisting" &&
            !Number.isInteger(options.expiry.count)
        ) {
            throw new Error(
                `Received expiry '${JSON.stringify(
                    options.expiry,
                )}'. Count must be an integer`,
            );
        }

        if (options.expiry === "keepExisting") {
            args.push("KEEPTTL");
        } else if (options.expiry?.type === "seconds") {
            args.push("EX", options.expiry.count.toString());
        } else if (options.expiry?.type === "milliseconds") {
            args.push("PX", options.expiry.count.toString());
        } else if (options.expiry?.type === "unixSeconds") {
            args.push("EXAT", options.expiry.count.toString());
        } else if (options.expiry?.type === "unixMilliseconds") {
            args.push("PXAT", options.expiry.count.toString());
        }
    }

    return createCommand(RequestType.Set, args);
}

/**
 * INFO option: a specific section of information:
 * When no parameter is provided, the default option is assumed.
 */
export enum InfoOptions {
    /**
     * SERVER: General information about the Redis server
     */
    Server = "server",
    /**
     * CLIENTS: Client connections section
     */
    Clients = "clients",
    /**
     * MEMORY: Memory consumption related information
     */
    Memory = "memory",
    /**
     * PERSISTENCE: RDB and AOF related information
     */
    Persistence = "persistence",
    /**
     * STATS: General statistics
     */
    Stats = "stats",
    /**
     * REPLICATION: Master/replica replication information
     */
    Replication = "replication",
    /**
     * CPU: CPU consumption statistics
     */
    Cpu = "cpu",
    /**
     * COMMANDSTATS: Redis command statistics
     */
    Commandstats = "commandstats",
    /**
     * LATENCYSTATS: Redis command latency percentile distribution statistics
     */
    Latencystats = "latencystats",
    /**
     * SENTINEL: Redis Sentinel section (only applicable to Sentinel instances)
     */
    Sentinel = "sentinel",
    /**
     * CLUSTER: Redis Cluster section
     */
    Cluster = "cluster",
    /**
     * MODULES: Modules section
     */
    Modules = "modules",
    /**
     * KEYSPACE: Database related statistics
     */
    Keyspace = "keyspace",
    /**
     * ERRORSTATS: Redis error statistics
     */
    Errorstats = "errorstats",
    /**
     * ALL: Return all sections (excluding module generated ones)
     */
    All = "all",
    /**
     * DEFAULT: Return only the default set of sections
     */
    Default = "default",
    /**
     * EVERYTHING: Includes all and modules
     */
    Everything = "everything",
}

/**
 * @internal
 */
export function createPing(str?: string): command_request.Command {
    const args: string[] = str == undefined ? [] : [str];
    return createCommand(RequestType.Ping, args);
}

/**
 * @internal
 */
export function createInfo(options?: InfoOptions[]): command_request.Command {
    const args: string[] = options == undefined ? [] : options;
    return createCommand(RequestType.Info, args);
}

/**
 * @internal
 */
export function createDel(keys: string[]): command_request.Command {
    return createCommand(RequestType.Del, keys);
}

/**
 * @internal
 */
export function createSelect(index: number): command_request.Command {
    return createCommand(RequestType.Select, [index.toString()]);
}

/**
 * @internal
 */
export function createClientGetName(): command_request.Command {
    return createCommand(RequestType.ClientGetName, []);
}

/**
 * @internal
 */
export function createConfigRewrite(): command_request.Command {
    return createCommand(RequestType.ConfigRewrite, []);
}

/**
 * @internal
 */
export function createConfigResetStat(): command_request.Command {
    return createCommand(RequestType.ConfigResetStat, []);
}

/**
 * @internal
 */
export function createMGet(keys: string[]): command_request.Command {
    return createCommand(RequestType.MGet, keys);
}

/**
 * @internal
 */
export function createMSet(
    keyValueMap: Record<string, string>,
): command_request.Command {
    return createCommand(RequestType.MSet, Object.entries(keyValueMap).flat());
}

/**
 * @internal
 */
export function createIncr(key: string): command_request.Command {
    return createCommand(RequestType.Incr, [key]);
}

/**
 * @internal
 */
export function createIncrBy(
    key: string,
    amount: number,
): command_request.Command {
    return createCommand(RequestType.IncrBy, [key, amount.toString()]);
}

/**
 * @internal
 */
export function createIncrByFloat(
    key: string,
    amount: number,
): command_request.Command {
    return createCommand(RequestType.IncrByFloat, [key, amount.toString()]);
}

/**
 * @internal
 */
export function createClientId(): command_request.Command {
    return createCommand(RequestType.ClientId, []);
}

/**
 * @internal
 */
export function createConfigGet(parameters: string[]): command_request.Command {
    return createCommand(RequestType.ConfigGet, parameters);
}

/**
 * @internal
 */
export function createConfigSet(
    parameters: Record<string, string>,
): command_request.Command {
    return createCommand(
        RequestType.ConfigSet,
        Object.entries(parameters).flat(),
    );
}

/**
 * @internal
 */
export function createHGet(
    key: string,
    field: string,
): command_request.Command {
    return createCommand(RequestType.HGet, [key, field]);
}

/**
 * @internal
 */
export function createHSet(
    key: string,
    fieldValueMap: Record<string, string>,
): command_request.Command {
    return createCommand(
        RequestType.HSet,
        [key].concat(Object.entries(fieldValueMap).flat()),
    );
}

/**
 * @internal
 */
export function createHSetNX(
    key: string,
    field: string,
    value: string,
): command_request.Command {
    return createCommand(RequestType.HSetNX, [key, field, value]);
}

/**
 * @internal
 */
export function createDecr(key: string): command_request.Command {
    return createCommand(RequestType.Decr, [key]);
}

/**
 * @internal
 */
export function createDecrBy(
    key: string,
    amount: number,
): command_request.Command {
    return createCommand(RequestType.DecrBy, [key, amount.toString()]);
}

/**
 * Enumeration defining the bitwise operation to use in the {@link BaseClient.bitop|bitop} command. Specifies the
 * bitwise operation to perform between the passed in keys.
 */
export enum BitwiseOperation {
    AND = "AND",
    OR = "OR",
    XOR = "XOR",
    NOT = "NOT",
}

/**
 * @internal
 */
export function createBitOp(
    operation: BitwiseOperation,
    destination: string,
    keys: string[],
): command_request.Command {
    return createCommand(RequestType.BitOp, [operation, destination, ...keys]);
}

/**
 * @internal
 */
export function createGetBit(
    key: string,
    offset: number,
): command_request.Command {
    return createCommand(RequestType.GetBit, [key, offset.toString()]);
}

/**
 * @internal
 */
export function createSetBit(
    key: string,
    offset: number,
    value: number,
): command_request.Command {
    return createCommand(RequestType.SetBit, [
        key,
        offset.toString(),
        value.toString(),
    ]);
}

/**
 * @internal
 */
export function createHDel(
    key: string,
    fields: string[],
): command_request.Command {
    return createCommand(RequestType.HDel, [key].concat(fields));
}

/**
 * @internal
 */
export function createHMGet(
    key: string,
    fields: string[],
): command_request.Command {
    return createCommand(RequestType.HMGet, [key].concat(fields));
}

/**
 * @internal
 */
export function createHExists(
    key: string,
    field: string,
): command_request.Command {
    return createCommand(RequestType.HExists, [key, field]);
}

/**
 * @internal
 */
export function createHGetAll(key: string): command_request.Command {
    return createCommand(RequestType.HGetAll, [key]);
}

/**
 * @internal
 */
export function createLPush(
    key: string,
    elements: string[],
): command_request.Command {
    return createCommand(RequestType.LPush, [key].concat(elements));
}

/**
 * @internal
 */
export function createLPushX(
    key: string,
    elements: string[],
): command_request.Command {
    return createCommand(RequestType.LPushX, [key].concat(elements));
}

/**
 * @internal
 */
export function createLPop(
    key: string,
    count?: number,
): command_request.Command {
    const args: string[] = count == undefined ? [key] : [key, count.toString()];
    return createCommand(RequestType.LPop, args);
}

/**
 * @internal
 */
export function createLRange(
    key: string,
    start: number,
    end: number,
): command_request.Command {
    return createCommand(RequestType.LRange, [
        key,
        start.toString(),
        end.toString(),
    ]);
}

/**
 * @internal
 */
export function createLLen(key: string): command_request.Command {
    return createCommand(RequestType.LLen, [key]);
}

/**
 * Enumeration representing element popping or adding direction for the List Based Commands.
 */
export enum ListDirection {
    /**
     * Represents the option that elements should be popped from or added to the left side of a list.
     */
    LEFT = "LEFT",
    /**
     * Represents the option that elements should be popped from or added to the right side of a list.
     */
    RIGHT = "RIGHT",
}

/**
 * @internal
 */
export function createLMove(
    source: string,
    destination: string,
    whereFrom: ListDirection,
    whereTo: ListDirection,
): command_request.Command {
    return createCommand(RequestType.LMove, [
        source,
        destination,
        whereFrom,
        whereTo,
    ]);
}

/**
 * @internal
 */
export function createLSet(
    key: string,
    index: number,
    element: string,
): command_request.Command {
    return createCommand(RequestType.LSet, [key, index.toString(), element]);
}

/**
 * @internal
 */
export function createLTrim(
    key: string,
    start: number,
    end: number,
): command_request.Command {
    return createCommand(RequestType.LTrim, [
        key,
        start.toString(),
        end.toString(),
    ]);
}

/**
 * @internal
 */
export function createLRem(
    key: string,
    count: number,
    element: string,
): command_request.Command {
    return createCommand(RequestType.LRem, [key, count.toString(), element]);
}

/**
 * @internal
 */
export function createRPush(
    key: string,
    elements: string[],
): command_request.Command {
    return createCommand(RequestType.RPush, [key].concat(elements));
}

/**
 * @internal
 */
export function createRPushX(
    key: string,
    elements: string[],
): command_request.Command {
    return createCommand(RequestType.RPushX, [key].concat(elements));
}

/**
 * @internal
 */
export function createRPop(
    key: string,
    count?: number,
): command_request.Command {
    const args: string[] = count == undefined ? [key] : [key, count.toString()];
    return createCommand(RequestType.RPop, args);
}

/**
 * @internal
 */
export function createSAdd(
    key: string,
    members: string[],
): command_request.Command {
    return createCommand(RequestType.SAdd, [key].concat(members));
}

/**
 * @internal
 */
export function createSRem(
    key: string,
    members: string[],
): command_request.Command {
    return createCommand(RequestType.SRem, [key].concat(members));
}

/**
 * @internal
 */
export function createSMembers(key: string): command_request.Command {
    return createCommand(RequestType.SMembers, [key]);
}

/**
 *
 * @internal
 */
export function createSMove(
    source: string,
    destination: string,
    member: string,
): command_request.Command {
    return createCommand(RequestType.SMove, [source, destination, member]);
}

/**
 * @internal
 */
export function createSCard(key: string): command_request.Command {
    return createCommand(RequestType.SCard, [key]);
}

/**
 * @internal
 */
export function createSInter(keys: string[]): command_request.Command {
    return createCommand(RequestType.SInter, keys);
}

/**
 * @internal
 */
export function createSInterCard(
    keys: string[],
    limit?: number,
): command_request.Command {
    let args: string[] = keys;
    args.unshift(keys.length.toString());

    if (limit != undefined) {
        args = args.concat(["LIMIT", limit.toString()]);
    }

    return createCommand(RequestType.SInterCard, args);
}

/**
 * @internal
 */
export function createSInterStore(
    destination: string,
    keys: string[],
): command_request.Command {
    return createCommand(RequestType.SInterStore, [destination].concat(keys));
}

/**
 * @internal
 */
export function createSDiff(keys: string[]): command_request.Command {
    return createCommand(RequestType.SDiff, keys);
}

/**
 * @internal
 */
export function createSDiffStore(
    destination: string,
    keys: string[],
): command_request.Command {
    return createCommand(RequestType.SDiffStore, [destination].concat(keys));
}

/**
 * @internal
 */
export function createSUnion(keys: string[]): command_request.Command {
    return createCommand(RequestType.SUnion, keys);
}

/**
 * @internal
 */
export function createSUnionStore(
    destination: string,
    keys: string[],
): command_request.Command {
    return createCommand(RequestType.SUnionStore, [destination].concat(keys));
}

/**
 * @internal
 */
export function createSIsMember(
    key: string,
    member: string,
): command_request.Command {
    return createCommand(RequestType.SIsMember, [key, member]);
}

/**
 * @internal
 */
export function createSMIsMember(
    key: string,
    members: string[],
): command_request.Command {
    return createCommand(RequestType.SMIsMember, [key].concat(members));
}

/**
 * @internal
 */
export function createSPop(
    key: string,
    count?: number,
): command_request.Command {
    const args: string[] = count == undefined ? [key] : [key, count.toString()];
    return createCommand(RequestType.SPop, args);
}

/**
 * @internal
 */
export function createCustomCommand(args: string[]) {
    return createCommand(RequestType.CustomCommand, args);
}

/**
 * @internal
 */
export function createHIncrBy(
    key: string,
    field: string,
    amount: number,
): command_request.Command {
    return createCommand(RequestType.HIncrBy, [key, field, amount.toString()]);
}

/**
 * @internal
 */
export function createHIncrByFloat(
    key: string,
    field: string,
    amount: number,
): command_request.Command {
    return createCommand(RequestType.HIncrByFloat, [
        key,
        field,
        amount.toString(),
    ]);
}

/**
 * @internal
 */
export function createHLen(key: string): command_request.Command {
    return createCommand(RequestType.HLen, [key]);
}

/**
 * @internal
 */
export function createHVals(key: string): command_request.Command {
    return createCommand(RequestType.HVals, [key]);
}

/**
 * @internal
 */
export function createExists(keys: string[]): command_request.Command {
    return createCommand(RequestType.Exists, keys);
}

/**
 * @internal
 */
export function createUnlink(keys: string[]): command_request.Command {
    return createCommand(RequestType.Unlink, keys);
}

export enum ExpireOptions {
    /**
     * `HasNoExpiry` - Sets expiry only when the key has no expiry.
     */
    HasNoExpiry = "NX",
    /**
     * `HasExistingExpiry` - Sets expiry only when the key has an existing expiry.
     */
    HasExistingExpiry = "XX",
    /**
     * `NewExpiryGreaterThanCurrent` - Sets expiry only when the new expiry is
     * greater than current one.
     */
    NewExpiryGreaterThanCurrent = "GT",
    /**
     * `NewExpiryLessThanCurrent` - Sets expiry only when the new expiry is less
     * than current one.
     */
    NewExpiryLessThanCurrent = "LT",
}

/**
 * @internal
 */
export function createExpire(
    key: string,
    seconds: number,
    option?: ExpireOptions,
): command_request.Command {
    const args: string[] =
        option == undefined
            ? [key, seconds.toString()]
            : [key, seconds.toString(), option];
    return createCommand(RequestType.Expire, args);
}

/**
 * @internal
 */
export function createExpireAt(
    key: string,
    unixSeconds: number,
    option?: ExpireOptions,
): command_request.Command {
    const args: string[] =
        option == undefined
            ? [key, unixSeconds.toString()]
            : [key, unixSeconds.toString(), option];
    return createCommand(RequestType.ExpireAt, args);
}

/**
 * @internal
 */
export function createPExpire(
    key: string,
    milliseconds: number,
    option?: ExpireOptions,
): command_request.Command {
    const args: string[] =
        option == undefined
            ? [key, milliseconds.toString()]
            : [key, milliseconds.toString(), option];
    return createCommand(RequestType.PExpire, args);
}

/**
 * @internal
 */
export function createPExpireAt(
    key: string,
    unixMilliseconds: number,
    option?: ExpireOptions,
): command_request.Command {
    const args: string[] =
        option == undefined
            ? [key, unixMilliseconds.toString()]
            : [key, unixMilliseconds.toString(), option];
    return createCommand(RequestType.PExpireAt, args);
}

/**
 * @internal
 */
export function createTTL(key: string): command_request.Command {
    return createCommand(RequestType.TTL, [key]);
}

/**
 * Options for updating elements of a sorted set key.
 */
export enum UpdateByScore {
    /** Only update existing elements if the new score is less than the current score. */
    LESS_THAN = "LT",
    /** Only update existing elements if the new score is greater than the current score. */
    GREATER_THAN = "GT",
}

export type ZAddOptions = {
    /**
     * Options for handling existing members.
     */
    conditionalChange?: ConditionalChange;
    /**
     * Options for updating scores.
     */
    updateOptions?: UpdateByScore;
    /**
     * Modify the return value from the number of new elements added, to the total number of elements changed.
     */
    changed?: boolean;
};

/**
 * @internal
 */
export function createZAdd(
    key: string,
    membersScoresMap: Record<string, number>,
    options?: ZAddOptions,
    incr: boolean = false,
): command_request.Command {
    let args = [key];

    if (options) {
        if (options.conditionalChange) {
            if (
                options.conditionalChange ===
                    ConditionalChange.ONLY_IF_DOES_NOT_EXIST &&
                options.updateOptions
            ) {
                throw new Error(
                    `The GT, LT, and NX options are mutually exclusive. Cannot choose both ${options.updateOptions} and NX.`,
                );
            }

            args.push(options.conditionalChange);
        }

        if (options.updateOptions) {
            args.push(options.updateOptions);
        }

        if (options.changed) {
            args.push("CH");
        }
    }

    if (incr) {
        args.push("INCR");
    }

    args = args.concat(
        Object.entries(membersScoresMap).flatMap(([key, value]) => [
            value.toString(),
            key,
        ]),
    );
    return createCommand(RequestType.ZAdd, args);
}

/**
 * `KeyWeight` - pair of variables represents a weighted key for the `ZINTERSTORE` and `ZUNIONSTORE` sorted sets commands.
 */
export type KeyWeight = [string, number];
/**
 * `AggregationType` - representing aggregation types for `ZINTERSTORE` and `ZUNIONSTORE` sorted set commands.
 */
export type AggregationType = "SUM" | "MIN" | "MAX";

/**
 * @internal
 */
export function createZInterstore(
    destination: string,
    keys: string[] | KeyWeight[],
    aggregationType?: AggregationType,
): command_request.Command {
    const args = createZCmdStoreArgs(destination, keys, aggregationType);
    return createCommand(RequestType.ZInterStore, args);
}

function createZCmdStoreArgs(
    destination: string,
    keys: string[] | KeyWeight[],
    aggregationType?: AggregationType,
): string[] {
    const args: string[] = [destination, keys.length.toString()];

    if (typeof keys[0] === "string") {
        args.push(...(keys as string[]));
    } else {
        const weightsKeys = keys.map(([key]) => key);
        args.push(...(weightsKeys as string[]));
        const weights = keys.map(([, weight]) => weight.toString());
        args.push("WEIGHTS", ...weights);
    }

    if (aggregationType) {
        args.push("AGGREGATE", aggregationType);
    }

    return args;
}

/**
 * @internal
 */
export function createZRem(
    key: string,
    members: string[],
): command_request.Command {
    return createCommand(RequestType.ZRem, [key].concat(members));
}

/**
 * @internal
 */
export function createZCard(key: string): command_request.Command {
    return createCommand(RequestType.ZCard, [key]);
}

/**
 * @internal
 */
export function createZInterCard(
    keys: string[],
    limit?: number,
): command_request.Command {
    let args: string[] = keys;
    args.unshift(keys.length.toString());

    if (limit != undefined) {
        args = args.concat(["LIMIT", limit.toString()]);
    }

    return createCommand(RequestType.ZInterCard, args);
}

/**
 * @internal
 */
export function createZDiff(keys: string[]): command_request.Command {
    const args: string[] = keys;
    args.unshift(keys.length.toString());
    return createCommand(RequestType.ZDiff, args);
}

/**
 * @internal
 */
export function createZDiffWithScores(keys: string[]): command_request.Command {
    const args: string[] = keys;
    args.unshift(keys.length.toString());
    args.push("WITHSCORES");
    return createCommand(RequestType.ZDiff, args);
}

/**
 * @internal
 */
export function createZDiffStore(
    destination: string,
    keys: string[],
): command_request.Command {
    const args: string[] = [destination, keys.length.toString(), ...keys];
    return createCommand(RequestType.ZDiffStore, args);
}

/**
 * @internal
 */
export function createZScore(
    key: string,
    member: string,
): command_request.Command {
    return createCommand(RequestType.ZScore, [key, member]);
}

/**
 * @internal
 */
export function createZMScore(
    key: string,
    members: string[],
): command_request.Command {
    return createCommand(RequestType.ZMScore, [key, ...members]);
}

export type ScoreBoundary<T> =
    /**
     * Positive infinity bound for sorted set.
     */
    | `positiveInfinity`
    /**
     * Negative infinity bound for sorted set.
     */
    | `negativeInfinity`
    /**
     *  Represents a specific numeric score boundary in a sorted set.
     */
    | {
          /**
           * The score value.
           */
          value: T;
          /**
           * Whether the score value is inclusive. Defaults to True.
           */
          isInclusive?: boolean;
      };

/**
 * Represents a range by index (rank) in a sorted set.
 * The `start` and `stop` arguments represent zero-based indexes.
 */
export type RangeByIndex = {
    /**
     *  The start index of the range.
     */
    start: number;
    /**
     * The stop index of the range.
     */
    stop: number;
};

/**
 * Represents a range by score or a range by lex in a sorted set.
 * The `start` and `stop` arguments represent score boundaries.
 */
type SortedSetRange<T> = {
    /**
     * The start boundary.
     */
    start: ScoreBoundary<T>;
    /**
     * The stop boundary.
     */
    stop: ScoreBoundary<T>;
    /**
     * The limit argument for a range query.
     * Represents a limit argument for a range query in a sorted set to
     * be used in [ZRANGE](https://valkey.io/commands/zrange) command.
     *
     * The optional LIMIT argument can be used to obtain a sub-range from the
     * matching elements (similar to SELECT LIMIT offset, count in SQL).
     */
    limit?: {
        /**
         * The offset from the start of the range.
         */
        offset: number;
        /**
         * The number of elements to include in the range.
         * A negative count returns all elements from the offset.
         */
        count: number;
    };
};

export type RangeByScore = SortedSetRange<number> & { type: "byScore" };
export type RangeByLex = SortedSetRange<string> & { type: "byLex" };

/**
 * Returns a string representation of a score boundary in Redis protocol format.
 * @param score - The score boundary object containing value and inclusivity
 *     information.
 * @param isLex - Indicates whether to return lexical representation for
 *     positive/negative infinity.
 * @returns A string representation of the score boundary in Redis protocol
 *     format.
 */
function getScoreBoundaryArg(
    score: ScoreBoundary<number> | ScoreBoundary<string>,
    isLex: boolean = false,
): string {
    if (score == "positiveInfinity") {
        return isLex ? "+" : "+inf";
    } else if (score == "negativeInfinity") {
        return isLex ? "-" : "-inf";
    }

    if (score.isInclusive == false) {
        return "(" + score.value.toString();
    }

    const value = isLex ? "[" + score.value.toString() : score.value.toString();
    return value;
}

function createZRangeArgs(
    key: string,
    rangeQuery: RangeByScore | RangeByLex | RangeByIndex,
    reverse: boolean,
    withScores: boolean,
): string[] {
    const args: string[] = [key];

    if (typeof rangeQuery.start != "number") {
        rangeQuery = rangeQuery as RangeByScore | RangeByLex;
        const isLex = rangeQuery.type == "byLex";
        args.push(getScoreBoundaryArg(rangeQuery.start, isLex));
        args.push(getScoreBoundaryArg(rangeQuery.stop, isLex));
        args.push(isLex == true ? "BYLEX" : "BYSCORE");
    } else {
        args.push(rangeQuery.start.toString());
        args.push(rangeQuery.stop.toString());
    }

    if (reverse) {
        args.push("REV");
    }

    if ("limit" in rangeQuery && rangeQuery.limit !== undefined) {
        args.push(
            "LIMIT",
            String(rangeQuery.limit.offset),
            String(rangeQuery.limit.count),
        );
    }

    if (withScores) {
        args.push("WITHSCORES");
    }

    return args;
}

/**
 * @internal
 */
export function createZCount(
    key: string,
    minScore: ScoreBoundary<number>,
    maxScore: ScoreBoundary<number>,
): command_request.Command {
    const args = [key];
    args.push(getScoreBoundaryArg(minScore));
    args.push(getScoreBoundaryArg(maxScore));
    return createCommand(RequestType.ZCount, args);
}

/**
 * @internal
 */
export function createZRange(
    key: string,
    rangeQuery: RangeByIndex | RangeByScore | RangeByLex,
    reverse: boolean = false,
): command_request.Command {
    const args = createZRangeArgs(key, rangeQuery, reverse, false);
    return createCommand(RequestType.ZRange, args);
}

/**
 * @internal
 */
export function createZRangeWithScores(
    key: string,
    rangeQuery: RangeByIndex | RangeByScore | RangeByLex,
    reverse: boolean = false,
): command_request.Command {
    const args = createZRangeArgs(key, rangeQuery, reverse, true);
    return createCommand(RequestType.ZRange, args);
}

/**
 * @internal
 */
export function createType(key: string): command_request.Command {
    return createCommand(RequestType.Type, [key]);
}

/**
 * @internal
 */
export function createStrlen(key: string): command_request.Command {
    return createCommand(RequestType.Strlen, [key]);
}

/**
 * @internal
 */
export function createLIndex(
    key: string,
    index: number,
): command_request.Command {
    return createCommand(RequestType.LIndex, [key, index.toString()]);
}

/**
 * Defines where to insert new elements into a list.
 */
export enum InsertPosition {
    /**
     * Insert new element before the pivot.
     */
    Before = "before",
    /**
     * Insert new element after the pivot.
     */
    After = "after",
}

/**
 * @internal
 */
export function createLInsert(
    key: string,
    position: InsertPosition,
    pivot: string,
    element: string,
): command_request.Command {
    return createCommand(RequestType.LInsert, [key, position, pivot, element]);
}

/**
 * @internal
 */
export function createZPopMin(
    key: string,
    count?: number,
): command_request.Command {
    const args: string[] = count == undefined ? [key] : [key, count.toString()];
    return createCommand(RequestType.ZPopMin, args);
}

/**
 * @internal
 */
export function createZPopMax(
    key: string,
    count?: number,
): command_request.Command {
    const args: string[] = count == undefined ? [key] : [key, count.toString()];
    return createCommand(RequestType.ZPopMax, args);
}

/**
 * @internal
 */
export function createEcho(message: string): command_request.Command {
    return createCommand(RequestType.Echo, [message]);
}

/**
 * @internal
 */
export function createPTTL(key: string): command_request.Command {
    return createCommand(RequestType.PTTL, [key]);
}

/**
 * @internal
 */
export function createZRemRangeByRank(
    key: string,
    start: number,
    stop: number,
): command_request.Command {
    return createCommand(RequestType.ZRemRangeByRank, [
        key,
        start.toString(),
        stop.toString(),
    ]);
}

/**
 * @internal
 */
export function createZRemRangeByScore(
    key: string,
    minScore: ScoreBoundary<number>,
    maxScore: ScoreBoundary<number>,
): command_request.Command {
    const args = [key];
    args.push(getScoreBoundaryArg(minScore));
    args.push(getScoreBoundaryArg(maxScore));
    return createCommand(RequestType.ZRemRangeByScore, args);
}

export function createPersist(key: string): command_request.Command {
    return createCommand(RequestType.Persist, [key]);
}

export function createZRank(
    key: string,
    member: string,
    withScores?: boolean,
): command_request.Command {
    const args = [key, member];

    if (withScores) {
        args.push("WITHSCORE");
    }

    return createCommand(RequestType.ZRank, args);
}

export type StreamTrimOptions = (
    | {
          /**
           * Trim the stream according to entry ID.
           * Equivalent to `MINID` in the Redis API.
           */
          method: "minid";
          threshold: string;
      }
    | {
          /**
           * Trim the stream according to length.
           * Equivalent to `MAXLEN` in the Redis API.
           */
          method: "maxlen";
          threshold: number;
      }
) & {
    /**
     * If `true`, the stream will be trimmed exactly. Equivalent to `=` in the
     * Redis API. Otherwise the stream will be trimmed in a near-exact manner,
     * which is more efficient, equivalent to `~` in the Redis API.
     */
    exact: boolean;
    /**
     * If set, sets the maximal amount of entries that will be deleted.
     */
    limit?: number;
};

export type StreamAddOptions = {
    /**
     * If set, the new entry will be added with this ID.
     */
    id?: string;
    /**
     * If set to `false`, a new stream won't be created if no stream matches the
     * given key. Equivalent to `NOMKSTREAM` in the Redis API.
     */
    makeStream?: boolean;
    /**
     * If set, the add operation will also trim the older entries in the stream.
     */
    trim?: StreamTrimOptions;
};

function addTrimOptions(options: StreamTrimOptions, args: string[]) {
    if (options.method === "maxlen") {
        args.push("MAXLEN");
    } else if (options.method === "minid") {
        args.push("MINID");
    }

    if (options.exact) {
        args.push("=");
    } else {
        args.push("~");
    }

    if (options.method === "maxlen") {
        args.push(options.threshold.toString());
    } else if (options.method === "minid") {
        args.push(options.threshold);
    }

    if (options.limit) {
        args.push("LIMIT");
        args.push(options.limit.toString());
    }
}

export function createXAdd(
    key: string,
    values: [string, string][],
    options?: StreamAddOptions,
): command_request.Command {
    const args = [key];

    if (options?.makeStream === false) {
        args.push("NOMKSTREAM");
    }

    if (options?.trim) {
        addTrimOptions(options.trim, args);
    }

    if (options?.id) {
        args.push(options.id);
    } else {
        args.push("*");
    }

    values.forEach(([field, value]) => {
        args.push(field);
        args.push(value);
    });

    return createCommand(RequestType.XAdd, args);
}

/**
 * @internal
 */
export function createXTrim(
    key: string,
    options: StreamTrimOptions,
): command_request.Command {
    const args = [key];
    addTrimOptions(options, args);
    return createCommand(RequestType.XTrim, args);
}

/**
 * @internal
 */
export function createTime(): command_request.Command {
    return createCommand(RequestType.Time, []);
}

/**
 * @internal
 */
export function createPublish(
    message: string,
    channel: string,
    sharded: boolean = false,
): command_request.Command {
    const request = sharded ? RequestType.SPublish : RequestType.Publish;
    return createCommand(request, [channel, message]);
}

/**
 * @internal
 */
export function createBRPop(
    keys: string[],
    timeout: number,
): command_request.Command {
    const args = [...keys, timeout.toString()];
    return createCommand(RequestType.BRPop, args);
}

/**
 * @internal
 */
export function createBLPop(
    keys: string[],
    timeout: number,
): command_request.Command {
    const args = [...keys, timeout.toString()];
    return createCommand(RequestType.BLPop, args);
}

/**
 * @internal
 */
export function createFCall(
    func: string,
    keys: string[],
    args: string[],
): command_request.Command {
    let params: string[] = [];
    params = params.concat(func, keys.length.toString(), keys, args);
    return createCommand(RequestType.FCall, params);
}

/**
 * @internal
 */
export function createFCallReadOnly(
    func: string,
    keys: string[],
    args: string[],
): command_request.Command {
    let params: string[] = [];
    params = params.concat(func, keys.length.toString(), keys, args);
    return createCommand(RequestType.FCallReadOnly, params);
}

/**
 * @internal
 */
export function createFunctionDelete(
    libraryCode: string,
): command_request.Command {
    return createCommand(RequestType.FunctionDelete, [libraryCode]);
}

/**
 * @internal
 */
export function createFunctionFlush(mode?: FlushMode): command_request.Command {
    if (mode) {
        return createCommand(RequestType.FunctionFlush, [mode.toString()]);
    } else {
        return createCommand(RequestType.FunctionFlush, []);
    }
}

/**
 * @internal
 */
export function createFunctionLoad(
    libraryCode: string,
    replace?: boolean,
): command_request.Command {
    const args = replace ? ["REPLACE", libraryCode] : [libraryCode];
    return createCommand(RequestType.FunctionLoad, args);
}

/**
 * Represents offsets specifying a string interval to analyze in the {@link BaseClient.bitcount|bitcount} command. The offsets are
 * zero-based indexes, with `0` being the first index of the string, `1` being the next index and so on.
 * The offsets can also be negative numbers indicating offsets starting at the end of the string, with `-1` being
 * the last index of the string, `-2` being the penultimate, and so on.
 *
 * See https://valkey.io/commands/bitcount/ for more details.
 */
export type BitOffsetOptions = {
    /** The starting offset index. */
    start: number;
    /** The ending offset index. */
    end: number;
    /**
     * The index offset type. This option can only be specified if you are using server version 7.0.0 or above.
     * Could be either {@link BitmapIndexType.BYTE} or {@link BitmapIndexType.BIT}.
     * If no index type is provided, the indexes will be assumed to be byte indexes.
     */
    indexType?: BitmapIndexType;
};

/**
 * @internal
 */
export function createBitCount(
    key: string,
    options?: BitOffsetOptions,
): command_request.Command {
    const args = [key];

    if (options) {
        args.push(options.start.toString());
        args.push(options.end.toString());
        if (options.indexType) args.push(options.indexType);
    }

    return createCommand(RequestType.BitCount, args);
}

/**
 * Enumeration specifying if index arguments are BYTE indexes or BIT indexes.
 * Can be specified in {@link BitOffsetOptions}, which is an optional argument to the {@link BaseClient.bitcount|bitcount} command.
 * Can also be specified as an optional argument to the {@link BaseClient.bitposInverval|bitposInterval} command.
 *
 * since - Valkey version 7.0.0.
 */
export enum BitmapIndexType {
    /** Specifies that provided indexes are byte indexes. */
    BYTE = "BYTE",
    /** Specifies that provided indexes are bit indexes. */
    BIT = "BIT",
}

/**
 * @internal
 */
export function createBitPos(
    key: string,
    bit: number,
    start?: number,
    end?: number,
    indexType?: BitmapIndexType,
): command_request.Command {
    const args = [key, bit.toString()];

    if (start !== undefined) {
        args.push(start.toString());
    }

    if (end !== undefined) {
        args.push(end.toString());
    }

    if (indexType) {
        args.push(indexType);
    }

    return createCommand(RequestType.BitPos, args);
}

/**
 * Defines flushing mode for {@link GlideClient.flushall}, {@link GlideClusterClient.flushall},
 *      {@link GlideClient.functionFlush}, {@link GlideClusterClient.functionFlush},
 *      {@link GlideClient.flushdb} and {@link GlideClusterClient.flushdb} commands.
 *
 * See https://valkey.io/commands/flushall/ and https://valkey.io/commands/flushdb/ for details.
 */
export enum FlushMode {
    /**
     * Flushes synchronously.
     *
     * since Valkey version 6.2.0.
     */
    SYNC = "SYNC",
    /** Flushes asynchronously. */
    ASYNC = "ASYNC",
}

export type StreamReadOptions = {
    /**
     * If set, the read request will block for the set amount of milliseconds or
     * until the server has the required number of entries. Equivalent to `BLOCK`
     * in the Redis API.
     */
    block?: number;
    /**
     * The maximal number of elements requested.
     * Equivalent to `COUNT` in the Redis API.
     */
    count?: number;
};

function addReadOptions(options: StreamReadOptions, args: string[]) {
    if (options.count !== undefined) {
        args.push("COUNT");
        args.push(options.count.toString());
    }

    if (options.block !== undefined) {
        args.push("BLOCK");
        args.push(options.block.toString());
    }
}

function addStreamsArgs(keys_and_ids: Record<string, string>, args: string[]) {
    args.push("STREAMS");

    const pairs = Object.entries(keys_and_ids);

    for (const [key] of pairs) {
        args.push(key);
    }

    for (const [, id] of pairs) {
        args.push(id);
    }
}

/**
 * @internal
 */
export function createXRead(
    keys_and_ids: Record<string, string>,
    options?: StreamReadOptions,
): command_request.Command {
    const args: string[] = [];

    if (options) {
        addReadOptions(options, args);
    }

    addStreamsArgs(keys_and_ids, args);

    return createCommand(RequestType.XRead, args);
}

/**
 * @internal
 */
export function createXLen(key: string): command_request.Command {
    return createCommand(RequestType.XLen, [key]);
}

/**
 * @internal
 */
export function createRename(
    key: string,
    newKey: string,
): command_request.Command {
    return createCommand(RequestType.Rename, [key, newKey]);
}

/**
 * @internal
 */
export function createRenameNX(
    key: string,
    newKey: string,
): command_request.Command {
    return createCommand(RequestType.RenameNX, [key, newKey]);
}

/**
 * @internal
 */
export function createPfAdd(
    key: string,
    elements: string[],
): command_request.Command {
    const args = [key, ...elements];
    return createCommand(RequestType.PfAdd, args);
}

/**
 * @internal
 */
export function createPfCount(keys: string[]): command_request.Command {
    return createCommand(RequestType.PfCount, keys);
}

/**
 * @internal
 */
export function createObjectEncoding(key: string): command_request.Command {
    return createCommand(RequestType.ObjectEncoding, [key]);
}

/**
 * @internal
 */
export function createObjectFreq(key: string): command_request.Command {
    return createCommand(RequestType.ObjectFreq, [key]);
}

/**
 * @internal
 */
export function createObjectIdletime(key: string): command_request.Command {
    return createCommand(RequestType.ObjectIdleTime, [key]);
}

/**
 * @internal
 */
export function createObjectRefcount(key: string): command_request.Command {
    return createCommand(RequestType.ObjectRefCount, [key]);
}

export type LolwutOptions = {
    /**
     * An optional argument that can be used to specify the version of computer art to generate.
     */
    version?: number;
    /**
     * An optional argument that can be used to specify the output:
     *  For version `5`, those are length of the line, number of squares per row, and number of squares per column.
     *  For version `6`, those are number of columns and number of lines.
     */
    parameters?: number[];
};

/**
 * @internal
 */
export function createLolwut(options?: LolwutOptions): command_request.Command {
    const args: string[] = [];

    if (options) {
        if (options.version !== undefined) {
            args.push("VERSION", options.version.toString());
        }

        if (options.parameters !== undefined) {
            args.push(...options.parameters.map((param) => param.toString()));
        }
    }

    return createCommand(RequestType.Lolwut, args);
}

/**
 * @internal
 */
export function createFlushAll(mode?: FlushMode): command_request.Command {
    if (mode) {
        return createCommand(RequestType.FlushAll, [mode.toString()]);
    } else {
        return createCommand(RequestType.FlushAll, []);
    }
}

/**
 * @internal
 */
export function createFlushDB(mode?: FlushMode): command_request.Command {
    if (mode) {
        return createCommand(RequestType.FlushDB, [mode.toString()]);
    } else {
        return createCommand(RequestType.FlushDB, []);
    }
}

/**
 * Optional arguments to LPOS command.
 *
 * See https://valkey.io/commands/lpos/ for more details.
 */
export type LPosOptions = {
    /** The rank of the match to return. */
    rank?: number;
    /** The specific number of matching indices from a list. */
    count?: number;
    /** The maximum number of comparisons to make between the element and the items in the list. */
    maxLength?: number;
};

/**
 * @internal
 */
export function createLPos(
    key: string,
    element: string,
    options?: LPosOptions,
): command_request.Command {
    const args: string[] = [key, element];

    if (options) {
        if (options.rank !== undefined) {
            args.push("RANK");
            args.push(options.rank.toString());
        }

        if (options.count !== undefined) {
            args.push("COUNT");
            args.push(options.count.toString());
        }

        if (options.maxLength !== undefined) {
            args.push("MAXLEN");
            args.push(options.maxLength.toString());
        }
    }

    return createCommand(RequestType.LPos, args);
}

/**
 * @internal
 */
export function createDBSize(): command_request.Command {
    return createCommand(RequestType.DBSize, []);
}

/**
<<<<<<< HEAD
 * Represents a geographic position defined by longitude and latitude.
 * The exact limits, as specified by `EPSG:900913` / `EPSG:3785` / `OSGEO:41001` are the
=======
 * An optional condition to the {@link BaseClient.geoadd} command.
 */
export enum ConditionalChange {
    /**
     * Only update elements that already exist. Don't add new elements. Equivalent to `XX` in the Valkey API.
     */
    ONLY_IF_EXISTS = "XX",

    /**
     * Only add new elements. Don't update already existing elements. Equivalent to `NX` in the Valkey API.
     */
    ONLY_IF_DOES_NOT_EXIST = "NX",
}

/**
 * Represents a geographic position defined by longitude and latitude.
 * The exact limits, as specified by `EPSG:900913 / EPSG:3785 / OSGEO:41001` are the
>>>>>>> cc1c2e6d
 * following:
 *
 *   Valid longitudes are from `-180` to `180` degrees.
 *   Valid latitudes are from `-85.05112878` to `85.05112878` degrees.
 */
export type GeospatialData = {
    /** The longitude coordinate. */
    longitude: number;
    /** The latitude coordinate. */
    latitude: number;
};

/**
<<<<<<< HEAD
=======
 * Optional arguments for the GeoAdd command.
 *
 * See https://valkey.io/commands/geoadd/ for more details.
 */
export type GeoAddOptions = {
    /** Options for handling existing members. See {@link ConditionalChange}. */
    updateMode?: ConditionalChange;
    /** If `true`, returns the count of changed elements instead of new elements added. */
    changed?: boolean;
};

/**
>>>>>>> cc1c2e6d
 * @internal
 */
export function createGeoAdd(
    key: string,
    membersToGeospatialData: Map<string, GeospatialData>,
    options?: GeoAddOptions,
): command_request.Command {
    let args: string[] = [key];

    if (options) {
        if (options.updateMode) {
            args.push(options.updateMode);
        }

        if (options.changed) {
            args.push("CH");
        }
    }

    membersToGeospatialData.forEach((coord, member) => {
<<<<<<< HEAD
        args = args.concat(
            coord.longitude.toString(),
            coord.latitude.toString(),
            member,
        );
=======
        args = args.concat([
            coord.longitude.toString(),
            coord.latitude.toString(),
        ]);
        args.push(member);
>>>>>>> cc1c2e6d
    });
    return createCommand(RequestType.GeoAdd, args);
}

/** Enumeration representing distance units options. */
export enum GeoUnit {
    /** Represents distance in meters. */
    METERS = "m",
    /** Represents distance in kilometers. */
    KILOMETERS = "km",
    /** Represents distance in miles. */
    MILES = "mi",
    /** Represents distance in feet. */
    FEET = "ft",
}

/**
 * @internal
 */
export function createGeoPos(
    key: string,
    members: string[],
): command_request.Command {
    return createCommand(RequestType.GeoPos, [key].concat(members));
}

/**
 * @internal
 */
export function createGeoDist(
    key: string,
    member1: string,
    member2: string,
    geoUnit?: GeoUnit,
): command_request.Command {
    const args: string[] = [key, member1, member2];

    if (geoUnit) {
        args.push(geoUnit);
    }

    return createCommand(RequestType.GeoDist, args);
}

/**
 * @internal
 */
export function createGeoHash(
    key: string,
    members: string[],
): command_request.Command {
    const args: string[] = [key].concat(members);
    return createCommand(RequestType.GeoHash, args);
}

/**
 * Optional parameters for {@link BaseClient.geosearch|geosearch} command which defines what should be included in the
 * search results and how results should be ordered and limited.
 */
export type GeoSearchResultOptions = {
    /** Include the coordinate of the returned items. */
    withCoord?: boolean;
    /**
     * Include the distance of the returned items from the specified center point.
     * The distance is returned in the same unit as specified for the `searchBy` argument.
     */
    withDist?: boolean;
    /** Include the geohash of the returned items. */
    withHash?: boolean;
    /** Indicates the order the result should be sorted in. */
    sortOrder?: SortOrder;
    /** Indicates the number of matches the result should be limited to. */
    count?: number;
    /** Whether to allow returning as enough matches are found. This requires `count` parameter to be set. */
    isAny?: boolean;
};

/** Defines the sort order for nested results. */
export enum SortOrder {
    /** Sort by ascending order. */
    ASC = "ASC",
    /** Sort by descending order. */
    DESC = "DESC",
}

export type GeoSearchShape = GeoCircleShape | GeoBoxShape;

/** Circle search shape defined by the radius value and measurement unit. */
export type GeoCircleShape = {
    /** The radius to search by. */
    radius: number;
    /** The measurement unit of the radius. */
    unit: GeoUnit;
};

/** Rectangle search shape defined by the width and height and measurement unit. */
export type GeoBoxShape = {
    /** The width of the rectangle to search by. */
    width: number;
    /** The height of the rectangle to search by. */
    height: number;
    /** The measurement unit of the width and height. */
    unit: GeoUnit;
};

export type SearchOrigin = CoordOrigin | MemberOrigin;

/** The search origin represented by a {@link GeospatialData} position. */
export type CoordOrigin = {
    /** The pivot location to search from. */
    position: GeospatialData;
};

/** The search origin represented by an existing member. */
export type MemberOrigin = {
    /** Member (location) name stored in the sorted set to use as a search pivot. */
    member: string;
};

/**
 * @internal
 */
export function createGeoSearch(
    key: string,
    searchFrom: SearchOrigin,
    searchBy: GeoSearchShape,
    resultOptions?: GeoSearchResultOptions,
): command_request.Command {
    let args: string[] = [key];

    if ("position" in searchFrom) {
        args = args.concat(
            "FROMLONLAT",
            searchFrom.position.longitude.toString(),
            searchFrom.position.latitude.toString(),
        );
    } else {
        args = args.concat("FROMMEMBER", searchFrom.member);
    }

    if ("radius" in searchBy) {
        args = args.concat(
            "BYRADIUS",
            searchBy.radius.toString(),
            searchBy.unit,
        );
    } else {
        args = args.concat(
            "BYBOX",
            searchBy.width.toString(),
            searchBy.height.toString(),
            searchBy.unit,
        );
    }

    if (resultOptions) {
        if (resultOptions.withCoord) args.push("WITHCOORD");
        if (resultOptions.withDist) args.push("WITHDIST");
        if (resultOptions.withHash) args.push("WITHHASH");

        if (resultOptions.count) {
            args.push("COUNT", resultOptions.count?.toString());

            if (resultOptions.isAny) args.push("ANY");
        }

        if (resultOptions.sortOrder) args.push(resultOptions.sortOrder);
    }

    return createCommand(RequestType.GeoSearch, args);
}

/**
 * @internal
 */
export function createZRevRank(
    key: string,
    member: string,
): command_request.Command {
    return createCommand(RequestType.ZRevRank, [key, member]);
}

/**
 * @internal
 */
export function createZRevRankWithScore(
    key: string,
    member: string,
): command_request.Command {
    return createCommand(RequestType.ZRevRank, [key, member, "WITHSCORE"]);
}

/**
 * Mandatory option for zmpop.
 * Defines which elements to pop from the sorted set.
 */
export enum ScoreFilter {
    /** Pop elements with the highest scores. */
    MAX = "MAX",
    /** Pop elements with the lowest scores. */
    MIN = "MIN",
}

/**
 * @internal
 */
export function createZMPop(
    keys: string[],
    modifier: ScoreFilter,
    count?: number,
): command_request.Command {
    const args: string[] = [keys.length.toString()].concat(keys);
    args.push(modifier);

    if (count !== undefined) {
        args.push("COUNT");
        args.push(count.toString());
    }

    return createCommand(RequestType.ZMPop, args);
}

/**
 * @internal
 */
export function createBZMPop(
    keys: string[],
    modifier: ScoreFilter,
    timeout: number,
    count?: number,
): command_request.Command {
    const args: string[] = [
        timeout.toString(),
        keys.length.toString(),
        ...keys,
        modifier,
    ];

    if (count !== undefined) {
        args.push("COUNT");
        args.push(count.toString());
    }

    return createCommand(RequestType.BZMPop, args);
}

/**
 * @internal
 */
export function createZIncrBy(
    key: string,
    increment: number,
    member: string,
): command_request.Command {
    return createCommand(RequestType.ZIncrBy, [
        key,
        increment.toString(),
        member,
    ]);
}<|MERGE_RESOLUTION|>--- conflicted
+++ resolved
@@ -12,11 +12,6 @@
 /* eslint-disable-next-line @typescript-eslint/no-unused-vars */
 import { GlideClusterClient } from "src/GlideClusterClient";
 import { command_request } from "./ProtobufMessage";
-<<<<<<< HEAD
-import { BitOffsetOptions } from "./commands/BitOffsetOptions";
-import { GeoAddOptions } from "./commands/geospatial/GeoAddOptions";
-=======
->>>>>>> cc1c2e6d
 
 import RequestType = command_request.RequestType;
 
@@ -2039,10 +2034,6 @@
 }
 
 /**
-<<<<<<< HEAD
- * Represents a geographic position defined by longitude and latitude.
- * The exact limits, as specified by `EPSG:900913` / `EPSG:3785` / `OSGEO:41001` are the
-=======
  * An optional condition to the {@link BaseClient.geoadd} command.
  */
 export enum ConditionalChange {
@@ -2060,7 +2051,6 @@
 /**
  * Represents a geographic position defined by longitude and latitude.
  * The exact limits, as specified by `EPSG:900913 / EPSG:3785 / OSGEO:41001` are the
->>>>>>> cc1c2e6d
  * following:
  *
  *   Valid longitudes are from `-180` to `180` degrees.
@@ -2074,8 +2064,6 @@
 };
 
 /**
-<<<<<<< HEAD
-=======
  * Optional arguments for the GeoAdd command.
  *
  * See https://valkey.io/commands/geoadd/ for more details.
@@ -2088,7 +2076,6 @@
 };
 
 /**
->>>>>>> cc1c2e6d
  * @internal
  */
 export function createGeoAdd(
@@ -2109,19 +2096,11 @@
     }
 
     membersToGeospatialData.forEach((coord, member) => {
-<<<<<<< HEAD
         args = args.concat(
             coord.longitude.toString(),
             coord.latitude.toString(),
             member,
         );
-=======
-        args = args.concat([
-            coord.longitude.toString(),
-            coord.latitude.toString(),
-        ]);
-        args.push(member);
->>>>>>> cc1c2e6d
     });
     return createCommand(RequestType.GeoAdd, args);
 }
