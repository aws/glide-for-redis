--- conflicted
+++ resolved
@@ -747,12 +747,9 @@
                 Arguments.of("sintercard", "7.0.0", clusterClient.sintercard(new String[] {"abc", "def"})),
                 Arguments.of(
                         "sintercard", "7.0.0", clusterClient.sintercard(new String[] {"abc", "def"}, 1)),
-<<<<<<< HEAD
-                Arguments.of(
-                        "xread", null, clusterClient.xread(Map.of("abc", "stream1", "zxy", "stream2"))));
-=======
+                Arguments.of(
+                        "xread", null, clusterClient.xread(Map.of("abc", "stream1", "zxy", "stream2")))),
                 Arguments.of("copy", "6.2.0", clusterClient.copy("abc", "def", true)));
->>>>>>> 9caf33d1
     }
 
     @SneakyThrows
