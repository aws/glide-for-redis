/**
 * Copyright Valkey GLIDE Project Contributors - SPDX Identifier: Apache-2.0
 */

import { expect } from "@jest/globals";
import { exec } from "child_process";
import parseArgs from "minimist";
import { gte } from "semver";
import { v4 as uuidv4 } from "uuid";
import {
    BaseClient,
    BaseClientConfiguration,
    BitFieldGet,
    BitFieldSet,
    BitOffset,
    BitOffsetMultiplier,
    BitmapIndexType,
    BitwiseOperation,
    ClusterTransaction,
    FlushMode,
    FunctionListResponse,
    GeoUnit,
    GeospatialData,
    GlideClient,
    GlideClusterClient,
    InfScoreBoundary,
    InsertPosition,
    ListDirection,
    ProtocolVersion,
    ReturnType,
    ReturnTypeMap,
    ScoreFilter,
    SignedEncoding,
    SortOrder,
    Transaction,
    UnsignedEncoding,
} from "..";

/* eslint-disable @typescript-eslint/no-explicit-any */
function intoArrayInternal(obj: any, builder: Array<string>) {
    if (obj == null) {
        builder.push("null");
    } else if (typeof obj === "string") {
        builder.push(obj);
    } else if (typeof obj === "number") {
        builder.push(obj.toPrecision(3));
    } else if (obj instanceof Uint8Array) {
        builder.push(obj.toString());
    } else if (obj instanceof Array) {
        for (const item of obj) {
            intoArrayInternal(item, builder);
        }
    } else if (obj instanceof Set) {
        const arr = Array.from(obj);
        arr.sort();

        for (const item of arr) {
            intoArrayInternal(item, builder);
        }
    } else if (obj instanceof Map) {
        const sortedArr = Array.from(obj.entries()).sort();

        for (const [key, value] of sortedArr) {
            intoArrayInternal(key, builder);
            intoArrayInternal(value, builder);
        }
    } else if (typeof obj[Symbol.iterator] === "function") {
        // iterable, recurse into children
        for (const item of obj) {
            intoArrayInternal(item, builder);
        }
    } else {
        const sortedArr = Array.from(Object.entries(obj)).sort();

        for (const [k, v] of sortedArr) {
            intoArrayInternal(k, builder);
            intoArrayInternal(v, builder);
        }
    }
}

/**
 * accept any variable `v` and convert it into String, recursively
 */
export function intoString(v: any): string {
    const builder: Array<string> = [];
    intoArrayInternal(v, builder);
    return builder.join("");
}

/**
 * accept any variable `v` and convert it into array of string
 */
export function intoArray(v: any): Array<string> {
    const result: Array<string> = [];
    intoArrayInternal(v, result);
    return result;
}

/**
 * Convert array of strings into array of `Uint8Array`
 */
export function convertStringArrayToBuffer(value: string[]): Uint8Array[] {
    const bytesarr: Uint8Array[] = [];

    for (const str of value) {
        bytesarr.push(Buffer.from(str));
    }

    return bytesarr;
}

export class Checker {
    left: string;

    constructor(left: any) {
        this.left = intoString(left);
    }

    toEqual(right: any) {
        right = intoString(right);
        return expect(this.left).toEqual(right);
    }
}

export function checkSimple(left: any): Checker {
    return new Checker(left);
}

export type Client = {
    set: (key: string, value: string) => Promise<string | "OK" | null>;
    get: (key: string) => Promise<string | null>;
};

export async function GetAndSetRandomValue(client: Client) {
    const key = uuidv4();
    // Adding random repetition, to prevent the inputs from always having the same alignment.
    const value = uuidv4() + "0".repeat(Math.random() * 7);
    const setResult = await client.set(key, value);
    expect(intoString(setResult)).toEqual("OK");
    const result = await client.get(key);
    expect(intoString(result)).toEqual(value);
}

export function flushallOnPort(port: number): Promise<void> {
    return new Promise<void>((resolve, reject) =>
        exec(`redis-cli -p ${port} FLUSHALL`, (error, _, stderr) => {
            if (error) {
                console.error(stderr);
                reject(error);
            } else {
                resolve();
            }
        }),
    );
}

/**
 * Parses a string of endpoints into an array of host-port pairs.
 * Each endpoint in the string should be in the format 'host:port', separated by commas.
 *
 * @param endpointsStr - The string containing endpoints in the format 'host:port', separated by commas.
 * @returns An array of host-port pairs parsed from the endpoints string.
 * @throws If the endpoints string or its format is invalid.
 * @example
 * ```typescript
 * const endpointsStr = 'localhost:8080,example.com:3000,192.168.1.100:5000';
 * const endpoints = parseEndpoints(endpointsStr);
 * console.log(endpoints);
 * // Output: [['localhost', 8080], ['example.com', 3000], ['192.168.1.100', 5000]]
 * ```
 */
export const parseEndpoints = (endpointsStr: string): [string, number][] => {
    try {
        console.log(endpointsStr);
        const endpoints: string[][] = endpointsStr
            .split(",")
            .map((endpoint) => endpoint.split(":"));
        endpoints.forEach((endpoint) => {
            // Check if each endpoint has exactly two elements (host and port)
            if (endpoint.length !== 2) {
                throw new Error(
                    "Each endpoint should be in the format 'host:port'.\nEndpoints should be separated by commas.",
                );
            }

            // Extract host and port
            const [host, portStr] = endpoint;

            // Check if both host and port are specified and if port is a valid integer
            if (!host || !portStr || !/^\d+$/.test(portStr)) {
                throw new Error(
                    "Both host and port should be specified and port should be a valid integer.",
                );
            }
        });

        // Convert port strings to numbers and return the result
        return endpoints.map(([host, portStr]) => [host, Number(portStr)]);
    } catch (error) {
        throw new Error(
            "Invalid endpoints format: " + (error as Error).message,
        );
    }
};

/// This function takes the first result of the response if it got more than one response (like cluster responses).
export function getFirstResult(
    res: string | number | Record<string, string> | Record<string, number>,
): string | number {
    if (typeof res == "string" || typeof res == "number") {
        return res;
    }

    return Object.values(res).at(0);
}

// TODO use matcher instead of predicate
/** Check a multi-node response from a cluster. */
export function checkClusterMultiNodeResponse(
    res: object,
    predicate: (value: ReturnType) => void,
) {
    for (const nodeResponse of Object.values(res)) {
        predicate(nodeResponse);
    }
}

/** Check a response from a cluster. Response could be either single-node (value) or multi-node (string-value map). */
export function checkClusterResponse(
    res: object,
    singleNodeRoute: boolean,
    predicate: (value: ReturnType) => void,
) {
    if (singleNodeRoute) predicate(res as ReturnType);
    else checkClusterMultiNodeResponse(res, predicate);
}

/** Generate a String of LUA library code. */
export function generateLuaLibCode(
    libName: string,
    functions: Map<string, string>,
    readonly: boolean,
): string {
    let code = `#!lua name=${libName}\n`;

    for (const [functionName, functionBody] of functions) {
        code += `redis.register_function{ function_name = '${functionName}', callback = function(keys, args) ${functionBody} end`;
        if (readonly) code += ", flags = { 'no-writes' }";
        code += " }\n";
    }

    return code;
}

/**
 * Parses the command-line arguments passed to the Node.js process.
 *
 * @returns Parsed command-line arguments.
 *
 * @example
 * ```typescript
 * // Command: node script.js --name="John Doe" --age=30
 * const args = parseCommandLineArgs();
 * // args = { name: 'John Doe', age: 30 }
 * ```
 */
export function parseCommandLineArgs() {
    return parseArgs(process.argv.slice(2));
}

export async function testTeardown(
    cluster_mode: boolean,
    option: BaseClientConfiguration,
) {
    const client = cluster_mode
        ? await GlideClusterClient.createClient(option)
        : await GlideClient.createClient(option);

    await client.customCommand(["FLUSHALL"]);
    client.close();
}

export const getClientConfigurationOption = (
    addresses: [string, number][],
    protocol: ProtocolVersion,
    timeout?: number,
): BaseClientConfiguration => {
    return {
        addresses: addresses.map(([host, port]) => ({
            host,
            port,
        })),
        protocol,
        ...(timeout && { requestTimeout: timeout }),
    };
};

export async function flushAndCloseClient(
    cluster_mode: boolean,
    addresses: [string, number][],
    client?: BaseClient,
) {
    await testTeardown(
        cluster_mode,
        getClientConfigurationOption(addresses, ProtocolVersion.RESP3, 2000),
    );

    // some tests don't initialize a client
    if (client == undefined) {
        return;
    }

    client.close();
}

/**
 * Compare two maps by converting them to JSON strings and checking for equality, including property order.
 *
 * @param map - The first map to compare.
 * @param map2 - The second map to compare.
 * @returns True if the maps are equal.
 * @remarks This function is used to compare maps, including their property order.
 * Direct comparison with `expect(map).toEqual(map2)` might ignore the order of properties,
 * whereas this function considers property order in the comparison by converting the maps to JSON strings.
 * This ensures a stricter comparison that takes property order into account.
 *
 * @example
 * ```typescript
 * const mapA = { name: 'John', age: 30 };
 * const mapB = { age: 30, name: 'John' };
 *
 * // Direct comparison will pass because it ignores property order
 * expect(mapA).toEqual(mapB); // This will pass
 *
 * // Correct comparison using compareMaps function
 * compareMaps(mapA, mapB); // This will return false due to different property order
 * ```
 */
export function compareMaps(
    map: Record<string, unknown>,
    map2: Record<string, unknown>,
): boolean {
    return JSON.stringify(map) == JSON.stringify(map2);
}

/**
 * Validate whether `FUNCTION LIST` response contains required info.
 *
 * @param response - The response from server.
 * @param libName - Expected library name.
 * @param functionDescriptions - Expected function descriptions. Key - function name, value - description.
 * @param functionFlags - Expected function flags. Key - function name, value - flags set.
 * @param libCode - Expected library to check if given.
 */
export function checkFunctionListResponse(
    response: FunctionListResponse,
    libName: string,
    functionDescriptions: Map<string, string | null>,
    functionFlags: Map<string, string[]>,
    libCode?: string,
) {
    // TODO rework after #1953 https://github.com/valkey-io/valkey-glide/pull/1953
    expect(response.length).toBeGreaterThan(0);
    let hasLib = false;

    for (const lib of response) {
        hasLib = lib["library_name"] == libName;

        if (hasLib) {
            const functions = lib["functions"];
            expect(functions.length).toEqual(functionDescriptions.size);

            for (const functionData of functions) {
                const functionInfo = functionData as Record<
                    string,
                    string | string[]
                >;
                const name = functionInfo["name"] as string;
                const flags = functionInfo["flags"] as string[];
                expect(functionInfo["description"]).toEqual(
                    functionDescriptions.get(name),
                );

                expect(flags).toEqual(functionFlags.get(name));
            }

            if (libCode) {
                expect(lib["library_code"]).toEqual(libCode);
            }

            break;
        }
    }

    expect(hasLib).toBeTruthy();
}

/**
 * Check transaction response.
 * @param response - Transaction result received from `exec` call.
 * @param expectedResponseData - Expected result data from {@link transactionTest}.
 */
export function validateTransactionResponse(
    response: ReturnType[] | null,
    expectedResponseData: [string, ReturnType][],
) {
    const failedChecks: string[] = [];

    for (let i = 0; i < expectedResponseData.length; i++) {
        const [testName, expectedResponse] = expectedResponseData[i];

        try {
            expect(response?.[i]).toEqual(expectedResponse);
        } catch {
            const expected =
                expectedResponse instanceof Map
                    ? JSON.stringify(Array.from(expectedResponse.entries()))
                    : JSON.stringify(expectedResponse);
            const actual =
                response?.[i] instanceof Map
                    ? JSON.stringify(
                          Array.from(
                              (response?.[i] as ReturnTypeMap)?.entries(),
                          ),
                      )
                    : JSON.stringify(response?.[i]);
            failedChecks.push(
                `${testName} failed, expected <${expected}>, actual <${actual}>`,
            );
        }
    }

    if (failedChecks.length > 0) {
        throw new Error(
            "Checks failed in transaction response:\n" +
                failedChecks.join("\n"),
        );
    }
}

/**
 * Populates a transaction with commands to test.
 * @param baseTransaction - A transaction.
 * @returns Array of tuples, where first element is a test name/description, second - expected return value.
 */
export async function transactionTest(
    baseTransaction: Transaction | ClusterTransaction,
    version: string,
): Promise<[string, ReturnType][]> {
    const key1 = "{key}" + uuidv4(); // string
    const key2 = "{key}" + uuidv4(); // string
    const key3 = "{key}" + uuidv4(); // string
    const key4 = "{key}" + uuidv4();
    const key5 = "{key}" + uuidv4();
    const key6 = "{key}" + uuidv4();
    const key7 = "{key}" + uuidv4();
    const key8 = "{key}" + uuidv4();
    const key9 = "{key}" + uuidv4();
    const key10 = "{key}" + uuidv4();
    const key11 = "{key}" + uuidv4(); // hyper log log
    const key12 = "{key}" + uuidv4();
    const key13 = "{key}" + uuidv4();
    const key14 = "{key}" + uuidv4(); // sorted set
    const key15 = "{key}" + uuidv4(); // list
    const key16 = "{key}" + uuidv4(); // list
    const key17 = "{key}" + uuidv4(); // bitmap
    const key18 = "{key}" + uuidv4(); // Geospatial Data/ZSET
    const key19 = "{key}" + uuidv4(); // bitmap
    const key20 = "{key}" + uuidv4(); // list
    const key21 = "{key}" + uuidv4(); // list for sort
    const key22 = "{key}" + uuidv4(); // list for sort
    const key23 = "{key}" + uuidv4(); // zset random
    const field = uuidv4();
    const value = uuidv4();
    // array of tuples - first element is test name/description, second - expected return value
    const responseData: [string, ReturnType][] = [];
    baseTransaction.flushall();
    responseData.push(["flushall()", "OK"]);
    baseTransaction.flushall(FlushMode.SYNC);
    responseData.push(["flushall(FlushMode.SYNC)", "OK"]);
    baseTransaction.flushdb();
    responseData.push(["flushdb()", "OK"]);
    baseTransaction.flushdb(FlushMode.SYNC);
    responseData.push(["flushdb(FlushMode.SYNC)", "OK"]);
    baseTransaction.dbsize();
    responseData.push(["dbsize()", 0]);
    baseTransaction.set(key1, "bar");
    responseData.push(['set(key1, "bar")', "OK"]);
    baseTransaction.randomKey();
    responseData.push(["randomKey()", key1]);
    baseTransaction.getdel(key1);
    responseData.push(["getdel(key1)", "bar"]);
    baseTransaction.set(key1, "bar");
    responseData.push(['set(key1, "bar")', "OK"]);
    baseTransaction.objectEncoding(key1);
    responseData.push(["objectEncoding(key1)", "embstr"]);
    baseTransaction.type(key1);
    responseData.push(["type(key1)", "string"]);
    baseTransaction.echo(value);
    responseData.push(["echo(value)", value]);
    baseTransaction.persist(key1);
    responseData.push(["persist(key1)", false]);
    baseTransaction.set(key2, "baz", { returnOldValue: true });
    responseData.push(['set(key2, "baz", { returnOldValue: true })', null]);
    baseTransaction.customCommand(["MGET", key1, key2]);
    responseData.push(['customCommand(["MGET", key1, key2])', ["bar", "baz"]]);
    baseTransaction.mset({ [key3]: value });
    responseData.push(["mset({ [key3]: value })", "OK"]);
    baseTransaction.msetnx({ [key3]: value });
    responseData.push(["msetnx({ [key3]: value })", false]);
    baseTransaction.mget([key1, key2]);
    responseData.push(["mget([key1, key2])", ["bar", "baz"]]);
    baseTransaction.strlen(key1);
    responseData.push(["strlen(key1)", 3]);
    baseTransaction.del([key1]);
    responseData.push(["del([key1])", 1]);
    baseTransaction.hset(key4, { [field]: value });
    responseData.push(["hset(key4, { [field]: value })", 1]);
    baseTransaction.hstrlen(key4, field);
    responseData.push(["hstrlen(key4, field)", value.length]);
    baseTransaction.hlen(key4);
    responseData.push(["hlen(key4)", 1]);
    baseTransaction.hsetnx(key4, field, value);
    responseData.push(["hsetnx(key4, field, value)", false]);
    baseTransaction.hvals(key4);
    responseData.push(["hvals(key4)", [value]]);
    baseTransaction.hget(key4, field);
    responseData.push(["hget(key4, field)", value]);
    baseTransaction.hgetall(key4);
    responseData.push(["hgetall(key4)", { [field]: value }]);
    baseTransaction.hdel(key4, [field]);
    responseData.push(["hdel(key4, [field])", 1]);
    baseTransaction.hmget(key4, [field]);
    responseData.push(["hmget(key4, [field])", [null]]);
    baseTransaction.hexists(key4, field);
    responseData.push(["hexists(key4, field)", false]);
    baseTransaction.lpush(key5, [
        field + "1",
        field + "2",
        field + "3",
        field + "4",
    ]);
    responseData.push(["lpush(key5, [1, 2, 3, 4])", 4]);
    baseTransaction.lpop(key5);
    responseData.push(["lpop(key5)", field + "4"]);
    baseTransaction.llen(key5);
    responseData.push(["llen(key5)", 3]);
    baseTransaction.lrem(key5, 1, field + "1");
    responseData.push(['lrem(key5, 1, field + "1")', 1]);
    baseTransaction.ltrim(key5, 0, 1);
    responseData.push(["ltrim(key5, 0, 1)", "OK"]);
    baseTransaction.lset(key5, 0, field + "3");
    responseData.push(['lset(key5, 0, field + "3")', "OK"]);
    baseTransaction.lrange(key5, 0, -1);
    responseData.push(["lrange(key5, 0, -1)", [field + "3", field + "2"]]);

    if (gte(version, "6.2.0")) {
        baseTransaction.lmove(
            key5,
            key20,
            ListDirection.LEFT,
            ListDirection.LEFT,
        );
        responseData.push([
            "lmove(key5, key20, ListDirection.LEFT, ListDirection.LEFT)",
            field + "3",
        ]);

        baseTransaction.blmove(
            key20,
            key5,
            ListDirection.LEFT,
            ListDirection.LEFT,
            3,
        );
        responseData.push([
            "blmove(key20, key5, ListDirection.LEFT, ListDirection.LEFT, 3)",
            field + "3",
        ]);
    }

    baseTransaction.lpopCount(key5, 2);
    responseData.push(["lpopCount(key5, 2)", [field + "3", field + "2"]]);

    baseTransaction.linsert(
        key5,
        InsertPosition.Before,
        "nonExistingPivot",
        "element",
    );
    responseData.push(["linsert", 0]);
    baseTransaction.rpush(key6, [field + "1", field + "2", field + "3"]);
    responseData.push([
        'rpush(key6, [field + "1", field + "2", field + "3"])',
        3,
    ]);
    baseTransaction.lindex(key6, 0);
    responseData.push(["lindex(key6, 0)", field + "1"]);
    baseTransaction.rpop(key6);
    responseData.push(["rpop(key6)", field + "3"]);
    baseTransaction.rpopCount(key6, 2);
    responseData.push(["rpopCount(key6, 2)", [field + "2", field + "1"]]);
    baseTransaction.rpushx(key15, ["_"]); // key15 is empty
    responseData.push(['rpushx(key15, ["_"])', 0]);
    baseTransaction.lpushx(key15, ["_"]);
    responseData.push(['lpushx(key15, ["_"])', 0]);
    baseTransaction.rpush(key16, [
        field + "1",
        field + "1",
        field + "2",
        field + "3",
        field + "3",
    ]);
    responseData.push(["rpush(key16, [1, 1, 2, 3, 3,])", 5]);
    baseTransaction.lpos(key16, field + "1", { rank: 2 });
    responseData.push(['lpos(key16, field + "1", { rank: 2 })', 1]);
    baseTransaction.lpos(key16, field + "1", { rank: 2, count: 0 });
    responseData.push(['lpos(key16, field + "1", { rank: 2, count: 0 })', [1]]);
    baseTransaction.sadd(key7, ["bar", "foo"]);
    responseData.push(['sadd(key7, ["bar", "foo"])', 2]);
    baseTransaction.sunionstore(key7, [key7, key7]);
    responseData.push(["sunionstore(key7, [key7, key7])", 2]);
    baseTransaction.sunion([key7, key7]);
    responseData.push(["sunion([key7, key7])", new Set(["bar", "foo"])]);
    baseTransaction.sinter([key7, key7]);
    responseData.push(["sinter([key7, key7])", new Set(["bar", "foo"])]);

    if (gte(version, "7.0.0")) {
        baseTransaction.sintercard([key7, key7]);
        responseData.push(["sintercard([key7, key7])", 2]);
        baseTransaction.sintercard([key7, key7], 1);
        responseData.push(["sintercard([key7, key7], 1)", 1]);
    }

    baseTransaction.sinterstore(key7, [key7, key7]);
    responseData.push(["sinterstore(key7, [key7, key7])", 2]);
    baseTransaction.sdiff([key7, key7]);
    responseData.push(["sdiff([key7, key7])", new Set()]);
    baseTransaction.sdiffstore(key7, [key7]);
    responseData.push(["sdiffstore(key7, [key7])", 2]);
    baseTransaction.srem(key7, ["foo"]);
    responseData.push(['srem(key7, ["foo"])', 1]);
    baseTransaction.scard(key7);
    responseData.push(["scard(key7)", 1]);
    baseTransaction.sismember(key7, "bar");
    responseData.push(['sismember(key7, "bar")', true]);

    if (gte(version, "6.2.0")) {
        baseTransaction.smismember(key7, ["bar", "foo", "baz"]);
        responseData.push([
            'smismember(key7, ["bar", "foo", "baz"])',
            [true, false, false],
        ]);
    }

    baseTransaction.smembers(key7);
    responseData.push(["smembers(key7)", new Set(["bar"])]);
    baseTransaction.spop(key7);
    responseData.push(["spop(key7)", "bar"]);
    baseTransaction.spopCount(key7, 2);
    responseData.push(["spopCount(key7, 2)", new Set()]);
    baseTransaction.smove(key7, key7, "non_existing_member");
    responseData.push(['smove(key7, key7, "non_existing_member")', false]);
    baseTransaction.scard(key7);
    responseData.push(["scard(key7)", 0]);
    baseTransaction.zadd(key8, {
        member1: 1,
        member2: 2,
        member3: 3.5,
        member4: 4,
        member5: 5,
    });
    responseData.push(["zadd(key8, { ... } ", 5]);
    baseTransaction.zrank(key8, "member1");
    responseData.push(['zrank(key8, "member1")', 0]);

    if (gte(version, "7.2.0")) {
        baseTransaction.zrankWithScore(key8, "member1");
        responseData.push(['zrankWithScore(key8, "member1")', [0, 1]]);
    }

    baseTransaction.zrevrank(key8, "member5");
    responseData.push(['zrevrank(key8, "member5")', 0]);

    if (gte(version, "7.2.0")) {
        baseTransaction.zrevrankWithScore(key8, "member5");
        responseData.push(['zrevrankWithScore(key8, "member5")', [0, 5]]);
    }

    baseTransaction.zaddIncr(key8, "member2", 1);
    responseData.push(['zaddIncr(key8, "member2", 1)', 3]);
    baseTransaction.zincrby(key8, 0.3, "member1");
    responseData.push(['zincrby(key8, 0.3, "member1")', 1.3]);
    baseTransaction.zrem(key8, ["member1"]);
    responseData.push(['zrem(key8, ["member1"])', 1]);
    baseTransaction.zcard(key8);
    responseData.push(["zcard(key8)", 4]);

    baseTransaction.zscore(key8, "member2");
    responseData.push(['zscore(key8, "member2")', 3.0]);
    baseTransaction.zrange(key8, { start: 0, stop: -1 });
    responseData.push([
        "zrange(key8, { start: 0, stop: -1 })",
        ["member2", "member3", "member4", "member5"],
    ]);
    baseTransaction.zrangeWithScores(key8, { start: 0, stop: -1 });
    responseData.push([
        "zrangeWithScores(key8, { start: 0, stop: -1 })",
        { member2: 3, member3: 3.5, member4: 4, member5: 5 },
    ]);
    baseTransaction.zadd(key12, { one: 1, two: 2 });
    responseData.push(["zadd(key12, { one: 1, two: 2 })", 2]);
    baseTransaction.zadd(key13, { one: 1, two: 2, three: 3.5 });
    responseData.push(["zadd(key13, { one: 1, two: 2, three: 3.5 })", 3]);

    if (gte(version, "6.2.0")) {
        baseTransaction.zdiff([key13, key12]);
        responseData.push(["zdiff([key13, key12])", ["three"]]);
        baseTransaction.zdiffWithScores([key13, key12]);
        responseData.push(["zdiffWithScores([key13, key12])", { three: 3.5 }]);
        baseTransaction.zdiffstore(key13, [key13, key13]);
        responseData.push(["zdiffstore(key13, [key13, key13])", 0]);
        baseTransaction.zmscore(key12, ["two", "one"]);
        responseData.push(['zmscore(key12, ["two", "one"]', [2.0, 1.0]]);
        baseTransaction.zinterstore(key12, [key12, key13]);
        responseData.push(["zinterstore(key12, [key12, key13])", 0]);
    } else {
        baseTransaction.zinterstore(key12, [key12, key13]);
        responseData.push(["zinterstore(key12, [key12, key13])", 2]);
    }

    baseTransaction.zcount(
        key8,
        { value: 2 },
        InfScoreBoundary.PositiveInfinity,
    );
    responseData.push([
        "zcount(key8, { value: 2 }, InfScoreBoundary.PositiveInfinity)",
        4,
    ]);
    baseTransaction.zlexcount(
        key8,
        { value: "a" },
        InfScoreBoundary.PositiveInfinity,
    );
    responseData.push([
        'zlexcount(key8, { value: "a" }, InfScoreBoundary.PositiveInfinity)',
        4,
    ]);
    baseTransaction.zpopmin(key8);
    responseData.push(["zpopmin(key8)", { member2: 3.0 }]);
    baseTransaction.zpopmax(key8);
    responseData.push(["zpopmax(key8)", { member5: 5 }]);
    baseTransaction.zremRangeByRank(key8, 1, 1);
    responseData.push(["zremRangeByRank(key8, 1, 1)", 1]);
    baseTransaction.zremRangeByScore(
        key8,
        InfScoreBoundary.NegativeInfinity,
        InfScoreBoundary.PositiveInfinity,
    );
    responseData.push(["zremRangeByScore(key8, -Inf, +Inf)", 1]); // key8 is now empty

    if (gte(version, "7.0.0")) {
        baseTransaction.zadd(key14, { one: 1.0, two: 2.0 });
        responseData.push(["zadd(key14, { one: 1.0, two: 2.0 })", 2]);
        baseTransaction.zintercard([key8, key14]);
        responseData.push(["zintercard([key8, key14])", 0]);
        baseTransaction.zintercard([key8, key14], 1);
        responseData.push(["zintercard([key8, key14], 1)", 0]);
        baseTransaction.zmpop([key14], ScoreFilter.MAX);
        responseData.push(["zmpop([key14], MAX)", [key14, { two: 2.0 }]]);
        baseTransaction.zmpop([key14], ScoreFilter.MAX, 1);
        responseData.push(["zmpop([key14], MAX, 1)", [key14, { one: 1.0 }]]);
        baseTransaction.zadd(key14, { one: 1.0, two: 2.0 });
        responseData.push(["zadd(key14, { one: 1.0, two: 2.0 })", 2]);
        baseTransaction.bzmpop([key14], ScoreFilter.MAX, 0.1);
        responseData.push([
            "bzmpop([key14], ScoreFilter.MAX, 0.1)",
            [key14, { two: 2.0 }],
        ]);
        baseTransaction.bzmpop([key14], ScoreFilter.MAX, 0.1, 1);
        responseData.push([
            "bzmpop([key14], ScoreFilter.MAX, 0.1, 1)",
            [key14, { one: 1.0 }],
        ]);
    }

    baseTransaction.xadd(key9, [["field", "value1"]], { id: "0-1" });
    responseData.push([
        'xadd(key9, [["field", "value1"]], { id: "0-1" })',
        "0-1",
    ]);
    baseTransaction.xadd(key9, [["field", "value2"]], { id: "0-2" });
    responseData.push([
        'xadd(key9, [["field", "value2"]], { id: "0-2" })',
        "0-2",
    ]);
    baseTransaction.xadd(key9, [["field", "value3"]], { id: "0-3" });
    responseData.push([
        'xadd(key9, [["field", "value3"]], { id: "0-3" })',
        "0-3",
    ]);
    baseTransaction.xlen(key9);
    responseData.push(["xlen(key9)", 3]);
    baseTransaction.xread({ [key9]: "0-1" });
    responseData.push([
        'xread({ [key9]: "0-1" })',
        {
            [key9]: {
                "0-2": [["field", "value2"]],
                "0-3": [["field", "value3"]],
            },
        },
    ]);
    baseTransaction.xtrim(key9, {
        method: "minid",
        threshold: "0-2",
        exact: true,
    });
    responseData.push([
        'xtrim(key9, { method: "minid", threshold: "0-2", exact: true }',
        1,
    ]);
    baseTransaction.rename(key9, key10);
    responseData.push(["rename(key9, key10)", "OK"]);
    baseTransaction.exists([key10]);
    responseData.push(["exists([key10])", 1]);
    baseTransaction.touch([key10]);
    responseData.push(["touch([key10])", 1]);
    baseTransaction.renamenx(key10, key9);
    responseData.push(["renamenx(key10, key9)", true]);
    baseTransaction.exists([key9, key10]);
    responseData.push(["exists([key9, key10])", 1]);
    baseTransaction.rpush(key6, [field + "1", field + "2", field + "3"]);
    responseData.push([
        'rpush(key6, [field + "1", field + "2", field + "3"])',
        3,
    ]);
    baseTransaction.brpop([key6], 0.1);
    responseData.push(["brpop([key6], 0.1)", [key6, field + "3"]]);
    baseTransaction.blpop([key6], 0.1);
    responseData.push(["blpop([key6], 0.1)", [key6, field + "1"]]);

    baseTransaction.setbit(key17, 1, 1);
    responseData.push(["setbit(key17, 1, 1)", 0]);
    baseTransaction.getbit(key17, 1);
    responseData.push(["getbit(key17, 1)", 1]);
    baseTransaction.set(key17, "foobar");
    responseData.push(['set(key17, "foobar")', "OK"]);
    baseTransaction.bitcount(key17);
    responseData.push(["bitcount(key17)", 26]);
    baseTransaction.bitcount(key17, { start: 1, end: 1 });
    responseData.push(["bitcount(key17, { start: 1, end: 1 })", 6]);
    baseTransaction.bitpos(key17, 1);
    responseData.push(["bitpos(key17, 1)", 1]);

    if (gte("6.0.0", version)) {
        baseTransaction.bitfieldReadOnly(key17, [
            new BitFieldGet(new SignedEncoding(5), new BitOffset(3)),
        ]);
        responseData.push([
            "bitfieldReadOnly(key17, [new BitFieldGet(...)])",
            [6],
        ]);
    }

    baseTransaction.set(key19, "abcdef");
    responseData.push(['set(key19, "abcdef")', "OK"]);
    baseTransaction.bitop(BitwiseOperation.AND, key19, [key19, key17]);
    responseData.push([
        "bitop(BitwiseOperation.AND, key19, [key19, key17])",
        6,
    ]);
    baseTransaction.get(key19);
    responseData.push(["get(key19)", "`bc`ab"]);

    if (gte(version, "7.0.0")) {
        baseTransaction.bitcount(key17, {
            start: 5,
            end: 30,
            indexType: BitmapIndexType.BIT,
        });
        responseData.push([
            "bitcount(key17, new BitOffsetOptions(5, 30, BitmapIndexType.BIT))",
            17,
        ]);
        baseTransaction.bitposInterval(key17, 1, 44, 50, BitmapIndexType.BIT);
        responseData.push([
            "bitposInterval(key17, 1, 44, 50, BitmapIndexType.BIT)",
            46,
        ]);
    }

    baseTransaction.bitfield(key17, [
        new BitFieldSet(
            new UnsignedEncoding(10),
            new BitOffsetMultiplier(3),
            4,
        ),
    ]);
    responseData.push(["bitfield(key17, [new BitFieldSet(...)])", [609]]);

    baseTransaction.pfadd(key11, ["a", "b", "c"]);
    responseData.push(['pfadd(key11, ["a", "b", "c"])', 1]);
    baseTransaction.pfmerge(key11, []);
    responseData.push(["pfmerge(key11, [])", "OK"]);
    baseTransaction.pfcount([key11]);
    responseData.push(["pfcount([key11])", 3]);
    baseTransaction.geoadd(
        key18,
        new Map<string, GeospatialData>([
            ["Palermo", { longitude: 13.361389, latitude: 38.115556 }],
            ["Catania", { longitude: 15.087269, latitude: 37.502669 }],
        ]),
    );
    responseData.push(["geoadd(key18, { Palermo: ..., Catania: ... })", 2]);
    baseTransaction.geopos(key18, ["Palermo", "Catania"]);
    responseData.push([
        'geopos(key18, ["Palermo", "Catania"])',
        [
            [13.36138933897018433, 38.11555639549629859],
            [15.08726745843887329, 37.50266842333162032],
        ],
    ]);
    baseTransaction.geodist(key18, "Palermo", "Catania");
    responseData.push(['geodist(key18, "Palermo", "Catania")', 166274.1516]);
    baseTransaction.geodist(key18, "Palermo", "Catania", GeoUnit.KILOMETERS);
    responseData.push([
        'geodist(key18, "Palermo", "Catania", GeoUnit.KILOMETERS)',
        166.2742,
    ]);
    baseTransaction.geohash(key18, ["Palermo", "Catania", "NonExisting"]);
    responseData.push([
        'geohash(key18, ["Palermo", "Catania", "NonExisting"])',
        ["sqc8b49rny0", "sqdtr74hyu0", null],
    ]);
<<<<<<< HEAD
    baseTransaction.zadd(key23, { one: 1.0 });
    responseData.push(["zadd(key23, {one: 1.0}", 1]);
    baseTransaction.zrandmember(key23);
    responseData.push(["zrandmember(key23)", "one"]);
    baseTransaction.zrandmemberWithCount(key23, 1);
    responseData.push(["zrandmemberWithCountWithScores(key23, 1)", "one"]);
    baseTransaction.zrandmemberWithCountWithScores(key23, 1);
    responseData.push([
        "zrandmemberWithCountWithScores(key23, 1)",
        [Buffer.from("one"), 1.0],
=======
    baseTransaction.zadd(key21, { one: 1.0 });
    responseData.push(["zadd(key21, {one: 1.0}", 1]);
    baseTransaction.zrandmember(key21);
    responseData.push(["zrandmember(key21)", "one"]);
    baseTransaction.zrandmemberWithCount(key21, 1);
    responseData.push(["zrandmemberWithCount(key21, 1)", ["one"]]);
    baseTransaction.zrandmemberWithCountWithScores(key21, 1);
    responseData.push([
        "zrandmemberWithCountWithScores(key21, 1)",
        [["one", 1.0]],
>>>>>>> 4632300e
    ]);

    if (gte(version, "6.2.0")) {
        baseTransaction
            .geosearch(
                key18,
                { member: "Palermo" },
                { radius: 200, unit: GeoUnit.KILOMETERS },
                { sortOrder: SortOrder.ASC },
            )
            .geosearch(
                key18,
                { position: { longitude: 15, latitude: 37 } },
                { width: 400, height: 400, unit: GeoUnit.KILOMETERS },
            )
            .geosearch(
                key18,
                { member: "Palermo" },
                { radius: 200, unit: GeoUnit.KILOMETERS },
                {
                    sortOrder: SortOrder.ASC,
                    count: 2,
                    withCoord: true,
                    withDist: true,
                    withHash: true,
                },
            )
            .geosearch(
                key18,
                { position: { longitude: 15, latitude: 37 } },
                { width: 400, height: 400, unit: GeoUnit.KILOMETERS },
                {
                    sortOrder: SortOrder.ASC,
                    count: 2,
                    withCoord: true,
                    withDist: true,
                    withHash: true,
                },
            );
        responseData.push([
            'geosearch(key18, "Palermo", R200 KM, ASC)',
            ["Palermo", "Catania"],
        ]);
        responseData.push([
            "geosearch(key18, (15, 37), 400x400 KM, ASC)",
            ["Palermo", "Catania"],
        ]);
        responseData.push([
            'geosearch(key18, "Palermo", R200 KM, ASC 2 3x true)',
            [
                [
                    "Palermo",
                    [
                        0.0,
                        3479099956230698,
                        [13.361389338970184, 38.1155563954963],
                    ],
                ],
                [
                    "Catania",
                    [
                        166.2742,
                        3479447370796909,
                        [15.087267458438873, 37.50266842333162],
                    ],
                ],
            ],
        ]);
        responseData.push([
            "geosearch(key18, (15, 37), 400x400 KM, ASC 2 3x true)",
            [
                [
                    "Catania",
                    [
                        56.4413,
                        3479447370796909,
                        [15.087267458438873, 37.50266842333162],
                    ],
                ],
                [
                    "Palermo",
                    [
                        190.4424,
                        3479099956230698,
                        [13.361389338970184, 38.1155563954963],
                    ],
                ],
            ],
        ]);
    }

    const libName = "mylib1C" + uuidv4().replaceAll("-", "");
    const funcName = "myfunc1c" + uuidv4().replaceAll("-", "");
    const code = generateLuaLibCode(
        libName,
        new Map([[funcName, "return args[1]"]]),
        true,
    );

    if (gte(version, "7.0.0")) {
        baseTransaction.functionLoad(code);
        responseData.push(["functionLoad(code)", libName]);
        baseTransaction.functionLoad(code, true);
        responseData.push(["functionLoad(code, true)", libName]);
        baseTransaction.functionList({ libNamePattern: "another" });
        responseData.push(['functionList("another")', []]);
        baseTransaction.fcall(funcName, [], ["one", "two"]);
        responseData.push(['fcall(funcName, [], ["one", "two"])', "one"]);
        baseTransaction.fcallReadonly(funcName, [], ["one", "two"]);
        responseData.push([
            'fcallReadonly(funcName, [], ["one", "two"]',
            "one",
        ]);
        baseTransaction.functionDelete(libName);
        responseData.push(["functionDelete(libName)", "OK"]);
        baseTransaction.functionFlush();
        responseData.push(["functionFlush()", "OK"]);
        baseTransaction.functionFlush(FlushMode.ASYNC);
        responseData.push(["functionFlush(FlushMode.ASYNC)", "OK"]);
        baseTransaction.functionFlush(FlushMode.SYNC);
        responseData.push(["functionFlush(FlushMode.SYNC)", "OK"]);
        baseTransaction.functionList({
            libNamePattern: libName,
            withCode: true,
        });
        responseData.push(["functionList({ libName, true})", []]);

        baseTransaction
            .mset({ [key1]: "abcd", [key2]: "bcde", [key3]: "wxyz" })
            .lcs(key1, key2)
            .lcs(key1, key3)
            .lcsLen(key1, key2)
            .lcsLen(key1, key3)
            .lcsIdx(key1, key2)
            .lcsIdx(key1, key2, { minMatchLen: 1 })
            .lcsIdx(key1, key2, { withMatchLen: true })
            .lcsIdx(key1, key2, { withMatchLen: true, minMatchLen: 1 })
            .del([key1, key2, key3]);

        responseData.push(
            ['mset({[key1]: "abcd", [key2]: "bcde", [key3]: "wxyz"})', "OK"],
            ["lcs(key1, key2)", "bcd"],
            ["lcs(key1, key3)", ""],
            ["lcsLen(key1, key2)", 3],
            ["lcsLen(key1, key3)", 0],
            [
                "lcsIdx(key1, key2)",
                {
                    matches: [
                        [
                            [1, 3],
                            [0, 2],
                        ],
                    ],
                    len: 3,
                },
            ],
            [
                "lcsIdx(key1, key2, {minMatchLen: 1})",
                {
                    matches: [
                        [
                            [1, 3],
                            [0, 2],
                        ],
                    ],
                    len: 3,
                },
            ],
            [
                "lcsIdx(key1, key2, {withMatchLen: true})",
                { matches: [[[1, 3], [0, 2], 3]], len: 3 },
            ],
            [
                "lcsIdx(key1, key2, {withMatchLen: true, minMatchLen: 1})",
                { matches: [[[1, 3], [0, 2], 3]], len: 3 },
            ],
            ["del([key1, key2, key3])", 3],
        );
    }

    baseTransaction
        .lpush(key21, ["3", "1", "2"])
        .sort(key21)
        .sortStore(key21, key22)
        .lrange(key22, 0, -1);
    responseData.push(
        ['lpush(key21, ["3", "1", "2"])', 3],
        ["sort(key21)", ["1", "2", "3"]],
        ["sortStore(key21, key22)", 3],
        ["lrange(key22, 0, -1)", ["1", "2", "3"]],
    );

    if (gte("7.0.0", version)) {
        baseTransaction.sortReadOnly(key21);
        responseData.push(["sortReadOnly(key21)", ["1", "2", "3"]]);
    }

    return responseData;
}<|MERGE_RESOLUTION|>--- conflicted
+++ resolved
@@ -935,29 +935,16 @@
         'geohash(key18, ["Palermo", "Catania", "NonExisting"])',
         ["sqc8b49rny0", "sqdtr74hyu0", null],
     ]);
-<<<<<<< HEAD
     baseTransaction.zadd(key23, { one: 1.0 });
     responseData.push(["zadd(key23, {one: 1.0}", 1]);
     baseTransaction.zrandmember(key23);
     responseData.push(["zrandmember(key23)", "one"]);
     baseTransaction.zrandmemberWithCount(key23, 1);
-    responseData.push(["zrandmemberWithCountWithScores(key23, 1)", "one"]);
+    responseData.push(["zrandmemberWithCount(key23, 1)", ["one"]]);
     baseTransaction.zrandmemberWithCountWithScores(key23, 1);
     responseData.push([
         "zrandmemberWithCountWithScores(key23, 1)",
-        [Buffer.from("one"), 1.0],
-=======
-    baseTransaction.zadd(key21, { one: 1.0 });
-    responseData.push(["zadd(key21, {one: 1.0}", 1]);
-    baseTransaction.zrandmember(key21);
-    responseData.push(["zrandmember(key21)", "one"]);
-    baseTransaction.zrandmemberWithCount(key21, 1);
-    responseData.push(["zrandmemberWithCount(key21, 1)", ["one"]]);
-    baseTransaction.zrandmemberWithCountWithScores(key21, 1);
-    responseData.push([
-        "zrandmemberWithCountWithScores(key21, 1)",
         [["one", 1.0]],
->>>>>>> 4632300e
     ]);
 
     if (gte(version, "6.2.0")) {
