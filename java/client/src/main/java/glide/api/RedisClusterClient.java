--- conflicted
+++ resolved
@@ -580,7 +580,6 @@
     }
 
     @Override
-<<<<<<< HEAD
     public CompletableFuture<Object> fcallReadOnly(@NonNull String function) {
         return fcallReadOnly(function, new String[0]);
     }
@@ -610,7 +609,9 @@
                         route instanceof SingleNodeRoute
                                 ? ClusterValue.ofSingleValue(handleObjectOrNullResponse(response))
                                 : ClusterValue.ofMultiValue(handleMapResponse(response)));
-=======
+    }
+
+    @Override
     public CompletableFuture<String> functionKill() {
         return commandManager.submitNewCommand(FunctionKill, new String[0], this::handleStringResponse);
     }
@@ -649,6 +650,5 @@
                 new String[0],
                 route,
                 response -> handleFunctionStatsResponse(response, route instanceof SingleNodeRoute));
->>>>>>> 0b302867
     }
 }