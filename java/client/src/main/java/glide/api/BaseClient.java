--- conflicted
+++ resolved
@@ -21,11 +21,8 @@
 import static redis_request.RedisRequestOuterClass.RequestType.Expire;
 import static redis_request.RedisRequestOuterClass.RequestType.ExpireAt;
 import static redis_request.RedisRequestOuterClass.RequestType.GeoAdd;
-<<<<<<< HEAD
+import static redis_request.RedisRequestOuterClass.RequestType.GeoDist;
 import static redis_request.RedisRequestOuterClass.RequestType.GeoHash;
-=======
-import static redis_request.RedisRequestOuterClass.RequestType.GeoDist;
->>>>>>> 8c590a72
 import static redis_request.RedisRequestOuterClass.RequestType.GeoPos;
 import static redis_request.RedisRequestOuterClass.RequestType.Get;
 import static redis_request.RedisRequestOuterClass.RequestType.GetRange;
@@ -1248,12 +1245,6 @@
     }
 
     @Override
-<<<<<<< HEAD
-    public CompletableFuture<String[]> geohash(@NonNull String key, @NonNull String[] members) {
-        String[] arguments = concatenateArrays(new String[] {key}, members);
-        return commandManager.submitNewCommand(
-                GeoHash, arguments, response -> castArray(handleArrayResponse(response), String.class));
-=======
     public CompletableFuture<Double> geodist(
             @NonNull String key,
             @NonNull String member1,
@@ -1268,7 +1259,13 @@
             @NonNull String key, @NonNull String member1, @NonNull String member2) {
         String[] arguments = new String[] {key, member1, member2};
         return commandManager.submitNewCommand(GeoDist, arguments, this::handleDoubleOrNullResponse);
->>>>>>> 8c590a72
+    }
+
+    @Override
+    public CompletableFuture<String[]> geohash(@NonNull String key, @NonNull String[] members) {
+        String[] arguments = concatenateArrays(new String[] {key}, members);
+        return commandManager.submitNewCommand(
+                GeoHash, arguments, response -> castArray(handleArrayResponse(response), String.class));
     }
 
     @Override
