/** Copyright GLIDE-for-Redis Project Contributors - SPDX Identifier: Apache-2.0 */
package glide.cluster;

import static glide.TransactionTestUtilities.transactionTest;
import static glide.TransactionTestUtilities.transactionTestResult;
import static glide.api.BaseClient.OK;
import static glide.api.models.configuration.RequestRoutingConfiguration.SimpleRoute.RANDOM;
import static org.junit.jupiter.api.Assertions.assertArrayEquals;
import static org.junit.jupiter.api.Assertions.assertEquals;
import static org.junit.jupiter.api.Assertions.assertNull;
import static org.junit.jupiter.api.Assertions.assertTrue;

import glide.TestConfiguration;
import glide.api.RedisClusterClient;
import glide.api.models.ClusterTransaction;
import glide.api.models.configuration.NodeAddress;
import glide.api.models.configuration.RedisClusterClientConfiguration;
<<<<<<< HEAD
import java.util.concurrent.TimeUnit;
=======
import java.util.Arrays;
>>>>>>> 334c8645
import lombok.SneakyThrows;
import org.junit.jupiter.api.AfterAll;
import org.junit.jupiter.api.BeforeAll;
import org.junit.jupiter.api.Test;
import org.junit.jupiter.api.Timeout;

@Timeout(10) // seconds
public class ClusterTransactionTests {

    private static RedisClusterClient clusterClient = null;

    @BeforeAll
    @SneakyThrows
    public static void init() {
        clusterClient =
                RedisClusterClient.CreateClient(
                                RedisClusterClientConfiguration.builder()
                                        .address(NodeAddress.builder().port(TestConfiguration.CLUSTER_PORTS[0]).build())
                                        .requestTimeout(5000)
                                        .build())
                        .get();
    }

    @AfterAll
    @SneakyThrows
    public static void teardown() {
        clusterClient.close();
    }

    @Test
    @SneakyThrows
    public void custom_command_info() {
        ClusterTransaction transaction = new ClusterTransaction().customCommand(new String[] {"info"});
        Object[] result = clusterClient.exec(transaction).get();
        assertTrue(((String) result[0]).contains("# Stats"));
    }

    @Test
    @SneakyThrows
    public void WATCH_transaction_failure_returns_null() {
        ClusterTransaction transaction = new ClusterTransaction();
        transaction.get("key");
        assertEquals(
                OK, clusterClient.customCommand(new String[] {"WATCH", "key"}).get().getSingleValue());
        assertEquals(OK, clusterClient.set("key", "foo").get());
        assertNull(clusterClient.exec(transaction).get());
    }

    @Test
    @SneakyThrows
    public void info_simple_route_test() {
        ClusterTransaction transaction = new ClusterTransaction().info().info();
<<<<<<< HEAD
        Object[] result = clusterClient.exec(transaction, RANDOM).get();
=======
        ClusterValue<Object>[] result = clusterClient.exec(transaction, RANDOM).get();
>>>>>>> 334c8645

        assertTrue(((String) result[0]).contains("# Stats"));
        assertTrue(((String) result[1]).contains("# Stats"));
    }

    @SneakyThrows
    @Test
    public void test_cluster_transactions() {
        ClusterTransaction transaction = (ClusterTransaction) transactionTest(new ClusterTransaction());
        Object[] expectedResult = transactionTestResult();

<<<<<<< HEAD
        Object[] results = clusterClient.exec(transaction, RANDOM).get();
=======
        ClusterValue<Object>[] clusterValues = clusterClient.exec(transaction, RANDOM).get();
        Object[] results =
                Arrays.stream(clusterValues)
                        .map(v -> v.hasSingleData() ? v.getSingleValue() : v.getMultiValue())
                        .toArray(Object[]::new);
>>>>>>> 334c8645
        assertArrayEquals(expectedResult, results);
    }
}<|MERGE_RESOLUTION|>--- conflicted
+++ resolved
@@ -15,11 +15,7 @@
 import glide.api.models.ClusterTransaction;
 import glide.api.models.configuration.NodeAddress;
 import glide.api.models.configuration.RedisClusterClientConfiguration;
-<<<<<<< HEAD
 import java.util.concurrent.TimeUnit;
-=======
-import java.util.Arrays;
->>>>>>> 334c8645
 import lombok.SneakyThrows;
 import org.junit.jupiter.api.AfterAll;
 import org.junit.jupiter.api.BeforeAll;
@@ -72,11 +68,7 @@
     @SneakyThrows
     public void info_simple_route_test() {
         ClusterTransaction transaction = new ClusterTransaction().info().info();
-<<<<<<< HEAD
         Object[] result = clusterClient.exec(transaction, RANDOM).get();
-=======
-        ClusterValue<Object>[] result = clusterClient.exec(transaction, RANDOM).get();
->>>>>>> 334c8645
 
         assertTrue(((String) result[0]).contains("# Stats"));
         assertTrue(((String) result[1]).contains("# Stats"));
@@ -88,15 +80,7 @@
         ClusterTransaction transaction = (ClusterTransaction) transactionTest(new ClusterTransaction());
         Object[] expectedResult = transactionTestResult();
 
-<<<<<<< HEAD
         Object[] results = clusterClient.exec(transaction, RANDOM).get();
-=======
-        ClusterValue<Object>[] clusterValues = clusterClient.exec(transaction, RANDOM).get();
-        Object[] results =
-                Arrays.stream(clusterValues)
-                        .map(v -> v.hasSingleData() ? v.getSingleValue() : v.getMultiValue())
-                        .toArray(Object[]::new);
->>>>>>> 334c8645
         assertArrayEquals(expectedResult, results);
     }
 }