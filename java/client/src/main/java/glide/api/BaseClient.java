/** Copyright GLIDE-for-Redis Project Contributors - SPDX Identifier: Apache-2.0 */
package glide.api;

import static glide.ffi.resolvers.SocketListenerResolver.getSocket;
import static glide.utils.ArrayTransformUtils.castArray;
import static glide.utils.ArrayTransformUtils.castArrayofArrays;
import static glide.utils.ArrayTransformUtils.concatenateArrays;
import static glide.utils.ArrayTransformUtils.convertMapToKeyValueStringArray;
import static glide.utils.ArrayTransformUtils.convertMapToValueKeyStringArray;
import static glide.utils.ArrayTransformUtils.mapGeoDataToArray;
import static redis_request.RedisRequestOuterClass.RequestType.BLPop;
import static redis_request.RedisRequestOuterClass.RequestType.BRPop;
import static redis_request.RedisRequestOuterClass.RequestType.BZPopMax;
import static redis_request.RedisRequestOuterClass.RequestType.BZPopMin;
import static redis_request.RedisRequestOuterClass.RequestType.Bitcount;
import static redis_request.RedisRequestOuterClass.RequestType.Decr;
import static redis_request.RedisRequestOuterClass.RequestType.DecrBy;
import static redis_request.RedisRequestOuterClass.RequestType.Del;
import static redis_request.RedisRequestOuterClass.RequestType.Exists;
import static redis_request.RedisRequestOuterClass.RequestType.Expire;
import static redis_request.RedisRequestOuterClass.RequestType.ExpireAt;
import static redis_request.RedisRequestOuterClass.RequestType.GeoAdd;
import static redis_request.RedisRequestOuterClass.RequestType.GeoDist;
import static redis_request.RedisRequestOuterClass.RequestType.GeoPos;
import static redis_request.RedisRequestOuterClass.RequestType.Get;
import static redis_request.RedisRequestOuterClass.RequestType.GetRange;
import static redis_request.RedisRequestOuterClass.RequestType.HDel;
import static redis_request.RedisRequestOuterClass.RequestType.HExists;
import static redis_request.RedisRequestOuterClass.RequestType.HGet;
import static redis_request.RedisRequestOuterClass.RequestType.HGetAll;
import static redis_request.RedisRequestOuterClass.RequestType.HIncrBy;
import static redis_request.RedisRequestOuterClass.RequestType.HIncrByFloat;
import static redis_request.RedisRequestOuterClass.RequestType.HKeys;
import static redis_request.RedisRequestOuterClass.RequestType.HLen;
import static redis_request.RedisRequestOuterClass.RequestType.HMGet;
import static redis_request.RedisRequestOuterClass.RequestType.HSet;
import static redis_request.RedisRequestOuterClass.RequestType.HSetNX;
import static redis_request.RedisRequestOuterClass.RequestType.HVals;
import static redis_request.RedisRequestOuterClass.RequestType.Incr;
import static redis_request.RedisRequestOuterClass.RequestType.IncrBy;
import static redis_request.RedisRequestOuterClass.RequestType.IncrByFloat;
import static redis_request.RedisRequestOuterClass.RequestType.LIndex;
import static redis_request.RedisRequestOuterClass.RequestType.LInsert;
import static redis_request.RedisRequestOuterClass.RequestType.LLen;
import static redis_request.RedisRequestOuterClass.RequestType.LPop;
import static redis_request.RedisRequestOuterClass.RequestType.LPush;
import static redis_request.RedisRequestOuterClass.RequestType.LPushX;
import static redis_request.RedisRequestOuterClass.RequestType.LRange;
import static redis_request.RedisRequestOuterClass.RequestType.LRem;
import static redis_request.RedisRequestOuterClass.RequestType.LTrim;
import static redis_request.RedisRequestOuterClass.RequestType.MGet;
import static redis_request.RedisRequestOuterClass.RequestType.MSet;
import static redis_request.RedisRequestOuterClass.RequestType.ObjectEncoding;
import static redis_request.RedisRequestOuterClass.RequestType.ObjectFreq;
import static redis_request.RedisRequestOuterClass.RequestType.ObjectIdleTime;
import static redis_request.RedisRequestOuterClass.RequestType.ObjectRefCount;
import static redis_request.RedisRequestOuterClass.RequestType.PExpire;
import static redis_request.RedisRequestOuterClass.RequestType.PExpireAt;
import static redis_request.RedisRequestOuterClass.RequestType.PTTL;
import static redis_request.RedisRequestOuterClass.RequestType.Persist;
import static redis_request.RedisRequestOuterClass.RequestType.PfAdd;
import static redis_request.RedisRequestOuterClass.RequestType.PfCount;
import static redis_request.RedisRequestOuterClass.RequestType.PfMerge;
import static redis_request.RedisRequestOuterClass.RequestType.RPop;
import static redis_request.RedisRequestOuterClass.RequestType.RPush;
import static redis_request.RedisRequestOuterClass.RequestType.RPushX;
import static redis_request.RedisRequestOuterClass.RequestType.RenameNX;
import static redis_request.RedisRequestOuterClass.RequestType.SAdd;
import static redis_request.RedisRequestOuterClass.RequestType.SCard;
import static redis_request.RedisRequestOuterClass.RequestType.SDiff;
import static redis_request.RedisRequestOuterClass.RequestType.SDiffStore;
import static redis_request.RedisRequestOuterClass.RequestType.SInter;
import static redis_request.RedisRequestOuterClass.RequestType.SInterStore;
import static redis_request.RedisRequestOuterClass.RequestType.SIsMember;
import static redis_request.RedisRequestOuterClass.RequestType.SMIsMember;
import static redis_request.RedisRequestOuterClass.RequestType.SMembers;
import static redis_request.RedisRequestOuterClass.RequestType.SMove;
import static redis_request.RedisRequestOuterClass.RequestType.SRem;
import static redis_request.RedisRequestOuterClass.RequestType.SUnionStore;
import static redis_request.RedisRequestOuterClass.RequestType.Set;
import static redis_request.RedisRequestOuterClass.RequestType.SetRange;
import static redis_request.RedisRequestOuterClass.RequestType.Strlen;
import static redis_request.RedisRequestOuterClass.RequestType.TTL;
import static redis_request.RedisRequestOuterClass.RequestType.Touch;
import static redis_request.RedisRequestOuterClass.RequestType.Type;
import static redis_request.RedisRequestOuterClass.RequestType.Unlink;
import static redis_request.RedisRequestOuterClass.RequestType.XAdd;
import static redis_request.RedisRequestOuterClass.RequestType.XTrim;
import static redis_request.RedisRequestOuterClass.RequestType.ZAdd;
import static redis_request.RedisRequestOuterClass.RequestType.ZCard;
import static redis_request.RedisRequestOuterClass.RequestType.ZCount;
import static redis_request.RedisRequestOuterClass.RequestType.ZDiff;
import static redis_request.RedisRequestOuterClass.RequestType.ZDiffStore;
import static redis_request.RedisRequestOuterClass.RequestType.ZInterStore;
import static redis_request.RedisRequestOuterClass.RequestType.ZLexCount;
import static redis_request.RedisRequestOuterClass.RequestType.ZMScore;
import static redis_request.RedisRequestOuterClass.RequestType.ZPopMax;
import static redis_request.RedisRequestOuterClass.RequestType.ZPopMin;
import static redis_request.RedisRequestOuterClass.RequestType.ZRandMember;
import static redis_request.RedisRequestOuterClass.RequestType.ZRange;
import static redis_request.RedisRequestOuterClass.RequestType.ZRangeStore;
import static redis_request.RedisRequestOuterClass.RequestType.ZRank;
import static redis_request.RedisRequestOuterClass.RequestType.ZRem;
import static redis_request.RedisRequestOuterClass.RequestType.ZRemRangeByLex;
import static redis_request.RedisRequestOuterClass.RequestType.ZRemRangeByRank;
import static redis_request.RedisRequestOuterClass.RequestType.ZRemRangeByScore;
import static redis_request.RedisRequestOuterClass.RequestType.ZRevRank;
import static redis_request.RedisRequestOuterClass.RequestType.ZScore;
import static redis_request.RedisRequestOuterClass.RequestType.ZUnion;
import static redis_request.RedisRequestOuterClass.RequestType.ZUnionStore;

import glide.api.commands.BitmapBaseCommands;
import glide.api.commands.GenericBaseCommands;
import glide.api.commands.GeospatialIndicesBaseCommands;
import glide.api.commands.HashBaseCommands;
import glide.api.commands.HyperLogLogBaseCommands;
import glide.api.commands.ListBaseCommands;
import glide.api.commands.SetBaseCommands;
import glide.api.commands.SortedSetBaseCommands;
import glide.api.commands.StreamBaseCommands;
import glide.api.commands.StringBaseCommands;
import glide.api.models.Script;
import glide.api.models.commands.BitmapIndexType;
import glide.api.models.commands.ExpireOptions;
import glide.api.models.commands.LInsertOptions.InsertPosition;
import glide.api.models.commands.RangeOptions;
import glide.api.models.commands.RangeOptions.LexRange;
import glide.api.models.commands.RangeOptions.RangeQuery;
import glide.api.models.commands.RangeOptions.ScoreRange;
import glide.api.models.commands.RangeOptions.ScoredRangeQuery;
import glide.api.models.commands.ScriptOptions;
import glide.api.models.commands.SetOptions;
import glide.api.models.commands.WeightAggregateOptions.Aggregate;
import glide.api.models.commands.WeightAggregateOptions.KeysOrWeightedKeys;
import glide.api.models.commands.ZAddOptions;
import glide.api.models.commands.geospatial.GeoAddOptions;
import glide.api.models.commands.geospatial.GeoUnit;
import glide.api.models.commands.geospatial.GeospatialData;
import glide.api.models.commands.stream.StreamAddOptions;
import glide.api.models.commands.stream.StreamTrimOptions;
import glide.api.models.configuration.BaseClientConfiguration;
import glide.api.models.exceptions.RedisException;
import glide.connectors.handlers.CallbackDispatcher;
import glide.connectors.handlers.ChannelHandler;
import glide.connectors.resources.Platform;
import glide.connectors.resources.ThreadPoolResource;
import glide.connectors.resources.ThreadPoolResourceAllocator;
import glide.ffi.resolvers.RedisValueResolver;
import glide.managers.BaseCommandResponseResolver;
import glide.managers.CommandManager;
import glide.managers.ConnectionManager;
import java.util.List;
import java.util.Map;
import java.util.Set;
import java.util.concurrent.CompletableFuture;
import java.util.concurrent.ExecutionException;
import java.util.function.BiFunction;
import lombok.AllArgsConstructor;
import lombok.NonNull;
import org.apache.commons.lang3.ArrayUtils;
import response.ResponseOuterClass.ConstantResponse;
import response.ResponseOuterClass.Response;

/** Base Client class for Redis */
@AllArgsConstructor
public abstract class BaseClient
        implements AutoCloseable,
                BitmapBaseCommands,
                GenericBaseCommands,
                StringBaseCommands,
                HashBaseCommands,
                ListBaseCommands,
                SetBaseCommands,
                SortedSetBaseCommands,
                StreamBaseCommands,
                HyperLogLogBaseCommands,
                GeospatialIndicesBaseCommands {

    /** Redis simple string response with "OK" */
    public static final String OK = ConstantResponse.OK.toString();

    protected final ConnectionManager connectionManager;
    protected final CommandManager commandManager;

    /**
     * Async request for an async (non-blocking) Redis client.
     *
     * @param config Redis client Configuration.
     * @param constructor Redis client constructor reference.
     * @param <T> Client type.
     * @return a Future to connect and return a RedisClient.
     */
    protected static <T> CompletableFuture<T> CreateClient(
            BaseClientConfiguration config,
            BiFunction<ConnectionManager, CommandManager, T> constructor) {
        try {
            ThreadPoolResource threadPoolResource = config.getThreadPoolResource();
            if (threadPoolResource == null) {
                threadPoolResource =
                        ThreadPoolResourceAllocator.getOrCreate(Platform.getThreadPoolResourceSupplier());
            }
            ChannelHandler channelHandler = buildChannelHandler(threadPoolResource);
            ConnectionManager connectionManager = buildConnectionManager(channelHandler);
            CommandManager commandManager = buildCommandManager(channelHandler);
            // TODO: Support exception throwing, including interrupted exceptions
            return connectionManager
                    .connectToRedis(config)
                    .thenApply(ignore -> constructor.apply(connectionManager, commandManager));
        } catch (InterruptedException e) {
            // Something bad happened while we were establishing netty connection to UDS
            var future = new CompletableFuture<T>();
            future.completeExceptionally(e);
            return future;
        }
    }

    /**
     * Closes this resource, relinquishing any underlying resources. This method is invoked
     * automatically on objects managed by the try-with-resources statement.
     *
     * @see <a
     *     href="https://docs.oracle.com/javase/8/docs/api/java/lang/AutoCloseable.html#close--">AutoCloseable::close()</a>
     */
    @Override
    public void close() throws ExecutionException {
        try {
            connectionManager.closeConnection().get();
        } catch (InterruptedException e) {
            // suppressing the interrupted exception - it is already suppressed in the future
            throw new RuntimeException(e);
        }
    }

    protected static ChannelHandler buildChannelHandler(ThreadPoolResource threadPoolResource)
            throws InterruptedException {
        CallbackDispatcher callbackDispatcher = new CallbackDispatcher();
        return new ChannelHandler(callbackDispatcher, getSocket(), threadPoolResource);
    }

    protected static ConnectionManager buildConnectionManager(ChannelHandler channelHandler) {
        return new ConnectionManager(channelHandler);
    }

    protected static CommandManager buildCommandManager(ChannelHandler channelHandler) {
        return new CommandManager(channelHandler);
    }

    /**
     * Extracts the value from a <code>GLIDE core</code> response message and either throws an
     * exception or returns the value as an object of type <code>T</code>. If <code>isNullable</code>,
     * than also returns <code>null</code>.
     *
     * @param response Redis protobuf message.
     * @param classType Parameter <code>T</code> class type.
     * @param isNullable Accepts null values in the protobuf message.
     * @return Response as an object of type <code>T</code> or <code>null</code>.
     * @param <T> The return value type.
     * @throws RedisException On a type mismatch.
     */
    @SuppressWarnings("unchecked")
    protected <T> T handleRedisResponse(Class<T> classType, boolean isNullable, Response response)
            throws RedisException {
        Object value =
                new BaseCommandResponseResolver(RedisValueResolver::valueFromPointer).apply(response);
        if (isNullable && (value == null)) {
            return null;
        }
        if (classType.isInstance(value)) {
            return (T) value;
        }
        String className = value == null ? "null" : value.getClass().getSimpleName();
        throw new RedisException(
                "Unexpected return type from Redis: got "
                        + className
                        + " expected "
                        + classType.getSimpleName());
    }

    protected Object handleObjectOrNullResponse(Response response) throws RedisException {
        return handleRedisResponse(Object.class, true, response);
    }

    protected String handleStringResponse(Response response) throws RedisException {
        return handleRedisResponse(String.class, false, response);
    }

    protected String handleStringOrNullResponse(Response response) throws RedisException {
        return handleRedisResponse(String.class, true, response);
    }

    protected Boolean handleBooleanResponse(Response response) throws RedisException {
        return handleRedisResponse(Boolean.class, false, response);
    }

    protected Long handleLongResponse(Response response) throws RedisException {
        return handleRedisResponse(Long.class, false, response);
    }

    protected Long handleLongOrNullResponse(Response response) throws RedisException {
        return handleRedisResponse(Long.class, true, response);
    }

    protected Double handleDoubleResponse(Response response) throws RedisException {
        return handleRedisResponse(Double.class, false, response);
    }

    protected Double handleDoubleOrNullResponse(Response response) throws RedisException {
        return handleRedisResponse(Double.class, true, response);
    }

    protected Object[] handleArrayResponse(Response response) throws RedisException {
        return handleRedisResponse(Object[].class, false, response);
    }

    protected Object[] handleArrayOrNullResponse(Response response) throws RedisException {
        return handleRedisResponse(Object[].class, true, response);
    }

    /**
     * @param response A Protobuf response
     * @return A map of <code>String</code> to <code>V</code>.
     * @param <V> Value type.
     */
    @SuppressWarnings("unchecked") // raw Map cast to Map<String, V>
    protected <V> Map<String, V> handleMapResponse(Response response) throws RedisException {
        return handleRedisResponse(Map.class, false, response);
    }

    @SuppressWarnings("unchecked") // raw Set cast to Set<String>
    protected Set<String> handleSetResponse(Response response) throws RedisException {
        return handleRedisResponse(Set.class, false, response);
    }

    @Override
    public CompletableFuture<Long> del(@NonNull String[] keys) {
        return commandManager.submitNewCommand(Del, keys, this::handleLongResponse);
    }

    @Override
    public CompletableFuture<String> get(@NonNull String key) {
        return commandManager.submitNewCommand(
                Get, new String[] {key}, this::handleStringOrNullResponse);
    }

    @Override
    public CompletableFuture<String> set(@NonNull String key, @NonNull String value) {
        return commandManager.submitNewCommand(
                Set, new String[] {key, value}, this::handleStringResponse);
    }

    @Override
    public CompletableFuture<String> set(
            @NonNull String key, @NonNull String value, @NonNull SetOptions options) {
        String[] arguments = ArrayUtils.addAll(new String[] {key, value}, options.toArgs());
        return commandManager.submitNewCommand(Set, arguments, this::handleStringOrNullResponse);
    }

    @Override
    public CompletableFuture<String[]> mget(@NonNull String[] keys) {
        return commandManager.submitNewCommand(
                MGet, keys, response -> castArray(handleArrayOrNullResponse(response), String.class));
    }

    @Override
    public CompletableFuture<String> mset(@NonNull Map<String, String> keyValueMap) {
        String[] args = convertMapToKeyValueStringArray(keyValueMap);
        return commandManager.submitNewCommand(MSet, args, this::handleStringResponse);
    }

    @Override
    public CompletableFuture<String> objectEncoding(@NonNull String key) {
        return commandManager.submitNewCommand(
                ObjectEncoding, new String[] {key}, this::handleStringOrNullResponse);
    }

    @Override
    public CompletableFuture<Long> objectFreq(@NonNull String key) {
        return commandManager.submitNewCommand(
                ObjectFreq, new String[] {key}, this::handleLongOrNullResponse);
    }

    @Override
    public CompletableFuture<Long> objectIdletime(@NonNull String key) {
        return commandManager.submitNewCommand(
                ObjectIdleTime, new String[] {key}, this::handleLongOrNullResponse);
    }

    @Override
    public CompletableFuture<Long> objectRefcount(@NonNull String key) {
        return commandManager.submitNewCommand(
                ObjectRefCount, new String[] {key}, this::handleLongOrNullResponse);
    }

    @Override
    public CompletableFuture<Boolean> renamenx(@NonNull String key, @NonNull String newKey) {
        return commandManager.submitNewCommand(
                RenameNX, new String[] {key, newKey}, this::handleBooleanResponse);
    }

    @Override
    public CompletableFuture<Long> incr(@NonNull String key) {
        return commandManager.submitNewCommand(Incr, new String[] {key}, this::handleLongResponse);
    }

    @Override
    public CompletableFuture<Long> incrBy(@NonNull String key, long amount) {
        return commandManager.submitNewCommand(
                IncrBy, new String[] {key, Long.toString(amount)}, this::handleLongResponse);
    }

    @Override
    public CompletableFuture<Double> incrByFloat(@NonNull String key, double amount) {
        return commandManager.submitNewCommand(
                IncrByFloat, new String[] {key, Double.toString(amount)}, this::handleDoubleResponse);
    }

    @Override
    public CompletableFuture<Long> decr(@NonNull String key) {
        return commandManager.submitNewCommand(Decr, new String[] {key}, this::handleLongResponse);
    }

    @Override
    public CompletableFuture<Long> decrBy(@NonNull String key, long amount) {
        return commandManager.submitNewCommand(
                DecrBy, new String[] {key, Long.toString(amount)}, this::handleLongResponse);
    }

    @Override
    public CompletableFuture<Long> strlen(@NonNull String key) {
        return commandManager.submitNewCommand(Strlen, new String[] {key}, this::handleLongResponse);
    }

    @Override
    public CompletableFuture<Long> setrange(@NonNull String key, int offset, @NonNull String value) {
        String[] arguments = new String[] {key, Integer.toString(offset), value};
        return commandManager.submitNewCommand(SetRange, arguments, this::handleLongResponse);
    }

    @Override
    public CompletableFuture<String> getrange(@NonNull String key, int start, int end) {
        String[] arguments = new String[] {key, Integer.toString(start), Integer.toString(end)};
        return commandManager.submitNewCommand(GetRange, arguments, this::handleStringResponse);
    }

    @Override
    public CompletableFuture<String> hget(@NonNull String key, @NonNull String field) {
        return commandManager.submitNewCommand(
                HGet, new String[] {key, field}, this::handleStringOrNullResponse);
    }

    @Override
    public CompletableFuture<Long> hset(
            @NonNull String key, @NonNull Map<String, String> fieldValueMap) {
        String[] args = ArrayUtils.addFirst(convertMapToKeyValueStringArray(fieldValueMap), key);
        return commandManager.submitNewCommand(HSet, args, this::handleLongResponse);
    }

    @Override
    public CompletableFuture<Boolean> hsetnx(
            @NonNull String key, @NonNull String field, @NonNull String value) {
        return commandManager.submitNewCommand(
                HSetNX, new String[] {key, field, value}, this::handleBooleanResponse);
    }

    @Override
    public CompletableFuture<Long> hdel(@NonNull String key, @NonNull String[] fields) {
        String[] args = ArrayUtils.addFirst(fields, key);
        return commandManager.submitNewCommand(HDel, args, this::handleLongResponse);
    }

    @Override
    public CompletableFuture<Long> hlen(@NonNull String key) {
        return commandManager.submitNewCommand(HLen, new String[] {key}, this::handleLongResponse);
    }

    @Override
    public CompletableFuture<String[]> hvals(@NonNull String key) {
        return commandManager.submitNewCommand(
                HVals,
                new String[] {key},
                response -> castArray(handleArrayResponse(response), String.class));
    }

    @Override
    public CompletableFuture<String[]> hmget(@NonNull String key, @NonNull String[] fields) {
        String[] arguments = ArrayUtils.addFirst(fields, key);
        return commandManager.submitNewCommand(
                HMGet, arguments, response -> castArray(handleArrayResponse(response), String.class));
    }

    @Override
    public CompletableFuture<Boolean> hexists(@NonNull String key, @NonNull String field) {
        return commandManager.submitNewCommand(
                HExists, new String[] {key, field}, this::handleBooleanResponse);
    }

    @Override
    public CompletableFuture<Map<String, String>> hgetall(@NonNull String key) {
        return commandManager.submitNewCommand(HGetAll, new String[] {key}, this::handleMapResponse);
    }

    @Override
    public CompletableFuture<Long> hincrBy(@NonNull String key, @NonNull String field, long amount) {
        return commandManager.submitNewCommand(
                HIncrBy, new String[] {key, field, Long.toString(amount)}, this::handleLongResponse);
    }

    @Override
    public CompletableFuture<Double> hincrByFloat(
            @NonNull String key, @NonNull String field, double amount) {
        return commandManager.submitNewCommand(
                HIncrByFloat,
                new String[] {key, field, Double.toString(amount)},
                this::handleDoubleResponse);
    }

    @Override
    public CompletableFuture<String[]> hkeys(@NonNull String key) {
        return commandManager.submitNewCommand(
                HKeys,
                new String[] {key},
                response -> castArray(handleArrayResponse(response), String.class));
    }

    @Override
    public CompletableFuture<Long> lpush(@NonNull String key, @NonNull String[] elements) {
        String[] arguments = ArrayUtils.addFirst(elements, key);
        return commandManager.submitNewCommand(LPush, arguments, this::handleLongResponse);
    }

    @Override
    public CompletableFuture<String> lpop(@NonNull String key) {
        return commandManager.submitNewCommand(
                LPop, new String[] {key}, this::handleStringOrNullResponse);
    }

    @Override
    public CompletableFuture<String[]> lpopCount(@NonNull String key, long count) {
        return commandManager.submitNewCommand(
                LPop,
                new String[] {key, Long.toString(count)},
                response -> castArray(handleArrayResponse(response), String.class));
    }

    @Override
    public CompletableFuture<String[]> lrange(@NonNull String key, long start, long end) {
        return commandManager.submitNewCommand(
                LRange,
                new String[] {key, Long.toString(start), Long.toString(end)},
                response -> castArray(handleArrayOrNullResponse(response), String.class));
    }

    @Override
    public CompletableFuture<String> lindex(@NonNull String key, long index) {
        return commandManager.submitNewCommand(
                LIndex, new String[] {key, Long.toString(index)}, this::handleStringOrNullResponse);
    }

    @Override
    public CompletableFuture<String> ltrim(@NonNull String key, long start, long end) {
        return commandManager.submitNewCommand(
                LTrim,
                new String[] {key, Long.toString(start), Long.toString(end)},
                this::handleStringResponse);
    }

    @Override
    public CompletableFuture<Long> llen(@NonNull String key) {
        return commandManager.submitNewCommand(LLen, new String[] {key}, this::handleLongResponse);
    }

    @Override
    public CompletableFuture<Long> lrem(@NonNull String key, long count, @NonNull String element) {
        return commandManager.submitNewCommand(
                LRem, new String[] {key, Long.toString(count), element}, this::handleLongResponse);
    }

    @Override
    public CompletableFuture<Long> rpush(@NonNull String key, @NonNull String[] elements) {
        String[] arguments = ArrayUtils.addFirst(elements, key);
        return commandManager.submitNewCommand(RPush, arguments, this::handleLongResponse);
    }

    @Override
    public CompletableFuture<String> rpop(@NonNull String key) {
        return commandManager.submitNewCommand(
                RPop, new String[] {key}, this::handleStringOrNullResponse);
    }

    @Override
    public CompletableFuture<String[]> rpopCount(@NonNull String key, long count) {
        return commandManager.submitNewCommand(
                RPop,
                new String[] {key, Long.toString(count)},
                response -> castArray(handleArrayOrNullResponse(response), String.class));
    }

    @Override
    public CompletableFuture<Long> sadd(@NonNull String key, @NonNull String[] members) {
        String[] arguments = ArrayUtils.addFirst(members, key);
        return commandManager.submitNewCommand(SAdd, arguments, this::handleLongResponse);
    }

    @Override
    public CompletableFuture<Boolean> sismember(@NonNull String key, @NonNull String member) {
        return commandManager.submitNewCommand(
                SIsMember, new String[] {key, member}, this::handleBooleanResponse);
    }

    @Override
    public CompletableFuture<Long> srem(@NonNull String key, @NonNull String[] members) {
        String[] arguments = ArrayUtils.addFirst(members, key);
        return commandManager.submitNewCommand(SRem, arguments, this::handleLongResponse);
    }

    @Override
    public CompletableFuture<Set<String>> smembers(@NonNull String key) {
        return commandManager.submitNewCommand(SMembers, new String[] {key}, this::handleSetResponse);
    }

    @Override
    public CompletableFuture<Long> scard(@NonNull String key) {
        return commandManager.submitNewCommand(SCard, new String[] {key}, this::handleLongResponse);
    }

    @Override
    public CompletableFuture<Set<String>> sdiff(@NonNull String[] keys) {
        return commandManager.submitNewCommand(SDiff, keys, this::handleSetResponse);
    }

    @Override
    public CompletableFuture<Boolean[]> smismember(@NonNull String key, @NonNull String[] members) {
        String[] arguments = ArrayUtils.addFirst(members, key);
        return commandManager.submitNewCommand(
                SMIsMember, arguments, response -> castArray(handleArrayResponse(response), Boolean.class));
    }

    @Override
    public CompletableFuture<Long> sdiffstore(@NonNull String destination, @NonNull String[] keys) {
        String[] arguments = ArrayUtils.addFirst(keys, destination);
        return commandManager.submitNewCommand(SDiffStore, arguments, this::handleLongResponse);
    }

    @Override
    public CompletableFuture<Boolean> smove(
            @NonNull String source, @NonNull String destination, @NonNull String member) {
        return commandManager.submitNewCommand(
                SMove, new String[] {source, destination, member}, this::handleBooleanResponse);
    }

    @Override
    public CompletableFuture<Long> sinterstore(@NonNull String destination, @NonNull String[] keys) {
        String[] arguments = ArrayUtils.addFirst(keys, destination);
        return commandManager.submitNewCommand(SInterStore, arguments, this::handleLongResponse);
    }

    @Override
    public CompletableFuture<Set<String>> sinter(@NonNull String[] keys) {
        return commandManager.submitNewCommand(SInter, keys, this::handleSetResponse);
    }

    @Override
    public CompletableFuture<Long> sunionstore(@NonNull String destination, @NonNull String[] keys) {
        String[] arguments = ArrayUtils.addFirst(keys, destination);
        return commandManager.submitNewCommand(SUnionStore, arguments, this::handleLongResponse);
    }

    @Override
    public CompletableFuture<Long> exists(@NonNull String[] keys) {
        return commandManager.submitNewCommand(Exists, keys, this::handleLongResponse);
    }

    @Override
    public CompletableFuture<Long> unlink(@NonNull String[] keys) {
        return commandManager.submitNewCommand(Unlink, keys, this::handleLongResponse);
    }

    @Override
    public CompletableFuture<Boolean> expire(@NonNull String key, long seconds) {
        return commandManager.submitNewCommand(
                Expire, new String[] {key, Long.toString(seconds)}, this::handleBooleanResponse);
    }

    @Override
    public CompletableFuture<Boolean> expire(
            @NonNull String key, long seconds, @NonNull ExpireOptions expireOptions) {
        String[] arguments =
                ArrayUtils.addAll(new String[] {key, Long.toString(seconds)}, expireOptions.toArgs());
        return commandManager.submitNewCommand(Expire, arguments, this::handleBooleanResponse);
    }

    @Override
    public CompletableFuture<Boolean> expireAt(@NonNull String key, long unixSeconds) {
        return commandManager.submitNewCommand(
                ExpireAt, new String[] {key, Long.toString(unixSeconds)}, this::handleBooleanResponse);
    }

    @Override
    public CompletableFuture<Boolean> expireAt(
            @NonNull String key, long unixSeconds, @NonNull ExpireOptions expireOptions) {
        String[] arguments =
                ArrayUtils.addAll(new String[] {key, Long.toString(unixSeconds)}, expireOptions.toArgs());
        return commandManager.submitNewCommand(ExpireAt, arguments, this::handleBooleanResponse);
    }

    @Override
    public CompletableFuture<Boolean> pexpire(@NonNull String key, long milliseconds) {
        return commandManager.submitNewCommand(
                PExpire, new String[] {key, Long.toString(milliseconds)}, this::handleBooleanResponse);
    }

    @Override
    public CompletableFuture<Boolean> pexpire(
            @NonNull String key, long milliseconds, @NonNull ExpireOptions expireOptions) {
        String[] arguments =
                ArrayUtils.addAll(new String[] {key, Long.toString(milliseconds)}, expireOptions.toArgs());
        return commandManager.submitNewCommand(PExpire, arguments, this::handleBooleanResponse);
    }

    @Override
    public CompletableFuture<Boolean> pexpireAt(@NonNull String key, long unixMilliseconds) {
        return commandManager.submitNewCommand(
                PExpireAt,
                new String[] {key, Long.toString(unixMilliseconds)},
                this::handleBooleanResponse);
    }

    @Override
    public CompletableFuture<Boolean> pexpireAt(
            @NonNull String key, long unixMilliseconds, @NonNull ExpireOptions expireOptions) {
        String[] arguments =
                ArrayUtils.addAll(
                        new String[] {key, Long.toString(unixMilliseconds)}, expireOptions.toArgs());
        return commandManager.submitNewCommand(PExpireAt, arguments, this::handleBooleanResponse);
    }

    @Override
    public CompletableFuture<Long> ttl(@NonNull String key) {
        return commandManager.submitNewCommand(TTL, new String[] {key}, this::handleLongResponse);
    }

    @Override
    public CompletableFuture<Object> invokeScript(@NonNull Script script) {
        return commandManager.submitScript(
                script, List.of(), List.of(), this::handleObjectOrNullResponse);
    }

    @Override
    public CompletableFuture<Object> invokeScript(
            @NonNull Script script, @NonNull ScriptOptions options) {
        return commandManager.submitScript(
                script, options.getKeys(), options.getArgs(), this::handleObjectOrNullResponse);
    }

    @Override
    public CompletableFuture<Long> zadd(
            @NonNull String key,
            @NonNull Map<String, Double> membersScoresMap,
            @NonNull ZAddOptions options,
            boolean changed) {
        String[] changedArg = changed ? new String[] {"CH"} : new String[] {};
        String[] membersScores = convertMapToValueKeyStringArray(membersScoresMap);

        String[] arguments =
                concatenateArrays(new String[] {key}, options.toArgs(), changedArg, membersScores);

        return commandManager.submitNewCommand(ZAdd, arguments, this::handleLongResponse);
    }

    @Override
    public CompletableFuture<Long> zadd(
            @NonNull String key,
            @NonNull Map<String, Double> membersScoresMap,
            @NonNull ZAddOptions options) {
        return this.zadd(key, membersScoresMap, options, false);
    }

    @Override
    public CompletableFuture<Long> zadd(
            @NonNull String key, @NonNull Map<String, Double> membersScoresMap, boolean changed) {
        return this.zadd(key, membersScoresMap, ZAddOptions.builder().build(), changed);
    }

    @Override
    public CompletableFuture<Long> zadd(
            @NonNull String key, @NonNull Map<String, Double> membersScoresMap) {
        return this.zadd(key, membersScoresMap, ZAddOptions.builder().build(), false);
    }

    @Override
    public CompletableFuture<Double> zaddIncr(
            @NonNull String key, @NonNull String member, double increment, @NonNull ZAddOptions options) {
        String[] arguments =
                concatenateArrays(
                        new String[] {key},
                        options.toArgs(),
                        new String[] {"INCR", Double.toString(increment), member});

        return commandManager.submitNewCommand(ZAdd, arguments, this::handleDoubleOrNullResponse);
    }

    @Override
    public CompletableFuture<Double> zaddIncr(
            @NonNull String key, @NonNull String member, double increment) {
        String[] arguments =
                concatenateArrays(
                        new String[] {key}, new String[] {"INCR", Double.toString(increment), member});

        return commandManager.submitNewCommand(ZAdd, arguments, this::handleDoubleResponse);
    }

    @Override
    public CompletableFuture<Long> zrem(@NonNull String key, @NonNull String[] members) {
        String[] arguments = ArrayUtils.addFirst(members, key);
        return commandManager.submitNewCommand(ZRem, arguments, this::handleLongResponse);
    }

    @Override
    public CompletableFuture<Long> zcard(@NonNull String key) {
        return commandManager.submitNewCommand(ZCard, new String[] {key}, this::handleLongResponse);
    }

    @Override
    public CompletableFuture<Map<String, Double>> zpopmin(@NonNull String key, long count) {
        return commandManager.submitNewCommand(
                ZPopMin, new String[] {key, Long.toString(count)}, this::handleMapResponse);
    }

    @Override
    public CompletableFuture<Map<String, Double>> zpopmin(@NonNull String key) {
        return commandManager.submitNewCommand(ZPopMin, new String[] {key}, this::handleMapResponse);
    }

    @Override
    public CompletableFuture<Object[]> bzpopmin(@NonNull String[] keys, double timeout) {
        String[] arguments = ArrayUtils.add(keys, Double.toString(timeout));
        return commandManager.submitNewCommand(BZPopMin, arguments, this::handleArrayOrNullResponse);
    }

    @Override
    public CompletableFuture<Map<String, Double>> zpopmax(@NonNull String key, long count) {
        return commandManager.submitNewCommand(
                ZPopMax, new String[] {key, Long.toString(count)}, this::handleMapResponse);
    }

    @Override
    public CompletableFuture<Map<String, Double>> zpopmax(@NonNull String key) {
        return commandManager.submitNewCommand(ZPopMax, new String[] {key}, this::handleMapResponse);
    }

    @Override
    public CompletableFuture<Object[]> bzpopmax(@NonNull String[] keys, double timeout) {
        String[] arguments = ArrayUtils.add(keys, Double.toString(timeout));
        return commandManager.submitNewCommand(BZPopMax, arguments, this::handleArrayOrNullResponse);
    }

    @Override
    public CompletableFuture<Double> zscore(@NonNull String key, @NonNull String member) {
        return commandManager.submitNewCommand(
                ZScore, new String[] {key, member}, this::handleDoubleOrNullResponse);
    }

    @Override
    public CompletableFuture<Long> zrank(@NonNull String key, @NonNull String member) {
        return commandManager.submitNewCommand(
                ZRank, new String[] {key, member}, this::handleLongOrNullResponse);
    }

    @Override
    public CompletableFuture<Object[]> zrankWithScore(@NonNull String key, @NonNull String member) {
        return commandManager.submitNewCommand(
                ZRank, new String[] {key, member, WITH_SCORE_REDIS_API}, this::handleArrayOrNullResponse);
    }

    @Override
    public CompletableFuture<Long> zrevrank(@NonNull String key, @NonNull String member) {
        return commandManager.submitNewCommand(
                ZRevRank, new String[] {key, member}, this::handleLongOrNullResponse);
    }

    @Override
    public CompletableFuture<Object[]> zrevrankWithScore(
            @NonNull String key, @NonNull String member) {
        return commandManager.submitNewCommand(
                ZRevRank,
                new String[] {key, member, WITH_SCORE_REDIS_API},
                this::handleArrayOrNullResponse);
    }

    @Override
    public CompletableFuture<Double[]> zmscore(@NonNull String key, @NonNull String[] members) {
        String[] arguments = ArrayUtils.addFirst(members, key);
        return commandManager.submitNewCommand(
                ZMScore,
                arguments,
                response -> castArray(handleArrayOrNullResponse(response), Double.class));
    }

    @Override
    public CompletableFuture<String[]> zdiff(@NonNull String[] keys) {
        String[] arguments = ArrayUtils.addFirst(keys, Long.toString(keys.length));
        return commandManager.submitNewCommand(
                ZDiff, arguments, response -> castArray(handleArrayResponse(response), String.class));
    }

    @Override
    public CompletableFuture<Map<String, Double>> zdiffWithScores(@NonNull String[] keys) {
        String[] arguments = ArrayUtils.addFirst(keys, Long.toString(keys.length));
        arguments = ArrayUtils.add(arguments, WITH_SCORES_REDIS_API);
        return commandManager.submitNewCommand(ZDiff, arguments, this::handleMapResponse);
    }

    @Override
    public CompletableFuture<Long> zdiffstore(@NonNull String destination, @NonNull String[] keys) {
        String[] arguments =
                ArrayUtils.addAll(new String[] {destination, Long.toString(keys.length)}, keys);
        return commandManager.submitNewCommand(ZDiffStore, arguments, this::handleLongResponse);
    }

    @Override
    public CompletableFuture<Long> zcount(
            @NonNull String key, @NonNull ScoreRange minScore, @NonNull ScoreRange maxScore) {
        return commandManager.submitNewCommand(
                ZCount, new String[] {key, minScore.toArgs(), maxScore.toArgs()}, this::handleLongResponse);
    }

    @Override
    public CompletableFuture<Long> zremrangebyrank(@NonNull String key, long start, long end) {
        return commandManager.submitNewCommand(
                ZRemRangeByRank,
                new String[] {key, Long.toString(start), Long.toString(end)},
                this::handleLongResponse);
    }

    @Override
    public CompletableFuture<Long> zremrangebylex(
            @NonNull String key, @NonNull LexRange minLex, @NonNull LexRange maxLex) {
        return commandManager.submitNewCommand(
                ZRemRangeByLex,
                new String[] {key, minLex.toArgs(), maxLex.toArgs()},
                this::handleLongResponse);
    }

    @Override
    public CompletableFuture<Long> zremrangebyscore(
            @NonNull String key, @NonNull ScoreRange minScore, @NonNull ScoreRange maxScore) {
        return commandManager.submitNewCommand(
                ZRemRangeByScore,
                new String[] {key, minScore.toArgs(), maxScore.toArgs()},
                this::handleLongResponse);
    }

    @Override
    public CompletableFuture<Long> zlexcount(
            @NonNull String key, @NonNull LexRange minLex, @NonNull LexRange maxLex) {
        return commandManager.submitNewCommand(
                ZLexCount, new String[] {key, minLex.toArgs(), maxLex.toArgs()}, this::handleLongResponse);
    }

    @Override
    public CompletableFuture<Long> zrangestore(
            @NonNull String destination,
            @NonNull String source,
            @NonNull RangeQuery rangeQuery,
            boolean reverse) {
        String[] arguments =
                RangeOptions.createZRangeStoreArgs(destination, source, rangeQuery, reverse);

        return commandManager.submitNewCommand(ZRangeStore, arguments, this::handleLongResponse);
    }

    @Override
    public CompletableFuture<Long> zrangestore(
            @NonNull String destination, @NonNull String source, @NonNull RangeQuery rangeQuery) {
        return zrangestore(destination, source, rangeQuery, false);
    }

    @Override
    public CompletableFuture<Long> zunionstore(
            @NonNull String destination,
            @NonNull KeysOrWeightedKeys keysOrWeightedKeys,
            @NonNull Aggregate aggregate) {
        String[] arguments =
                concatenateArrays(
                        new String[] {destination}, keysOrWeightedKeys.toArgs(), aggregate.toArgs());
        return commandManager.submitNewCommand(ZUnionStore, arguments, this::handleLongResponse);
    }

    @Override
    public CompletableFuture<Long> zunionstore(
            @NonNull String destination, @NonNull KeysOrWeightedKeys keysOrWeightedKeys) {
        String[] arguments = concatenateArrays(new String[] {destination}, keysOrWeightedKeys.toArgs());
        return commandManager.submitNewCommand(ZUnionStore, arguments, this::handleLongResponse);
    }

    @Override
    public CompletableFuture<Long> zinterstore(
            @NonNull String destination,
            @NonNull KeysOrWeightedKeys keysOrWeightedKeys,
            @NonNull Aggregate aggregate) {
        String[] arguments =
                concatenateArrays(
                        new String[] {destination}, keysOrWeightedKeys.toArgs(), aggregate.toArgs());
        return commandManager.submitNewCommand(ZInterStore, arguments, this::handleLongResponse);
    }

    @Override
    public CompletableFuture<Long> zinterstore(
            @NonNull String destination, @NonNull KeysOrWeightedKeys keysOrWeightedKeys) {
        String[] arguments = concatenateArrays(new String[] {destination}, keysOrWeightedKeys.toArgs());
        return commandManager.submitNewCommand(ZInterStore, arguments, this::handleLongResponse);
    }

    @Override
    public CompletableFuture<String[]> zunion(
            @NonNull KeysOrWeightedKeys keysOrWeightedKeys, @NonNull Aggregate aggregate) {
        String[] arguments = concatenateArrays(keysOrWeightedKeys.toArgs(), aggregate.toArgs());
        return commandManager.submitNewCommand(
                ZUnion, arguments, response -> castArray(handleArrayResponse(response), String.class));
    }

    @Override
    public CompletableFuture<String[]> zunion(@NonNull KeysOrWeightedKeys keysOrWeightedKeys) {
        return commandManager.submitNewCommand(
                ZUnion,
                keysOrWeightedKeys.toArgs(),
                response -> castArray(handleArrayResponse(response), String.class));
    }

    @Override
    public CompletableFuture<Map<String, Double>> zunionWithScores(
            @NonNull KeysOrWeightedKeys keysOrWeightedKeys, @NonNull Aggregate aggregate) {
        String[] arguments =
                concatenateArrays(
                        keysOrWeightedKeys.toArgs(), aggregate.toArgs(), new String[] {WITH_SCORES_REDIS_API});
        return commandManager.submitNewCommand(ZUnion, arguments, this::handleMapResponse);
    }

    @Override
    public CompletableFuture<Map<String, Double>> zunionWithScores(
            @NonNull KeysOrWeightedKeys keysOrWeightedKeys) {
        String[] arguments =
                concatenateArrays(keysOrWeightedKeys.toArgs(), new String[] {WITH_SCORES_REDIS_API});
        return commandManager.submitNewCommand(ZUnion, arguments, this::handleMapResponse);
    }

    @Override
    public CompletableFuture<String> zrandmember(@NonNull String key) {
        return commandManager.submitNewCommand(
                ZRandMember, new String[] {key}, this::handleStringOrNullResponse);
    }

    @Override
    public CompletableFuture<String[]> zrandmemberWithCount(@NonNull String key, long count) {
        return commandManager.submitNewCommand(
                ZRandMember,
                new String[] {key, Long.toString(count)},
                response -> castArray(handleArrayResponse(response), String.class));
    }

    @Override
    public CompletableFuture<Object[][]> zrandmemberWithCountWithScores(
            @NonNull String key, long count) {
        String[] arguments = new String[] {key, Long.toString(count), WITH_SCORES_REDIS_API};
        return commandManager.submitNewCommand(
                ZRandMember,
                arguments,
                response -> castArray(handleArrayResponse(response), Object[].class));
    }

    @Override
    public CompletableFuture<String> xadd(@NonNull String key, @NonNull Map<String, String> values) {
        return xadd(key, values, StreamAddOptions.builder().build());
    }

    @Override
    public CompletableFuture<String> xadd(
            @NonNull String key, @NonNull Map<String, String> values, @NonNull StreamAddOptions options) {
        String[] arguments =
                ArrayUtils.addAll(
                        ArrayUtils.addFirst(options.toArgs(), key), convertMapToKeyValueStringArray(values));
        return commandManager.submitNewCommand(XAdd, arguments, this::handleStringOrNullResponse);
    }

    @Override
    public CompletableFuture<Long> xtrim(@NonNull String key, @NonNull StreamTrimOptions options) {
        String[] arguments = ArrayUtils.addFirst(options.toArgs(), key);
        return commandManager.submitNewCommand(XTrim, arguments, this::handleLongResponse);
    }

    @Override
    public CompletableFuture<Long> pttl(@NonNull String key) {
        return commandManager.submitNewCommand(PTTL, new String[] {key}, this::handleLongResponse);
    }

    @Override
    public CompletableFuture<Boolean> persist(@NonNull String key) {
        return commandManager.submitNewCommand(
                Persist, new String[] {key}, this::handleBooleanResponse);
    }

    @Override
    public CompletableFuture<String> type(@NonNull String key) {
        return commandManager.submitNewCommand(Type, new String[] {key}, this::handleStringResponse);
    }

    @Override
    public CompletableFuture<Long> linsert(
            @NonNull String key,
            @NonNull InsertPosition position,
            @NonNull String pivot,
            @NonNull String element) {
        return commandManager.submitNewCommand(
                LInsert, new String[] {key, position.toString(), pivot, element}, this::handleLongResponse);
    }

    @Override
    public CompletableFuture<String[]> blpop(@NonNull String[] keys, double timeout) {
        String[] arguments = ArrayUtils.add(keys, Double.toString(timeout));
        return commandManager.submitNewCommand(
                BLPop, arguments, response -> castArray(handleArrayOrNullResponse(response), String.class));
    }

    @Override
    public CompletableFuture<String[]> brpop(@NonNull String[] keys, double timeout) {
        String[] arguments = ArrayUtils.add(keys, Double.toString(timeout));
        return commandManager.submitNewCommand(
                BRPop, arguments, response -> castArray(handleArrayOrNullResponse(response), String.class));
    }

    @Override
    public CompletableFuture<Long> rpushx(@NonNull String key, @NonNull String[] elements) {
        String[] arguments = ArrayUtils.addFirst(elements, key);
        return commandManager.submitNewCommand(RPushX, arguments, this::handleLongResponse);
    }

    @Override
    public CompletableFuture<Long> lpushx(@NonNull String key, @NonNull String[] elements) {
        String[] arguments = ArrayUtils.addFirst(elements, key);
        return commandManager.submitNewCommand(LPushX, arguments, this::handleLongResponse);
    }

    @Override
    public CompletableFuture<String[]> zrange(
            @NonNull String key, @NonNull RangeQuery rangeQuery, boolean reverse) {
        String[] arguments = RangeOptions.createZRangeArgs(key, rangeQuery, reverse, false);

        return commandManager.submitNewCommand(
                ZRange,
                arguments,
                response -> castArray(handleArrayOrNullResponse(response), String.class));
    }

    @Override
    public CompletableFuture<String[]> zrange(@NonNull String key, @NonNull RangeQuery rangeQuery) {
        return this.zrange(key, rangeQuery, false);
    }

    @Override
    public CompletableFuture<Map<String, Double>> zrangeWithScores(
            @NonNull String key, @NonNull ScoredRangeQuery rangeQuery, boolean reverse) {
        String[] arguments = RangeOptions.createZRangeArgs(key, rangeQuery, reverse, true);

        return commandManager.submitNewCommand(ZRange, arguments, this::handleMapResponse);
    }

    @Override
    public CompletableFuture<Map<String, Double>> zrangeWithScores(
            @NonNull String key, @NonNull ScoredRangeQuery rangeQuery) {
        return this.zrangeWithScores(key, rangeQuery, false);
    }

    @Override
    public CompletableFuture<Long> pfadd(@NonNull String key, @NonNull String[] elements) {
        String[] arguments = ArrayUtils.addFirst(elements, key);
        return commandManager.submitNewCommand(PfAdd, arguments, this::handleLongResponse);
    }

    @Override
    public CompletableFuture<Long> pfcount(@NonNull String[] keys) {
        return commandManager.submitNewCommand(PfCount, keys, this::handleLongResponse);
    }

    @Override
    public CompletableFuture<String> pfmerge(
            @NonNull String destination, @NonNull String[] sourceKeys) {
        String[] arguments = ArrayUtils.addFirst(sourceKeys, destination);
        return commandManager.submitNewCommand(PfMerge, arguments, this::handleStringResponse);
    }

    @Override
    public CompletableFuture<Long> touch(@NonNull String[] keys) {
        return commandManager.submitNewCommand(Touch, keys, this::handleLongResponse);
    }

    @Override
    public CompletableFuture<Long> geoadd(
            @NonNull String key,
            @NonNull Map<String, GeospatialData> membersToGeospatialData,
            @NonNull GeoAddOptions options) {
        String[] arguments =
                concatenateArrays(
                        new String[] {key}, options.toArgs(), mapGeoDataToArray(membersToGeospatialData));
        return commandManager.submitNewCommand(GeoAdd, arguments, this::handleLongResponse);
    }

    @Override
    public CompletableFuture<Long> geoadd(
            @NonNull String key, @NonNull Map<String, GeospatialData> membersToGeospatialData) {
        return geoadd(key, membersToGeospatialData, new GeoAddOptions(false));
    }

    @Override
    public CompletableFuture<Double[][]> geopos(@NonNull String key, @NonNull String[] members) {
        String[] arguments = concatenateArrays(new String[] {key}, members);
        return commandManager.submitNewCommand(
                GeoPos,
                arguments,
                response -> castArrayofArrays(handleArrayResponse(response), Double.class));
    }

    @Override
<<<<<<< HEAD
    public CompletableFuture<Double> geodist(
            @NonNull String key,
            @NonNull String member1,
            @NonNull String member2,
            @NonNull GeoUnit geoUnit) {
        String[] arguments = new String[] {key, member1, member2, geoUnit.getRedisApi()};
        return commandManager.submitNewCommand(GeoDist, arguments, this::handleDoubleOrNullResponse);
    }

    @Override
    public CompletableFuture<Double> geodist(
            @NonNull String key, @NonNull String member1, @NonNull String member2) {
        String[] arguments = new String[] {key, member1, member2};
        return commandManager.submitNewCommand(GeoDist, arguments, this::handleDoubleOrNullResponse);
=======
    public CompletableFuture<Long> bitcount(@NonNull String key) {
        return commandManager.submitNewCommand(Bitcount, new String[] {key}, this::handleLongResponse);
    }

    @Override
    public CompletableFuture<Long> bitcount(@NonNull String key, long start, long end) {
        return commandManager.submitNewCommand(
                Bitcount,
                new String[] {key, Long.toString(start), Long.toString(end)},
                this::handleLongResponse);
    }

    @Override
    public CompletableFuture<Long> bitcount(
            @NonNull String key, long start, long end, @NonNull BitmapIndexType options) {
        String[] arguments =
                new String[] {key, Long.toString(start), Long.toString(end), options.toString()};
        return commandManager.submitNewCommand(Bitcount, arguments, this::handleLongResponse);
>>>>>>> b042ab33
    }
}<|MERGE_RESOLUTION|>--- conflicted
+++ resolved
@@ -1220,7 +1220,6 @@
     }
 
     @Override
-<<<<<<< HEAD
     public CompletableFuture<Double> geodist(
             @NonNull String key,
             @NonNull String member1,
@@ -1235,7 +1234,9 @@
             @NonNull String key, @NonNull String member1, @NonNull String member2) {
         String[] arguments = new String[] {key, member1, member2};
         return commandManager.submitNewCommand(GeoDist, arguments, this::handleDoubleOrNullResponse);
-=======
+    }
+
+    @Override
     public CompletableFuture<Long> bitcount(@NonNull String key) {
         return commandManager.submitNewCommand(Bitcount, new String[] {key}, this::handleLongResponse);
     }
@@ -1254,6 +1255,5 @@
         String[] arguments =
                 new String[] {key, Long.toString(start), Long.toString(end), options.toString()};
         return commandManager.submitNewCommand(Bitcount, arguments, this::handleLongResponse);
->>>>>>> b042ab33
     }
 }