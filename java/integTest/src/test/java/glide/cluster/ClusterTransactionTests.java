--- conflicted
+++ resolved
@@ -105,11 +105,7 @@
 
         SingleNodeRoute route = new SlotIdRoute(1, SlotType.PRIMARY);
         Object[] results = clusterClient.exec(transaction, route).get();
-<<<<<<< HEAD
-        assertDeepEquals(expectedResult, results, true);
-=======
         assertDeepEquals(expectedResult, results);
->>>>>>> c907dc61
     }
 
     @Test
