/**
 * Copyright Valkey GLIDE Project Contributors - SPDX Identifier: Apache-2.0
 */

import {
    ReadFrom, // eslint-disable-line @typescript-eslint/no-unused-vars
} from "./BaseClient";

import {
    AggregationType,
    BaseScanOptions,
    BitFieldGet,
    BitFieldIncrBy, // eslint-disable-line @typescript-eslint/no-unused-vars
    BitFieldOverflow, // eslint-disable-line @typescript-eslint/no-unused-vars
    BitFieldSet, // eslint-disable-line @typescript-eslint/no-unused-vars
    BitFieldSubCommands,
    BitOffset, // eslint-disable-line @typescript-eslint/no-unused-vars
    BitOffsetMultiplier, // eslint-disable-line @typescript-eslint/no-unused-vars
    BitOffsetOptions,
    BitmapIndexType,
    BitwiseOperation,
    CoordOrigin, // eslint-disable-line @typescript-eslint/no-unused-vars
    ExpireOptions,
    FlushMode,
    FunctionListOptions,
    FunctionListResponse, // eslint-disable-line @typescript-eslint/no-unused-vars
    FunctionStatsResponse, // eslint-disable-line @typescript-eslint/no-unused-vars
    GeoAddOptions,
    GeoBoxShape, // eslint-disable-line @typescript-eslint/no-unused-vars
    GeoCircleShape, // eslint-disable-line @typescript-eslint/no-unused-vars
    GeoSearchResultOptions,
    GeoSearchShape,
    GeoUnit,
    GeospatialData,
    InfoOptions,
    InsertPosition,
    KeyWeight,
    LPosOptions,
    ListDirection,
    LolwutOptions,
    MemberOrigin, // eslint-disable-line @typescript-eslint/no-unused-vars
    RangeByIndex,
    RangeByLex,
    RangeByScore,
    ScoreBoundary,
    ScoreFilter,
    SearchOrigin,
    SetOptions,
    SortClusterOptions,
    SortOptions,
    StreamAddOptions,
    StreamClaimOptions,
    StreamGroupOptions,
    StreamReadOptions,
    StreamTrimOptions,
    ZAddOptions,
    createAppend,
    createBLMPop,
    createBLMove,
    createBLPop,
    createBRPop,
    createBZMPop,
    createBZPopMax,
    createBZPopMin,
    createBitCount,
    createBitField,
    createBitOp,
    createBitPos,
    createClientGetName,
    createClientId,
    createConfigGet,
    createConfigResetStat,
    createConfigRewrite,
    createConfigSet,
    createCopy,
    createCustomCommand,
    createDBSize,
    createDecr,
    createDecrBy,
    createDel,
    createEcho,
    createExists,
    createExpire,
    createExpireAt,
    createExpireTime,
    createFCall,
    createFCallReadOnly,
    createFlushAll,
    createFlushDB,
    createFunctionDelete,
    createFunctionFlush,
    createFunctionList,
    createFunctionLoad,
    createFunctionStats,
    createGeoAdd,
    createGeoDist,
    createGeoHash,
    createGeoPos,
    createGeoSearch,
    createGet,
    createGetBit,
    createGetDel,
    createGetRange,
    createHDel,
    createHExists,
    createHGet,
    createHGetAll,
    createHIncrBy,
    createHIncrByFloat,
    createHLen,
    createHMGet,
<<<<<<< HEAD
    createHScan,
=======
    createHRandField,
>>>>>>> d58681ce
    createHSet,
    createHSetNX,
    createHStrlen,
    createHVals,
    createIncr,
    createIncrBy,
    createIncrByFloat,
    createInfo,
    createLCS,
    createLIndex,
    createLInsert,
    createLLen,
    createLMPop,
    createLMove,
    createLPop,
    createLPos,
    createLPush,
    createLPushX,
    createLRange,
    createLRem,
    createLSet,
    createLTrim,
    createLastSave,
    createLolwut,
    createMGet,
    createMSet,
    createMSetNX,
    createObjectEncoding,
    createObjectFreq,
    createObjectIdletime,
    createObjectRefcount,
    createPExpire,
    createPExpireAt,
    createPExpireTime,
    createPTTL,
    createPersist,
    createPfAdd,
    createPfCount,
    createPfMerge,
    createPing,
    createPubSubChannels,
    createPubSubNumPat,
    createPubSubNumSub,
    createPubSubShardNumSub,
    createPublish,
    createPubsubShardChannels,
    createRPop,
    createRPush,
    createRPushX,
    createRandomKey,
    createRename,
    createRenameNX,
    createSAdd,
    createSCard,
    createSDiff,
    createSDiffStore,
    createSInter,
    createSInterCard,
    createSInterStore,
    createSIsMember,
    createSMIsMember,
    createSMembers,
    createSMove,
    createSPop,
    createSRandMember,
    createSRem,
    createSUnion,
    createSUnionStore,
    createSelect,
    createSet,
    createSetBit,
    createSetRange,
    createSort,
    createSortReadOnly,
    createStrlen,
    createTTL,
    createTime,
    createTouch,
    createType,
    createUnlink,
    createXAdd,
    createXClaim,
    createXDel,
    createXInfoConsumers,
    createXLen,
    createXRead,
    createXTrim,
    createXGroupCreate,
    createXGroupDestroy,
    createZAdd,
    createZCard,
    createZCount,
    createZDiff,
    createZDiffStore,
    createZDiffWithScores,
    createZIncrBy,
    createZInterCard,
    createZInterstore,
    createZLexCount,
    createZMPop,
    createZMScore,
    createZPopMax,
    createZPopMin,
    createZRandMember,
    createZRange,
    createZRangeWithScores,
    createZRank,
    createZRem,
    createZRemRangeByLex,
    createZRemRangeByRank,
    createZRemRangeByScore,
    createZRevRank,
    createZRevRankWithScore,
    createZScan,
    createZScore,
    createGeoSearchStore,
    GeoSearchStoreResultOptions,
} from "./Commands";
import { command_request } from "./ProtobufMessage";

/**
 * Base class encompassing shared commands for both standalone and cluster mode implementations in a transaction.
 * Transactions allow the execution of a group of commands in a single step.
 *
 * Command Response:
 *  An array of command responses is returned by the client exec command, in the order they were given.
 *  Each element in the array represents a command given to the transaction.
 *  The response for each command depends on the executed Redis command.
 *  Specific response types are documented alongside each method.
 *
 * @example
 * ```typescript
 * const transaction = new BaseTransaction()
 *    .set("key", "value")
 *    .get("key");
 * const result = await client.exec(transaction);
 * console.log(result); // Output: ['OK', 'value']
 * ```
 */
export class BaseTransaction<T extends BaseTransaction<T>> {
    /**
     * @internal
     */
    readonly commands: command_request.Command[] = [];
    /**
     * Array of command indexes indicating commands that need to be converted into a `Set` within the transaction.
     * @internal
     */
    readonly setCommandsIndexes: number[] = [];

    /**
     * Adds a command to the transaction and returns the transaction instance.
     * @param command - The command to add.
     * @param shouldConvertToSet - Indicates if the command should be converted to a `Set`.
     * @returns The updated transaction instance.
     */
    protected addAndReturn(
        command: command_request.Command,
        shouldConvertToSet: boolean = false,
    ): T {
        if (shouldConvertToSet) {
            // The command's index within the transaction is saved for later conversion of its response to a Set type.
            this.setCommandsIndexes.push(this.commands.length);
        }

        this.commands.push(command);
        return this as unknown as T;
    }

    /** Get the value associated with the given key, or null if no such value exists.
     * See https://valkey.io/commands/get/ for details.
     *
     * @param key - The key to retrieve from the database.
     *
     * Command Response - If `key` exists, returns the value of `key` as a string. Otherwise, return null.
     */
    public get(key: string): T {
        return this.addAndReturn(createGet(key));
    }

    /**
     * Gets a string value associated with the given `key`and deletes the key.
     *
     * See https://valkey.io/commands/getdel/ for details.
     *
     * @param key - The key to retrieve from the database.
     *
     * Command Response - If `key` exists, returns the `value` of `key`. Otherwise, return `null`.
     */
    public getdel(key: string): T {
        return this.addAndReturn(createGetDel(key));
    }

    /**
     * Returns the substring of the string value stored at `key`, determined by the offsets
     * `start` and `end` (both are inclusive). Negative offsets can be used in order to provide
     * an offset starting from the end of the string. So `-1` means the last character, `-2` the
     * penultimate and so forth. If `key` does not exist, an empty string is returned. If `start`
     * or `end` are out of range, returns the substring within the valid range of the string.
     *
     * See https://valkey.io/commands/getrange/ for details.
     *
     * @param key - The key of the string.
     * @param start - The starting offset.
     * @param end - The ending offset.
     *
     * Command Response - substring extracted from the value stored at `key`.
     */
    public getrange(key: string, start: number, end: number): T {
        return this.addAndReturn(createGetRange(key, start, end));
    }

    /** Set the given key with the given value. Return value is dependent on the passed options.
     * See https://valkey.io/commands/set/ for details.
     *
     * @param key - The key to store.
     * @param value - The value to store with the given key.
     * @param options - The set options.
     *
     * Command Response - If the value is successfully set, return OK.
     * If `value` isn't set because of `onlyIfExists` or `onlyIfDoesNotExist` conditions, return null.
     * If `returnOldValue` is set, return the old value as a string.
     */
    public set(key: string, value: string, options?: SetOptions): T {
        return this.addAndReturn(createSet(key, value, options));
    }

    /** Ping the Redis server.
     * See https://valkey.io/commands/ping/ for details.
     *
     * @param message - An optional message to include in the PING command.
     * If not provided, the server will respond with "PONG".
     * If provided, the server will respond with a copy of the message.
     *
     * Command Response - "PONG" if `message` is not provided, otherwise return a copy of `message`.
     */
    public ping(message?: string): T {
        return this.addAndReturn(createPing(message));
    }

    /** Get information and statistics about the Redis server.
     * See https://valkey.io/commands/info/ for details.
     *
     * @param options - A list of InfoSection values specifying which sections of information to retrieve.
     * When no parameter is provided, the default option is assumed.
     *
     * Command Response - a string containing the information for the sections requested.
     */
    public info(options?: InfoOptions[]): T {
        return this.addAndReturn(createInfo(options));
    }

    /** Remove the specified keys. A key is ignored if it does not exist.
     * See https://valkey.io/commands/del/ for details.
     *
     * @param keys - A list of keys to be deleted from the database.
     *
     * Command Response - the number of keys that were removed.
     */
    public del(keys: string[]): T {
        return this.addAndReturn(createDel(keys));
    }

    /** Get the name of the connection on which the transaction is being executed.
     * See https://valkey.io/commands/client-getname/ for more details.
     *
     * Command Response - the name of the client connection as a string if a name is set, or null if no name is assigned.
     */
    public clientGetName(): T {
        return this.addAndReturn(createClientGetName());
    }

    /** Rewrite the configuration file with the current configuration.
     * See https://valkey.io/commands/select/ for details.
     *
     * Command Response - "OK" when the configuration was rewritten properly. Otherwise, the transaction fails with an error.
     */
    public configRewrite(): T {
        return this.addAndReturn(createConfigRewrite());
    }

    /** Resets the statistics reported by Redis using the INFO and LATENCY HISTOGRAM commands.
     * See https://valkey.io/commands/config-resetstat/ for details.
     *
     * Command Response - always "OK".
     */
    public configResetStat(): T {
        return this.addAndReturn(createConfigResetStat());
    }

    /** Retrieve the values of multiple keys.
     * See https://valkey.io/commands/mget/ for details.
     *
     * @param keys - A list of keys to retrieve values for.
     *
     * Command Response - A list of values corresponding to the provided keys. If a key is not found,
     * its corresponding value in the list will be null.
     */
    public mget(keys: string[]): T {
        return this.addAndReturn(createMGet(keys));
    }

    /** Set multiple keys to multiple values in a single atomic operation.
     * See https://valkey.io/commands/mset/ for details.
     *
     * @param keyValueMap - A key-value map consisting of keys and their respective values to set.
     *
     * Command Response - always "OK".
     */
    public mset(keyValueMap: Record<string, string>): T {
        return this.addAndReturn(createMSet(keyValueMap));
    }

    /**
     * Sets multiple keys to values if the key does not exist. The operation is atomic, and if one or
     * more keys already exist, the entire operation fails.
     *
     * See https://valkey.io/commands/msetnx/ for more details.
     *
     * @param keyValueMap - A key-value map consisting of keys and their respective values to set.
     * Command Response - `true` if all keys were set. `false` if no key was set.
     */
    public msetnx(keyValueMap: Record<string, string>): T {
        return this.addAndReturn(createMSetNX(keyValueMap));
    }

    /** Increments the number stored at `key` by one. If `key` does not exist, it is set to 0 before performing the operation.
     * See https://valkey.io/commands/incr/ for details.
     *
     * @param key - The key to increment its value.
     *
     * Command Response - the value of `key` after the increment.
     */
    public incr(key: string): T {
        return this.addAndReturn(createIncr(key));
    }

    /** Increments the number stored at `key` by `amount`. If `key` does not exist, it is set to 0 before performing the operation.
     * See https://valkey.io/commands/incrby/ for details.
     *
     * @param key - The key to increment its value.
     * @param amount - The amount to increment.
     *
     * Command Response - the value of `key` after the increment.
     */
    public incrBy(key: string, amount: number): T {
        return this.addAndReturn(createIncrBy(key, amount));
    }

    /** Increment the string representing a floating point number stored at `key` by `amount`.
     * By using a negative amount value, the result is that the value stored at `key` is decremented.
     * If `key` does not exist, it is set to 0 before performing the operation.
     * See https://valkey.io/commands/incrbyfloat/ for details.
     *
     * @param key - The key to increment its value.
     * @param amount - The amount to increment.
     *
     * Command Response - the value of `key` after the increment.
     *
     */
    public incrByFloat(key: string, amount: number): T {
        return this.addAndReturn(createIncrByFloat(key, amount));
    }

    /** Returns the current connection id.
     * See https://valkey.io/commands/client-id/ for details.
     *
     * Command Response - the id of the client.
     */
    public clientId(): T {
        return this.addAndReturn(createClientId());
    }

    /** Decrements the number stored at `key` by one. If `key` does not exist, it is set to 0 before performing the operation.
     * See https://valkey.io/commands/decr/ for details.
     *
     * @param key - The key to decrement its value.
     *
     * Command Response - the value of `key` after the decrement.
     */
    public decr(key: string): T {
        return this.addAndReturn(createDecr(key));
    }

    /** Decrements the number stored at `key` by `amount`. If `key` does not exist, it is set to 0 before performing the operation.
     * See https://valkey.io/commands/decrby/ for details.
     *
     * @param key - The key to decrement its value.
     * @param amount - The amount to decrement.
     *
     * Command Response - the value of `key` after the decrement.
     */
    public decrBy(key: string, amount: number): T {
        return this.addAndReturn(createDecrBy(key, amount));
    }

    /**
     * Perform a bitwise operation between multiple keys (containing string values) and store the result in the
     * `destination`.
     *
     * See https://valkey.io/commands/bitop/ for more details.
     *
     * @param operation - The bitwise operation to perform.
     * @param destination - The key that will store the resulting string.
     * @param keys - The list of keys to perform the bitwise operation on.
     *
     * Command Response - The size of the string stored in `destination`.
     */
    public bitop(
        operation: BitwiseOperation,
        destination: string,
        keys: string[],
    ): T {
        return this.addAndReturn(createBitOp(operation, destination, keys));
    }

    /**
     * Returns the bit value at `offset` in the string value stored at `key`. `offset` must be greater than or equal
     * to zero.
     *
     * See https://valkey.io/commands/getbit/ for more details.
     *
     * @param key - The key of the string.
     * @param offset - The index of the bit to return.
     *
     * Command Response - The bit at the given `offset` of the string. Returns `0` if the key is empty or if the
     * `offset` exceeds the length of the string.
     */
    public getbit(key: string, offset: number): T {
        return this.addAndReturn(createGetBit(key, offset));
    }

    /**
     * Sets or clears the bit at `offset` in the string value stored at `key`. The `offset` is a zero-based index, with
     * `0` being the first element of the list, `1` being the next element, and so on. The `offset` must be less than
     * `2^32` and greater than or equal to `0`. If a key is non-existent then the bit at `offset` is set to `value` and
     * the preceding bits are set to `0`.
     *
     * See https://valkey.io/commands/setbit/ for more details.
     *
     * @param key - The key of the string.
     * @param offset - The index of the bit to be set.
     * @param value - The bit value to set at `offset`. The value must be `0` or `1`.
     *
     * Command Response - The bit value that was previously stored at `offset`.
     */
    public setbit(key: string, offset: number, value: number): T {
        return this.addAndReturn(createSetBit(key, offset, value));
    }

    /**
     * Returns the position of the first bit matching the given `bit` value. The optional starting offset
     * `start` is a zero-based index, with `0` being the first byte of the list, `1` being the next byte and so on.
     * The offset can also be a negative number indicating an offset starting at the end of the list, with `-1` being
     * the last byte of the list, `-2` being the penultimate, and so on.
     *
     * See https://valkey.io/commands/bitpos/ for more details.
     *
     * @param key - The key of the string.
     * @param bit - The bit value to match. Must be `0` or `1`.
     * @param start - (Optional) The starting offset. If not supplied, the search will start at the beginning of the string.
     *
     * Command Response - The position of the first occurrence of `bit` in the binary value of the string held at `key`.
     *      If `start` was provided, the search begins at the offset indicated by `start`.
     */
    public bitpos(key: string, bit: number, start?: number): T {
        return this.addAndReturn(createBitPos(key, bit, start));
    }

    /**
     * Returns the position of the first bit matching the given `bit` value. The offsets are zero-based indexes, with
     * `0` being the first element of the list, `1` being the next, and so on. These offsets can also be negative
     * numbers indicating offsets starting at the end of the list, with `-1` being the last element of the list, `-2`
     * being the penultimate, and so on.
     *
     * If you are using Valkey 7.0.0 or above, the optional `indexType` can also be provided to specify whether the
     * `start` and `end` offsets specify BIT or BYTE offsets. If `indexType` is not provided, BYTE offsets
     * are assumed. If BIT is specified, `start=0` and `end=2` means to look at the first three bits. If BYTE is
     * specified, `start=0` and `end=2` means to look at the first three bytes.
     *
     * See https://valkey.io/commands/bitpos/ for more details.
     *
     * @param key - The key of the string.
     * @param bit - The bit value to match. Must be `0` or `1`.
     * @param start - The starting offset.
     * @param end - The ending offset.
     * @param indexType - (Optional) The index offset type. This option can only be specified if you are using Valkey
     *      version 7.0.0 or above. Could be either {@link BitmapIndexType.BYTE} or {@link BitmapIndexType.BIT}. If no
     *      index type is provided, the indexes will be assumed to be byte indexes.
     *
     * Command Response - The position of the first occurrence from the `start` to the `end` offsets of the `bit` in the
     *      binary value of the string held at `key`.
     */
    public bitposInterval(
        key: string,
        bit: number,
        start: number,
        end: number,
        indexType?: BitmapIndexType,
    ): T {
        return this.addAndReturn(createBitPos(key, bit, start, end, indexType));
    }

    /**
     * Reads or modifies the array of bits representing the string that is held at `key` based on the specified
     * `subcommands`.
     *
     * See https://valkey.io/commands/bitfield/ for more details.
     *
     * @param key - The key of the string.
     * @param subcommands - The subcommands to be performed on the binary value of the string at `key`, which could be
     *      any of the following:
     *
     * - {@link BitFieldGet}
     * - {@link BitFieldSet}
     * - {@link BitFieldIncrBy}
     * - {@link BitFieldOverflow}
     *
     * Command Response - An array of results from the executed subcommands:
     *
     * - {@link BitFieldGet} returns the value in {@link BitOffset} or {@link BitOffsetMultiplier}.
     * - {@link BitFieldSet} returns the old value in {@link BitOffset} or {@link BitOffsetMultiplier}.
     * - {@link BitFieldIncrBy} returns the new value in {@link BitOffset} or {@link BitOffsetMultiplier}.
     * - {@link BitFieldOverflow} determines the behavior of the {@link BitFieldSet} and {@link BitFieldIncrBy}
     *   subcommands when an overflow or underflow occurs. {@link BitFieldOverflow} does not return a value and
     *   does not contribute a value to the array response.
     */
    public bitfield(key: string, subcommands: BitFieldSubCommands[]): T {
        return this.addAndReturn(createBitField(key, subcommands));
    }

    /**
     * Reads the array of bits representing the string that is held at `key` based on the specified `subcommands`.
     *
     * See https://valkey.io/commands/bitfield_ro/ for more details.
     *
     * @param key - The key of the string.
     * @param subcommands - The {@link BitFieldGet} subcommands to be performed.
     *
     * Command Response - An array of results from the {@link BitFieldGet} subcommands.
     *
     * since Valkey version 6.0.0.
     */
    public bitfieldReadOnly(key: string, subcommands: BitFieldGet[]): T {
        return this.addAndReturn(createBitField(key, subcommands, true));
    }

    /** Reads the configuration parameters of a running Redis server.
     * See https://valkey.io/commands/config-get/ for details.
     *
     * @param parameters - A list of configuration parameter names to retrieve values for.
     *
     * Command Response - A map of values corresponding to the configuration parameters.
     *
     */
    public configGet(parameters: string[]): T {
        return this.addAndReturn(createConfigGet(parameters));
    }

    /** Set configuration parameters to the specified values.
     * See https://valkey.io/commands/config-set/ for details.
     *
     * @param parameters - A List of keyValuePairs consisting of configuration parameters and their respective values to set.
     *
     * Command Response - "OK" when the configuration was set properly. Otherwise, the transaction fails with an error.
     */
    public configSet(parameters: Record<string, string>): T {
        return this.addAndReturn(createConfigSet(parameters));
    }

    /** Retrieve the value associated with `field` in the hash stored at `key`.
     * See https://valkey.io/commands/hget/ for details.
     *
     * @param key - The key of the hash.
     * @param field - The field in the hash stored at `key` to retrieve from the database.
     *
     * Command Response - the value associated with `field`, or null when `field` is not present in the hash or `key` does not exist.
     */
    public hget(key: string, field: string): T {
        return this.addAndReturn(createHGet(key, field));
    }

    /**
     * Iterates incrementally over a hash.
     *
     * See https://valkey.io/commands/hscan for more details.
     *
     * @param key - The key of the set.
     * @param cursor - The cursor that points to the next iteration of results. A value of `0` indicates the start of the search.
     * @param options - The {@link BaseScanOptions}.
     *
     * Command Response -  An `Array` of the `cursor` and the subset of the hash held by `key`.
     * The first element is always the `cursor` for the next iteration of results. `0` will be the `cursor`
     * returned on the last iteration of the hash. The second element is always an `Array` of the subset of the
     * hash held in `key`. The `Array` in the second element is always a flattened series of `String` pairs,
     * where the value is at even indices and the score is at odd indices.
     */
    public hscan(key: string, cursor: string, options?: BaseScanOptions): T {
        return this.addAndReturn(createHScan(key, cursor, options));
    }

    /** Sets the specified fields to their respective values in the hash stored at `key`.
     * See https://valkey.io/commands/hset/ for details.
     *
     * @param key - The key of the hash.
     * @param fieldValueMap - A field-value map consisting of fields and their corresponding values
     * to be set in the hash stored at the specified key.
     *
     * Command Response - The number of fields that were added.
     */
    public hset(key: string, fieldValueMap: Record<string, string>): T {
        return this.addAndReturn(createHSet(key, fieldValueMap));
    }

    /** Sets `field` in the hash stored at `key` to `value`, only if `field` does not yet exist.
     * If `key` does not exist, a new key holding a hash is created.
     * If `field` already exists, this operation has no effect.
     * See https://valkey.io/commands/hsetnx/ for more details.
     *
     * @param key - The key of the hash.
     * @param field - The field to set the value for.
     * @param value - The value to set.
     *
     * Command Response - `true` if the field was set, `false` if the field already existed and was not set.
     */
    public hsetnx(key: string, field: string, value: string): T {
        return this.addAndReturn(createHSetNX(key, field, value));
    }

    /** Removes the specified fields from the hash stored at `key`.
     * Specified fields that do not exist within this hash are ignored.
     * See https://valkey.io/commands/hdel/ for details.
     *
     * @param key - The key of the hash.
     * @param fields - The fields to remove from the hash stored at `key`.
     *
     * Command Response - the number of fields that were removed from the hash, not including specified but non existing fields.
     * If `key` does not exist, it is treated as an empty hash and it returns 0.
     */
    public hdel(key: string, fields: string[]): T {
        return this.addAndReturn(createHDel(key, fields));
    }

    /** Returns the values associated with the specified fields in the hash stored at `key`.
     * See https://valkey.io/commands/hmget/ for details.
     *
     * @param key - The key of the hash.
     * @param fields - The fields in the hash stored at `key` to retrieve from the database.
     *
     * Command Response - a list of values associated with the given fields, in the same order as they are requested.
     * For every field that does not exist in the hash, a null value is returned.
     * If `key` does not exist, it is treated as an empty hash and it returns a list of null values.
     */
    public hmget(key: string, fields: string[]): T {
        return this.addAndReturn(createHMGet(key, fields));
    }

    /** Returns if `field` is an existing field in the hash stored at `key`.
     * See https://valkey.io/commands/hexists/ for details.
     *
     * @param key - The key of the hash.
     * @param field - The field to check in the hash stored at `key`.
     *
     * Command Response - `true` if the hash contains `field`. If the hash does not contain `field`, or if `key` does not exist,
     * the command response will be `false`.
     */
    public hexists(key: string, field: string): T {
        return this.addAndReturn(createHExists(key, field));
    }

    /** Returns all fields and values of the hash stored at `key`.
     * See https://valkey.io/commands/hgetall/ for details.
     *
     * @param key - The key of the hash.
     *
     * Command Response - a map of fields and their values stored in the hash. Every field name in the map is followed by its value.
     * If `key` does not exist, it returns an empty map.
     */
    public hgetall(key: string): T {
        return this.addAndReturn(createHGetAll(key));
    }

    /** Increments the number stored at `field` in the hash stored at `key` by `increment`.
     * By using a negative increment value, the value stored at `field` in the hash stored at `key` is decremented.
     * If `field` or `key` does not exist, it is set to 0 before performing the operation.
     * See https://valkey.io/commands/hincrby/ for details.
     *
     * @param key - The key of the hash.
     * @param amount - The amount to increment.
     * @param field - The field in the hash stored at `key` to increment its value.
     *
     * Command Response - the value of `field` in the hash stored at `key` after the increment.
     */
    public hincrBy(key: string, field: string, amount: number): T {
        return this.addAndReturn(createHIncrBy(key, field, amount));
    }

    /** Increment the string representing a floating point number stored at `field` in the hash stored at `key` by `increment`.
     * By using a negative increment value, the value stored at `field` in the hash stored at `key` is decremented.
     * If `field` or `key` does not exist, it is set to 0 before performing the operation.
     * See https://valkey.io/commands/hincrbyfloat/ for details.
     *
     * @param key - The key of the hash.
     * @param amount - The amount to increment.
     * @param field - The field in the hash stored at `key` to increment its value.
     *
     * Command Response - the value of `field` in the hash stored at `key` after the increment.
     */
    public hincrByFloat(key: string, field: string, amount: number): T {
        return this.addAndReturn(createHIncrByFloat(key, field, amount));
    }

    /** Returns the number of fields contained in the hash stored at `key`.
     * See https://valkey.io/commands/hlen/ for more details.
     *
     * @param key - The key of the hash.
     *
     * Command Response - The number of fields in the hash, or 0 when the key does not exist.
     */
    public hlen(key: string): T {
        return this.addAndReturn(createHLen(key));
    }

    /** Returns all values in the hash stored at key.
     * See https://valkey.io/commands/hvals/ for more details.
     *
     * @param key - The key of the hash.
     *
     * Command Response - a list of values in the hash, or an empty list when the key does not exist.
     */
    public hvals(key: string): T {
        return this.addAndReturn(createHVals(key));
    }

    /**
     * Returns the string length of the value associated with `field` in the hash stored at `key`.
     *
     * See https://valkey.io/commands/hstrlen/ for details.
     *
     * @param key - The key of the hash.
     * @param field - The field in the hash.
     *
     * Command Response - The string length or `0` if `field` or `key` does not exist.
     */
    public hstrlen(key: string, field: string): T {
        return this.addAndReturn(createHStrlen(key, field));
    }

    /**
     * Returns a random field name from the hash value stored at `key`.
     *
     * See https://valkey.io/commands/hrandfield/ for more details.
     *
     * since Valkey version 6.2.0.
     *
     * @param key - The key of the hash.
     *
     * Command Response - A random field name from the hash stored at `key`, or `null` when
     *     the key does not exist.
     */
    public hrandfield(key: string): T {
        return this.addAndReturn(createHRandField(key));
    }

    /**
     * Retrieves up to `count` random field names from the hash value stored at `key`.
     *
     * See https://valkey.io/commands/hrandfield/ for more details.
     *
     * since Valkey version 6.2.0.
     *
     * @param key - The key of the hash.
     * @param count - The number of field names to return.
     *
     *     If `count` is positive, returns unique elements. If negative, allows for duplicates.
     *
     * Command Response - An `array` of random field names from the hash stored at `key`,
     *     or an `empty array` when the key does not exist.
     */
    public hrandfieldCount(key: string, count: number): T {
        return this.addAndReturn(createHRandField(key, count));
    }

    /**
     * Retrieves up to `count` random field names along with their values from the hash
     * value stored at `key`.
     *
     * See https://valkey.io/commands/hrandfield/ for more details.
     *
     * since Valkey version 6.2.0.
     *
     * @param key - The key of the hash.
     * @param count - The number of field names to return.
     *
     *     If `count` is positive, returns unique elements. If negative, allows for duplicates.
     *
     * Command Response - A 2D `array` of `[fieldName, value]` `arrays`, where `fieldName` is a random
     *     field name from the hash and `value` is the associated value of the field name.
     *     If the hash does not exist or is empty, the response will be an empty `array`.
     */
    public hrandfieldWithValues(key: string, count: number): T {
        return this.addAndReturn(createHRandField(key, count, true));
    }

    /** Inserts all the specified values at the head of the list stored at `key`.
     * `elements` are inserted one after the other to the head of the list, from the leftmost element to the rightmost element.
     * If `key` does not exist, it is created as empty list before performing the push operations.
     * See https://valkey.io/commands/lpush/ for details.
     *
     * @param key - The key of the list.
     * @param elements - The elements to insert at the head of the list stored at `key`.
     *
     * Command Response - the length of the list after the push operations.
     */
    public lpush(key: string, elements: string[]): T {
        return this.addAndReturn(createLPush(key, elements));
    }

    /**
     * Inserts specified values at the head of the `list`, only if `key` already
     * exists and holds a list.
     *
     * See https://valkey.io/commands/lpushx/ for details.
     *
     * @param key - The key of the list.
     * @param elements - The elements to insert at the head of the list stored at `key`.
     *
     * Command Response - The length of the list after the push operation.
     */
    public lpushx(key: string, elements: string[]): T {
        return this.addAndReturn(createLPushX(key, elements));
    }

    /** Removes and returns the first elements of the list stored at `key`.
     * The command pops a single element from the beginning of the list.
     * See https://valkey.io/commands/lpop/ for details.
     *
     * @param key - The key of the list.
     *
     * Command Response - The value of the first element.
     * If `key` does not exist null will be returned.
     */
    public lpop(key: string): T {
        return this.addAndReturn(createLPop(key));
    }

    /** Removes and returns up to `count` elements of the list stored at `key`, depending on the list's length.
     * See https://valkey.io/commands/lpop/ for details.
     *
     * @param key - The key of the list.
     * @param count - The count of the elements to pop from the list.
     *
     * Command Response - A list of the popped elements will be returned depending on the list's length.
     * If `key` does not exist null will be returned.
     */
    public lpopCount(key: string, count: number): T {
        return this.addAndReturn(createLPop(key, count));
    }

    /** Returns the specified elements of the list stored at `key`.
     * The offsets `start` and `end` are zero-based indexes, with 0 being the first element of the list, 1 being the next element and so on.
     * These offsets can also be negative numbers indicating offsets starting at the end of the list,
     * with -1 being the last element of the list, -2 being the penultimate, and so on.
     * See https://valkey.io/commands/lrange/ for details.
     *
     * @param key - The key of the list.
     * @param start - The starting point of the range.
     * @param end - The end of the range.
     *
     * Command Response - list of elements in the specified range.
     * If `start` exceeds the end of the list, or if `start` is greater than `end`, an empty list will be returned.
     * If `end` exceeds the actual end of the list, the range will stop at the actual end of the list.
     * If `key` does not exist an empty list will be returned.
     */
    public lrange(key: string, start: number, end: number): T {
        return this.addAndReturn(createLRange(key, start, end));
    }

    /** Returns the length of the list stored at `key`.
     * See https://valkey.io/commands/llen/ for details.
     *
     * @param key - The key of the list.
     *
     * Command Response - the length of the list at `key`.
     * If `key` does not exist, it is interpreted as an empty list and 0 is returned.
     */
    public llen(key: string): T {
        return this.addAndReturn(createLLen(key));
    }

    /**
     * Atomically pops and removes the left/right-most element to the list stored at `source`
     * depending on `whereFrom`, and pushes the element at the first/last element of the list
     * stored at `destination` depending on `whereTo`, see {@link ListDirection}.
     *
     * See https://valkey.io/commands/lmove/ for details.
     *
     * @param source - The key to the source list.
     * @param destination - The key to the destination list.
     * @param whereFrom - The {@link ListDirection} to remove the element from.
     * @param whereTo - The {@link ListDirection} to add the element to.
     *
     * Command Response - The popped element, or `null` if `source` does not exist.
     *
     * since Valkey version 6.2.0.
     */
    public lmove(
        source: string,
        destination: string,
        whereFrom: ListDirection,
        whereTo: ListDirection,
    ): T {
        return this.addAndReturn(
            createLMove(source, destination, whereFrom, whereTo),
        );
    }

    /**
     *
     * Blocks the connection until it pops atomically and removes the left/right-most element to the
     * list stored at `source` depending on `whereFrom`, and pushes the element at the first/last element
     * of the list stored at `destination` depending on `whereTo`.
     * `BLMOVE` is the blocking variant of {@link lmove}.
     *
     * @remarks
     * 1. When in cluster mode, both `source` and `destination` must map to the same hash slot.
     * 2. `BLMOVE` is a client blocking command, see https://github.com/aws/glide-for-redis/wiki/General-Concepts#blocking-commands for more details and best practices.
     *
     * See https://valkey.io/commands/blmove/ for details.
     *
     * @param source - The key to the source list.
     * @param destination - The key to the destination list.
     * @param whereFrom - The {@link ListDirection} to remove the element from.
     * @param whereTo - The {@link ListDirection} to add the element to.
     * @param timeout - The number of seconds to wait for a blocking operation to complete. A value of `0` will block indefinitely.
     *
     * Command Response - The popped element, or `null` if `source` does not exist or if the operation timed-out.
     *
     * since Valkey version 6.2.0.
     */
    public blmove(
        source: string,
        destination: string,
        whereFrom: ListDirection,
        whereTo: ListDirection,
        timeout: number,
    ): T {
        return this.addAndReturn(
            createBLMove(source, destination, whereFrom, whereTo, timeout),
        );
    }

    /**
     * Sets the list element at `index` to `element`.
     * The index is zero-based, so `0` means the first element, `1` the second element and so on.
     * Negative indices can be used to designate elements starting at the tail of
     * the list. Here, `-1` means the last element, `-2` means the penultimate and so forth.
     *
     * See https://valkey.io/commands/lset/ for details.
     *
     * @param key - The key of the list.
     * @param index - The index of the element in the list to be set.
     * @param element - The new element to set at the specified index.
     *
     * Command Response - Always "OK".
     */
    public lset(key: string, index: number, element: string): T {
        return this.addAndReturn(createLSet(key, index, element));
    }

    /** Trim an existing list so that it will contain only the specified range of elements specified.
     * The offsets `start` and `end` are zero-based indexes, with 0 being the first element of the list, 1 being the next element and so on.
     * These offsets can also be negative numbers indicating offsets starting at the end of the list,
     * with -1 being the last element of the list, -2 being the penultimate, and so on.
     * See https://valkey.io/commands/ltrim/ for details.
     *
     * @param key - The key of the list.
     * @param start - The starting point of the range.
     * @param end - The end of the range.
     *
     * Command Response - always "OK".
     * If `start` exceeds the end of the list, or if `start` is greater than `end`, the result will be an empty list (which causes key to be removed).
     * If `end` exceeds the actual end of the list, it will be treated like the last element of the list.
     * If `key` does not exist the command will be ignored.
     */
    public ltrim(key: string, start: number, end: number): T {
        return this.addAndReturn(createLTrim(key, start, end));
    }

    /** Removes the first `count` occurrences of elements equal to `element` from the list stored at `key`.
     * If `count` is positive : Removes elements equal to `element` moving from head to tail.
     * If `count` is negative : Removes elements equal to `element` moving from tail to head.
     * If `count` is 0 or `count` is greater than the occurrences of elements equal to `element`: Removes all elements equal to `element`.
     *
     * @param key - The key of the list.
     * @param count - The count of the occurrences of elements equal to `element` to remove.
     * @param element - The element to remove from the list.
     *
     * Command Response - the number of the removed elements.
     * If `key` does not exist, 0 is returned.
     */
    public lrem(key: string, count: number, element: string): T {
        return this.addAndReturn(createLRem(key, count, element));
    }

    /** Inserts all the specified values at the tail of the list stored at `key`.
     * `elements` are inserted one after the other to the tail of the list, from the leftmost element to the rightmost element.
     * If `key` does not exist, it is created as empty list before performing the push operations.
     * See https://valkey.io/commands/rpush/ for details.
     *
     * @param key - The key of the list.
     * @param elements - The elements to insert at the tail of the list stored at `key`.
     *
     * Command Response - the length of the list after the push operations.
     */
    public rpush(key: string, elements: string[]): T {
        return this.addAndReturn(createRPush(key, elements));
    }

    /**
     * Inserts specified values at the tail of the `list`, only if `key` already
     * exists and holds a list.
     *
     * See https://valkey.io/commands/rpushx/ for details.
     *
     * @param key - The key of the list.
     * @param elements - The elements to insert at the tail of the list stored at `key`.
     *
     * Command Response - The length of the list after the push operation.
     */
    public rpushx(key: string, elements: string[]): T {
        return this.addAndReturn(createRPushX(key, elements));
    }

    /** Removes and returns the last elements of the list stored at `key`.
     * The command pops a single element from the end of the list.
     * See https://valkey.io/commands/rpop/ for details.
     *
     * @param key - The key of the list.
     *
     * Command Response - The value of the last element.
     * If `key` does not exist null will be returned.
     */
    public rpop(key: string): T {
        return this.addAndReturn(createRPop(key));
    }

    /** Removes and returns up to `count` elements from the list stored at `key`, depending on the list's length.
     * See https://valkey.io/commands/rpop/ for details.
     *
     * @param key - The key of the list.
     * @param count - The count of the elements to pop from the list.
     *
     * Command Response - A list of popped elements will be returned depending on the list's length.
     * If `key` does not exist null will be returned.
     */
    public rpopCount(key: string, count: number): T {
        return this.addAndReturn(createRPop(key, count));
    }

    /** Adds the specified members to the set stored at `key`. Specified members that are already a member of this set are ignored.
     * If `key` does not exist, a new set is created before adding `members`.
     * See https://valkey.io/commands/sadd/ for details.
     *
     * @param key - The key to store the members to its set.
     * @param members - A list of members to add to the set stored at `key`.
     *
     * Command Response - the number of members that were added to the set, not including all the members already present in the set.
     */
    public sadd(key: string, members: string[]): T {
        return this.addAndReturn(createSAdd(key, members));
    }

    /** Removes the specified members from the set stored at `key`. Specified members that are not a member of this set are ignored.
     * See https://valkey.io/commands/srem/ for details.
     *
     * @param key - The key to remove the members from its set.
     * @param members - A list of members to remove from the set stored at `key`.
     *
     * Command Response - the number of members that were removed from the set, not including non existing members.
     * If `key` does not exist, it is treated as an empty set and this command returns 0.
     */
    public srem(key: string, members: string[]): T {
        return this.addAndReturn(createSRem(key, members));
    }

    /** Returns all the members of the set value stored at `key`.
     * See https://valkey.io/commands/smembers/ for details.
     *
     * @param key - The key to return its members.
     *
     * Command Response - all members of the set.
     * If `key` does not exist, it is treated as an empty set and this command returns empty list.
     */
    public smembers(key: string): T {
        return this.addAndReturn(createSMembers(key), true);
    }

    /** Moves `member` from the set at `source` to the set at `destination`, removing it from the source set.
     * Creates a new destination set if needed. The operation is atomic.
     * See https://valkey.io/commands/smove for more details.
     *
     * @param source - The key of the set to remove the element from.
     * @param destination - The key of the set to add the element to.
     * @param member - The set element to move.
     *
     * Command Response - `true` on success, or `false` if the `source` set does not exist or the element is not a member of the source set.
     */
    public smove(source: string, destination: string, member: string): T {
        return this.addAndReturn(createSMove(source, destination, member));
    }

    /** Returns the set cardinality (number of elements) of the set stored at `key`.
     * See https://valkey.io/commands/scard/ for details.
     *
     * @param key - The key to return the number of its members.
     *
     * Command Response - the cardinality (number of elements) of the set, or 0 if key does not exist.
     */
    public scard(key: string): T {
        return this.addAndReturn(createSCard(key));
    }

    /** Gets the intersection of all the given sets.
     * When in cluster mode, all `keys` must map to the same hash slot.
     * See https://valkey.io/docs/latest/commands/sinter/ for more details.
     *
     * @param keys - The `keys` of the sets to get the intersection.
     *
     * Command Response - A set of members which are present in all given sets.
     * If one or more sets do not exist, an empty set will be returned.
     */
    public sinter(keys: string[]): T {
        return this.addAndReturn(createSInter(keys), true);
    }

    /**
     * Gets the cardinality of the intersection of all the given sets.
     *
     * See https://valkey.io/commands/sintercard/ for more details.
     *
     * @param keys - The keys of the sets.
     *
     * Command Response - The cardinality of the intersection result. If one or more sets do not exist, `0` is returned.
     *
     * since Valkey version 7.0.0.
     */
    public sintercard(keys: string[], limit?: number): T {
        return this.addAndReturn(createSInterCard(keys, limit));
    }

    /**
     * Stores the members of the intersection of all given sets specified by `keys` into a new set at `destination`.
     *
     * See https://valkey.io/commands/sinterstore/ for more details.
     *
     * @param destination - The key of the destination set.
     * @param keys - The keys from which to retrieve the set members.
     *
     * Command Response - The number of elements in the resulting set.
     */
    public sinterstore(destination: string, keys: string[]): T {
        return this.addAndReturn(createSInterStore(destination, keys));
    }

    /**
     * Computes the difference between the first set and all the successive sets in `keys`.
     *
     * See https://valkey.io/commands/sdiff/ for more details.
     *
     * @param keys - The keys of the sets to diff.
     *
     * Command Response - A `Set` of elements representing the difference between the sets.
     * If a key in `keys` does not exist, it is treated as an empty set.
     */
    public sdiff(keys: string[]): T {
        return this.addAndReturn(createSDiff(keys), true);
    }

    /**
     * Stores the difference between the first set and all the successive sets in `keys` into a new set at `destination`.
     *
     * See https://valkey.io/commands/sdiffstore/ for more details.
     *
     * @param destination - The key of the destination set.
     * @param keys - The keys of the sets to diff.
     *
     * Command Response - The number of elements in the resulting set.
     */
    public sdiffstore(destination: string, keys: string[]): T {
        return this.addAndReturn(createSDiffStore(destination, keys));
    }

    /**
     * Gets the union of all the given sets.
     *
     * See https://valkey.io/commands/sunion/ for more details.
     *
     * @param keys - The keys of the sets.
     *
     * Command Response - A `Set` of members which are present in at least one of the given sets.
     * If none of the sets exist, an empty `Set` will be returned.
     */
    public sunion(keys: string[]): T {
        return this.addAndReturn(createSUnion(keys), true);
    }

    /**
     * Stores the members of the union of all given sets specified by `keys` into a new set
     * at `destination`.
     *
     * See https://valkey.io/commands/sunionstore/ for details.
     *
     * @param destination - The key of the destination set.
     * @param keys - The keys from which to retrieve the set members.
     *
     * Command Response - The number of elements in the resulting set.
     */
    public sunionstore(destination: string, keys: string[]): T {
        return this.addAndReturn(createSUnionStore(destination, keys));
    }

    /** Returns if `member` is a member of the set stored at `key`.
     * See https://valkey.io/commands/sismember/ for more details.
     *
     * @param key - The key of the set.
     * @param member - The member to check for existence in the set.
     *
     * Command Response - `true` if the member exists in the set, `false` otherwise.
     * If `key` doesn't exist, it is treated as an empty set and the command returns `false`.
     */
    public sismember(key: string, member: string): T {
        return this.addAndReturn(createSIsMember(key, member));
    }

    /**
     * Checks whether each member is contained in the members of the set stored at `key`.
     *
     * See https://valkey.io/commands/smismember/ for more details.
     *
     * @param key - The key of the set to check.
     * @param members - A list of members to check for existence in the set.
     *
     * Command Response - An `array` of `boolean` values, each indicating if the respective member exists in the set.
     *
     * since Valkey version 6.2.0.
     */
    public smismember(key: string, members: string[]): T {
        return this.addAndReturn(createSMIsMember(key, members));
    }

    /** Removes and returns one random member from the set value store at `key`.
     * See https://valkey.io/commands/spop/ for details.
     * To pop multiple members, see `spopCount`.
     *
     * @param key - The key of the set.
     *
     * Command Response - the value of the popped member.
     * If `key` does not exist, null will be returned.
     */
    public spop(key: string): T {
        return this.addAndReturn(createSPop(key));
    }

    /** Removes and returns up to `count` random members from the set value store at `key`, depending on the set's length.
     * See https://valkey.io/commands/spop/ for details.
     *
     * @param key - The key of the set.
     * @param count - The count of the elements to pop from the set.
     *
     * Command Response - A list of popped elements will be returned depending on the set's length.
     * If `key` does not exist, empty list will be returned.
     */
    public spopCount(key: string, count: number): T {
        return this.addAndReturn(createSPop(key, count), true);
    }

    /** Returns a random element from the set value stored at `key`.
     *
     * See https://valkey.io/commands/srandmember for more details.
     *
     * @param key - The key from which to retrieve the set member.
     * Command Response - A random element from the set, or null if `key` does not exist.
     */
    public srandmember(key: string): T {
        return this.addAndReturn(createSRandMember(key));
    }

    /** Returns one or more random elements from the set value stored at `key`.
     *
     * See https://valkey.io/commands/srandmember for more details.
     *
     * @param key - The key of the sorted set.
     * @param count - The number of members to return.
     *                If `count` is positive, returns unique members.
     *                If `count` is negative, allows for duplicates members.
     * Command Response - A list of members from the set. If the set does not exist or is empty, an empty list will be returned.
     */
    public srandmemberCount(key: string, count: number): T {
        return this.addAndReturn(createSRandMember(key, count));
    }

    /** Returns the number of keys in `keys` that exist in the database.
     * See https://valkey.io/commands/exists/ for details.
     *
     * @param keys - The keys list to check.
     *
     * Command Response - the number of keys that exist. If the same existing key is mentioned in `keys` multiple times,
     * it will be counted multiple times.
     */
    public exists(keys: string[]): T {
        return this.addAndReturn(createExists(keys));
    }

    /** Removes the specified keys. A key is ignored if it does not exist.
     * This command, similar to DEL, removes specified keys and ignores non-existent ones.
     * However, this command does not block the server, while [DEL](https://valkey.io/commands/del) does.
     * See https://valkey.io/commands/unlink/ for details.
     *
     * @param keys - The keys we wanted to unlink.
     *
     * Command Response - the number of keys that were unlinked.
     */
    public unlink(keys: string[]): T {
        return this.addAndReturn(createUnlink(keys));
    }

    /** Sets a timeout on `key` in seconds. After the timeout has expired, the key will automatically be deleted.
     * If `key` already has an existing expire set, the time to live is updated to the new value.
     * If `seconds` is non-positive number, the key will be deleted rather than expired.
     * The timeout will only be cleared by commands that delete or overwrite the contents of `key`.
     * See https://valkey.io/commands/expire/ for details.
     *
     * @param key - The key to set timeout on it.
     * @param seconds - The timeout in seconds.
     * @param option - The expire option.
     *
     * Command Response - `true` if the timeout was set. `false` if the timeout was not set. e.g. key doesn't exist,
     * or operation skipped due to the provided arguments.
     */
    public expire(key: string, seconds: number, option?: ExpireOptions): T {
        return this.addAndReturn(createExpire(key, seconds, option));
    }

    /** Sets a timeout on `key`. It takes an absolute Unix timestamp (seconds since January 1, 1970) instead of specifying the number of seconds.
     * A timestamp in the past will delete the key immediately. After the timeout has expired, the key will automatically be deleted.
     * If `key` already has an existing expire set, the time to live is updated to the new value.
     * The timeout will only be cleared by commands that delete or overwrite the contents of `key`.
     * See https://valkey.io/commands/expireat/ for details.
     *
     * @param key - The key to set timeout on it.
     * @param unixSeconds - The timeout in an absolute Unix timestamp.
     * @param option - The expire option.
     *
     * Command Response - `true` if the timeout was set. `false` if the timeout was not set. e.g. key doesn't exist,
     * or operation skipped due to the provided arguments.
     */
    public expireAt(
        key: string,
        unixSeconds: number,
        option?: ExpireOptions,
    ): T {
        return this.addAndReturn(createExpireAt(key, unixSeconds, option));
    }

    /**
     * Returns the absolute Unix timestamp (since January 1, 1970) at which the given `key` will expire, in seconds.
     * To get the expiration with millisecond precision, use {@link pexpiretime}.
     *
     * See https://valkey.io/commands/expiretime/ for details.
     *
     * @param key - The `key` to determine the expiration value of.
     *
     * Command Response - The expiration Unix timestamp in seconds, `-2` if `key` does not exist or `-1` if `key` exists but has no associated expire.
     *
     * since Valkey version 7.0.0.
     */
    public expireTime(key: string): T {
        return this.addAndReturn(createExpireTime(key));
    }

    /** Sets a timeout on `key` in milliseconds. After the timeout has expired, the key will automatically be deleted.
     * If `key` already has an existing expire set, the time to live is updated to the new value.
     * If `milliseconds` is non-positive number, the key will be deleted rather than expired.
     * The timeout will only be cleared by commands that delete or overwrite the contents of `key`.
     * See https://valkey.io/commands/pexpire/ for details.
     *
     * @param key - The key to set timeout on it.
     * @param milliseconds - The timeout in milliseconds.
     * @param option - The expire option.
     *
     * Command Response - `true` if the timeout was set. `false` if the timeout was not set. e.g. key doesn't exist,
     * or operation skipped due to the provided arguments.
     */
    public pexpire(
        key: string,
        milliseconds: number,
        option?: ExpireOptions,
    ): T {
        return this.addAndReturn(createPExpire(key, milliseconds, option));
    }

    /** Sets a timeout on `key`. It takes an absolute Unix timestamp (milliseconds since January 1, 1970) instead of specifying the number of milliseconds.
     * A timestamp in the past will delete the key immediately. After the timeout has expired, the key will automatically be deleted.
     * If `key` already has an existing expire set, the time to live is updated to the new value.
     * The timeout will only be cleared by commands that delete or overwrite the contents of `key`.
     * See https://valkey.io/commands/pexpireat/ for details.
     *
     * @param key - The key to set timeout on it.
     * @param unixMilliseconds - The timeout in an absolute Unix timestamp.
     * @param option - The expire option.
     *
     * Command Response - `true` if the timeout was set. `false` if the timeout was not set. e.g. key doesn't exist,
     * or operation skipped due to the provided arguments.
     */
    public pexpireAt(
        key: string,
        unixMilliseconds: number,
        option?: ExpireOptions,
    ): T {
        return this.addAndReturn(
            createPExpireAt(key, unixMilliseconds, option),
        );
    }

    /**
     * Returns the absolute Unix timestamp (since January 1, 1970) at which the given `key` will expire, in milliseconds.
     *
     * See https://valkey.io/commands/pexpiretime/ for details.
     *
     * @param key - The `key` to determine the expiration value of.
     *
     * Command Response - The expiration Unix timestamp in seconds, `-2` if `key` does not exist or `-1` if `key` exists but has no associated expire.
     *
     * since Valkey version 7.0.0.
     */
    public pexpireTime(key: string): T {
        return this.addAndReturn(createPExpireTime(key));
    }

    /** Returns the remaining time to live of `key` that has a timeout.
     * See https://valkey.io/commands/ttl/ for details.
     *
     * @param key - The key to return its timeout.
     *
     * Command Response -  TTL in seconds, -2 if `key` does not exist or -1 if `key` exists but has no associated expire.
     */
    public ttl(key: string): T {
        return this.addAndReturn(createTTL(key));
    }

    /** Adds members with their scores to the sorted set stored at `key`.
     * If a member is already a part of the sorted set, its score is updated.
     * See https://valkey.io/commands/zadd/ for more details.
     *
     * @param key - The key of the sorted set.
     * @param membersScoresMap - A mapping of members to their corresponding scores.
     * @param options - The ZAdd options.
     *
     * Command Response - The number of elements added to the sorted set.
     * If `changed` is set, returns the number of elements updated in the sorted set.
     */
    public zadd(
        key: string,
        membersScoresMap: Record<string, number>,
        options?: ZAddOptions,
    ): T {
        return this.addAndReturn(createZAdd(key, membersScoresMap, options));
    }

    /** Increments the score of member in the sorted set stored at `key` by `increment`.
     * If `member` does not exist in the sorted set, it is added with `increment` as its score (as if its previous score was 0.0).
     * If `key` does not exist, a new sorted set with the specified member as its sole member is created.
     * See https://valkey.io/commands/zadd/ for more details.
     *
     * @param key - The key of the sorted set.
     * @param member - A member in the sorted set to increment.
     * @param increment - The score to increment the member.
     * @param options - The ZAdd options.
     *
     * Command Response - The score of the member.
     * If there was a conflict with the options, the operation aborts and null is returned.
     */
    public zaddIncr(
        key: string,
        member: string,
        increment: number,
        options?: ZAddOptions,
    ): T {
        return this.addAndReturn(
            createZAdd(key, { [member]: increment }, options, true),
        );
    }

    /** Removes the specified members from the sorted set stored at `key`.
     * Specified members that are not a member of this set are ignored.
     * See https://valkey.io/commands/zrem/ for more details.
     *
     * @param key - The key of the sorted set.
     * @param members - A list of members to remove from the sorted set.
     *
     * Command Response - The number of members that were removed from the sorted set, not including non-existing members.
     * If `key` does not exist, it is treated as an empty sorted set, and this command returns 0.
     */
    public zrem(key: string, members: string[]): T {
        return this.addAndReturn(createZRem(key, members));
    }

    /** Returns the cardinality (number of elements) of the sorted set stored at `key`.
     * See https://valkey.io/commands/zcard/ for more details.
     *
     * @param key - The key of the sorted set.
     *
     * Command Response - The number of elements in the sorted set.
     * If `key` does not exist, it is treated as an empty sorted set, and this command returns 0.
     */
    public zcard(key: string): T {
        return this.addAndReturn(createZCard(key));
    }

    /**
     * Returns the cardinality of the intersection of the sorted sets specified by `keys`.
     *
     * See https://valkey.io/commands/zintercard/ for more details.
     *
     * @param keys - The keys of the sorted sets to intersect.
     * @param limit - An optional argument that can be used to specify a maximum number for the
     * intersection cardinality. If limit is not supplied, or if it is set to `0`, there will be no limit.
     *
     * Command Response - The cardinality of the intersection of the given sorted sets.
     *
     * since - Redis version 7.0.0.
     */
    public zintercard(keys: string[], limit?: number): T {
        return this.addAndReturn(createZInterCard(keys, limit));
    }

    /**
     * Returns the difference between the first sorted set and all the successive sorted sets.
     * To get the elements with their scores, see {@link zdiffWithScores}.
     *
     * See https://valkey.io/commands/zdiff/ for more details.
     *
     * @param keys - The keys of the sorted sets.
     *
     * Command Response - An `array` of elements representing the difference between the sorted sets.
     * If the first key does not exist, it is treated as an empty sorted set, and the command returns an empty `array`.
     *
     * since Valkey version 6.2.0.
     */
    public zdiff(keys: string[]): T {
        return this.addAndReturn(createZDiff(keys));
    }

    /**
     * Returns the difference between the first sorted set and all the successive sorted sets, with the associated
     * scores.
     *
     * See https://valkey.io/commands/zdiff/ for more details.
     *
     * @param keys - The keys of the sorted sets.
     *
     * Command Response - A map of elements and their scores representing the difference between the sorted sets.
     * If the first key does not exist, it is treated as an empty sorted set, and the command returns an empty `array`.
     *
     * since Valkey version 6.2.0.
     */
    public zdiffWithScores(keys: string[]): T {
        return this.addAndReturn(createZDiffWithScores(keys));
    }

    /**
     * Calculates the difference between the first sorted set and all the successive sorted sets in `keys` and stores
     * the difference as a sorted set to `destination`, overwriting it if it already exists. Non-existent keys are
     * treated as empty sets.
     *
     * See https://valkey.io/commands/zdiffstore/ for more details.
     *
     * @param destination - The key for the resulting sorted set.
     * @param keys - The keys of the sorted sets to compare.
     *
     * Command Response - The number of members in the resulting sorted set stored at `destination`.
     *
     * since Valkey version 6.2.0.
     */
    public zdiffstore(destination: string, keys: string[]): T {
        return this.addAndReturn(createZDiffStore(destination, keys));
    }

    /** Returns the score of `member` in the sorted set stored at `key`.
     * See https://valkey.io/commands/zscore/ for more details.
     *
     * @param key - The key of the sorted set.
     * @param member - The member whose score is to be retrieved.
     *
     * Command Response - The score of the member.
     * If `member` does not exist in the sorted set, null is returned.
     * If `key` does not exist, null is returned.
     */
    public zscore(key: string, member: string): T {
        return this.addAndReturn(createZScore(key, member));
    }

    /**
     * Returns the scores associated with the specified `members` in the sorted set stored at `key`.
     *
     * See https://valkey.io/commands/zmscore/ for more details.
     *
     * @param key - The key of the sorted set.
     * @param members - A list of members in the sorted set.
     *
     * Command Response - An `array` of scores corresponding to `members`.
     * If a member does not exist in the sorted set, the corresponding value in the list will be `null`.
     *
     * since Valkey version 6.2.0.
     */
    public zmscore(key: string, members: string[]): T {
        return this.addAndReturn(createZMScore(key, members));
    }

    /** Returns the number of members in the sorted set stored at `key` with scores between `minScore` and `maxScore`.
     * See https://valkey.io/commands/zcount/ for more details.
     *
     * @param key - The key of the sorted set.
     * @param minScore - The minimum score to count from. Can be positive/negative infinity, or specific score and inclusivity.
     * @param maxScore - The maximum score to count up to. Can be positive/negative infinity, or specific score and inclusivity.
     *
     * Command Response - The number of members in the specified score range.
     * If `key` does not exist, it is treated as an empty sorted set, and the command returns 0.
     * If `minScore` is greater than `maxScore`, 0 is returned.
     */
    public zcount(
        key: string,
        minScore: ScoreBoundary<number>,
        maxScore: ScoreBoundary<number>,
    ): T {
        return this.addAndReturn(createZCount(key, minScore, maxScore));
    }

    /** Returns the specified range of elements in the sorted set stored at `key`.
     * ZRANGE can perform different types of range queries: by index (rank), by the score, or by lexicographical order.
     *
     * See https://valkey.io/commands/zrange/ for more details.
     * To get the elements with their scores, see `zrangeWithScores`.
     *
     * @param key - The key of the sorted set.
     * @param rangeQuery - The range query object representing the type of range query to perform.
     * For range queries by index (rank), use RangeByIndex.
     * For range queries by lexicographical order, use RangeByLex.
     * For range queries by score, use RangeByScore.
     * @param reverse - If true, reverses the sorted set, with index 0 as the element with the highest score.
     *
     * Command Response - A list of elements within the specified range.
     * If `key` does not exist, it is treated as an empty sorted set, and the command returns an empty array.
     */
    public zrange(
        key: string,
        rangeQuery: RangeByScore | RangeByLex | RangeByIndex,
        reverse: boolean = false,
    ): T {
        return this.addAndReturn(createZRange(key, rangeQuery, reverse));
    }

    /** Returns the specified range of elements with their scores in the sorted set stored at `key`.
     * Similar to ZRANGE but with a WITHSCORE flag.
     * See https://valkey.io/commands/zrange/ for more details.
     *
     * @param key - The key of the sorted set.
     * @param rangeQuery - The range query object representing the type of range query to perform.
     * For range queries by index (rank), use RangeByIndex.
     * For range queries by lexicographical order, use RangeByLex.
     * For range queries by score, use RangeByScore.
     * @param reverse - If true, reverses the sorted set, with index 0 as the element with the highest score.
     *
     * Command Response - A map of elements and their scores within the specified range.
     * If `key` does not exist, it is treated as an empty sorted set, and the command returns an empty map.
     */
    public zrangeWithScores(
        key: string,
        rangeQuery: RangeByScore | RangeByLex | RangeByIndex,
        reverse: boolean = false,
    ): T {
        return this.addAndReturn(
            createZRangeWithScores(key, rangeQuery, reverse),
        );
    }

    /**
     * Computes the intersection of sorted sets given by the specified `keys` and stores the result in `destination`.
     * If `destination` already exists, it is overwritten. Otherwise, a new sorted set will be created.
     *
     * When in cluster mode, `destination` and all keys in `keys` must map to the same hash slot.
     *
     * See https://valkey.io/commands/zinterstore/ for more details.
     *
     * @param destination - The key of the destination sorted set.
     * @param keys - The keys of the sorted sets with possible formats:
     *  string[] - for keys only.
     *  KeyWeight[] - for weighted keys with score multipliers.
     * @param aggregationType - Specifies the aggregation strategy to apply when combining the scores of elements. See `AggregationType`.
     * Command Response - The number of elements in the resulting sorted set stored at `destination`.
     */
    public zinterstore(
        destination: string,
        keys: string[] | KeyWeight[],
        aggregationType?: AggregationType,
    ): T {
        return this.addAndReturn(
            createZInterstore(destination, keys, aggregationType),
        );
    }

    /**
     * Returns a random member from the sorted set stored at `key`.
     *
     * See https://valkey.io/commands/zrandmember/ for more details.
     *
     * @param keys - The key of the sorted set.
     * Command Response - A string representing a random member from the sorted set.
     *     If the sorted set does not exist or is empty, the response will be `null`.
     */
    public zrandmember(key: string): T {
        return this.addAndReturn(createZRandMember(key));
    }

    /**
     * Returns random members from the sorted set stored at `key`.
     *
     * See https://valkey.io/commands/zrandmember/ for more details.
     *
     * @param keys - The key of the sorted set.
     * @param count - The number of members to return.
     *     If `count` is positive, returns unique members.
     *     If negative, allows for duplicates.
     * Command Response - An `array` of members from the sorted set.
     *     If the sorted set does not exist or is empty, the response will be an empty `array`.
     */
    public zrandmemberWithCount(key: string, count: number): T {
        return this.addAndReturn(createZRandMember(key, count));
    }

    /**
     * Returns random members with scores from the sorted set stored at `key`.
     *
     * See https://valkey.io/commands/zrandmember/ for more details.
     *
     * @param keys - The key of the sorted set.
     * @param count - The number of members to return.
     *     If `count` is positive, returns unique members.
     *     If negative, allows for duplicates.
     * Command Response - A 2D `array` of `[member, score]` `arrays`, where
     *     member is a `string` and score is a `number`.
     *     If the sorted set does not exist or is empty, the response will be an empty `array`.
     */
    public zrandmemberWithCountWithScores(key: string, count: number): T {
        return this.addAndReturn(createZRandMember(key, count, true));
    }

    /** Returns the string representation of the type of the value stored at `key`.
     * See https://valkey.io/commands/type/ for more details.
     *
     * @param key - The key to check its data type.
     *
     * Command Response - If the key exists, the type of the stored value is returned. Otherwise, a "none" string is returned.
     */
    public type(key: string): T {
        return this.addAndReturn(createType(key));
    }

    /** Returns the length of the string value stored at `key`.
     * See https://valkey.io/commands/strlen/ for more details.
     *
     * @param key - The `key` to check its length.
     *
     * Command Response - The length of the string value stored at `key`
     * If `key` does not exist, it is treated as an empty string, and the command returns 0.
     */
    public strlen(key: string): T {
        return this.addAndReturn(createStrlen(key));
    }

    /** Removes and returns the members with the lowest scores from the sorted set stored at `key`.
     * If `count` is provided, up to `count` members with the lowest scores are removed and returned.
     * Otherwise, only one member with the lowest score is removed and returned.
     * See https://valkey.io/commands/zpopmin for more details.
     *
     * @param key - The key of the sorted set.
     * @param count - Specifies the quantity of members to pop. If not specified, pops one member.
     *
     * Command Response - A map of the removed members and their scores, ordered from the one with the lowest score to the one with the highest.
     * If `key` doesn't exist, it will be treated as an empty sorted set and the command returns an empty map.
     * If `count` is higher than the sorted set's cardinality, returns all members and their scores.
     */
    public zpopmin(key: string, count?: number): T {
        return this.addAndReturn(createZPopMin(key, count));
    }

    /**
     * Blocks the connection until it removes and returns a member with the lowest score from the
     * first non-empty sorted set, with the given `key` being checked in the order they
     * are provided.
     * `BZPOPMIN` is the blocking variant of {@link zpopmin}.
     *
     * See https://valkey.io/commands/bzpopmin/ for more details.
     *
     * @param keys - The keys of the sorted sets.
     * @param timeout - The number of seconds to wait for a blocking operation to complete. A value of
     *     `0` will block indefinitely. Since 6.0.0: timeout is interpreted as a double instead of an integer.
     *
     * Command Response - An `array` containing the key where the member was popped out, the member, itself, and the member score.
     *     If no member could be popped and the `timeout` expired, returns `null`.
     */
    public bzpopmin(keys: string[], timeout: number): T {
        return this.addAndReturn(createBZPopMin(keys, timeout));
    }

    /** Removes and returns the members with the highest scores from the sorted set stored at `key`.
     * If `count` is provided, up to `count` members with the highest scores are removed and returned.
     * Otherwise, only one member with the highest score is removed and returned.
     * See https://valkey.io/commands/zpopmax for more details.
     *
     * @param key - The key of the sorted set.
     * @param count - Specifies the quantity of members to pop. If not specified, pops one member.
     *
     * Command Response - A map of the removed members and their scores, ordered from the one with the highest score to the one with the lowest.
     * If `key` doesn't exist, it will be treated as an empty sorted set and the command returns an empty map.
     * If `count` is higher than the sorted set's cardinality, returns all members and their scores, ordered from highest to lowest.
     */
    public zpopmax(key: string, count?: number): T {
        return this.addAndReturn(createZPopMax(key, count));
    }

    /**
     * Blocks the connection until it removes and returns a member with the highest score from the
     * first non-empty sorted set, with the given `key` being checked in the order they
     * are provided.
     * `BZPOPMAX` is the blocking variant of {@link zpopmax}.
     *
     * See https://valkey.io/commands/bzpopmax/ for more details.
     *
     * @param keys - The keys of the sorted sets.
     * @param timeout - The number of seconds to wait for a blocking operation to complete. A value of
     *     `0` will block indefinitely. Since 6.0.0: timeout is interpreted as a double instead of an integer.
     *
     * Command Response - An `array` containing the key where the member was popped out, the member, itself, and the member score.
     *     If no member could be popped and the `timeout` expired, returns `null`.
     */
    public bzpopmax(keys: string[], timeout: number): T {
        return this.addAndReturn(createBZPopMax(keys, timeout));
    }

    /** Echoes the provided `message` back.
     * See https://valkey.io/commands/echo for more details.
     *
     * @param message - The message to be echoed back.
     *
     * Command Response - The provided `message`.
     */
    public echo(message: string): T {
        return this.addAndReturn(createEcho(message));
    }

    /** Returns the remaining time to live of `key` that has a timeout, in milliseconds.
     * See https://valkey.io/commands/pttl for more details.
     *
     * @param key - The key to return its timeout.
     *
     * Command Response - TTL in milliseconds. -2 if `key` does not exist, -1 if `key` exists but has no associated expire.
     */
    public pttl(key: string): T {
        return this.addAndReturn(createPTTL(key));
    }

    /** Removes all elements in the sorted set stored at `key` with rank between `start` and `end`.
     * Both `start` and `end` are zero-based indexes with 0 being the element with the lowest score.
     * These indexes can be negative numbers, where they indicate offsets starting at the element with the highest score.
     * See https://valkey.io/commands/zremrangebyrank/ for more details.
     *
     * @param key - The key of the sorted set.
     * @param start - The starting point of the range.
     * @param end - The end of the range.
     *
     * Command Response - The number of members removed.
     * If `start` exceeds the end of the sorted set, or if `start` is greater than `end`, 0 returned.
     * If `end` exceeds the actual end of the sorted set, the range will stop at the actual end of the sorted set.
     * If `key` does not exist 0 will be returned.
     */
    public zremRangeByRank(key: string, start: number, end: number): T {
        return this.addAndReturn(createZRemRangeByRank(key, start, end));
    }

    /**
     * Removes all elements in the sorted set stored at `key` with lexicographical order between `minLex` and `maxLex`.
     *
     * See https://valkey.io/commands/zremrangebylex/ for more details.
     *
     * @param key - The key of the sorted set.
     * @param minLex - The minimum lex to count from. Can be positive/negative infinity, or a specific lex and inclusivity.
     * @param maxLex - The maximum lex to count up to. Can be positive/negative infinity, or a specific lex and inclusivity.
     *
     * Command Response - The number of members removed.
     * If `key` does not exist, it is treated as an empty sorted set, and the command returns 0.
     * If `minLex` is greater than `maxLex`, 0 is returned.
     */
    public zremRangeByLex(
        key: string,
        minLex: ScoreBoundary<string>,
        maxLex: ScoreBoundary<string>,
    ): T {
        return this.addAndReturn(createZRemRangeByLex(key, minLex, maxLex));
    }

    /** Removes all elements in the sorted set stored at `key` with a score between `minScore` and `maxScore`.
     * See https://valkey.io/commands/zremrangebyscore/ for more details.
     *
     * @param key - The key of the sorted set.
     * @param minScore - The minimum score to remove from. Can be positive/negative infinity, or specific score and inclusivity.
     * @param maxScore - The maximum score to remove to. Can be positive/negative infinity, or specific score and inclusivity.
     *
     * Command Response - the number of members removed.
     * If `key` does not exist, it is treated as an empty sorted set, and the command returns 0.
     * If `minScore` is greater than `maxScore`, 0 is returned.
     */
    public zremRangeByScore(
        key: string,
        minScore: ScoreBoundary<number>,
        maxScore: ScoreBoundary<number>,
    ): T {
        return this.addAndReturn(
            createZRemRangeByScore(key, minScore, maxScore),
        );
    }

    /**
     * Returns the number of members in the sorted set stored at 'key' with scores between 'minLex' and 'maxLex'.
     *
     * See https://valkey.io/commands/zlexcount/ for more details.
     *
     * @param key - The key of the sorted set.
     * @param minLex - The minimum lex to count from. Can be positive/negative infinity, or a specific lex and inclusivity.
     * @param maxLex - The maximum lex to count up to. Can be positive/negative infinity, or a specific lex and inclusivity.
     *
     * Command Response - The number of members in the specified lex range.
     * If 'key' does not exist, it is treated as an empty sorted set, and the command returns '0'.
     * If maxLex is less than minLex, '0' is returned.
     */
    public zlexcount(
        key: string,
        minLex: ScoreBoundary<string>,
        maxLex: ScoreBoundary<string>,
    ): T {
        return this.addAndReturn(createZLexCount(key, minLex, maxLex));
    }

    /** Returns the rank of `member` in the sorted set stored at `key`, with scores ordered from low to high.
     * See https://valkey.io/commands/zrank for more details.
     * To get the rank of `member` with its score, see `zrankWithScore`.
     *
     * @param key - The key of the sorted set.
     * @param member - The member whose rank is to be retrieved.
     *
     * Command Response - The rank of `member` in the sorted set.
     * If `key` doesn't exist, or if `member` is not present in the set, null will be returned.
     */
    public zrank(key: string, member: string): T {
        return this.addAndReturn(createZRank(key, member));
    }

    /** Returns the rank of `member` in the sorted set stored at `key` with its score, where scores are ordered from the lowest to highest.
     * See https://valkey.io/commands/zrank for more details.
     *
     * @param key - The key of the sorted set.
     * @param member - The member whose rank is to be retrieved.
     *
     * Command Response - A list containing the rank and score of `member` in the sorted set.
     * If `key` doesn't exist, or if `member` is not present in the set, null will be returned.
     *
     * since - Redis version 7.2.0.
     */
    public zrankWithScore(key: string, member: string): T {
        return this.addAndReturn(createZRank(key, member, true));
    }

    /**
     * Returns the rank of `member` in the sorted set stored at `key`, where
     * scores are ordered from the highest to lowest, starting from 0.
     * To get the rank of `member` with its score, see {@link zrevrankWithScore}.
     *
     * See https://valkey.io/commands/zrevrank/ for more details.
     *
     * @param key - The key of the sorted set.
     * @param member - The member whose rank is to be retrieved.
     *
     * Command Response - The rank of `member` in the sorted set, where ranks are ordered from high to low based on scores.
     *     If `key` doesn't exist, or if `member` is not present in the set, `null` will be returned.
     */
    public zrevrank(key: string, member: string): T {
        return this.addAndReturn(createZRevRank(key, member));
    }

    /**
     * Returns the rank of `member` in the sorted set stored at `key` with its
     * score, where scores are ordered from the highest to lowest, starting from 0.
     *
     * See https://valkey.io/commands/zrevrank/ for more details.
     *
     * @param key - The key of the sorted set.
     * @param member - The member whose rank is to be retrieved.
     *
     * Command Response -  A list containing the rank and score of `member` in the sorted set, where ranks
     *     are ordered from high to low based on scores.
     *     If `key` doesn't exist, or if `member` is not present in the set, `null` will be returned.
     *
     * since - Valkey version 7.2.0.
     */
    public zrevrankWithScore(key: string, member: string): T {
        return this.addAndReturn(createZRevRankWithScore(key, member));
    }

    /** Remove the existing timeout on `key`, turning the key from volatile (a key with an expire set) to
     * persistent (a key that will never expire as no timeout is associated).
     * See https://valkey.io/commands/persist/ for more details.
     *
     * @param key - The key to remove the existing timeout on.
     *
     * Command Response - `false` if `key` does not exist or does not have an associated timeout, `true` if the timeout has been removed.
     */
    public persist(key: string): T {
        return this.addAndReturn(createPersist(key));
    }

    /** Executes a single command, without checking inputs. Every part of the command, including subcommands,
     *  should be added as a separate value in args.
     *
     * See the [Glide for Redis Wiki](https://github.com/valkey-io/valkey-glide/wiki/General-Concepts#custom-command)
     * for details on the restrictions and limitations of the custom command API.
     *
     * Command Response - A response from Redis with an `Object`.
     */
    public customCommand(args: string[]): T {
        return this.addAndReturn(createCustomCommand(args));
    }

    /** Returns the element at index `index` in the list stored at `key`.
     * The index is zero-based, so 0 means the first element, 1 the second element and so on.
     * Negative indices can be used to designate elements starting at the tail of the list.
     * Here, -1 means the last element, -2 means the penultimate and so forth.
     * See https://valkey.io/commands/lindex/ for more details.
     *
     * @param key - The `key` of the list.
     * @param index - The `index` of the element in the list to retrieve.
     * Command Response - The element at index in the list stored at `key`.
     * If `index` is out of range or if `key` does not exist, null is returned.
     */
    public lindex(key: string, index: number): T {
        return this.addAndReturn(createLIndex(key, index));
    }

    /**
     * Inserts `element` in the list at `key` either before or after the `pivot`.
     *
     * See https://valkey.io/commands/linsert/ for more details.
     *
     * @param key - The key of the list.
     * @param position - The relative position to insert into - either `InsertPosition.Before` or
     *     `InsertPosition.After` the `pivot`.
     * @param pivot - An element of the list.
     * @param element - The new element to insert.
     *
     * Command Response - The list length after a successful insert operation.
     * If the `key` doesn't exist returns `-1`.
     * If the `pivot` wasn't found, returns `0`.
     */
    public linsert(
        key: string,
        position: InsertPosition,
        pivot: string,
        element: string,
    ): T {
        return this.addAndReturn(createLInsert(key, position, pivot, element));
    }

    /**
     * Adds an entry to the specified stream stored at `key`. If the `key` doesn't exist, the stream is created.
     * See https://valkey.io/commands/xadd/ for more details.
     *
     * @param key - The key of the stream.
     * @param values - field-value pairs to be added to the entry.
     * @param options - (Optional) Stream add options.
     *
     * Command Response - The id of the added entry, or `null` if `options.makeStream` is set to `false` and no stream with the matching `key` exists.
     */
    public xadd(
        key: string,
        values: [string, string][],
        options?: StreamAddOptions,
    ): T {
        return this.addAndReturn(createXAdd(key, values, options));
    }

    /**
     * Removes the specified entries by id from a stream, and returns the number of entries deleted.
     *
     * See https://valkey.io/commands/xdel for more details.
     *
     * @param key - The key of the stream.
     * @param ids - An array of entry ids.
     *
     * Command Response - The number of entries removed from the stream. This number may be less than the number of entries in
     *      `ids`, if the specified `ids` don't exist in the stream.
     */
    public xdel(key: string, ids: string[]): T {
        return this.addAndReturn(createXDel(key, ids));
    }

    /**
     * Trims the stream stored at `key` by evicting older entries.
     * See https://valkey.io/commands/xtrim/ for more details.
     *
     * @param key - the key of the stream
     * @param options - options detailing how to trim the stream.
     *
     * Command Response - The number of entries deleted from the stream. If `key` doesn't exist, 0 is returned.
     */
    public xtrim(key: string, options: StreamTrimOptions): T {
        return this.addAndReturn(createXTrim(key, options));
    }

    /** Returns the server time.
     * See https://valkey.io/commands/time/ for details.
     *
     * Command Response - The current server time as a two items `array`:
     * A Unix timestamp and the amount of microseconds already elapsed in the current second.
     * The returned `array` is in a [Unix timestamp, Microseconds already elapsed] format.
     */
    public time(): T {
        return this.addAndReturn(createTime());
    }

    /**
     * Reads entries from the given streams.
     * See https://valkey.io/commands/xread/ for more details.
     *
     * @param keys_and_ids - pairs of keys and entry ids to read from. A pair is composed of a stream's key and the id of the entry after which the stream will be read.
     * @param options - options detailing how to read the stream.
     *
     * Command Response - A map between a stream key, and an array of entries in the matching key. The entries are in an [id, fields[]] format.
     */
    public xread(
        keys_and_ids: Record<string, string>,
        options?: StreamReadOptions,
    ): T {
        return this.addAndReturn(createXRead(keys_and_ids, options));
    }

    /**
     * Returns the number of entries in the stream stored at `key`.
     *
     * See https://valkey.io/commands/xlen/ for more details.
     *
     * @param key - The key of the stream.
     *
     * Command Response - The number of entries in the stream. If `key` does not exist, returns `0`.
     */
    public xlen(key: string): T {
        return this.addAndReturn(createXLen(key));
    }

    /**
     * Returns the list of all consumers and their attributes for the given consumer group of the
     * stream stored at `key`.
     *
     * See https://valkey.io/commands/xinfo-consumers/ for more details.
     *
     * @param key - The key of the stream.
     * @param group - The consumer group name.
     *
     * Command Response - An `Array` of `Records`, where each mapping contains the attributes
     *     of a consumer for the given consumer group of the stream at `key`.
     */
    public xinfoConsumers(key: string, group: string): T {
        return this.addAndReturn(createXInfoConsumers(key, group));
    }

    /**
     * Changes the ownership of a pending message.
     *
     * See https://valkey.io/commands/xclaim/ for more details.
     *
     * @param key - The key of the stream.
     * @param group - The consumer group name.
     * @param consumer - The group consumer.
     * @param minIdleTime - The minimum idle time for the message to be claimed.
     * @param ids - An array of entry ids.
     * @param options - (Optional) Stream claim options {@link StreamClaimOptions}.
     *
     * Command Response - A `Record` of message entries that are claimed by the consumer.
     */
    public xclaim(
        key: string,
        group: string,
        consumer: string,
        minIdleTime: number,
        ids: string[],
        options?: StreamClaimOptions,
    ): T {
        return this.addAndReturn(
            createXClaim(key, group, consumer, minIdleTime, ids, options),
        );
    }

    /**
     * Changes the ownership of a pending message. This function returns an `array` with
     * only the message/entry IDs, and is equivalent to using `JUSTID` in the Valkey API.
     *
     * See https://valkey.io/commands/xclaim/ for more details.
     *
     * @param key - The key of the stream.
     * @param group - The consumer group name.
     * @param consumer - The group consumer.
     * @param minIdleTime - The minimum idle time for the message to be claimed.
     * @param ids - An array of entry ids.
     * @param options - (Optional) Stream claim options {@link StreamClaimOptions}.
     *
     * Command Response - An `array` of message ids claimed by the consumer.
     */
    public xclaimJustId(
        key: string,
        group: string,
        consumer: string,
        minIdleTime: number,
        ids: string[],
        options?: StreamClaimOptions,
    ): T {
        return this.addAndReturn(
            createXClaim(key, group, consumer, minIdleTime, ids, options, true),
        );
    }

    /**
     * Creates a new consumer group uniquely identified by `groupname` for the stream
     * stored at `key`.
     *
     * See https://valkey.io/commands/xgroup-create/ for more details.
     *
     * @param key - The key of the stream.
     * @param groupName - The newly created consumer group name.
     * @param id - Stream entry ID that specifies the last delivered entry in the stream from the new
     *     group’s perspective. The special ID `"$"` can be used to specify the last entry in the stream.
     *
     * Command Response - `"OK"`.
     */
    public xgroupCreate(
        key: string,
        groupName: string,
        id: string,
        options?: StreamGroupOptions,
    ): T {
        return this.addAndReturn(
            createXGroupCreate(key, groupName, id, options),
        );
    }

    /**
     * Destroys the consumer group `groupname` for the stream stored at `key`.
     *
     * See https://valkey.io/commands/xgroup-destroy/ for more details.
     *
     * @param key - The key of the stream.
     * @param groupname - The newly created consumer group name.
     *
     * Command Response - `true` if the consumer group is destroyed. Otherwise, `false`.
     */
    public xgroupDestroy(key: string, groupName: string): T {
        return this.addAndReturn(createXGroupDestroy(key, groupName));
    }

    /**
     * Renames `key` to `newkey`.
     * If `newkey` already exists it is overwritten.
     * In Cluster mode, both `key` and `newkey` must be in the same hash slot,
     * meaning that in practice only keys that have the same hash tag can be reliably renamed in cluster.
     * See https://valkey.io/commands/rename/ for more details.
     *
     * @param key - The key to rename.
     * @param newKey - The new name of the key.
     * Command Response - If the `key` was successfully renamed, return "OK". If `key` does not exist, an error is thrown.
     */
    public rename(key: string, newKey: string): T {
        return this.addAndReturn(createRename(key, newKey));
    }

    /**
     * Renames `key` to `newkey` if `newkey` does not yet exist.
     * In Cluster mode, both `key` and `newkey` must be in the same hash slot,
     * meaning that in practice only keys that have the same hash tag can be reliably renamed in cluster.
     * See https://valkey.io/commands/renamenx/ for more details.
     *
     * @param key - The key to rename.
     * @param newKey - The new name of the key.
     * Command Response - If the `key` was successfully renamed, returns `true`. Otherwise, returns `false`.
     * If `key` does not exist, an error is thrown.
     */
    public renamenx(key: string, newKey: string): T {
        return this.addAndReturn(createRenameNX(key, newKey));
    }

    /** Blocking list pop primitive.
     * Pop an element from the tail of the first list that is non-empty,
     * with the given `keys` being checked in the order that they are given.
     * Blocks the connection when there are no elements to pop from any of the given lists.
     * See https://valkey.io/commands/brpop/ for more details.
     * Note: `BRPOP` is a blocking command,
     * see [Blocking Commands](https://github.com/valkey-io/valkey-glide/wiki/General-Concepts#blocking-commands) for more details and best practices.
     *
     * @param keys - The `keys` of the lists to pop from.
     * @param timeout - The `timeout` in seconds.
     * Command Response - An `array` containing the `key` from which the element was popped and the value of the popped element,
     * formatted as [key, value]. If no element could be popped and the timeout expired, returns `null`.
     */
    public brpop(keys: string[], timeout: number): T {
        return this.addAndReturn(createBRPop(keys, timeout));
    }

    /** Blocking list pop primitive.
     * Pop an element from the head of the first list that is non-empty,
     * with the given `keys` being checked in the order that they are given.
     * Blocks the connection when there are no elements to pop from any of the given lists.
     * See https://valkey.io/commands/blpop/ for more details.
     * Note: `BLPOP` is a blocking command,
     * see [Blocking Commands](https://github.com/valkey-io/valkey-glide/wiki/General-Concepts#blocking-commands) for more details and best practices.
     *
     * @param keys - The `keys` of the lists to pop from.
     * @param timeout - The `timeout` in seconds.
     * Command Response - An `array` containing the `key` from which the element was popped and the value of the popped element,
     * formatted as [key, value]. If no element could be popped and the timeout expired, returns `null`.
     */
    public blpop(keys: string[], timeout: number): T {
        return this.addAndReturn(createBLPop(keys, timeout));
    }

    /** Adds all elements to the HyperLogLog data structure stored at the specified `key`.
     * Creates a new structure if the `key` does not exist.
     * When no elements are provided, and `key` exists and is a HyperLogLog, then no operation is performed.
     *
     * See https://valkey.io/commands/pfadd/ for more details.
     *
     * @param key - The key of the HyperLogLog data structure to add elements into.
     * @param elements - An array of members to add to the HyperLogLog stored at `key`.
     * Command Response - If the HyperLogLog is newly created, or if the HyperLogLog approximated cardinality is
     *     altered, then returns `1`. Otherwise, returns `0`.
     */
    public pfadd(key: string, elements: string[]): T {
        return this.addAndReturn(createPfAdd(key, elements));
    }

    /** Estimates the cardinality of the data stored in a HyperLogLog structure for a single key or
     * calculates the combined cardinality of multiple keys by merging their HyperLogLogs temporarily.
     *
     * See https://valkey.io/commands/pfcount/ for more details.
     *
     * @param keys - The keys of the HyperLogLog data structures to be analyzed.
     * Command Response - The approximated cardinality of given HyperLogLog data structures.
     *     The cardinality of a key that does not exist is `0`.
     */
    public pfcount(keys: string[]): T {
        return this.addAndReturn(createPfCount(keys));
    }

    /**
     * Merges multiple HyperLogLog values into a unique value. If the destination variable exists, it is
     * treated as one of the source HyperLogLog data sets, otherwise a new HyperLogLog is created.
     *
     * See https://valkey.io/commands/pfmerge/ for more details.
     *
     * @param destination - The key of the destination HyperLogLog where the merged data sets will be stored.
     * @param sourceKeys - The keys of the HyperLogLog structures to be merged.
     * Command Response - A simple "OK" response.
     */
    public pfmerge(destination: string, sourceKeys: string[]): T {
        return this.addAndReturn(createPfMerge(destination, sourceKeys));
    }

    /** Returns the internal encoding for the Redis object stored at `key`.
     *
     * See https://valkey.io/commands/object-encoding for more details.
     *
     * @param key - The `key` of the object to get the internal encoding of.
     * Command Response - If `key` exists, returns the internal encoding of the object stored at `key` as a string.
     *     Otherwise, returns None.
     */
    public objectEncoding(key: string): T {
        return this.addAndReturn(createObjectEncoding(key));
    }

    /** Returns the logarithmic access frequency counter of a Redis object stored at `key`.
     *
     * See https://valkey.io/commands/object-freq for more details.
     *
     * @param key - The `key` of the object to get the logarithmic access frequency counter of.
     * Command Response - If `key` exists, returns the logarithmic access frequency counter of
     *     the object stored at `key` as a `number`. Otherwise, returns `null`.
     */
    public objectFreq(key: string): T {
        return this.addAndReturn(createObjectFreq(key));
    }

    /**
     * Returns the time in seconds since the last access to the value stored at `key`.
     *
     * See https://valkey.io/commands/object-idletime/ for more details.
     *
     * @param key - The key of the object to get the idle time of.
     *
     * Command Response - If `key` exists, returns the idle time in seconds. Otherwise, returns `null`.
     */
    public objectIdletime(key: string): T {
        return this.addAndReturn(createObjectIdletime(key));
    }

    /**
     * Returns the reference count of the object stored at `key`.
     *
     * See https://valkey.io/commands/object-refcount/ for more details.
     *
     * @param key - The `key` of the object to get the reference count of.
     *
     * Command Response - If `key` exists, returns the reference count of the object stored at `key` as a `number`.
     * Otherwise, returns `null`.
     */
    public objectRefcount(key: string): T {
        return this.addAndReturn(createObjectRefcount(key));
    }

    /**
     * Displays a piece of generative computer art and the server version.
     *
     * See https://valkey.io/commands/lolwut/ for more details.
     *
     * @param options - The LOLWUT options.
     *
     * Command Response - A piece of generative computer art along with the current server version.
     */
    public lolwut(options?: LolwutOptions): T {
        return this.addAndReturn(createLolwut(options));
    }

    /**
     * Invokes a previously loaded function.
     *
     * See https://valkey.io/commands/fcall/ for more details.
     *
     * since Valkey version 7.0.0.
     *
     * @param func - The function name.
     * @param keys - A list of `keys` accessed by the function. To ensure the correct execution of functions,
     *     all names of keys that a function accesses must be explicitly provided as `keys`.
     * @param args - A list of `function` arguments and it should not represent names of keys.
     *
     * Command Response - The invoked function's return value.
     */
    public fcall(func: string, keys: string[], args: string[]): T {
        return this.addAndReturn(createFCall(func, keys, args));
    }

    /**
     * Invokes a previously loaded read-only function.
     *
     * See https://valkey.io/commands/fcall/ for more details.
     *
     * since Valkey version 7.0.0.
     *
     * @param func - The function name.
     * @param keys - A list of `keys` accessed by the function. To ensure the correct execution of functions,
     *     all names of keys that a function accesses must be explicitly provided as `keys`.
     * @param args - A list of `function` arguments and it should not represent names of keys.
     *
     * Command Response - The invoked function's return value.
     */
    public fcallReadonly(func: string, keys: string[], args: string[]): T {
        return this.addAndReturn(createFCallReadOnly(func, keys, args));
    }

    /**
     * Deletes a library and all its functions.
     *
     * See https://valkey.io/commands/function-delete/ for details.
     *
     * since Valkey version 7.0.0.
     *
     * @param libraryCode - The library name to delete.
     *
     * Command Response - `OK`.
     */
    public functionDelete(libraryCode: string): T {
        return this.addAndReturn(createFunctionDelete(libraryCode));
    }

    /**
     * Loads a library to Valkey.
     *
     * See https://valkey.io/commands/function-load/ for details.
     *
     * since Valkey version 7.0.0.
     *
     * @param libraryCode - The source code that implements the library.
     * @param replace - Whether the given library should overwrite a library with the same name if it
     *     already exists.
     *
     * Command Response - The library name that was loaded.
     */
    public functionLoad(libraryCode: string, replace?: boolean): T {
        return this.addAndReturn(createFunctionLoad(libraryCode, replace));
    }

    /**
     * Deletes all function libraries.
     *
     * See https://valkey.io/commands/function-flush/ for details.
     *
     * since Valkey version 7.0.0.
     *
     * @param mode - The flushing mode, could be either {@link FlushMode.SYNC} or {@link FlushMode.ASYNC}.
     * Command Response - `OK`.
     */
    public functionFlush(mode?: FlushMode): T {
        return this.addAndReturn(createFunctionFlush(mode));
    }

    /**
     * Returns information about the functions and libraries.
     *
     * See https://valkey.io/commands/function-list/ for details.
     *
     * since Valkey version 7.0.0.
     *
     * @param options - Parameters to filter and request additional info.
     *
     * Command Response - Info about all or selected libraries and their functions in {@link FunctionListResponse} format.
     */
    public functionList(options?: FunctionListOptions): T {
        return this.addAndReturn(createFunctionList(options));
    }

    /**
     * Returns information about the function that's currently running and information about the
     * available execution engines.
     *
     * See https://valkey.io/commands/function-stats/ for details.
     *
     * since Valkey version 7.0.0.
     *
     * Command Response - A `Record` of type {@link FunctionStatsResponse} with two keys:
     *
     * - `"running_script"` with information about the running script.
     * - `"engines"` with information about available engines and their stats.
     */
    public functionStats(): T {
        return this.addAndReturn(createFunctionStats());
    }

    /**
     * Deletes all the keys of all the existing databases. This command never fails.
     *
     * See https://valkey.io/commands/flushall/ for more details.
     *
     * @param mode - The flushing mode, could be either {@link FlushMode.SYNC} or {@link FlushMode.ASYNC}.
     *
     * Command Response - `OK`.
     */
    public flushall(mode?: FlushMode): T {
        return this.addAndReturn(createFlushAll(mode));
    }

    /**
     * Deletes all the keys of the currently selected database. This command never fails.
     *
     * See https://valkey.io/commands/flushdb/ for more details.
     *
     * @param mode - The flushing mode, could be either {@link FlushMode.SYNC} or {@link FlushMode.ASYNC}.
     *
     * Command Response - `OK`.
     */
    public flushdb(mode?: FlushMode): T {
        return this.addAndReturn(createFlushDB(mode));
    }

    /**
     * Returns the index of the first occurrence of `element` inside the list specified by `key`. If no
     * match is found, `null` is returned. If the `count` option is specified, then the function returns
     * an `array` of indices of matching elements within the list.
     *
     * See https://valkey.io/commands/lpos/ for more details.
     *
     * @param key - The name of the list.
     * @param element - The value to search for within the list.
     * @param options - The LPOS options.
     *
     * Command Response - The index of `element`, or `null` if `element` is not in the list. If the `count`
     * option is specified, then the function returns an `array` of indices of matching elements within the list.
     *
     * since - Valkey version 6.0.6.
     */
    public lpos(key: string, element: string, options?: LPosOptions): T {
        return this.addAndReturn(createLPos(key, element, options));
    }

    /**
     * Returns the number of keys in the currently selected database.
     *
     * See https://valkey.io/commands/dbsize/ for more details.
     *
     * Command Response - The number of keys in the currently selected database.
     */
    public dbsize(): T {
        return this.addAndReturn(createDBSize());
    }

    /**
     * Counts the number of set bits (population counting) in the string stored at `key`. The `options` argument can
     * optionally be provided to count the number of bits in a specific string interval.
     *
     * See https://valkey.io/commands/bitcount for more details.
     *
     * @param key - The key for the string to count the set bits of.
     * @param options - The offset options.
     *
     * Command Response - If `options` is provided, returns the number of set bits in the string interval specified by `options`.
     *     If `options` is not provided, returns the number of set bits in the string stored at `key`.
     *     Otherwise, if `key` is missing, returns `0` as it is treated as an empty string.
     */
    public bitcount(key: string, options?: BitOffsetOptions): T {
        return this.addAndReturn(createBitCount(key, options));
    }

    /**
     * Adds geospatial members with their positions to the specified sorted set stored at `key`.
     * If a member is already a part of the sorted set, its position is updated.
     *
     * See https://valkey.io/commands/geoadd/ for more details.
     *
     * @param key - The key of the sorted set.
     * @param membersToGeospatialData - A mapping of member names to their corresponding positions - see
     *     {@link GeospatialData}. The command will report an error when the user attempts to index
     *     coordinates outside the specified ranges.
     * @param options - The GeoAdd options - see {@link GeoAddOptions}.
     *
     * Command Response - The number of elements added to the sorted set. If `changed` is set to
     *    `true` in the options, returns the number of elements updated in the sorted set.
     */
    public geoadd(
        key: string,
        membersToGeospatialData: Map<string, GeospatialData>,
        options?: GeoAddOptions,
    ): T {
        return this.addAndReturn(
            createGeoAdd(key, membersToGeospatialData, options),
        );
    }

    /**
     * Returns the members of a sorted set populated with geospatial information using {@link geoadd},
     * which are within the borders of the area specified by a given shape.
     *
     * See https://valkey.io/commands/geosearch/ for more details.
     *
     * since - Valkey 6.2.0 and above.
     *
     * @param key - The key of the sorted set.
     * @param searchFrom - The query's center point options, could be one of:
     *
     * - {@link MemberOrigin} to use the position of the given existing member in the sorted set.
     *
     * - {@link CoordOrigin} to use the given longitude and latitude coordinates.
     *
     * @param searchBy - The query's shape options, could be one of:
     *
     * - {@link GeoCircleShape} to search inside circular area according to given radius.
     *
     * - {@link GeoBoxShape} to search inside an axis-aligned rectangle, determined by height and width.
     *
     * @param resultOptions - The optional inputs to request additional information and configure sorting/limiting the results, see {@link GeoSearchResultOptions}.
     *
     * Command Response - By default, returns an `Array` of members (locations) names.
     *     If any of `withCoord`, `withDist` or `withHash` are set to `true` in {@link GeoSearchResultOptions}, a 2D `Array` returned,
     *     where each sub-array represents a single item in the following order:
     *
     * - The member (location) name.
     * - The distance from the center as a floating point `number`, in the same unit specified for `searchBy`.
     * - The geohash of the location as a integer `number`.
     * - The coordinates as a two item `array` of floating point `number`s.
     */
    public geosearch(
        key: string,
        searchFrom: SearchOrigin,
        searchBy: GeoSearchShape,
        resultOptions?: GeoSearchResultOptions,
    ): T {
        return this.addAndReturn(
            createGeoSearch(key, searchFrom, searchBy, resultOptions),
        );
    }

    /**
     * Searches for members in a sorted set stored at `source` representing geospatial data
     * within a circular or rectangular area and stores the result in `destination`.
     *
     * If `destination` already exists, it is overwritten. Otherwise, a new sorted set will be created.
     *
     * To get the result directly, see {@link geosearch}.
     *
     * See https://valkey.io/commands/geosearchstore/ for more details.
     *
     * since - Valkey 6.2.0 and above.
     *
     * @param destination - The key of the destination sorted set.
     * @param source - The key of the sorted set.
     * @param searchFrom - The query's center point options, could be one of:
     * - {@link MemberOrigin} to use the position of the given existing member in the sorted set.
     * - {@link CoordOrigin} to use the given longitude and latitude coordinates.
     * @param searchBy - The query's shape options, could be one of:
     * - {@link GeoCircleShape} to search inside circular area according to given radius.
     * - {@link GeoBoxShape} to search inside an axis-aligned rectangle, determined by height and width.
     * @param resultOptions - (Optional) Parameters to request additional information and configure sorting/limiting the results, see {@link GeoSearchStoreResultOptions}.
     *
     * Command Response - The number of elements in the resulting sorted set stored at `destination`.
     */
    public geosearchstore(
        destination: string,
        source: string,
        searchFrom: SearchOrigin,
        searchBy: GeoSearchShape,
        resultOptions?: GeoSearchStoreResultOptions,
    ): T {
        return this.addAndReturn(
            createGeoSearchStore(
                destination,
                source,
                searchFrom,
                searchBy,
                resultOptions,
            ),
        );
    }

    /**
     * Returns the positions (longitude, latitude) of all the specified `members` of the
     * geospatial index represented by the sorted set at `key`.
     *
     * See https://valkey.io/commands/geopos for more details.
     *
     * @param key - The key of the sorted set.
     * @param members - The members for which to get the positions.
     *
     * Command Response - A 2D `Array` which represents positions (longitude and latitude) corresponding to the
     *     given members. The order of the returned positions matches the order of the input members.
     *     If a member does not exist, its position will be `null`.
     */
    public geopos(key: string, members: string[]): T {
        return this.addAndReturn(createGeoPos(key, members));
    }

    /**
     * Pops a member-score pair from the first non-empty sorted set, with the given `keys`
     * being checked in the order they are provided.
     *
     * See https://valkey.io/commands/zmpop/ for more details.
     *
     * @param keys - The keys of the sorted sets.
     * @param modifier - The element pop criteria - either {@link ScoreFilter.MIN} or
     *     {@link ScoreFilter.MAX} to pop the member with the lowest/highest score accordingly.
     * @param count - (Optional) The number of elements to pop. If not supplied, only one element will be popped.
     *
     * Command Response - A two-element `array` containing the key name of the set from which the
     *     element was popped, and a member-score `Record` of the popped element.
     *     If no member could be popped, returns `null`.
     *
     * since Valkey version 7.0.0.
     */
    public zmpop(keys: string[], modifier: ScoreFilter, count?: number): T {
        return this.addAndReturn(createZMPop(keys, modifier, count));
    }

    /**
     * Pops a member-score pair from the first non-empty sorted set, with the given `keys` being
     * checked in the order they are provided. Blocks the connection when there are no members
     * to pop from any of the given sorted sets. `BZMPOP` is the blocking variant of {@link zmpop}.
     *
     * See https://valkey.io/commands/bzmpop/ for more details.
     *
     * @remarks `BZMPOP` is a client blocking command, see {@link https://github.com/valkey-io/valkey-glide/wiki/General-Concepts#blocking-commands | the wiki}
     * for more details and best practices.
     * @param keys - The keys of the sorted sets.
     * @param modifier - The element pop criteria - either {@link ScoreFilter.MIN} or
     *     {@link ScoreFilter.MAX} to pop the member with the lowest/highest score accordingly.
     * @param timeout - The number of seconds to wait for a blocking operation to complete. A value of `0` will block indefinitely.
     * @param count - (Optional) The number of elements to pop. If not supplied, only one element will be popped.
     *
     * Command Response - A two-element `array` containing the key name of the set from which the element
     *     was popped, and a member-score `Record` of the popped element.
     *     If no member could be popped, returns `null`.
     *
     * since Valkey version 7.0.0.
     */
    public bzmpop(
        keys: string[],
        modifier: ScoreFilter,
        timeout: number,
        count?: number,
    ): T {
        return this.addAndReturn(createBZMPop(keys, modifier, timeout, count));
    }

    /**
     * Increments the score of `member` in the sorted set stored at `key` by `increment`.
     * If `member` does not exist in the sorted set, it is added with `increment` as its score.
     * If `key` does not exist, a new sorted set is created with the specified member as its sole member.
     *
     * See https://valkey.io/commands/zincrby/ for details.
     *
     * @param key - The key of the sorted set.
     * @param increment - The score increment.
     * @param member - A member of the sorted set.
     *
     * Command Response - The new score of `member`.
     */
    public zincrby(key: string, increment: number, member: string): T {
        return this.addAndReturn(createZIncrBy(key, increment, member));
    }

    /**
     * Iterates incrementally over a sorted set.
     *
     * See https://valkey.io/commands/zscan for more details.
     *
     * @param key - The key of the sorted set.
     * @param cursor - The cursor that points to the next iteration of results. A value of `"0"` indicates the start of
     *      the search.
     * @param options - (Optional) The zscan options.
     *
     * Command Response - An `Array` of the `cursor` and the subset of the sorted set held by `key`.
     *      The first element is always the `cursor` for the next iteration of results. `0` will be the `cursor`
     *      returned on the last iteration of the sorted set. The second element is always an `Array` of the subset
     *      of the sorted set held in `key`. The `Array` in the second element is always a flattened series of
     *      `String` pairs, where the value is at even indices and the score is at odd indices.
     */
    public zscan(key: string, cursor: string, options?: BaseScanOptions): T {
        return this.addAndReturn(createZScan(key, cursor, options));
    }

    /**
     * Returns the distance between `member1` and `member2` saved in the geospatial index stored at `key`.
     *
     * See https://valkey.io/commands/geodist/ for more details.
     *
     * @param key - The key of the sorted set.
     * @param member1 - The name of the first member.
     * @param member2 - The name of the second member.
     * @param geoUnit - The unit of distance measurement - see {@link GeoUnit}. If not specified, the default unit is {@link GeoUnit.METERS}.
     *
     * Command Response - The distance between `member1` and `member2`. Returns `null`, if one or both members do not exist,
     *     or if the key does not exist.
     */
    public geodist(
        key: string,
        member1: string,
        member2: string,
        geoUnit?: GeoUnit,
    ): T {
        return this.addAndReturn(createGeoDist(key, member1, member2, geoUnit));
    }

    /**
     * Returns the `GeoHash` strings representing the positions of all the specified `members` in the sorted set stored at `key`.
     *
     * See https://valkey.io/commands/geohash/ for more details.
     *
     * @param key - The key of the sorted set.
     * @param members - The array of members whose `GeoHash` strings are to be retrieved.
     *
     * Command Response - An array of `GeoHash` strings representing the positions of the specified members stored at `key`.
     *   If a member does not exist in the sorted set, a `null` value is returned for that member.
     */
    public geohash(key: string, members: string[]): T {
        return this.addAndReturn(createGeoHash(key, members));
    }

    /**
     * Returns `UNIX TIME` of the last DB save timestamp or startup timestamp if no save
     * was made since then.
     *
     * See https://valkey.io/commands/lastsave/ for more details.
     *
     * Command Response - `UNIX TIME` of the last DB save executed with success.
     */
    public lastsave(): T {
        return this.addAndReturn(createLastSave());
    }

    /**
     * Returns all the longest common subsequences combined between strings stored at `key1` and `key2`.
     *
     * since Valkey version 7.0.0.
     *
     * See https://valkey.io/commands/lcs/ for more details.
     *
     * @param key1 - The key that stores the first string.
     * @param key2 - The key that stores the second string.
     *
     * Command Response - A `String` containing all the longest common subsequence combined between the 2 strings.
     *     An empty `String` is returned if the keys do not exist or have no common subsequences.
     */
    public lcs(key1: string, key2: string): T {
        return this.addAndReturn(createLCS(key1, key2));
    }

    /**
     * Returns the total length of all the longest common subsequences between strings stored at `key1` and `key2`.
     *
     * since Valkey version 7.0.0.
     *
     * See https://valkey.io/commands/lcs/ for more details.
     *
     * @param key1 - The key that stores the first string.
     * @param key2 - The key that stores the second string.
     *
     * Command Response - The total length of all the longest common subsequences between the 2 strings.
     */
    public lcsLen(key1: string, key2: string): T {
        return this.addAndReturn(createLCS(key1, key2, { len: true }));
    }

    /**
     * Returns the indices and lengths of the longest common subsequences between strings stored at
     * `key1` and `key2`.
     *
     * since Valkey version 7.0.0.
     *
     * See https://valkey.io/commands/lcs/ for more details.
     *
     * @param key1 - The key that stores the first string.
     * @param key2 - The key that stores the second string.
     * @param withMatchLen - (Optional) If `true`, include the length of the substring matched for the each match.
     * @param minMatchLen - (Optional) The minimum length of matches to include in the result.
     *
     * Command Response - A `Record` containing the indices of the longest common subsequences between the
     *     2 strings and the lengths of the longest common subsequences. The resulting map contains two
     *     keys, "matches" and "len":
     *     - `"len"` is mapped to the total length of the all longest common subsequences between the 2 strings
     *           stored as an integer. This value doesn't count towards the `minMatchLen` filter.
     *     - `"matches"` is mapped to a three dimensional array of integers that stores pairs
     *           of indices that represent the location of the common subsequences in the strings held
     *           by `key1` and `key2`.
     */
    public lcsIdx(
        key1: string,
        key2: string,
        options?: { withMatchLen?: boolean; minMatchLen?: number },
    ): T {
        return this.addAndReturn(createLCS(key1, key2, { idx: options ?? {} }));
    }

    /**
     * Updates the last access time of the specified keys.
     *
     * See https://valkey.io/commands/touch/ for more details.
     *
     * @param keys - The keys to update the last access time of.
     *
     * Command Response - The number of keys that were updated. A key is ignored if it doesn't exist.
     */
    public touch(keys: string[]): T {
        return this.addAndReturn(createTouch(keys));
    }

    /**
     * Returns a random existing key name from the currently selected database.
     *
     * See https://valkey.io/commands/randomkey/ for more details.
     *
     * Command Response - A random existing key name from the currently selected database.
     */
    public randomKey(): T {
        return this.addAndReturn(createRandomKey());
    }

    /**
     * Overwrites part of the string stored at `key`, starting at the specified `offset`,
     * for the entire length of `value`. If the `offset` is larger than the current length of the string at `key`,
     * the string is padded with zero bytes to make `offset` fit. Creates the `key` if it doesn't exist.
     *
     * See https://valkey.io/commands/setrange/ for more details.
     *
     * @param key - The key of the string to update.
     * @param offset - The position in the string where `value` should be written.
     * @param value - The string written with `offset`.
     *
     * Command Response - The length of the string stored at `key` after it was modified.
     */
    public setrange(key: string, offset: number, value: string): T {
        return this.addAndReturn(createSetRange(key, offset, value));
    }

    /**
     * Appends a `value` to a `key`. If `key` does not exist it is created and set as an empty string,
     * so `APPEND` will be similar to {@link set} in this special case.
     *
     * See https://valkey.io/commands/append/ for more details.
     *
     * @param key - The key of the string.
     * @param value - The key of the string.
     *
     * Command Response - The length of the string after appending the value.
     */
    public append(key: string, value: string): T {
        return this.addAndReturn(createAppend(key, value));
    }

    /**
     * Pops one or more elements from the first non-empty list from the provided `keys`.
     *
     * See https://valkey.io/commands/lmpop/ for more details.
     *
     * @remarks When in cluster mode, `source` and `destination` must map to the same hash slot.
     * @param keys - An array of keys to lists.
     * @param direction - The direction based on which elements are popped from - see {@link ListDirection}.
     * @param count - (Optional) The maximum number of popped elements.
     *
     * Command Response - A `Record` of `key` name mapped array of popped elements.
     *
     * since Valkey version 7.0.0.
     */
    public lmpop(keys: string[], direction: ListDirection, count?: number): T {
        return this.addAndReturn(createLMPop(keys, direction, count));
    }

    /**
     * Blocks the connection until it pops one or more elements from the first non-empty list from the
     * provided `key`. `BLMPOP` is the blocking variant of {@link lmpop}.
     *
     * See https://valkey.io/commands/blmpop/ for more details.
     *
     * @param keys - An array of keys to lists.
     * @param direction - The direction based on which elements are popped from - see {@link ListDirection}.
     * @param timeout - The number of seconds to wait for a blocking operation to complete. A value of
     *     `0` will block indefinitely.
     * @param count - (Optional) The maximum number of popped elements.
     *
     * Command Response - A `Record` of `key` name mapped array of popped elements.
     *     If no member could be popped and the timeout expired, returns `null`.
     *
     * since Valkey version 7.0.0.
     */
    public blmpop(
        keys: string[],
        direction: ListDirection,
        timeout: number,
        count?: number,
    ): T {
        return this.addAndReturn(createBLMPop(timeout, keys, direction, count));
    }

    /**
     * Lists the currently active channels.
     * The command is routed to all nodes, and aggregates the response to a single array.
     *
     * See https://valkey.io/commands/pubsub-channels for more details.
     *
     * @param pattern - A glob-style pattern to match active channels.
     *                  If not provided, all active channels are returned.
     * Command Response - A list of currently active channels matching the given pattern.
     *          If no pattern is specified, all active channels are returned.
     */
    public pubsubChannels(pattern?: string): T {
        return this.addAndReturn(createPubSubChannels(pattern));
    }

    /**
     * Returns the number of unique patterns that are subscribed to by clients.
     *
     * Note: This is the total number of unique patterns all the clients are subscribed to,
     * not the count of clients subscribed to patterns.
     * The command is routed to all nodes, and aggregates the response to the sum of all pattern subscriptions.
     *
     * See https://valkey.io/commands/pubsub-numpat for more details.
     *
     * Command Response - The number of unique patterns.
     */
    public pubsubNumPat(): T {
        return this.addAndReturn(createPubSubNumPat());
    }

    /**
     * Returns the number of subscribers (exclusive of clients subscribed to patterns) for the specified channels.
     *
     * Note that it is valid to call this command without channels. In this case, it will just return an empty map.
     * The command is routed to all nodes, and aggregates the response to a single map of the channels and their number of subscriptions.
     *
     * See https://valkey.io/commands/pubsub-numsub for more details.
     *
     * @param channels - The list of channels to query for the number of subscribers.
     *                   If not provided, returns an empty map.
     * Command Response - A map where keys are the channel names and values are the number of subscribers.
     */
    public pubsubNumSub(channels?: string[]): T {
        return this.addAndReturn(createPubSubNumSub(channels));
    }
}

/**
 * Extends BaseTransaction class for Redis standalone commands.
 * Transactions allow the execution of a group of commands in a single step.
 *
 * Command Response:
 *  An array of command responses is returned by the GlideClient.exec command, in the order they were given.
 *  Each element in the array represents a command given to the transaction.
 *  The response for each command depends on the executed Redis command.
 *  Specific response types are documented alongside each method.
 *
 * @example
 * ```typescript
 * const transaction = new Transaction()
 *    .set("key", "value")
 *    .select(1)  /// Standalone command
 *    .get("key");
 * const result = await GlideClient.exec(transaction);
 * console.log(result); // Output: ['OK', 'OK', null]
 * ```
 */
export class Transaction extends BaseTransaction<Transaction> {
    /// TODO: add MOVE, SLAVEOF and all SENTINEL commands

    /** Change the currently selected Redis database.
     * See https://valkey.io/commands/select/ for details.
     *
     * @param index - The index of the database to select.
     *
     * Command Response - A simple OK response.
     */
    public select(index: number): Transaction {
        return this.addAndReturn(createSelect(index));
    }

    /**
     * Sorts the elements in the list, set, or sorted set at `key` and returns the result.
     *
     * The `sort` command can be used to sort elements based on different criteria and
     * apply transformations on sorted elements.
     *
     * To store the result into a new key, see {@link sortStore}.
     *
     * See https://valkey.io/commands/sort for more details.
     *
     * @param key - The key of the list, set, or sorted set to be sorted.
     * @param options - (Optional) {@link SortOptions}.
     *
     * Command Response - An `Array` of sorted elements.
     */
    public sort(key: string, options?: SortOptions): Transaction {
        return this.addAndReturn(createSort(key, options));
    }

    /**
     * Sorts the elements in the list, set, or sorted set at `key` and returns the result.
     *
     * The `sortReadOnly` command can be used to sort elements based on different criteria and
     * apply transformations on sorted elements.
     *
     * This command is routed depending on the client's {@link ReadFrom} strategy.
     *
     * since Valkey version 7.0.0.
     *
     * @param key - The key of the list, set, or sorted set to be sorted.
     * @param options - (Optional) {@link SortOptions}.
     *
     * Command Response - An `Array` of sorted elements
     */
    public sortReadOnly(key: string, options?: SortOptions): Transaction {
        return this.addAndReturn(createSortReadOnly(key, options));
    }

    /**
     * Sorts the elements in the list, set, or sorted set at `key` and stores the result in
     * `destination`.
     *
     * The `sort` command can be used to sort elements based on different criteria and
     * apply transformations on sorted elements, and store the result in a new key.
     *
     * To get the sort result without storing it into a key, see {@link sort} or {@link sortReadOnly}.
     *
     * See https://valkey.io/commands/sort for more details.
     *
     * @remarks When in cluster mode, `destination` and `key` must map to the same hash slot.
     * @param key - The key of the list, set, or sorted set to be sorted.
     * @param destination - The key where the sorted result will be stored.
     * @param options - (Optional) {@link SortOptions}.
     *
     * Command Response - The number of elements in the sorted key stored at `destination`.
     */
    public sortStore(
        key: string,
        destination: string,
        options?: SortOptions,
    ): Transaction {
        return this.addAndReturn(createSort(key, options, destination));
    }

    /**
     * Copies the value stored at the `source` to the `destination` key. If `destinationDB` is specified,
     * the value will be copied to the database specified, otherwise the current database will be used.
     * When `replace` is true, removes the `destination` key first if it already exists, otherwise performs
     * no action.
     *
     * See https://valkey.io/commands/copy/ for more details.
     *
     * @param source - The key to the source value.
     * @param destination - The key where the value should be copied to.
     * @param destinationDB - (Optional) The alternative logical database index for the destination key.
     *     If not provided, the current database will be used.
     * @param replace - (Optional) If `true`, the `destination` key should be removed before copying the
     *     value to it. If not provided, no action will be performed if the key already exists.
     *
     * Command Response - `true` if `source` was copied, `false` if the `source` was not copied.
     *
     * since Valkey version 6.2.0.
     */
    public copy(
        source: string,
        destination: string,
        options?: { destinationDB?: number; replace?: boolean },
    ): Transaction {
        return this.addAndReturn(createCopy(source, destination, options));
    }

    /** Publish a message on pubsub channel.
     *
     * See https://valkey.io/commands/publish for more details.
     *
     * @param message - Message to publish.
     * @param channel - Channel to publish the message on.
     *
     * Command Response -  Number of subscriptions in primary node that received the message.
     * Note that this value does not include subscriptions that configured on replicas.
     */
    public publish(message: string, channel: string): Transaction {
        return this.addAndReturn(createPublish(message, channel));
    }
}

/**
 * Extends BaseTransaction class for cluster mode commands.
 * Transactions allow the execution of a group of commands in a single step.
 *
 * Command Response:
 *  An array of command responses is returned by the GlideClusterClient.exec command, in the order they were given.
 *  Each element in the array represents a command given to the transaction.
 *  The response for each command depends on the executed Redis command.
 *  Specific response types are documented alongside each method.
 *
 */
export class ClusterTransaction extends BaseTransaction<ClusterTransaction> {
    /// TODO: add all CLUSTER commands

    /**
     * Sorts the elements in the list, set, or sorted set at `key` and returns the result.
     *
     * The `sort` command can be used to sort elements based on different criteria and
     * apply transformations on sorted elements.
     *
     * To store the result into a new key, see {@link sortStore}.
     *
     * See https://valkey.io/commands/sort for more details.
     *
     * @param key - The key of the list, set, or sorted set to be sorted.
     * @param options - (Optional) {@link SortClusterOptions}.
     *
     * Command Response - An `Array` of sorted elements.
     */
    public sort(key: string, options?: SortClusterOptions): ClusterTransaction {
        return this.addAndReturn(createSort(key, options));
    }

    /**
     * Sorts the elements in the list, set, or sorted set at `key` and returns the result.
     *
     * The `sortReadOnly` command can be used to sort elements based on different criteria and
     * apply transformations on sorted elements.
     *
     * This command is routed depending on the client's {@link ReadFrom} strategy.
     *
     * since Valkey version 7.0.0.
     *
     * @param key - The key of the list, set, or sorted set to be sorted.
     * @param options - (Optional) {@link SortClusterOptions}.
     *
     * Command Response - An `Array` of sorted elements
     */
    public sortReadOnly(
        key: string,
        options?: SortClusterOptions,
    ): ClusterTransaction {
        return this.addAndReturn(createSortReadOnly(key, options));
    }

    /**
     * Sorts the elements in the list, set, or sorted set at `key` and stores the result in
     * `destination`.
     *
     * The `sort` command can be used to sort elements based on different criteria and
     * apply transformations on sorted elements, and store the result in a new key.
     *
     * To get the sort result without storing it into a key, see {@link sort} or {@link sortReadOnly}.
     *
     * See https://valkey.io/commands/sort for more details.
     *
     * @remarks When in cluster mode, `destination` and `key` must map to the same hash slot.
     * @param key - The key of the list, set, or sorted set to be sorted.
     * @param destination - The key where the sorted result will be stored.
     * @param options - (Optional) {@link SortClusterOptions}.
     *
     * Command Response - The number of elements in the sorted key stored at `destination`.
     */
    public sortStore(
        key: string,
        destination: string,
        options?: SortClusterOptions,
    ): ClusterTransaction {
        return this.addAndReturn(createSort(key, options, destination));
    }

    /**
     * Copies the value stored at the `source` to the `destination` key. When `replace` is true,
     * removes the `destination` key first if it already exists, otherwise performs no action.
     *
     * See https://valkey.io/commands/copy/ for more details.
     *
     * @param source - The key to the source value.
     * @param destination - The key where the value should be copied to.
     * @param replace - (Optional) If `true`, the `destination` key should be removed before copying the
     *     value to it. If not provided, no action will be performed if the key already exists.
     *
     * Command Response - `true` if `source` was copied, `false` if the `source` was not copied.
     *
     * since Valkey version 6.2.0.
     */
    public copy(
        source: string,
        destination: string,
        replace?: boolean,
    ): ClusterTransaction {
        return this.addAndReturn(
            createCopy(source, destination, { replace: replace }),
        );
    }

    /** Publish a message on pubsub channel.
     * This command aggregates PUBLISH and SPUBLISH commands functionalities.
     * The mode is selected using the 'sharded' parameter.
     * For both sharded and non-sharded mode, request is routed using hashed channel as key.
     *
     * See https://valkey.io/commands/publish and https://valkey.io/commands/spublish for more details.
     *
     * @param message - Message to publish.
     * @param channel - Channel to publish the message on.
     * @param sharded - Use sharded pubsub mode. Available since Valkey version 7.0.
     *
     * Command Response -  Number of subscriptions in primary node that received the message.
     */
    public publish(
        message: string,
        channel: string,
        sharded: boolean = false,
    ): ClusterTransaction {
        return this.addAndReturn(createPublish(message, channel, sharded));
    }

    /**
     * Lists the currently active shard channels.
     * The command is routed to all nodes, and aggregates the response to a single array.
     *
     * See https://valkey.io/commands/pubsub-shardchannels for more details.
     *
     * @param pattern - A glob-style pattern to match active shard channels.
     *                  If not provided, all active shard channels are returned.
     * Command Response - A list of currently active shard channels matching the given pattern.
     *          If no pattern is specified, all active shard channels are returned.
     */
    public pubsubShardChannels(pattern?: string): ClusterTransaction {
        return this.addAndReturn(createPubsubShardChannels(pattern));
    }

    /**
     * Returns the number of subscribers (exclusive of clients subscribed to patterns) for the specified shard channels.
     *
     * Note that it is valid to call this command without channels. In this case, it will just return an empty map.
     * The command is routed to all nodes, and aggregates the response to a single map of the channels and their number of subscriptions.
     *
     * See https://valkey.io/commands/pubsub-shardnumsub for more details.
     *
     * @param channels - The list of shard channels to query for the number of subscribers.
     *                   If not provided, returns an empty map.
     * @returns A map where keys are the shard channel names and values are the number of subscribers.
     */
    public pubsubShardNumSub(channels?: string[]): ClusterTransaction {
        return this.addAndReturn(createPubSubShardNumSub(channels));
    }
}<|MERGE_RESOLUTION|>--- conflicted
+++ resolved
@@ -109,11 +109,8 @@
     createHIncrByFloat,
     createHLen,
     createHMGet,
-<<<<<<< HEAD
     createHScan,
-=======
     createHRandField,
->>>>>>> d58681ce
     createHSet,
     createHSetNX,
     createHStrlen,
