/**
 * Copyright Valkey GLIDE Project Contributors - SPDX Identifier: Apache-2.0
 */

import { LPosOptions } from "./command-options/LPosOptions";
import {
    AggregationType,
    ExpireOptions,
    FlushMode,
    InfoOptions,
    InsertPosition,
    KeyWeight,
    LolwutOptions,
    RangeByIndex,
    RangeByLex,
    RangeByScore,
    ScoreBoundary,
    SetOptions,
    StreamAddOptions,
    StreamReadOptions,
    StreamTrimOptions,
    ZAddOptions,
    createBLPop,
    createBRPop,
    createClientGetName,
    createClientId,
    createConfigGet,
    createConfigResetStat,
    createConfigRewrite,
    createConfigSet,
    createCustomCommand,
    createDBSize,
    createDecr,
    createDecrBy,
    createDel,
    createEcho,
    createExists,
    createExpire,
    createExpireAt,
    createFlushAll,
    createGet,
    createGetDel,
    createHDel,
    createHExists,
    createHGet,
    createHGetAll,
    createHIncrBy,
    createHIncrByFloat,
    createHLen,
    createHMGet,
    createHSet,
    createHSetNX,
    createHVals,
    createIncr,
    createIncrBy,
    createIncrByFloat,
    createInfo,
    createLIndex,
    createLInsert,
    createLLen,
    createLPop,
    createLPos,
    createLPush,
    createLPushX,
    createLRange,
    createLRem,
    createLSet,
    createLTrim,
    createLolwut,
    createMGet,
    createMSet,
    createObjectEncoding,
    createObjectFreq,
    createObjectIdletime,
    createObjectRefcount,
    createPExpire,
    createPExpireAt,
    createPTTL,
    createPersist,
    createPfAdd,
    createPfCount,
    createPing,
    createRPop,
    createRPush,
    createRPushX,
    createRename,
    createRenameNX,
    createSAdd,
    createSCard,
    createSDiff,
    createSDiffStore,
    createSInter,
    createSInterCard,
    createSInterStore,
    createSIsMember,
    createSMembers,
    createSMIsMember,
    createSMove,
    createSPop,
    createSRem,
    createSUnion,
    createSUnionStore,
    createSelect,
    createSet,
    createStrlen,
    createTTL,
    createTime,
    createType,
    createUnlink,
    createXAdd,
    createXLen,
    createXRead,
    createXTrim,
    createZAdd,
    createZCard,
    createZCount,
    createZDiff,
    createZDiffWithScores,
    createZInterCard,
    createZInterstore,
    createZPopMax,
    createZPopMin,
    createZRange,
    createZRangeWithScores,
    createZRank,
    createZRem,
    createZRemRangeByRank,
    createZRemRangeByScore,
    createZScore,
    createFunctionLoad,
} from "./Commands";
import { command_request } from "./ProtobufMessage";

/**
 * Base class encompassing shared commands for both standalone and cluster mode implementations in a transaction.
 * Transactions allow the execution of a group of commands in a single step.
 *
 * Command Response:
 *  An array of command responses is returned by the client exec command, in the order they were given.
 *  Each element in the array represents a command given to the transaction.
 *  The response for each command depends on the executed Redis command.
 *  Specific response types are documented alongside each method.
 *
 * @example
 * ```typescript
 * const transaction = new BaseTransaction()
 *    .set("key", "value")
 *    .get("key");
 * const result = await client.exec(transaction);
 * console.log(result); // Output: ['OK', 'value']
 * ```
 */
export class BaseTransaction<T extends BaseTransaction<T>> {
    /**
     * @internal
     */
    readonly commands: command_request.Command[] = [];
    /**
     * Array of command indexes indicating commands that need to be converted into a `Set` within the transaction.
     * @internal
     */
    readonly setCommandsIndexes: number[] = [];

    /**
     * Adds a command to the transaction and returns the transaction instance.
     * @param command - The command to add.
     * @param shouldConvertToSet - Indicates if the command should be converted to a `Set`.
     * @returns The updated transaction instance.
     */
    protected addAndReturn(
        command: command_request.Command,
        shouldConvertToSet: boolean = false,
    ): T {
        if (shouldConvertToSet) {
            // The command's index within the transaction is saved for later conversion of its response to a Set type.
            this.setCommandsIndexes.push(this.commands.length);
        }

        this.commands.push(command);
        return this as unknown as T;
    }

    /** Get the value associated with the given key, or null if no such value exists.
     * See https://valkey.io/commands/get/ for details.
     *
     * @param key - The key to retrieve from the database.
     *
     * Command Response - If `key` exists, returns the value of `key` as a string. Otherwise, return null.
     */
    public get(key: string): T {
        return this.addAndReturn(createGet(key));
    }

    /**
     * Gets a string value associated with the given `key`and deletes the key.
     *
     * See https://valkey.io/commands/getdel/ for details.
     *
     * @param key - The key to retrieve from the database.
     *
     * Command Response - If `key` exists, returns the `value` of `key`. Otherwise, return `null`.
     */
    public getdel(key: string): T {
        return this.addAndReturn(createGetDel(key));
    }

    /** Set the given key with the given value. Return value is dependent on the passed options.
     * See https://valkey.io/commands/set/ for details.
     *
     * @param key - The key to store.
     * @param value - The value to store with the given key.
     * @param options - The set options.
     *
     * Command Response - If the value is successfully set, return OK.
     * If `value` isn't set because of `onlyIfExists` or `onlyIfDoesNotExist` conditions, return null.
     * If `returnOldValue` is set, return the old value as a string.
     */
    public set(key: string, value: string, options?: SetOptions): T {
        return this.addAndReturn(createSet(key, value, options));
    }

    /** Ping the Redis server.
     * See https://valkey.io/commands/ping/ for details.
     *
     * @param message - An optional message to include in the PING command.
     * If not provided, the server will respond with "PONG".
     * If provided, the server will respond with a copy of the message.
     *
     * Command Response - "PONG" if `message` is not provided, otherwise return a copy of `message`.
     */
    public ping(message?: string): T {
        return this.addAndReturn(createPing(message));
    }

    /** Get information and statistics about the Redis server.
     * See https://valkey.io/commands/info/ for details.
     *
     * @param options - A list of InfoSection values specifying which sections of information to retrieve.
     * When no parameter is provided, the default option is assumed.
     *
     * Command Response - a string containing the information for the sections requested.
     */
    public info(options?: InfoOptions[]): T {
        return this.addAndReturn(createInfo(options));
    }

    /** Remove the specified keys. A key is ignored if it does not exist.
     * See https://valkey.io/commands/del/ for details.
     *
     * @param keys - A list of keys to be deleted from the database.
     *
     * Command Response - the number of keys that were removed.
     */
    public del(keys: string[]): T {
        return this.addAndReturn(createDel(keys));
    }

    /** Get the name of the connection on which the transaction is being executed.
     * See https://valkey.io/commands/client-getname/ for more details.
     *
     * Command Response - the name of the client connection as a string if a name is set, or null if no name is assigned.
     */
    public clientGetName(): T {
        return this.addAndReturn(createClientGetName());
    }

    /** Rewrite the configuration file with the current configuration.
     * See https://valkey.io/commands/select/ for details.
     *
     * Command Response - "OK" when the configuration was rewritten properly. Otherwise, the transaction fails with an error.
     */
    public configRewrite(): T {
        return this.addAndReturn(createConfigRewrite());
    }

    /** Resets the statistics reported by Redis using the INFO and LATENCY HISTOGRAM commands.
     * See https://valkey.io/commands/config-resetstat/ for details.
     *
     * Command Response - always "OK".
     */
    public configResetStat(): T {
        return this.addAndReturn(createConfigResetStat());
    }

    /** Retrieve the values of multiple keys.
     * See https://valkey.io/commands/mget/ for details.
     *
     * @param keys - A list of keys to retrieve values for.
     *
     * Command Response - A list of values corresponding to the provided keys. If a key is not found,
     * its corresponding value in the list will be null.
     */
    public mget(keys: string[]): T {
        return this.addAndReturn(createMGet(keys));
    }

    /** Set multiple keys to multiple values in a single atomic operation.
     * See https://valkey.io/commands/mset/ for details.
     *
     * @param keyValueMap - A key-value map consisting of keys and their respective values to set.
     *
     * Command Response - always "OK".
     */
    public mset(keyValueMap: Record<string, string>): T {
        return this.addAndReturn(createMSet(keyValueMap));
    }

    /** Increments the number stored at `key` by one. If `key` does not exist, it is set to 0 before performing the operation.
     * See https://valkey.io/commands/incr/ for details.
     *
     * @param key - The key to increment its value.
     *
     * Command Response - the value of `key` after the increment.
     */
    public incr(key: string): T {
        return this.addAndReturn(createIncr(key));
    }

    /** Increments the number stored at `key` by `amount`. If `key` does not exist, it is set to 0 before performing the operation.
     * See https://valkey.io/commands/incrby/ for details.
     *
     * @param key - The key to increment its value.
     * @param amount - The amount to increment.
     *
     * Command Response - the value of `key` after the increment.
     */
    public incrBy(key: string, amount: number): T {
        return this.addAndReturn(createIncrBy(key, amount));
    }

    /** Increment the string representing a floating point number stored at `key` by `amount`.
     * By using a negative amount value, the result is that the value stored at `key` is decremented.
     * If `key` does not exist, it is set to 0 before performing the operation.
     * See https://valkey.io/commands/incrbyfloat/ for details.
     *
     * @param key - The key to increment its value.
     * @param amount - The amount to increment.
     *
     * Command Response - the value of `key` after the increment.
     *
     */
    public incrByFloat(key: string, amount: number): T {
        return this.addAndReturn(createIncrByFloat(key, amount));
    }

    /** Returns the current connection id.
     * See https://valkey.io/commands/client-id/ for details.
     *
     * Command Response - the id of the client.
     */
    public clientId(): T {
        return this.addAndReturn(createClientId());
    }

    /** Decrements the number stored at `key` by one. If `key` does not exist, it is set to 0 before performing the operation.
     * See https://valkey.io/commands/decr/ for details.
     *
     * @param key - The key to decrement its value.
     *
     * Command Response - the value of `key` after the decrement.
     */
    public decr(key: string): T {
        return this.addAndReturn(createDecr(key));
    }

    /** Decrements the number stored at `key` by `amount`. If `key` does not exist, it is set to 0 before performing the operation.
     * See https://valkey.io/commands/decrby/ for details.
     *
     * @param key - The key to decrement its value.
     * @param amount - The amount to decrement.
     *
     * Command Response - the value of `key` after the decrement.
     */
    public decrBy(key: string, amount: number): T {
        return this.addAndReturn(createDecrBy(key, amount));
    }

    /** Reads the configuration parameters of a running Redis server.
     * See https://valkey.io/commands/config-get/ for details.
     *
     * @param parameters - A list of configuration parameter names to retrieve values for.
     *
     * Command Response - A map of values corresponding to the configuration parameters.
     *
     */
    public configGet(parameters: string[]): T {
        return this.addAndReturn(createConfigGet(parameters));
    }

    /** Set configuration parameters to the specified values.
     * See https://valkey.io/commands/config-set/ for details.
     *
     * @param parameters - A List of keyValuePairs consisting of configuration parameters and their respective values to set.
     *
     * Command Response - "OK" when the configuration was set properly. Otherwise, the transaction fails with an error.
     */
    public configSet(parameters: Record<string, string>): T {
        return this.addAndReturn(createConfigSet(parameters));
    }

    /** Retrieve the value associated with `field` in the hash stored at `key`.
     * See https://valkey.io/commands/hget/ for details.
     *
     * @param key - The key of the hash.
     * @param field - The field in the hash stored at `key` to retrieve from the database.
     *
     * Command Response - the value associated with `field`, or null when `field` is not present in the hash or `key` does not exist.
     */
    public hget(key: string, field: string): T {
        return this.addAndReturn(createHGet(key, field));
    }

    /** Sets the specified fields to their respective values in the hash stored at `key`.
     * See https://valkey.io/commands/hset/ for details.
     *
     * @param key - The key of the hash.
     * @param fieldValueMap - A field-value map consisting of fields and their corresponding values
     * to be set in the hash stored at the specified key.
     *
     * Command Response - The number of fields that were added.
     */
    public hset(key: string, fieldValueMap: Record<string, string>): T {
        return this.addAndReturn(createHSet(key, fieldValueMap));
    }

    /** Sets `field` in the hash stored at `key` to `value`, only if `field` does not yet exist.
     * If `key` does not exist, a new key holding a hash is created.
     * If `field` already exists, this operation has no effect.
     * See https://valkey.io/commands/hsetnx/ for more details.
     *
     * @param key - The key of the hash.
     * @param field - The field to set the value for.
     * @param value - The value to set.
     *
     * Command Response - `true` if the field was set, `false` if the field already existed and was not set.
     */
    public hsetnx(key: string, field: string, value: string): T {
        return this.addAndReturn(createHSetNX(key, field, value));
    }

    /** Removes the specified fields from the hash stored at `key`.
     * Specified fields that do not exist within this hash are ignored.
     * See https://valkey.io/commands/hdel/ for details.
     *
     * @param key - The key of the hash.
     * @param fields - The fields to remove from the hash stored at `key`.
     *
     * Command Response - the number of fields that were removed from the hash, not including specified but non existing fields.
     * If `key` does not exist, it is treated as an empty hash and it returns 0.
     */
    public hdel(key: string, fields: string[]): T {
        return this.addAndReturn(createHDel(key, fields));
    }

    /** Returns the values associated with the specified fields in the hash stored at `key`.
     * See https://valkey.io/commands/hmget/ for details.
     *
     * @param key - The key of the hash.
     * @param fields - The fields in the hash stored at `key` to retrieve from the database.
     *
     * Command Response - a list of values associated with the given fields, in the same order as they are requested.
     * For every field that does not exist in the hash, a null value is returned.
     * If `key` does not exist, it is treated as an empty hash and it returns a list of null values.
     */
    public hmget(key: string, fields: string[]): T {
        return this.addAndReturn(createHMGet(key, fields));
    }

    /** Returns if `field` is an existing field in the hash stored at `key`.
     * See https://valkey.io/commands/hexists/ for details.
     *
     * @param key - The key of the hash.
     * @param field - The field to check in the hash stored at `key`.
     *
     * Command Response - `true` if the hash contains `field`. If the hash does not contain `field`, or if `key` does not exist,
     * the command response will be `false`.
     */
    public hexists(key: string, field: string): T {
        return this.addAndReturn(createHExists(key, field));
    }

    /** Returns all fields and values of the hash stored at `key`.
     * See https://valkey.io/commands/hgetall/ for details.
     *
     * @param key - The key of the hash.
     *
     * Command Response - a map of fields and their values stored in the hash. Every field name in the map is followed by its value.
     * If `key` does not exist, it returns an empty map.
     */
    public hgetall(key: string): T {
        return this.addAndReturn(createHGetAll(key));
    }

    /** Increments the number stored at `field` in the hash stored at `key` by `increment`.
     * By using a negative increment value, the value stored at `field` in the hash stored at `key` is decremented.
     * If `field` or `key` does not exist, it is set to 0 before performing the operation.
     * See https://valkey.io/commands/hincrby/ for details.
     *
     * @param key - The key of the hash.
     * @param amount - The amount to increment.
     * @param field - The field in the hash stored at `key` to increment its value.
     *
     * Command Response - the value of `field` in the hash stored at `key` after the increment.
     */
    public hincrBy(key: string, field: string, amount: number): T {
        return this.addAndReturn(createHIncrBy(key, field, amount));
    }

    /** Increment the string representing a floating point number stored at `field` in the hash stored at `key` by `increment`.
     * By using a negative increment value, the value stored at `field` in the hash stored at `key` is decremented.
     * If `field` or `key` does not exist, it is set to 0 before performing the operation.
     * See https://valkey.io/commands/hincrbyfloat/ for details.
     *
     * @param key - The key of the hash.
     * @param amount - The amount to increment.
     * @param field - The field in the hash stored at `key` to increment its value.
     *
     * Command Response - the value of `field` in the hash stored at `key` after the increment.
     */
    public hincrByFloat(key: string, field: string, amount: number): T {
        return this.addAndReturn(createHIncrByFloat(key, field, amount));
    }

    /** Returns the number of fields contained in the hash stored at `key`.
     * See https://valkey.io/commands/hlen/ for more details.
     *
     * @param key - The key of the hash.
     *
     * Command Response - The number of fields in the hash, or 0 when the key does not exist.
     */
    public hlen(key: string): T {
        return this.addAndReturn(createHLen(key));
    }

    /** Returns all values in the hash stored at key.
     * See https://valkey.io/commands/hvals/ for more details.
     *
     * @param key - The key of the hash.
     *
     * Command Response - a list of values in the hash, or an empty list when the key does not exist.
     */
    public hvals(key: string): T {
        return this.addAndReturn(createHVals(key));
    }

    /** Inserts all the specified values at the head of the list stored at `key`.
     * `elements` are inserted one after the other to the head of the list, from the leftmost element to the rightmost element.
     * If `key` does not exist, it is created as empty list before performing the push operations.
     * See https://valkey.io/commands/lpush/ for details.
     *
     * @param key - The key of the list.
     * @param elements - The elements to insert at the head of the list stored at `key`.
     *
     * Command Response - the length of the list after the push operations.
     */
    public lpush(key: string, elements: string[]): T {
        return this.addAndReturn(createLPush(key, elements));
    }

    /**
     * Inserts specified values at the head of the `list`, only if `key` already
     * exists and holds a list.
     *
     * See https://valkey.io/commands/lpushx/ for details.
     *
     * @param key - The key of the list.
     * @param elements - The elements to insert at the head of the list stored at `key`.
     *
     * Command Response - The length of the list after the push operation.
     */
    public lpushx(key: string, elements: string[]): T {
        return this.addAndReturn(createLPushX(key, elements));
    }

    /** Removes and returns the first elements of the list stored at `key`.
     * The command pops a single element from the beginning of the list.
     * See https://valkey.io/commands/lpop/ for details.
     *
     * @param key - The key of the list.
     *
     * Command Response - The value of the first element.
     * If `key` does not exist null will be returned.
     */
    public lpop(key: string): T {
        return this.addAndReturn(createLPop(key));
    }

    /** Removes and returns up to `count` elements of the list stored at `key`, depending on the list's length.
     * See https://valkey.io/commands/lpop/ for details.
     *
     * @param key - The key of the list.
     * @param count - The count of the elements to pop from the list.
     *
     * Command Response - A list of the popped elements will be returned depending on the list's length.
     * If `key` does not exist null will be returned.
     */
    public lpopCount(key: string, count: number): T {
        return this.addAndReturn(createLPop(key, count));
    }

    /** Returns the specified elements of the list stored at `key`.
     * The offsets `start` and `end` are zero-based indexes, with 0 being the first element of the list, 1 being the next element and so on.
     * These offsets can also be negative numbers indicating offsets starting at the end of the list,
     * with -1 being the last element of the list, -2 being the penultimate, and so on.
     * See https://valkey.io/commands/lrange/ for details.
     *
     * @param key - The key of the list.
     * @param start - The starting point of the range.
     * @param end - The end of the range.
     *
     * Command Response - list of elements in the specified range.
     * If `start` exceeds the end of the list, or if `start` is greater than `end`, an empty list will be returned.
     * If `end` exceeds the actual end of the list, the range will stop at the actual end of the list.
     * If `key` does not exist an empty list will be returned.
     */
    public lrange(key: string, start: number, end: number): T {
        return this.addAndReturn(createLRange(key, start, end));
    }

    /** Returns the length of the list stored at `key`.
     * See https://valkey.io/commands/llen/ for details.
     *
     * @param key - The key of the list.
     *
     * Command Response - the length of the list at `key`.
     * If `key` does not exist, it is interpreted as an empty list and 0 is returned.
     */
    public llen(key: string): T {
        return this.addAndReturn(createLLen(key));
    }

    /**
     * Sets the list element at `index` to `element`.
     * The index is zero-based, so `0` means the first element, `1` the second element and so on.
     * Negative indices can be used to designate elements starting at the tail of
     * the list. Here, `-1` means the last element, `-2` means the penultimate and so forth.
     *
     * See https://valkey.io/commands/lset/ for details.
     *
     * @param key - The key of the list.
     * @param index - The index of the element in the list to be set.
     * @param element - The new element to set at the specified index.
     *
     * Command Response - Always "OK".
     */
    public lset(key: string, index: number, element: string): T {
        return this.addAndReturn(createLSet(key, index, element));
    }

    /** Trim an existing list so that it will contain only the specified range of elements specified.
     * The offsets `start` and `end` are zero-based indexes, with 0 being the first element of the list, 1 being the next element and so on.
     * These offsets can also be negative numbers indicating offsets starting at the end of the list,
     * with -1 being the last element of the list, -2 being the penultimate, and so on.
     * See https://valkey.io/commands/ltrim/ for details.
     *
     * @param key - The key of the list.
     * @param start - The starting point of the range.
     * @param end - The end of the range.
     *
     * Command Response - always "OK".
     * If `start` exceeds the end of the list, or if `start` is greater than `end`, the result will be an empty list (which causes key to be removed).
     * If `end` exceeds the actual end of the list, it will be treated like the last element of the list.
     * If `key` does not exist the command will be ignored.
     */
    public ltrim(key: string, start: number, end: number): T {
        return this.addAndReturn(createLTrim(key, start, end));
    }

    /** Removes the first `count` occurrences of elements equal to `element` from the list stored at `key`.
     * If `count` is positive : Removes elements equal to `element` moving from head to tail.
     * If `count` is negative : Removes elements equal to `element` moving from tail to head.
     * If `count` is 0 or `count` is greater than the occurrences of elements equal to `element`: Removes all elements equal to `element`.
     *
     * @param key - The key of the list.
     * @param count - The count of the occurrences of elements equal to `element` to remove.
     * @param element - The element to remove from the list.
     *
     * Command Response - the number of the removed elements.
     * If `key` does not exist, 0 is returned.
     */
    public lrem(key: string, count: number, element: string): T {
        return this.addAndReturn(createLRem(key, count, element));
    }

    /** Inserts all the specified values at the tail of the list stored at `key`.
     * `elements` are inserted one after the other to the tail of the list, from the leftmost element to the rightmost element.
     * If `key` does not exist, it is created as empty list before performing the push operations.
     * See https://valkey.io/commands/rpush/ for details.
     *
     * @param key - The key of the list.
     * @param elements - The elements to insert at the tail of the list stored at `key`.
     *
     * Command Response - the length of the list after the push operations.
     */
    public rpush(key: string, elements: string[]): T {
        return this.addAndReturn(createRPush(key, elements));
    }

    /**
     * Inserts specified values at the tail of the `list`, only if `key` already
     * exists and holds a list.
     *
     * See https://valkey.io/commands/rpushx/ for details.
     *
     * @param key - The key of the list.
     * @param elements - The elements to insert at the tail of the list stored at `key`.
     *
     * Command Response - The length of the list after the push operation.
     */
    public rpushx(key: string, elements: string[]): T {
        return this.addAndReturn(createRPushX(key, elements));
    }

    /** Removes and returns the last elements of the list stored at `key`.
     * The command pops a single element from the end of the list.
     * See https://valkey.io/commands/rpop/ for details.
     *
     * @param key - The key of the list.
     *
     * Command Response - The value of the last element.
     * If `key` does not exist null will be returned.
     */
    public rpop(key: string): T {
        return this.addAndReturn(createRPop(key));
    }

    /** Removes and returns up to `count` elements from the list stored at `key`, depending on the list's length.
     * See https://valkey.io/commands/rpop/ for details.
     *
     * @param key - The key of the list.
     * @param count - The count of the elements to pop from the list.
     *
     * Command Response - A list of popped elements will be returned depending on the list's length.
     * If `key` does not exist null will be returned.
     */
    public rpopCount(key: string, count: number): T {
        return this.addAndReturn(createRPop(key, count));
    }

    /** Adds the specified members to the set stored at `key`. Specified members that are already a member of this set are ignored.
     * If `key` does not exist, a new set is created before adding `members`.
     * See https://valkey.io/commands/sadd/ for details.
     *
     * @param key - The key to store the members to its set.
     * @param members - A list of members to add to the set stored at `key`.
     *
     * Command Response - the number of members that were added to the set, not including all the members already present in the set.
     */
    public sadd(key: string, members: string[]): T {
        return this.addAndReturn(createSAdd(key, members));
    }

    /** Removes the specified members from the set stored at `key`. Specified members that are not a member of this set are ignored.
     * See https://valkey.io/commands/srem/ for details.
     *
     * @param key - The key to remove the members from its set.
     * @param members - A list of members to remove from the set stored at `key`.
     *
     * Command Response - the number of members that were removed from the set, not including non existing members.
     * If `key` does not exist, it is treated as an empty set and this command returns 0.
     */
    public srem(key: string, members: string[]): T {
        return this.addAndReturn(createSRem(key, members));
    }

    /** Returns all the members of the set value stored at `key`.
     * See https://valkey.io/commands/smembers/ for details.
     *
     * @param key - The key to return its members.
     *
     * Command Response - all members of the set.
     * If `key` does not exist, it is treated as an empty set and this command returns empty list.
     */
    public smembers(key: string): T {
        return this.addAndReturn(createSMembers(key), true);
    }

    /** Moves `member` from the set at `source` to the set at `destination`, removing it from the source set.
     * Creates a new destination set if needed. The operation is atomic.
     * See https://valkey.io/commands/smove for more details.
     *
     * @param source - The key of the set to remove the element from.
     * @param destination - The key of the set to add the element to.
     * @param member - The set element to move.
     *
     * Command Response - `true` on success, or `false` if the `source` set does not exist or the element is not a member of the source set.
     */
    public smove(source: string, destination: string, member: string): T {
        return this.addAndReturn(createSMove(source, destination, member));
    }

    /** Returns the set cardinality (number of elements) of the set stored at `key`.
     * See https://valkey.io/commands/scard/ for details.
     *
     * @param key - The key to return the number of its members.
     *
     * Command Response - the cardinality (number of elements) of the set, or 0 if key does not exist.
     */
    public scard(key: string): T {
        return this.addAndReturn(createSCard(key));
    }

    /** Gets the intersection of all the given sets.
     * When in cluster mode, all `keys` must map to the same hash slot.
     * See https://valkey.io/docs/latest/commands/sinter/ for more details.
     *
     * @param keys - The `keys` of the sets to get the intersection.
     *
     * Command Response - A set of members which are present in all given sets.
     * If one or more sets do not exist, an empty set will be returned.
     */
    public sinter(keys: string[]): T {
        return this.addAndReturn(createSInter(keys), true);
    }

    /**
     * Gets the cardinality of the intersection of all the given sets.
     *
     * See https://valkey.io/commands/sintercard/ for more details.
     *
     * @param keys - The keys of the sets.
     *
     * Command Response - The cardinality of the intersection result. If one or more sets do not exist, `0` is returned.
     *
     * since Valkey version 7.0.0.
     */
    public sintercard(keys: string[], limit?: number): T {
        return this.addAndReturn(createSInterCard(keys, limit));
    }

    /**
     * Stores the members of the intersection of all given sets specified by `keys` into a new set at `destination`.
     *
     * See https://valkey.io/commands/sinterstore/ for more details.
     *
     * @param destination - The key of the destination set.
     * @param keys - The keys from which to retrieve the set members.
     *
     * Command Response - The number of elements in the resulting set.
     */
    public sinterstore(destination: string, keys: string[]): T {
        return this.addAndReturn(createSInterStore(destination, keys));
    }

    /**
     * Computes the difference between the first set and all the successive sets in `keys`.
     *
     * See https://valkey.io/commands/sdiff/ for more details.
     *
     * @param keys - The keys of the sets to diff.
     *
     * Command Response - A `Set` of elements representing the difference between the sets.
     * If a key in `keys` does not exist, it is treated as an empty set.
     */
    public sdiff(keys: string[]): T {
        return this.addAndReturn(createSDiff(keys), true);
    }

    /**
     * Stores the difference between the first set and all the successive sets in `keys` into a new set at `destination`.
     *
     * See https://valkey.io/commands/sdiffstore/ for more details.
     *
     * @param destination - The key of the destination set.
     * @param keys - The keys of the sets to diff.
     *
     * Command Response - The number of elements in the resulting set.
     */
    public sdiffstore(destination: string, keys: string[]): T {
        return this.addAndReturn(createSDiffStore(destination, keys));
    }

    /**
     * Gets the union of all the given sets.
     *
     * See https://valkey.io/commands/sunion/ for more details.
     *
     * @param keys - The keys of the sets.
     *
     * Command Response - A `Set` of members which are present in at least one of the given sets.
     * If none of the sets exist, an empty `Set` will be returned.
     */
    public sunion(keys: string[]): T {
        return this.addAndReturn(createSUnion(keys), true);
    }

    /**
     * Stores the members of the union of all given sets specified by `keys` into a new set
     * at `destination`.
     *
     * See https://valkey.io/commands/sunionstore/ for details.
     *
     * @param destination - The key of the destination set.
     * @param keys - The keys from which to retrieve the set members.
     *
     * Command Response - The number of elements in the resulting set.
     */
    public sunionstore(destination: string, keys: string[]): T {
        return this.addAndReturn(createSUnionStore(destination, keys));
    }

    /** Returns if `member` is a member of the set stored at `key`.
     * See https://valkey.io/commands/sismember/ for more details.
     *
     * @param key - The key of the set.
     * @param member - The member to check for existence in the set.
     *
     * Command Response - `true` if the member exists in the set, `false` otherwise.
     * If `key` doesn't exist, it is treated as an empty set and the command returns `false`.
     */
    public sismember(key: string, member: string): T {
        return this.addAndReturn(createSIsMember(key, member));
    }

    /**
     * Checks whether each member is contained in the members of the set stored at `key`.
     *
     * See https://valkey.io/commands/smismember/ for more details.
     *
     * @param key - The key of the set to check.
     * @param members - A list of members to check for existence in the set.
     *
     * Command Response - An `array` of `boolean` values, each indicating if the respective member exists in the set.
     *
     * since Valkey version 6.2.0.
     */
    public smismember(key: string, members: string[]): T {
        return this.addAndReturn(createSMIsMember(key, members));
    }

    /** Removes and returns one random member from the set value store at `key`.
     * See https://valkey.io/commands/spop/ for details.
     * To pop multiple members, see `spopCount`.
     *
     * @param key - The key of the set.
     *
     * Command Response - the value of the popped member.
     * If `key` does not exist, null will be returned.
     */
    public spop(key: string): T {
        return this.addAndReturn(createSPop(key));
    }

    /** Removes and returns up to `count` random members from the set value store at `key`, depending on the set's length.
     * See https://valkey.io/commands/spop/ for details.
     *
     * @param key - The key of the set.
     * @param count - The count of the elements to pop from the set.
     *
     * Command Response - A list of popped elements will be returned depending on the set's length.
     * If `key` does not exist, empty list will be returned.
     */
    public spopCount(key: string, count: number): T {
        return this.addAndReturn(createSPop(key, count), true);
    }

    /** Returns the number of keys in `keys` that exist in the database.
     * See https://valkey.io/commands/exists/ for details.
     *
     * @param keys - The keys list to check.
     *
     * Command Response - the number of keys that exist. If the same existing key is mentioned in `keys` multiple times,
     * it will be counted multiple times.
     */
    public exists(keys: string[]): T {
        return this.addAndReturn(createExists(keys));
    }

    /** Removes the specified keys. A key is ignored if it does not exist.
     * This command, similar to DEL, removes specified keys and ignores non-existent ones.
     * However, this command does not block the server, while [DEL](https://valkey.io/commands/del) does.
     * See https://valkey.io/commands/unlink/ for details.
     *
     * @param keys - The keys we wanted to unlink.
     *
     * Command Response - the number of keys that were unlinked.
     */
    public unlink(keys: string[]): T {
        return this.addAndReturn(createUnlink(keys));
    }

    /** Sets a timeout on `key` in seconds. After the timeout has expired, the key will automatically be deleted.
     * If `key` already has an existing expire set, the time to live is updated to the new value.
     * If `seconds` is non-positive number, the key will be deleted rather than expired.
     * The timeout will only be cleared by commands that delete or overwrite the contents of `key`.
     * See https://valkey.io/commands/expire/ for details.
     *
     * @param key - The key to set timeout on it.
     * @param seconds - The timeout in seconds.
     * @param option - The expire option.
     *
     * Command Response - `true` if the timeout was set. `false` if the timeout was not set. e.g. key doesn't exist,
     * or operation skipped due to the provided arguments.
     */
    public expire(key: string, seconds: number, option?: ExpireOptions): T {
        return this.addAndReturn(createExpire(key, seconds, option));
    }

    /** Sets a timeout on `key`. It takes an absolute Unix timestamp (seconds since January 1, 1970) instead of specifying the number of seconds.
     * A timestamp in the past will delete the key immediately. After the timeout has expired, the key will automatically be deleted.
     * If `key` already has an existing expire set, the time to live is updated to the new value.
     * The timeout will only be cleared by commands that delete or overwrite the contents of `key`.
     * See https://valkey.io/commands/expireat/ for details.
     *
     * @param key - The key to set timeout on it.
     * @param unixSeconds - The timeout in an absolute Unix timestamp.
     * @param option - The expire option.
     *
     * Command Response - `true` if the timeout was set. `false` if the timeout was not set. e.g. key doesn't exist,
     * or operation skipped due to the provided arguments.
     */
    public expireAt(
        key: string,
        unixSeconds: number,
        option?: ExpireOptions,
    ): T {
        return this.addAndReturn(createExpireAt(key, unixSeconds, option));
    }

    /** Sets a timeout on `key` in milliseconds. After the timeout has expired, the key will automatically be deleted.
     * If `key` already has an existing expire set, the time to live is updated to the new value.
     * If `milliseconds` is non-positive number, the key will be deleted rather than expired.
     * The timeout will only be cleared by commands that delete or overwrite the contents of `key`.
     * See https://valkey.io/commands/pexpire/ for details.
     *
     * @param key - The key to set timeout on it.
     * @param milliseconds - The timeout in milliseconds.
     * @param option - The expire option.
     *
     * Command Response - `true` if the timeout was set. `false` if the timeout was not set. e.g. key doesn't exist,
     * or operation skipped due to the provided arguments.
     */
    public pexpire(
        key: string,
        milliseconds: number,
        option?: ExpireOptions,
    ): T {
        return this.addAndReturn(createPExpire(key, milliseconds, option));
    }

    /** Sets a timeout on `key`. It takes an absolute Unix timestamp (milliseconds since January 1, 1970) instead of specifying the number of milliseconds.
     * A timestamp in the past will delete the key immediately. After the timeout has expired, the key will automatically be deleted.
     * If `key` already has an existing expire set, the time to live is updated to the new value.
     * The timeout will only be cleared by commands that delete or overwrite the contents of `key`.
     * See https://valkey.io/commands/pexpireat/ for details.
     *
     * @param key - The key to set timeout on it.
     * @param unixMilliseconds - The timeout in an absolute Unix timestamp.
     * @param option - The expire option.
     *
     * Command Response - `true` if the timeout was set. `false` if the timeout was not set. e.g. key doesn't exist,
     * or operation skipped due to the provided arguments.
     */
    public pexpireAt(
        key: string,
        unixMilliseconds: number,
        option?: ExpireOptions,
    ): T {
        return this.addAndReturn(
            createPExpireAt(key, unixMilliseconds, option),
        );
    }

    /** Returns the remaining time to live of `key` that has a timeout.
     * See https://valkey.io/commands/ttl/ for details.
     *
     * @param key - The key to return its timeout.
     *
     * Command Response -  TTL in seconds, -2 if `key` does not exist or -1 if `key` exists but has no associated expire.
     */
    public ttl(key: string): T {
        return this.addAndReturn(createTTL(key));
    }

    /** Adds members with their scores to the sorted set stored at `key`.
     * If a member is already a part of the sorted set, its score is updated.
     * See https://valkey.io/commands/zadd/ for more details.
     *
     * @param key - The key of the sorted set.
     * @param membersScoresMap - A mapping of members to their corresponding scores.
     * @param options - The ZAdd options.
     * @param changed - Modify the return value from the number of new elements added, to the total number of elements changed.
     *
     * Command Response - The number of elements added to the sorted set.
     * If `changed` is set, returns the number of elements updated in the sorted set.
     */
    public zadd(
        key: string,
        membersScoresMap: Record<string, number>,
        options?: ZAddOptions,
        changed?: boolean,
    ): T {
        return this.addAndReturn(
            createZAdd(
                key,
                membersScoresMap,
                options,
                changed ? "CH" : undefined,
            ),
        );
    }

    /** Increments the score of member in the sorted set stored at `key` by `increment`.
     * If `member` does not exist in the sorted set, it is added with `increment` as its score (as if its previous score was 0.0).
     * If `key` does not exist, a new sorted set with the specified member as its sole member is created.
     * See https://valkey.io/commands/zadd/ for more details.
     *
     * @param key - The key of the sorted set.
     * @param member - A member in the sorted set to increment.
     * @param increment - The score to increment the member.
     * @param options - The ZAdd options.
     *
     * Command Response - The score of the member.
     * If there was a conflict with the options, the operation aborts and null is returned.
     */
    public zaddIncr(
        key: string,
        member: string,
        increment: number,
        options?: ZAddOptions,
    ): T {
        return this.addAndReturn(
            createZAdd(key, { [member]: increment }, options, "INCR"),
        );
    }

    /** Removes the specified members from the sorted set stored at `key`.
     * Specified members that are not a member of this set are ignored.
     * See https://valkey.io/commands/zrem/ for more details.
     *
     * @param key - The key of the sorted set.
     * @param members - A list of members to remove from the sorted set.
     *
     * Command Response - The number of members that were removed from the sorted set, not including non-existing members.
     * If `key` does not exist, it is treated as an empty sorted set, and this command returns 0.
     */
    public zrem(key: string, members: string[]): T {
        return this.addAndReturn(createZRem(key, members));
    }

    /** Returns the cardinality (number of elements) of the sorted set stored at `key`.
     * See https://valkey.io/commands/zcard/ for more details.
     *
     * @param key - The key of the sorted set.
     *
     * Command Response - The number of elements in the sorted set.
     * If `key` does not exist, it is treated as an empty sorted set, and this command returns 0.
     */
    public zcard(key: string): T {
        return this.addAndReturn(createZCard(key));
    }

    /**
     * Returns the cardinality of the intersection of the sorted sets specified by `keys`.
     *
     * See https://valkey.io/commands/zintercard/ for more details.
     *
     * @param keys - The keys of the sorted sets to intersect.
     * @param limit - An optional argument that can be used to specify a maximum number for the
     * intersection cardinality. If limit is not supplied, or if it is set to `0`, there will be no limit.
     *
     * Command Response - The cardinality of the intersection of the given sorted sets.
     *
     * since - Redis version 7.0.0.
     */
    public zintercard(keys: string[], limit?: number): T {
        return this.addAndReturn(createZInterCard(keys, limit));
    }

    /**
     * Returns the difference between the first sorted set and all the successive sorted sets.
     * To get the elements with their scores, see {@link zdiffWithScores}.
     *
     * See https://valkey.io/commands/zdiff/ for more details.
     *
     * @param keys - The keys of the sorted sets.
     *
     * Command Response - An `array` of elements representing the difference between the sorted sets.
     * If the first key does not exist, it is treated as an empty sorted set, and the command returns an empty `array`.
     *
     * since Valkey version 6.2.0.
     */
    public zdiff(keys: string[]): T {
        return this.addAndReturn(createZDiff(keys));
    }

    /**
     * Returns the difference between the first sorted set and all the successive sorted sets, with the associated
     * scores.
     *
     * See https://valkey.io/commands/zdiff/ for more details.
     *
     * @param keys - The keys of the sorted sets.
     *
     * Command Response - A map of elements and their scores representing the difference between the sorted sets.
     * If the first key does not exist, it is treated as an empty sorted set, and the command returns an empty `array`.
     *
     * since Valkey version 6.2.0.
     */
    public zdiffWithScores(keys: string[]): T {
        return this.addAndReturn(createZDiffWithScores(keys));
    }

    /** Returns the score of `member` in the sorted set stored at `key`.
     * See https://valkey.io/commands/zscore/ for more details.
     *
     * @param key - The key of the sorted set.
     * @param member - The member whose score is to be retrieved.
     *
     * Command Response - The score of the member.
     * If `member` does not exist in the sorted set, null is returned.
     * If `key` does not exist, null is returned.
     */
    public zscore(key: string, member: string): T {
        return this.addAndReturn(createZScore(key, member));
    }

    /** Returns the number of members in the sorted set stored at `key` with scores between `minScore` and `maxScore`.
     * See https://valkey.io/commands/zcount/ for more details.
     *
     * @param key - The key of the sorted set.
     * @param minScore - The minimum score to count from. Can be positive/negative infinity, or specific score and inclusivity.
     * @param maxScore - The maximum score to count up to. Can be positive/negative infinity, or specific score and inclusivity.
     *
     * Command Response - The number of members in the specified score range.
     * If `key` does not exist, it is treated as an empty sorted set, and the command returns 0.
     * If `minScore` is greater than `maxScore`, 0 is returned.
     */
    public zcount(
        key: string,
        minScore: ScoreBoundary<number>,
        maxScore: ScoreBoundary<number>,
    ): T {
        return this.addAndReturn(createZCount(key, minScore, maxScore));
    }

    /** Returns the specified range of elements in the sorted set stored at `key`.
     * ZRANGE can perform different types of range queries: by index (rank), by the score, or by lexicographical order.
     *
     * See https://valkey.io/commands/zrange/ for more details.
     * To get the elements with their scores, see `zrangeWithScores`.
     *
     * @param key - The key of the sorted set.
     * @param rangeQuery - The range query object representing the type of range query to perform.
     * For range queries by index (rank), use RangeByIndex.
     * For range queries by lexicographical order, use RangeByLex.
     * For range queries by score, use RangeByScore.
     * @param reverse - If true, reverses the sorted set, with index 0 as the element with the highest score.
     *
     * Command Response - A list of elements within the specified range.
     * If `key` does not exist, it is treated as an empty sorted set, and the command returns an empty array.
     */
    public zrange(
        key: string,
        rangeQuery: RangeByScore | RangeByLex | RangeByIndex,
        reverse: boolean = false,
    ): T {
        return this.addAndReturn(createZRange(key, rangeQuery, reverse));
    }

    /** Returns the specified range of elements with their scores in the sorted set stored at `key`.
     * Similar to ZRANGE but with a WITHSCORE flag.
     * See https://valkey.io/commands/zrange/ for more details.
     *
     * @param key - The key of the sorted set.
     * @param rangeQuery - The range query object representing the type of range query to perform.
     * For range queries by index (rank), use RangeByIndex.
     * For range queries by lexicographical order, use RangeByLex.
     * For range queries by score, use RangeByScore.
     * @param reverse - If true, reverses the sorted set, with index 0 as the element with the highest score.
     *
     * Command Response - A map of elements and their scores within the specified range.
     * If `key` does not exist, it is treated as an empty sorted set, and the command returns an empty map.
     */
    public zrangeWithScores(
        key: string,
        rangeQuery: RangeByScore | RangeByLex | RangeByIndex,
        reverse: boolean = false,
    ): T {
        return this.addAndReturn(
            createZRangeWithScores(key, rangeQuery, reverse),
        );
    }

    /**
     * Computes the intersection of sorted sets given by the specified `keys` and stores the result in `destination`.
     * If `destination` already exists, it is overwritten. Otherwise, a new sorted set will be created.
     *
     * When in cluster mode, `destination` and all keys in `keys` must map to the same hash slot.
     *
     * See https://valkey.io/commands/zinterstore/ for more details.
     *
     * @param destination - The key of the destination sorted set.
     * @param keys - The keys of the sorted sets with possible formats:
     *  string[] - for keys only.
     *  KeyWeight[] - for weighted keys with score multipliers.
     * @param aggregationType - Specifies the aggregation strategy to apply when combining the scores of elements. See `AggregationType`.
     * Command Response - The number of elements in the resulting sorted set stored at `destination`.
     */
    public zinterstore(
        destination: string,
        keys: string[] | KeyWeight[],
        aggregationType?: AggregationType,
    ): T {
        return this.addAndReturn(
            createZInterstore(destination, keys, aggregationType),
        );
    }

    /** Returns the string representation of the type of the value stored at `key`.
     * See https://valkey.io/commands/type/ for more details.
     *
     * @param key - The key to check its data type.
     *
     * Command Response - If the key exists, the type of the stored value is returned. Otherwise, a "none" string is returned.
     */
    public type(key: string): T {
        return this.addAndReturn(createType(key));
    }

    /** Returns the length of the string value stored at `key`.
     * See https://valkey.io/commands/strlen/ for more details.
     *
     * @param key - The `key` to check its length.
     *
     * Command Response - The length of the string value stored at `key`
     * If `key` does not exist, it is treated as an empty string, and the command returns 0.
     */
    public strlen(key: string): T {
        return this.addAndReturn(createStrlen(key));
    }

    /** Removes and returns the members with the lowest scores from the sorted set stored at `key`.
     * If `count` is provided, up to `count` members with the lowest scores are removed and returned.
     * Otherwise, only one member with the lowest score is removed and returned.
     * See https://valkey.io/commands/zpopmin for more details.
     *
     * @param key - The key of the sorted set.
     * @param count - Specifies the quantity of members to pop. If not specified, pops one member.
     *
     * Command Response - A map of the removed members and their scores, ordered from the one with the lowest score to the one with the highest.
     * If `key` doesn't exist, it will be treated as an empty sorted set and the command returns an empty map.
     * If `count` is higher than the sorted set's cardinality, returns all members and their scores.
     */
    public zpopmin(key: string, count?: number): T {
        return this.addAndReturn(createZPopMin(key, count));
    }

    /** Removes and returns the members with the highest scores from the sorted set stored at `key`.
     * If `count` is provided, up to `count` members with the highest scores are removed and returned.
     * Otherwise, only one member with the highest score is removed and returned.
     * See https://valkey.io/commands/zpopmax for more details.
     *
     * @param key - The key of the sorted set.
     * @param count - Specifies the quantity of members to pop. If not specified, pops one member.
     *
     * Command Response - A map of the removed members and their scores, ordered from the one with the highest score to the one with the lowest.
     * If `key` doesn't exist, it will be treated as an empty sorted set and the command returns an empty map.
     * If `count` is higher than the sorted set's cardinality, returns all members and their scores, ordered from highest to lowest.
     */
    public zpopmax(key: string, count?: number): T {
        return this.addAndReturn(createZPopMax(key, count));
    }

    /** Echoes the provided `message` back.
     * See https://valkey.io/commands/echo for more details.
     *
     * @param message - The message to be echoed back.
     *
     * Command Response - The provided `message`.
     */
    public echo(message: string): T {
        return this.addAndReturn(createEcho(message));
    }

    /** Returns the remaining time to live of `key` that has a timeout, in milliseconds.
     * See https://valkey.io/commands/pttl for more details.
     *
     * @param key - The key to return its timeout.
     *
     * Command Response - TTL in milliseconds. -2 if `key` does not exist, -1 if `key` exists but has no associated expire.
     */
    public pttl(key: string): T {
        return this.addAndReturn(createPTTL(key));
    }

    /** Removes all elements in the sorted set stored at `key` with rank between `start` and `end`.
     * Both `start` and `end` are zero-based indexes with 0 being the element with the lowest score.
     * These indexes can be negative numbers, where they indicate offsets starting at the element with the highest score.
     * See https://valkey.io/commands/zremrangebyrank/ for more details.
     *
     * @param key - The key of the sorted set.
     * @param start - The starting point of the range.
     * @param end - The end of the range.
     *
     * Command Response - The number of members removed.
     * If `start` exceeds the end of the sorted set, or if `start` is greater than `end`, 0 returned.
     * If `end` exceeds the actual end of the sorted set, the range will stop at the actual end of the sorted set.
     * If `key` does not exist 0 will be returned.
     */
    public zremRangeByRank(key: string, start: number, end: number): T {
        return this.addAndReturn(createZRemRangeByRank(key, start, end));
    }

    /** Removes all elements in the sorted set stored at `key` with a score between `minScore` and `maxScore`.
     * See https://valkey.io/commands/zremrangebyscore/ for more details.
     *
     * @param key - The key of the sorted set.
     * @param minScore - The minimum score to remove from. Can be positive/negative infinity, or specific score and inclusivity.
     * @param maxScore - The maximum score to remove to. Can be positive/negative infinity, or specific score and inclusivity.
     *
     * Command Response - the number of members removed.
     * If `key` does not exist, it is treated as an empty sorted set, and the command returns 0.
     * If `minScore` is greater than `maxScore`, 0 is returned.
     */
    public zremRangeByScore(
        key: string,
        minScore: ScoreBoundary<number>,
        maxScore: ScoreBoundary<number>,
    ): T {
        return this.addAndReturn(
            createZRemRangeByScore(key, minScore, maxScore),
        );
    }

    /** Returns the rank of `member` in the sorted set stored at `key`, with scores ordered from low to high.
     * See https://valkey.io/commands/zrank for more details.
     * To get the rank of `member` with its score, see `zrankWithScore`.
     *
     * @param key - The key of the sorted set.
     * @param member - The member whose rank is to be retrieved.
     *
     * Command Response - The rank of `member` in the sorted set.
     * If `key` doesn't exist, or if `member` is not present in the set, null will be returned.
     */
    public zrank(key: string, member: string): T {
        return this.addAndReturn(createZRank(key, member));
    }

    /** Returns the rank of `member` in the sorted set stored at `key` with its score, where scores are ordered from the lowest to highest.
     * See https://valkey.io/commands/zrank for more details.
     *
     * @param key - The key of the sorted set.
     * @param member - The member whose rank is to be retrieved.
     *
     * Command Response - A list containing the rank and score of `member` in the sorted set.
     * If `key` doesn't exist, or if `member` is not present in the set, null will be returned.
     *
     * since - Redis version 7.2.0.
     */
    public zrankWithScore(key: string, member: string): T {
        return this.addAndReturn(createZRank(key, member, true));
    }

    /** Remove the existing timeout on `key`, turning the key from volatile (a key with an expire set) to
     * persistent (a key that will never expire as no timeout is associated).
     * See https://valkey.io/commands/persist/ for more details.
     *
     * @param key - The key to remove the existing timeout on.
     *
     * Command Response - `false` if `key` does not exist or does not have an associated timeout, `true` if the timeout has been removed.
     */
    public persist(key: string): T {
        return this.addAndReturn(createPersist(key));
    }

    /** Executes a single command, without checking inputs. Every part of the command, including subcommands,
     *  should be added as a separate value in args.
     *
     * See the [Glide for Redis Wiki](https://github.com/valkey-io/valkey-glide/wiki/General-Concepts#custom-command)
     * for details on the restrictions and limitations of the custom command API.
     *
     * Command Response - A response from Redis with an `Object`.
     */
    public customCommand(args: string[]): T {
        return this.addAndReturn(createCustomCommand(args));
    }

    /** Returns the element at index `index` in the list stored at `key`.
     * The index is zero-based, so 0 means the first element, 1 the second element and so on.
     * Negative indices can be used to designate elements starting at the tail of the list.
     * Here, -1 means the last element, -2 means the penultimate and so forth.
     * See https://valkey.io/commands/lindex/ for more details.
     *
     * @param key - The `key` of the list.
     * @param index - The `index` of the element in the list to retrieve.
     * Command Response - The element at index in the list stored at `key`.
     * If `index` is out of range or if `key` does not exist, null is returned.
     */
    public lindex(key: string, index: number): T {
        return this.addAndReturn(createLIndex(key, index));
    }

    /**
     * Inserts `element` in the list at `key` either before or after the `pivot`.
     *
     * See https://valkey.io/commands/linsert/ for more details.
     *
     * @param key - The key of the list.
     * @param position - The relative position to insert into - either `InsertPosition.Before` or
     *     `InsertPosition.After` the `pivot`.
     * @param pivot - An element of the list.
     * @param element - The new element to insert.
     *
     * Command Response - The list length after a successful insert operation.
     * If the `key` doesn't exist returns `-1`.
     * If the `pivot` wasn't found, returns `0`.
     */
    public linsert(
        key: string,
        position: InsertPosition,
        pivot: string,
        element: string,
    ): T {
        return this.addAndReturn(createLInsert(key, position, pivot, element));
    }

    /**
     * Adds an entry to the specified stream stored at `key`. If the `key` doesn't exist, the stream is created.
     * See https://valkey.io/commands/xadd/ for more details.
     *
     * @param key - The key of the stream.
     * @param values - field-value pairs to be added to the entry.
     * @returns The id of the added entry, or `null` if `options.makeStream` is set to `false` and no stream with the matching `key` exists.
     */
    public xadd(
        key: string,
        values: [string, string][],
        options?: StreamAddOptions,
    ): T {
        return this.addAndReturn(createXAdd(key, values, options));
    }

    /**
     * Trims the stream stored at `key` by evicting older entries.
     * See https://valkey.io/commands/xtrim/ for more details.
     *
     * @param key - the key of the stream
     * @param options - options detailing how to trim the stream.
     * @returns The number of entries deleted from the stream. If `key` doesn't exist, 0 is returned.
     */
    public xtrim(key: string, options: StreamTrimOptions): T {
        return this.addAndReturn(createXTrim(key, options));
    }

    /** Returns the server time.
     * See https://valkey.io/commands/time/ for details.
     *
     * @returns - The current server time as a two items `array`:
     * A Unix timestamp and the amount of microseconds already elapsed in the current second.
     * The returned `array` is in a [Unix timestamp, Microseconds already elapsed] format.
     */
    public time(): T {
        return this.addAndReturn(createTime());
    }

    /**
     * Reads entries from the given streams.
     * See https://valkey.io/commands/xread/ for more details.
     *
     * @param keys_and_ids - pairs of keys and entry ids to read from. A pair is composed of a stream's key and the id of the entry after which the stream will be read.
     * @param options - options detailing how to read the stream.
     * @returns A map between a stream key, and an array of entries in the matching key. The entries are in an [id, fields[]] format.
     */
    public xread(
        keys_and_ids: Record<string, string>,
        options?: StreamReadOptions,
    ): T {
        return this.addAndReturn(createXRead(keys_and_ids, options));
    }

    /**
     * Returns the number of entries in the stream stored at `key`.
     *
     * See https://valkey.io/commands/xlen/ for more details.
     *
     * @param key - The key of the stream.
     *
     * Command Response - The number of entries in the stream. If `key` does not exist, returns `0`.
     */
    public xlen(key: string): T {
        return this.addAndReturn(createXLen(key));
    }

    /**
     * Renames `key` to `newkey`.
     * If `newkey` already exists it is overwritten.
     * In Cluster mode, both `key` and `newkey` must be in the same hash slot,
     * meaning that in practice only keys that have the same hash tag can be reliably renamed in cluster.
     * See https://valkey.io/commands/rename/ for more details.
     *
     * @param key - The key to rename.
     * @param newKey - The new name of the key.
     * Command Response - If the `key` was successfully renamed, return "OK". If `key` does not exist, an error is thrown.
     */
    public rename(key: string, newKey: string): T {
        return this.addAndReturn(createRename(key, newKey));
    }

    /**
     * Renames `key` to `newkey` if `newkey` does not yet exist.
     * In Cluster mode, both `key` and `newkey` must be in the same hash slot,
     * meaning that in practice only keys that have the same hash tag can be reliably renamed in cluster.
     * See https://valkey.io/commands/renamenx/ for more details.
     *
     * @param key - The key to rename.
     * @param newKey - The new name of the key.
     * Command Response - If the `key` was successfully renamed, returns `true`. Otherwise, returns `false`.
     * If `key` does not exist, an error is thrown.
     */
    public renamenx(key: string, newKey: string): T {
        return this.addAndReturn(createRenameNX(key, newKey));
    }

    /** Blocking list pop primitive.
     * Pop an element from the tail of the first list that is non-empty,
     * with the given `keys` being checked in the order that they are given.
     * Blocks the connection when there are no elements to pop from any of the given lists.
     * See https://valkey.io/commands/brpop/ for more details.
     * Note: `BRPOP` is a blocking command,
     * see [Blocking Commands](https://github.com/valkey-io/valkey-glide/wiki/General-Concepts#blocking-commands) for more details and best practices.
     *
     * @param keys - The `keys` of the lists to pop from.
     * @param timeout - The `timeout` in seconds.
     * Command Response - An `array` containing the `key` from which the element was popped and the value of the popped element,
     * formatted as [key, value]. If no element could be popped and the timeout expired, returns `null`.
     */
    public brpop(keys: string[], timeout: number): T {
        return this.addAndReturn(createBRPop(keys, timeout));
    }

    /** Blocking list pop primitive.
     * Pop an element from the head of the first list that is non-empty,
     * with the given `keys` being checked in the order that they are given.
     * Blocks the connection when there are no elements to pop from any of the given lists.
     * See https://valkey.io/commands/blpop/ for more details.
     * Note: `BLPOP` is a blocking command,
     * see [Blocking Commands](https://github.com/valkey-io/valkey-glide/wiki/General-Concepts#blocking-commands) for more details and best practices.
     *
     * @param keys - The `keys` of the lists to pop from.
     * @param timeout - The `timeout` in seconds.
     * Command Response - An `array` containing the `key` from which the element was popped and the value of the popped element,
     * formatted as [key, value]. If no element could be popped and the timeout expired, returns `null`.
     */
    public blpop(keys: string[], timeout: number): T {
        return this.addAndReturn(createBLPop(keys, timeout));
    }

    /** Adds all elements to the HyperLogLog data structure stored at the specified `key`.
     * Creates a new structure if the `key` does not exist.
     * When no elements are provided, and `key` exists and is a HyperLogLog, then no operation is performed.
     *
     * See https://valkey.io/commands/pfadd/ for more details.
     *
     * @param key - The key of the HyperLogLog data structure to add elements into.
     * @param elements - An array of members to add to the HyperLogLog stored at `key`.
     * Command Response - If the HyperLogLog is newly created, or if the HyperLogLog approximated cardinality is
     *     altered, then returns `1`. Otherwise, returns `0`.
     */
    public pfadd(key: string, elements: string[]): T {
        return this.addAndReturn(createPfAdd(key, elements));
    }

    /** Estimates the cardinality of the data stored in a HyperLogLog structure for a single key or
     * calculates the combined cardinality of multiple keys by merging their HyperLogLogs temporarily.
     *
     * See https://valkey.io/commands/pfcount/ for more details.
     *
     * @param keys - The keys of the HyperLogLog data structures to be analyzed.
     * Command Response - The approximated cardinality of given HyperLogLog data structures.
     *     The cardinality of a key that does not exist is `0`.
     */
    public pfcount(keys: string[]): T {
        return this.addAndReturn(createPfCount(keys));
    }

    /** Returns the internal encoding for the Redis object stored at `key`.
     *
     * See https://valkey.io/commands/object-encoding for more details.
     *
     * @param key - The `key` of the object to get the internal encoding of.
     * Command Response - If `key` exists, returns the internal encoding of the object stored at `key` as a string.
     *     Otherwise, returns None.
     */
    public objectEncoding(key: string): T {
        return this.addAndReturn(createObjectEncoding(key));
    }

    /** Returns the logarithmic access frequency counter of a Redis object stored at `key`.
     *
     * See https://valkey.io/commands/object-freq for more details.
     *
     * @param key - The `key` of the object to get the logarithmic access frequency counter of.
     * Command Response - If `key` exists, returns the logarithmic access frequency counter of
     *     the object stored at `key` as a `number`. Otherwise, returns `null`.
     */
    public objectFreq(key: string): T {
        return this.addAndReturn(createObjectFreq(key));
    }

    /**
     * Returns the time in seconds since the last access to the value stored at `key`.
     *
     * See https://valkey.io/commands/object-idletime/ for more details.
     *
     * @param key - The key of the object to get the idle time of.
     *
     * Command Response - If `key` exists, returns the idle time in seconds. Otherwise, returns `null`.
     */
    public objectIdletime(key: string): T {
        return this.addAndReturn(createObjectIdletime(key));
    }

    /**
     * Returns the reference count of the object stored at `key`.
     *
     * See https://valkey.io/commands/object-refcount/ for more details.
     *
     * @param key - The `key` of the object to get the reference count of.
     *
     * Command Response - If `key` exists, returns the reference count of the object stored at `key` as a `number`.
     * Otherwise, returns `null`.
     */
    public objectRefcount(key: string): T {
        return this.addAndReturn(createObjectRefcount(key));
    }

    /**
     * Displays a piece of generative computer art and the server version.
     *
     * See https://valkey.io/commands/lolwut/ for more details.
     *
     * @param options - The LOLWUT options.
     *
     * Command Response - A piece of generative computer art along with the current server version.
     */
    public lolwut(options?: LolwutOptions): T {
        return this.addAndReturn(createLolwut(options));
    }

    /**
<<<<<<< HEAD
     * Loads a library to Valkey.
     *
     * See https://valkey.io/commands/function-load/ for details.
     *
     * since Valkey version 7.0.0.
     *
     * @param libraryCode - The source code that implements the library.
     * @param replace - Whether the given library should overwrite a library with the same name if it
     *     already exists.
     *
     * Command Response - The library name that was loaded.
     */
    public functionLoad(libraryCode: string, replace?: boolean): T {
        return this.addAndReturn(createFunctionLoad(libraryCode, replace));
=======
     * Deletes all the keys of all the existing databases. This command never fails.
     *
     * See https://valkey.io/commands/flushall/ for more details.
     *
     * @param mode - The flushing mode, could be either {@link FlushMode.SYNC} or {@link FlushMode.ASYNC}.
     * Command Response - `OK`.
     */
    public flushall(mode?: FlushMode): T {
        return this.addAndReturn(createFlushAll(mode));
    }

    /**
     * Returns the index of the first occurrence of `element` inside the list specified by `key`. If no
     * match is found, `null` is returned. If the `count` option is specified, then the function returns
     * an `array` of indices of matching elements within the list.
     *
     * See https://valkey.io/commands/lpos/ for more details.
     *
     * @param key - The name of the list.
     * @param element - The value to search for within the list.
     * @param options - The LPOS options.
     *
     * Command Response -  The index of `element`, or `null` if `element` is not in the list. If the `count`
     * option is specified, then the function returns an `array` of indices of matching elements within the list.
     *
     * since - Valkey version 6.0.6.
     */
    public lpos(key: string, element: string, options?: LPosOptions): T {
        return this.addAndReturn(createLPos(key, element, options));
    }

    /**
     * Returns the number of keys in the currently selected database.
     *
     * See https://valkey.io/commands/dbsize/ for more details.
     *
     * Command Response - The number of keys in the currently selected database.
     */
    public dbsize(): T {
        return this.addAndReturn(createDBSize());
>>>>>>> bc0e1b1f
    }
}

/**
 * Extends BaseTransaction class for Redis standalone commands.
 * Transactions allow the execution of a group of commands in a single step.
 *
 * Command Response:
 *  An array of command responses is returned by the GlideClient.exec command, in the order they were given.
 *  Each element in the array represents a command given to the transaction.
 *  The response for each command depends on the executed Redis command.
 *  Specific response types are documented alongside each method.
 *
 * @example
 * ```typescript
 * const transaction = new Transaction()
 *    .set("key", "value")
 *    .select(1)  /// Standalone command
 *    .get("key");
 * const result = await GlideClient.exec(transaction);
 * console.log(result); // Output: ['OK', 'OK', null]
 * ```
 */
export class Transaction extends BaseTransaction<Transaction> {
    /// TODO: add MOVE, SLAVEOF and all SENTINEL commands

    /** Change the currently selected Redis database.
     * See https://valkey.io/commands/select/ for details.
     *
     * @param index - The index of the database to select.
     *
     * Command Response - A simple OK response.
     */
    public select(index: number): Transaction {
        return this.addAndReturn(createSelect(index));
    }
}

/**
 * Extends BaseTransaction class for cluster mode commands.
 * Transactions allow the execution of a group of commands in a single step.
 *
 * Command Response:
 *  An array of command responses is returned by the GlideClusterClient.exec command, in the order they were given.
 *  Each element in the array represents a command given to the transaction.
 *  The response for each command depends on the executed Redis command.
 *  Specific response types are documented alongside each method.
 *
 */
export class ClusterTransaction extends BaseTransaction<ClusterTransaction> {
    /// TODO: add all CLUSTER commands
}<|MERGE_RESOLUTION|>--- conflicted
+++ resolved
@@ -1739,7 +1739,6 @@
     }
 
     /**
-<<<<<<< HEAD
      * Loads a library to Valkey.
      *
      * See https://valkey.io/commands/function-load/ for details.
@@ -1754,7 +1753,9 @@
      */
     public functionLoad(libraryCode: string, replace?: boolean): T {
         return this.addAndReturn(createFunctionLoad(libraryCode, replace));
-=======
+    }
+
+    /**
      * Deletes all the keys of all the existing databases. This command never fails.
      *
      * See https://valkey.io/commands/flushall/ for more details.
@@ -1795,7 +1796,6 @@
      */
     public dbsize(): T {
         return this.addAndReturn(createDBSize());
->>>>>>> bc0e1b1f
     }
 }
 
