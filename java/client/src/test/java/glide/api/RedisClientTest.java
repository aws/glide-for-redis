/** Copyright GLIDE-for-Redis Project Contributors - SPDX Identifier: Apache-2.0 */
package glide.api;

import static glide.api.BaseClient.OK;
import static glide.api.commands.ServerManagementCommands.VERSION_REDIS_API;
import static glide.api.commands.SortedSetBaseCommands.WITH_SCORES_REDIS_API;
import static glide.api.commands.SortedSetBaseCommands.WITH_SCORE_REDIS_API;
import static glide.api.models.commands.LInsertOptions.InsertPosition.BEFORE;
import static glide.api.models.commands.SetOptions.ConditionalSet.ONLY_IF_DOES_NOT_EXIST;
import static glide.api.models.commands.SetOptions.ConditionalSet.ONLY_IF_EXISTS;
import static glide.api.models.commands.SetOptions.RETURN_OLD_VALUE;
import static glide.api.models.commands.StreamAddOptions.NO_MAKE_STREAM_REDIS_API;
import static glide.api.models.commands.StreamAddOptions.TRIM_EXACT_REDIS_API;
import static glide.api.models.commands.StreamAddOptions.TRIM_LIMIT_REDIS_API;
import static glide.api.models.commands.StreamAddOptions.TRIM_MAXLEN_REDIS_API;
import static glide.api.models.commands.StreamAddOptions.TRIM_MINID_REDIS_API;
import static glide.api.models.commands.StreamAddOptions.TRIM_NOT_EXACT_REDIS_API;
import static glide.utils.ArrayTransformUtils.concatenateArrays;
import static glide.utils.ArrayTransformUtils.convertMapToKeyValueStringArray;
import static glide.utils.ArrayTransformUtils.convertMapToValueKeyStringArray;
import static org.junit.jupiter.api.Assertions.assertArrayEquals;
import static org.junit.jupiter.api.Assertions.assertEquals;
import static org.junit.jupiter.api.Assertions.assertNotNull;
import static org.junit.jupiter.api.Assertions.assertNull;
import static org.junit.jupiter.api.Assertions.assertThrows;
import static org.junit.jupiter.api.Assertions.assertTrue;
import static org.mockito.ArgumentMatchers.any;
import static org.mockito.ArgumentMatchers.eq;
import static org.mockito.Mockito.mock;
import static org.mockito.Mockito.when;
import static redis_request.RedisRequestOuterClass.RequestType.BZPopMax;
import static redis_request.RedisRequestOuterClass.RequestType.Blpop;
import static redis_request.RedisRequestOuterClass.RequestType.Brpop;
import static redis_request.RedisRequestOuterClass.RequestType.ClientGetName;
import static redis_request.RedisRequestOuterClass.RequestType.ClientId;
import static redis_request.RedisRequestOuterClass.RequestType.ConfigGet;
import static redis_request.RedisRequestOuterClass.RequestType.ConfigResetStat;
import static redis_request.RedisRequestOuterClass.RequestType.ConfigRewrite;
import static redis_request.RedisRequestOuterClass.RequestType.ConfigSet;
import static redis_request.RedisRequestOuterClass.RequestType.CustomCommand;
import static redis_request.RedisRequestOuterClass.RequestType.Decr;
import static redis_request.RedisRequestOuterClass.RequestType.DecrBy;
import static redis_request.RedisRequestOuterClass.RequestType.Del;
import static redis_request.RedisRequestOuterClass.RequestType.Echo;
import static redis_request.RedisRequestOuterClass.RequestType.Exists;
import static redis_request.RedisRequestOuterClass.RequestType.Expire;
import static redis_request.RedisRequestOuterClass.RequestType.ExpireAt;
import static redis_request.RedisRequestOuterClass.RequestType.GetRange;
import static redis_request.RedisRequestOuterClass.RequestType.GetString;
import static redis_request.RedisRequestOuterClass.RequestType.HLen;
import static redis_request.RedisRequestOuterClass.RequestType.HSetNX;
import static redis_request.RedisRequestOuterClass.RequestType.HashDel;
import static redis_request.RedisRequestOuterClass.RequestType.HashExists;
import static redis_request.RedisRequestOuterClass.RequestType.HashGet;
import static redis_request.RedisRequestOuterClass.RequestType.HashGetAll;
import static redis_request.RedisRequestOuterClass.RequestType.HashIncrBy;
import static redis_request.RedisRequestOuterClass.RequestType.HashIncrByFloat;
import static redis_request.RedisRequestOuterClass.RequestType.HashMGet;
import static redis_request.RedisRequestOuterClass.RequestType.HashSet;
import static redis_request.RedisRequestOuterClass.RequestType.Hvals;
import static redis_request.RedisRequestOuterClass.RequestType.Incr;
import static redis_request.RedisRequestOuterClass.RequestType.IncrBy;
import static redis_request.RedisRequestOuterClass.RequestType.IncrByFloat;
import static redis_request.RedisRequestOuterClass.RequestType.Info;
import static redis_request.RedisRequestOuterClass.RequestType.LInsert;
import static redis_request.RedisRequestOuterClass.RequestType.LLen;
import static redis_request.RedisRequestOuterClass.RequestType.LOLWUT;
import static redis_request.RedisRequestOuterClass.RequestType.LPop;
import static redis_request.RedisRequestOuterClass.RequestType.LPush;
import static redis_request.RedisRequestOuterClass.RequestType.LPushX;
import static redis_request.RedisRequestOuterClass.RequestType.LRange;
import static redis_request.RedisRequestOuterClass.RequestType.LRem;
import static redis_request.RedisRequestOuterClass.RequestType.LTrim;
import static redis_request.RedisRequestOuterClass.RequestType.LastSave;
import static redis_request.RedisRequestOuterClass.RequestType.Lindex;
import static redis_request.RedisRequestOuterClass.RequestType.MGet;
import static redis_request.RedisRequestOuterClass.RequestType.MSet;
import static redis_request.RedisRequestOuterClass.RequestType.ObjectEncoding;
<<<<<<< HEAD
import static redis_request.RedisRequestOuterClass.RequestType.ObjectIdletime;
=======
import static redis_request.RedisRequestOuterClass.RequestType.ObjectRefcount;
>>>>>>> e5702c34
import static redis_request.RedisRequestOuterClass.RequestType.PExpire;
import static redis_request.RedisRequestOuterClass.RequestType.PExpireAt;
import static redis_request.RedisRequestOuterClass.RequestType.PTTL;
import static redis_request.RedisRequestOuterClass.RequestType.Persist;
import static redis_request.RedisRequestOuterClass.RequestType.PfAdd;
import static redis_request.RedisRequestOuterClass.RequestType.PfCount;
import static redis_request.RedisRequestOuterClass.RequestType.PfMerge;
import static redis_request.RedisRequestOuterClass.RequestType.Ping;
import static redis_request.RedisRequestOuterClass.RequestType.RPop;
import static redis_request.RedisRequestOuterClass.RequestType.RPush;
import static redis_request.RedisRequestOuterClass.RequestType.RPushX;
import static redis_request.RedisRequestOuterClass.RequestType.SAdd;
import static redis_request.RedisRequestOuterClass.RequestType.SCard;
import static redis_request.RedisRequestOuterClass.RequestType.SDiff;
import static redis_request.RedisRequestOuterClass.RequestType.SDiffStore;
import static redis_request.RedisRequestOuterClass.RequestType.SInter;
import static redis_request.RedisRequestOuterClass.RequestType.SInterStore;
import static redis_request.RedisRequestOuterClass.RequestType.SIsMember;
import static redis_request.RedisRequestOuterClass.RequestType.SMIsMember;
import static redis_request.RedisRequestOuterClass.RequestType.SMembers;
import static redis_request.RedisRequestOuterClass.RequestType.SMove;
import static redis_request.RedisRequestOuterClass.RequestType.SRem;
import static redis_request.RedisRequestOuterClass.RequestType.SUnionStore;
import static redis_request.RedisRequestOuterClass.RequestType.Select;
import static redis_request.RedisRequestOuterClass.RequestType.SetRange;
import static redis_request.RedisRequestOuterClass.RequestType.SetString;
import static redis_request.RedisRequestOuterClass.RequestType.Strlen;
import static redis_request.RedisRequestOuterClass.RequestType.TTL;
import static redis_request.RedisRequestOuterClass.RequestType.Time;
import static redis_request.RedisRequestOuterClass.RequestType.Type;
import static redis_request.RedisRequestOuterClass.RequestType.Unlink;
import static redis_request.RedisRequestOuterClass.RequestType.XAdd;
import static redis_request.RedisRequestOuterClass.RequestType.ZDiff;
import static redis_request.RedisRequestOuterClass.RequestType.ZDiffStore;
import static redis_request.RedisRequestOuterClass.RequestType.ZLexCount;
import static redis_request.RedisRequestOuterClass.RequestType.ZMScore;
import static redis_request.RedisRequestOuterClass.RequestType.ZPopMax;
import static redis_request.RedisRequestOuterClass.RequestType.ZPopMin;
import static redis_request.RedisRequestOuterClass.RequestType.ZRangeStore;
import static redis_request.RedisRequestOuterClass.RequestType.ZRemRangeByLex;
import static redis_request.RedisRequestOuterClass.RequestType.ZRemRangeByRank;
import static redis_request.RedisRequestOuterClass.RequestType.ZRemRangeByScore;
import static redis_request.RedisRequestOuterClass.RequestType.ZScore;
import static redis_request.RedisRequestOuterClass.RequestType.Zadd;
import static redis_request.RedisRequestOuterClass.RequestType.Zcard;
import static redis_request.RedisRequestOuterClass.RequestType.Zcount;
import static redis_request.RedisRequestOuterClass.RequestType.Zrange;
import static redis_request.RedisRequestOuterClass.RequestType.Zrank;
import static redis_request.RedisRequestOuterClass.RequestType.Zrem;

import glide.api.models.Script;
import glide.api.models.Transaction;
import glide.api.models.commands.ExpireOptions;
import glide.api.models.commands.InfoOptions;
import glide.api.models.commands.RangeOptions;
import glide.api.models.commands.RangeOptions.InfLexBound;
import glide.api.models.commands.RangeOptions.InfScoreBound;
import glide.api.models.commands.RangeOptions.LexBoundary;
import glide.api.models.commands.RangeOptions.RangeByIndex;
import glide.api.models.commands.RangeOptions.RangeByLex;
import glide.api.models.commands.RangeOptions.RangeByScore;
import glide.api.models.commands.RangeOptions.ScoreBoundary;
import glide.api.models.commands.ScriptOptions;
import glide.api.models.commands.SetOptions;
import glide.api.models.commands.SetOptions.Expiry;
import glide.api.models.commands.StreamAddOptions;
import glide.api.models.commands.ZaddOptions;
import glide.managers.CommandManager;
import glide.managers.ConnectionManager;
import java.util.LinkedHashMap;
import java.util.List;
import java.util.Map;
import java.util.Set;
import java.util.UUID;
import java.util.concurrent.CompletableFuture;
import lombok.SneakyThrows;
import org.apache.commons.lang3.ArrayUtils;
import org.apache.commons.lang3.tuple.Pair;
import org.junit.jupiter.api.BeforeEach;
import org.junit.jupiter.api.Test;
import org.junit.jupiter.params.ParameterizedTest;
import org.junit.jupiter.params.provider.Arguments;
import org.junit.jupiter.params.provider.MethodSource;

public class RedisClientTest {

    RedisClient service;

    ConnectionManager connectionManager;

    CommandManager commandManager;

    @BeforeEach
    public void setUp() {
        connectionManager = mock(ConnectionManager.class);
        commandManager = mock(CommandManager.class);
        service = new RedisClient(connectionManager, commandManager);
    }

    @SneakyThrows
    @Test
    public void customCommand_returns_success() {
        // setup
        String key = "testKey";
        Object value = "testValue";
        String cmd = "GETSTRING";
        String[] arguments = new String[] {cmd, key};
        CompletableFuture<Object> testResponse = new CompletableFuture<>();
        testResponse.complete(value);

        // match on protobuf request
        when(commandManager.submitNewCommand(eq(CustomCommand), eq(arguments), any()))
                .thenReturn(testResponse);

        // exercise
        CompletableFuture<Object> response = service.customCommand(arguments);
        String payload = (String) response.get();

        // verify
        assertEquals(testResponse, response);
        assertEquals(value, payload);
    }

    @SneakyThrows
    @Test
    public void exec() {
        // setup
        Object[] value = new Object[] {"PONG", "PONG"};
        Transaction transaction = new Transaction().ping().ping();

        CompletableFuture<Object[]> testResponse = new CompletableFuture<>();
        testResponse.complete(value);

        // match on protobuf request
        when(commandManager.<Object[]>submitNewCommand(eq(transaction), any()))
                .thenReturn(testResponse);

        // exercise
        CompletableFuture<Object[]> response = service.exec(transaction);
        Object[] payload = response.get();

        // verify
        assertEquals(testResponse, response);
        assertArrayEquals(value, payload);
    }

    @SneakyThrows
    @Test
    public void echo_returns_success() {
        // setup
        String message = "GLIDE FOR REDIS";
        String[] arguments = new String[] {message};
        CompletableFuture<String> testResponse = new CompletableFuture<>();
        testResponse.complete(message);

        // match on protobuf request
        when(commandManager.<String>submitNewCommand(eq(Echo), eq(arguments), any()))
                .thenReturn(testResponse);

        // exercise
        CompletableFuture<String> response = service.echo(message);
        String echo = response.get();

        // verify
        assertEquals(testResponse, response);
        assertEquals(message, echo);
    }

    @SneakyThrows
    @Test
    public void ping_returns_success() {
        // setup
        CompletableFuture<String> testResponse = new CompletableFuture<>();
        testResponse.complete("PONG");

        // match on protobuf request
        when(commandManager.<String>submitNewCommand(eq(Ping), eq(new String[0]), any()))
                .thenReturn(testResponse);

        // exercise
        CompletableFuture<String> response = service.ping();
        String payload = response.get();

        // verify
        assertEquals(testResponse, response);
        assertEquals("PONG", payload);
    }

    @SneakyThrows
    @Test
    public void ping_with_message_returns_success() {
        // setup
        String message = "RETURN OF THE PONG";
        String[] arguments = new String[] {message};
        CompletableFuture<String> testResponse = new CompletableFuture<>();
        testResponse.complete(message);

        // match on protobuf request
        when(commandManager.<String>submitNewCommand(eq(Ping), eq(arguments), any()))
                .thenReturn(testResponse);

        // exercise
        CompletableFuture<String> response = service.ping(message);
        String pong = response.get();

        // verify
        assertEquals(testResponse, response);
        assertEquals(message, pong);
    }

    @SneakyThrows
    @Test
    public void select_returns_success() {
        // setup
        CompletableFuture<String> testResponse = new CompletableFuture<>();
        long index = 5L;
        testResponse.complete(OK);

        // match on protobuf request
        when(commandManager.<String>submitNewCommand(
                        eq(Select), eq(new String[] {Long.toString(index)}), any()))
                .thenReturn(testResponse);

        // exercise
        CompletableFuture<String> response = service.select(index);
        String payload = response.get();

        // verify
        assertEquals(testResponse, response);
        assertEquals(OK, payload);
    }

    @SneakyThrows
    @Test
    public void del_returns_long_success() {
        // setup
        String[] keys = new String[] {"testKey1", "testKey2"};
        Long numberDeleted = 1L;
        CompletableFuture<Long> testResponse = new CompletableFuture<>();
        testResponse.complete(numberDeleted);
        when(commandManager.<Long>submitNewCommand(eq(Del), eq(keys), any())).thenReturn(testResponse);

        // exercise
        CompletableFuture<Long> response = service.del(keys);
        Long result = response.get();

        // verify
        assertEquals(testResponse, response);
        assertEquals(numberDeleted, result);
    }

    @SneakyThrows
    @Test
    public void unlink_returns_long_success() {
        // setup
        String[] keys = new String[] {"testKey1", "testKey2"};
        Long numberUnlinked = 1L;
        CompletableFuture<Long> testResponse = new CompletableFuture<>();
        testResponse.complete(numberUnlinked);

        // match on protobuf request
        when(commandManager.<Long>submitNewCommand(eq(Unlink), eq(keys), any()))
                .thenReturn(testResponse);

        // exercise
        CompletableFuture<Long> response = service.unlink(keys);
        Long result = response.get();

        // verify
        assertEquals(testResponse, response);
        assertEquals(numberUnlinked, result);
    }

    @SneakyThrows
    @Test
    public void get_returns_success() {
        // setup
        String key = "testKey";
        String value = "testValue";
        CompletableFuture<String> testResponse = new CompletableFuture<>();
        testResponse.complete(value);
        when(commandManager.<String>submitNewCommand(eq(GetString), eq(new String[] {key}), any()))
                .thenReturn(testResponse);

        // exercise
        CompletableFuture<String> response = service.get(key);
        String payload = response.get();

        // verify
        assertEquals(testResponse, response);
        assertEquals(value, payload);
    }

    @SneakyThrows
    @Test
    public void set_returns_success() {
        // setup
        String key = "testKey";
        String value = "testValue";
        CompletableFuture<String> testResponse = new CompletableFuture<>();
        testResponse.complete(null);
        when(commandManager.<String>submitNewCommand(
                        eq(SetString), eq(new String[] {key, value}), any()))
                .thenReturn(testResponse);

        // exercise
        CompletableFuture<String> response = service.set(key, value);
        Object okResponse = response.get();

        // verify
        assertEquals(testResponse, response);
        assertNull(okResponse);
    }

    @SneakyThrows
    @Test
    public void set_with_SetOptions_OnlyIfExists_returns_success() {
        // setup
        String key = "testKey";
        String value = "testValue";
        SetOptions setOptions =
                SetOptions.builder()
                        .conditionalSet(ONLY_IF_EXISTS)
                        .returnOldValue(false)
                        .expiry(Expiry.KeepExisting())
                        .build();
        String[] arguments = new String[] {key, value, ONLY_IF_EXISTS.getRedisApi(), "KEEPTTL"};

        CompletableFuture<String> testResponse = new CompletableFuture<>();
        testResponse.complete(null);
        when(commandManager.<String>submitNewCommand(eq(SetString), eq(arguments), any()))
                .thenReturn(testResponse);

        // exercise
        CompletableFuture<String> response = service.set(key, value, setOptions);

        // verify
        assertEquals(testResponse, response);
        assertNull(response.get());
    }

    @SneakyThrows
    @Test
    public void set_with_SetOptions_OnlyIfDoesNotExist_returns_success() {
        // setup
        String key = "testKey";
        String value = "testValue";
        SetOptions setOptions =
                SetOptions.builder()
                        .conditionalSet(ONLY_IF_DOES_NOT_EXIST)
                        .returnOldValue(true)
                        .expiry(Expiry.UnixSeconds(60L))
                        .build();
        String[] arguments =
                new String[] {
                    key, value, ONLY_IF_DOES_NOT_EXIST.getRedisApi(), RETURN_OLD_VALUE, "EXAT", "60"
                };
        CompletableFuture<String> testResponse = new CompletableFuture<>();
        testResponse.complete(value);
        when(commandManager.<String>submitNewCommand(eq(SetString), eq(arguments), any()))
                .thenReturn(testResponse);

        // exercise
        CompletableFuture<String> response = service.set(key, value, setOptions);

        // verify
        assertNotNull(response);
        assertEquals(value, response.get());
    }

    @SneakyThrows
    @Test
    public void exists_returns_long_success() {
        // setup
        String[] keys = new String[] {"testKey1", "testKey2"};
        Long numberExisting = 1L;
        CompletableFuture<Long> testResponse = new CompletableFuture<>();
        testResponse.complete(numberExisting);
        when(commandManager.<Long>submitNewCommand(eq(Exists), eq(keys), any()))
                .thenReturn(testResponse);

        // exercise
        CompletableFuture<Long> response = service.exists(keys);
        Long result = response.get();

        // verify
        assertEquals(testResponse, response);
        assertEquals(numberExisting, result);
    }

    @SneakyThrows
    @Test
    public void expire_returns_success() {
        // setup
        String key = "testKey";
        long seconds = 10L;
        String[] arguments = new String[] {key, Long.toString(seconds)};

        CompletableFuture<Boolean> testResponse = new CompletableFuture<>();
        testResponse.complete(Boolean.TRUE);

        // match on protobuf request
        when(commandManager.<Boolean>submitNewCommand(eq(Expire), eq(arguments), any()))
                .thenReturn(testResponse);

        // exercise
        CompletableFuture<Boolean> response = service.expire(key, seconds);

        // verify
        assertEquals(testResponse, response);
        assertEquals(true, response.get());
    }

    @SneakyThrows
    @Test
    public void expire_with_expireOptions_returns_success() {
        // setup
        String key = "testKey";
        long seconds = 10L;
        String[] arguments = new String[] {key, Long.toString(seconds), "NX"};

        CompletableFuture<Boolean> testResponse = new CompletableFuture<>();
        testResponse.complete(Boolean.FALSE);

        // match on protobuf request
        when(commandManager.<Boolean>submitNewCommand(eq(Expire), eq(arguments), any()))
                .thenReturn(testResponse);

        // exercise
        CompletableFuture<Boolean> response = service.expire(key, seconds, ExpireOptions.HAS_NO_EXPIRY);

        // verify
        assertEquals(testResponse, response);
        assertEquals(false, response.get());
    }

    @SneakyThrows
    @Test
    public void expireAt_returns_success() {
        // setup
        String key = "testKey";
        long unixSeconds = 100000L;
        String[] arguments = new String[] {key, Long.toString(unixSeconds)};

        CompletableFuture<Boolean> testResponse = new CompletableFuture<>();
        testResponse.complete(Boolean.TRUE);

        // match on protobuf request
        when(commandManager.<Boolean>submitNewCommand(eq(ExpireAt), eq(arguments), any()))
                .thenReturn(testResponse);

        // exercise
        CompletableFuture<Boolean> response = service.expireAt(key, unixSeconds);

        // verify
        assertEquals(testResponse, response);
        assertEquals(true, response.get());
    }

    @SneakyThrows
    @Test
    public void expireAt_with_expireOptions_returns_success() {
        // setup
        String key = "testKey";
        long unixSeconds = 100000L;
        String[] arguments = new String[] {key, Long.toString(unixSeconds), "XX"};

        CompletableFuture<Boolean> testResponse = new CompletableFuture<>();
        testResponse.complete(Boolean.FALSE);

        // match on protobuf request
        when(commandManager.<Boolean>submitNewCommand(eq(ExpireAt), eq(arguments), any()))
                .thenReturn(testResponse);

        // exercise
        CompletableFuture<Boolean> response =
                service.expireAt(key, unixSeconds, ExpireOptions.HAS_EXISTING_EXPIRY);

        // verify
        assertEquals(testResponse, response);
        assertEquals(false, response.get());
    }

    @SneakyThrows
    @Test
    public void pexpire_returns_success() {
        // setup
        String key = "testKey";
        long milliseconds = 50000L;
        String[] arguments = new String[] {key, Long.toString(milliseconds)};

        CompletableFuture<Boolean> testResponse = new CompletableFuture<>();
        testResponse.complete(Boolean.TRUE);

        // match on protobuf request
        when(commandManager.<Boolean>submitNewCommand(eq(PExpire), eq(arguments), any()))
                .thenReturn(testResponse);

        // exercise
        CompletableFuture<Boolean> response = service.pexpire(key, milliseconds);

        // verify
        assertEquals(testResponse, response);
        assertEquals(true, response.get());
    }

    @SneakyThrows
    @Test
    public void pexpire_with_expireOptions_returns_success() {
        // setup
        String key = "testKey";
        long milliseconds = 50000L;
        String[] arguments = new String[] {key, Long.toString(milliseconds), "LT"};

        CompletableFuture<Boolean> testResponse = new CompletableFuture<>();
        testResponse.complete(Boolean.FALSE);

        // match on protobuf request
        when(commandManager.<Boolean>submitNewCommand(eq(PExpire), eq(arguments), any()))
                .thenReturn(testResponse);

        // exercise
        CompletableFuture<Boolean> response =
                service.pexpire(key, milliseconds, ExpireOptions.NEW_EXPIRY_LESS_THAN_CURRENT);

        // verify
        assertEquals(testResponse, response);
        assertEquals(false, response.get());
    }

    @SneakyThrows
    @Test
    public void pexpireAt_returns_success() {
        // setup
        String key = "testKey";
        long unixMilliseconds = 999999L;
        String[] arguments = new String[] {key, Long.toString(unixMilliseconds)};

        CompletableFuture<Boolean> testResponse = new CompletableFuture<>();
        testResponse.complete(Boolean.TRUE);

        // match on protobuf request
        when(commandManager.<Boolean>submitNewCommand(eq(PExpireAt), eq(arguments), any()))
                .thenReturn(testResponse);

        // exercise
        CompletableFuture<Boolean> response = service.pexpireAt(key, unixMilliseconds);

        // verify
        assertEquals(testResponse, response);
        assertEquals(true, response.get());
    }

    @SneakyThrows
    @Test
    public void pexpireAt_with_expireOptions_returns_success() {
        // setup
        String key = "testKey";
        long unixMilliseconds = 999999L;
        String[] arguments = new String[] {key, Long.toString(unixMilliseconds), "GT"};

        CompletableFuture<Boolean> testResponse = new CompletableFuture<>();
        testResponse.complete(Boolean.FALSE);

        // match on protobuf request
        when(commandManager.<Boolean>submitNewCommand(eq(PExpireAt), eq(arguments), any()))
                .thenReturn(testResponse);

        // exercise
        CompletableFuture<Boolean> response =
                service.pexpireAt(key, unixMilliseconds, ExpireOptions.NEW_EXPIRY_GREATER_THAN_CURRENT);

        // verify
        assertEquals(testResponse, response);
        assertEquals(false, response.get());
    }

    @SneakyThrows
    @Test
    public void ttl_returns_success() {
        // setup
        String key = "testKey";
        long ttl = 999L;
        CompletableFuture<Long> testResponse = new CompletableFuture<>();
        testResponse.complete(ttl);

        // match on protobuf request
        when(commandManager.<Long>submitNewCommand(eq(TTL), eq(new String[] {key}), any()))
                .thenReturn(testResponse);

        // exercise
        CompletableFuture<Long> response = service.ttl(key);

        // verify
        assertEquals(testResponse, response);
        assertEquals(ttl, response.get());
    }

    @SneakyThrows
    @Test
    public void invokeScript_returns_success() {
        // setup
        Script script = mock(Script.class);
        String hash = UUID.randomUUID().toString();
        when(script.getHash()).thenReturn(hash);
        String payload = "hello";

        CompletableFuture<Object> testResponse = new CompletableFuture<>();
        testResponse.complete(payload);

        // match on protobuf request
        when(commandManager.submitScript(eq(script), eq(List.of()), eq(List.of()), any()))
                .thenReturn(testResponse);

        // exercise
        CompletableFuture<Object> response = service.invokeScript(script);

        // verify
        assertEquals(testResponse, response);
        assertEquals(payload, response.get());
    }

    @SneakyThrows
    @Test
    public void invokeScript_with_ScriptOptions_returns_success() {
        // setup
        Script script = mock(Script.class);
        String hash = UUID.randomUUID().toString();
        when(script.getHash()).thenReturn(hash);
        String payload = "hello";

        ScriptOptions options =
                ScriptOptions.builder().key("key1").key("key2").arg("arg1").arg("arg2").build();

        CompletableFuture<Object> testResponse = new CompletableFuture<>();
        testResponse.complete(payload);

        // match on protobuf request
        when(commandManager.submitScript(
                        eq(script), eq(List.of("key1", "key2")), eq(List.of("arg1", "arg2")), any()))
                .thenReturn(testResponse);

        // exercise
        CompletableFuture<Object> response = service.invokeScript(script, options);

        // verify
        assertEquals(testResponse, response);
        assertEquals(payload, response.get());
    }

    @SneakyThrows
    @Test
    public void pttl_returns_success() {
        // setup
        String key = "testKey";
        long pttl = 999000L;

        CompletableFuture<Long> testResponse = new CompletableFuture<>();
        testResponse.complete(pttl);

        // match on protobuf request
        when(commandManager.<Long>submitNewCommand(eq(PTTL), eq(new String[] {key}), any()))
                .thenReturn(testResponse);

        // exercise
        CompletableFuture<Long> response = service.pttl(key);

        // verify
        assertEquals(testResponse, response);
        assertEquals(pttl, response.get());
    }

    @SneakyThrows
    @Test
    public void persist_returns_success() {
        // setup
        String key = "testKey";
        Boolean isTimeoutRemoved = true;

        CompletableFuture<Boolean> testResponse = new CompletableFuture<>();
        testResponse.complete(isTimeoutRemoved);

        // match on protobuf request
        when(commandManager.<Boolean>submitNewCommand(eq(Persist), eq(new String[] {key}), any()))
                .thenReturn(testResponse);

        // exercise
        CompletableFuture<Boolean> response = service.persist(key);

        // verify
        assertEquals(testResponse, response);
        assertEquals(isTimeoutRemoved, response.get());
    }

    @SneakyThrows
    @Test
    public void info_returns_success() {
        // setup
        String testPayload = "Key: Value";
        CompletableFuture<String> testResponse = new CompletableFuture<>();
        testResponse.complete(testPayload);
        when(commandManager.<String>submitNewCommand(eq(Info), eq(new String[0]), any()))
                .thenReturn(testResponse);

        // exercise
        CompletableFuture<String> response = service.info();
        String payload = response.get();

        // verify
        assertEquals(testResponse, response);
        assertEquals(testPayload, payload);
    }

    @SneakyThrows
    @Test
    public void info_with_multiple_InfoOptions_returns_success() {
        // setup
        String[] arguments =
                new String[] {InfoOptions.Section.ALL.toString(), InfoOptions.Section.DEFAULT.toString()};
        String testPayload = "Key: Value";
        CompletableFuture<String> testResponse = new CompletableFuture<>();
        testResponse.complete(testPayload);
        when(commandManager.<String>submitNewCommand(eq(Info), eq(arguments), any()))
                .thenReturn(testResponse);

        // exercise
        InfoOptions options =
                InfoOptions.builder()
                        .section(InfoOptions.Section.ALL)
                        .section(InfoOptions.Section.DEFAULT)
                        .build();
        CompletableFuture<String> response = service.info(options);
        String payload = response.get();

        // verify
        assertEquals(testResponse, response);
        assertEquals(testPayload, payload);
    }

    @SneakyThrows
    @Test
    public void info_with_empty_InfoOptions_returns_success() {
        // setup
        String testPayload = "Key: Value";
        CompletableFuture<String> testResponse = new CompletableFuture<>();
        testResponse.complete(testPayload);
        when(commandManager.<String>submitNewCommand(eq(Info), eq(new String[0]), any()))
                .thenReturn(testResponse);

        // exercise
        CompletableFuture<String> response = service.info(InfoOptions.builder().build());
        String payload = response.get();

        // verify
        assertEquals(testResponse, response);
        assertEquals(testPayload, payload);
    }

    @SneakyThrows
    @Test
    public void mget_returns_success() {
        // setup
        String[] keys = {"key1", null, "key2"};
        String[] values = {"value1", null, "value2"};

        CompletableFuture<String[]> testResponse = new CompletableFuture<>();
        testResponse.complete(values);

        // match on protobuf request
        when(commandManager.<String[]>submitNewCommand(eq(MGet), eq(keys), any()))
                .thenReturn(testResponse);

        // exercise
        CompletableFuture<String[]> response = service.mget(keys);
        String[] payload = response.get();

        // verify
        assertEquals(testResponse, response);
        assertEquals(values, payload);
    }

    @SneakyThrows
    @Test
    public void mset_returns_success() {
        // setup
        Map<String, String> keyValueMap = new LinkedHashMap<>();
        keyValueMap.put("key1", "value1");
        keyValueMap.put("key2", "value2");
        String[] args = {"key1", "value1", "key2", "value2"};

        CompletableFuture<String> testResponse = new CompletableFuture<>();
        testResponse.complete(OK);

        // match on protobuf request
        when(commandManager.<String>submitNewCommand(eq(MSet), eq(args), any()))
                .thenReturn(testResponse);

        // exercise
        CompletableFuture<String> response = service.mset(keyValueMap);
        String payload = response.get();

        // verify
        assertEquals(testResponse, response);
        assertEquals(OK, payload);
    }

    @SneakyThrows
    @Test
    public void incr_returns_success() {
        // setup
        String key = "testKey";
        Long value = 10L;

        CompletableFuture<Long> testResponse = new CompletableFuture<>();
        testResponse.complete(value);

        // match on protobuf request
        when(commandManager.<Long>submitNewCommand(eq(Incr), eq(new String[] {key}), any()))
                .thenReturn(testResponse);

        // exercise
        CompletableFuture<Long> response = service.incr(key);
        Long payload = response.get();

        // verify
        assertEquals(testResponse, response);
        assertEquals(value, payload);
    }

    @SneakyThrows
    @Test
    public void incrBy_returns_success() {
        // setup
        String key = "testKey";
        long amount = 1L;
        Long value = 10L;

        CompletableFuture<Long> testResponse = new CompletableFuture<>();
        testResponse.complete(value);

        // match on protobuf request
        when(commandManager.<Long>submitNewCommand(
                        eq(IncrBy), eq(new String[] {key, Long.toString(amount)}), any()))
                .thenReturn(testResponse);

        // exercise
        CompletableFuture<Long> response = service.incrBy(key, amount);
        Long payload = response.get();

        // verify
        assertEquals(testResponse, response);
        assertEquals(value, payload);
    }

    @SneakyThrows
    @Test
    public void incrByFloat_returns_success() {
        // setup
        String key = "testKey";
        double amount = 1.1;
        Double value = 10.1;

        CompletableFuture<Double> testResponse = new CompletableFuture<>();
        testResponse.complete(value);

        // match on protobuf request
        when(commandManager.<Double>submitNewCommand(
                        eq(IncrByFloat), eq(new String[] {key, Double.toString(amount)}), any()))
                .thenReturn(testResponse);

        // exercise
        CompletableFuture<Double> response = service.incrByFloat(key, amount);
        Double payload = response.get();

        // verify
        assertEquals(testResponse, response);
        assertEquals(value, payload);
    }

    @SneakyThrows
    @Test
    public void decr_returns_success() {
        // setup
        String key = "testKey";
        Long value = 10L;

        CompletableFuture<Long> testResponse = new CompletableFuture<>();
        testResponse.complete(value);

        // match on protobuf request
        when(commandManager.<Long>submitNewCommand(eq(Decr), eq(new String[] {key}), any()))
                .thenReturn(testResponse);

        // exercise
        CompletableFuture<Long> response = service.decr(key);
        Long payload = response.get();

        // verify
        assertEquals(testResponse, response);
        assertEquals(value, payload);
    }

    @SneakyThrows
    @Test
    public void decrBy_returns_success() {
        // setup
        String key = "testKey";
        long amount = 1L;
        Long value = 10L;

        CompletableFuture<Long> testResponse = new CompletableFuture<>();
        testResponse.complete(value);

        // match on protobuf request
        when(commandManager.<Long>submitNewCommand(
                        eq(DecrBy), eq(new String[] {key, Long.toString(amount)}), any()))
                .thenReturn(testResponse);

        // exercise
        CompletableFuture<Long> response = service.decrBy(key, amount);
        Long payload = response.get();

        // verify
        assertEquals(testResponse, response);
        assertEquals(value, payload);
    }

    @SneakyThrows
    @Test
    public void strlen_returns_success() {
        // setup
        String key = "testKey";
        Long value = 10L;

        CompletableFuture<Long> testResponse = new CompletableFuture<>();
        testResponse.complete(value);

        // match on protobuf request
        when(commandManager.<Long>submitNewCommand(eq(Strlen), eq(new String[] {key}), any()))
                .thenReturn(testResponse);

        // exercise
        CompletableFuture<Long> response = service.strlen(key);
        Long payload = response.get();

        // verify
        assertEquals(testResponse, response);
        assertEquals(value, payload);
    }

    @SneakyThrows
    @Test
    public void setrange_returns_success() {
        // setup
        String key = "testKey";
        int offset = 42;
        String str = "pewpew";
        String[] arguments = new String[] {key, Integer.toString(offset), str};
        Long value = 10L;

        CompletableFuture<Long> testResponse = new CompletableFuture<>();
        testResponse.complete(value);

        // match on protobuf request
        when(commandManager.<Long>submitNewCommand(eq(SetRange), eq(arguments), any()))
                .thenReturn(testResponse);

        // exercise
        CompletableFuture<Long> response = service.setrange(key, offset, str);
        Long payload = response.get();

        // verify
        assertEquals(testResponse, response);
        assertEquals(value, payload);
    }

    @SneakyThrows
    @Test
    public void getrange_returns_success() {
        // setup
        String key = "testKey";
        int start = 42;
        int end = 54;
        String[] arguments = new String[] {key, Integer.toString(start), Integer.toString(end)};
        String value = "pewpew";

        CompletableFuture<String> testResponse = new CompletableFuture<>();
        testResponse.complete(value);

        // match on protobuf request
        when(commandManager.<String>submitNewCommand(eq(GetRange), eq(arguments), any()))
                .thenReturn(testResponse);

        // exercise
        CompletableFuture<String> response = service.getrange(key, start, end);
        String payload = response.get();

        // verify
        assertEquals(testResponse, response);
        assertEquals(value, payload);
    }

    @SneakyThrows
    @Test
    public void hget_success() {
        // setup
        String key = "testKey";
        String field = "field";
        String[] args = new String[] {key, field};
        String value = "value";

        CompletableFuture<String> testResponse = new CompletableFuture<>();
        testResponse.complete(value);
        when(commandManager.<String>submitNewCommand(eq(HashGet), eq(args), any()))
                .thenReturn(testResponse);

        // exercise
        CompletableFuture<String> response = service.hget(key, field);
        String payload = response.get();

        // verify
        assertEquals(testResponse, response);
        assertEquals(value, payload);
    }

    @SneakyThrows
    @Test
    public void hset_success() {
        // setup
        String key = "testKey";
        Map<String, String> fieldValueMap = new LinkedHashMap<>();
        fieldValueMap.put("field1", "value1");
        fieldValueMap.put("field2", "value2");
        String[] args = new String[] {key, "field1", "value1", "field2", "value2"};
        Long value = 2L;

        CompletableFuture<Long> testResponse = new CompletableFuture<>();
        testResponse.complete(value);
        when(commandManager.<Long>submitNewCommand(eq(HashSet), eq(args), any()))
                .thenReturn(testResponse);

        // exercise
        CompletableFuture<Long> response = service.hset(key, fieldValueMap);
        Long payload = response.get();

        // verify
        assertEquals(testResponse, response);
        assertEquals(value, payload);
    }

    @SneakyThrows
    @Test
    public void hsetnx_success() {
        // setup
        String key = "testKey";
        String field = "testField";
        String value = "testValue";
        String[] args = new String[] {key, field, value};

        CompletableFuture<Boolean> testResponse = new CompletableFuture<>();
        testResponse.complete(Boolean.TRUE);

        // match on protobuf request
        when(commandManager.<Boolean>submitNewCommand(eq(HSetNX), eq(args), any()))
                .thenReturn(testResponse);

        // exercise
        CompletableFuture<Boolean> response = service.hsetnx(key, field, value);
        Boolean payload = response.get();

        // verify
        assertEquals(testResponse, response);
        assertTrue(payload);
    }

    @SneakyThrows
    @Test
    public void hdel_success() {
        // setup
        String key = "testKey";
        String[] fields = {"testField1", "testField2"};
        String[] args = {key, "testField1", "testField2"};
        Long value = 2L;

        CompletableFuture<Long> testResponse = new CompletableFuture<>();
        testResponse.complete(value);

        // match on protobuf request
        when(commandManager.<Long>submitNewCommand(eq(HashDel), eq(args), any()))
                .thenReturn(testResponse);

        // exercise
        CompletableFuture<Long> response = service.hdel(key, fields);
        Long payload = response.get();

        // verify
        assertEquals(testResponse, response);
        assertEquals(value, payload);
    }

    @SneakyThrows
    @Test
    public void hlen_success() {
        // setup
        String key = "testKey";
        String[] args = {key};
        Long value = 2L;

        CompletableFuture<Long> testResponse = new CompletableFuture<>();
        testResponse.complete(value);

        // match on protobuf request
        when(commandManager.<Long>submitNewCommand(eq(HLen), eq(args), any())).thenReturn(testResponse);

        // exercise
        CompletableFuture<Long> response = service.hlen(key);
        Long payload = response.get();

        // verify
        assertEquals(testResponse, response);
        assertEquals(value, payload);
    }

    @SneakyThrows
    @Test
    public void hvals_success() {
        // setup
        String key = "testKey";
        String[] args = {key};
        String[] values = new String[] {"value1", "value2"};

        CompletableFuture<String[]> testResponse = new CompletableFuture<>();
        testResponse.complete(values);

        // match on protobuf request
        when(commandManager.<String[]>submitNewCommand(eq(Hvals), eq(args), any()))
                .thenReturn(testResponse);

        // exercise
        CompletableFuture<String[]> response = service.hvals(key);
        String[] payload = response.get();

        // verify
        assertEquals(testResponse, response);
        assertEquals(values, payload);
    }

    @SneakyThrows
    @Test
    public void hmget_success() {
        // setup
        String key = "testKey";
        String[] fields = {"testField1", "testField2"};
        String[] args = {"testKey", "testField1", "testField2"};
        String[] value = {"testValue1", "testValue2"};

        CompletableFuture<String[]> testResponse = new CompletableFuture<>();
        testResponse.complete(value);

        // match on protobuf request
        when(commandManager.<String[]>submitNewCommand(eq(HashMGet), eq(args), any()))
                .thenReturn(testResponse);

        // exercise
        CompletableFuture<String[]> response = service.hmget(key, fields);
        String[] payload = response.get();

        // verify
        assertEquals(testResponse, response);
        assertEquals(value, payload);
    }

    @SneakyThrows
    @Test
    public void hexists_success() {
        // setup
        String key = "testKey";
        String field = "testField";
        String[] args = new String[] {key, field};
        Boolean value = true;

        CompletableFuture<Boolean> testResponse = new CompletableFuture<>();
        testResponse.complete(value);

        // match on protobuf request
        when(commandManager.<Boolean>submitNewCommand(eq(HashExists), eq(args), any()))
                .thenReturn(testResponse);

        // exercise
        CompletableFuture<Boolean> response = service.hexists(key, field);
        Boolean payload = response.get();

        // verify
        assertEquals(testResponse, response);
        assertEquals(value, payload);
    }

    @SneakyThrows
    @Test
    public void hgetall_success() {
        // setup
        String key = "testKey";
        String[] args = new String[] {key};
        Map<String, String> value = new LinkedHashMap<>();
        value.put("key1", "field1");
        value.put("key2", "field2");

        CompletableFuture<Map<String, String>> testResponse = new CompletableFuture<>();
        testResponse.complete(value);

        // match on protobuf request
        when(commandManager.<Map<String, String>>submitNewCommand(eq(HashGetAll), eq(args), any()))
                .thenReturn(testResponse);

        // exercise
        CompletableFuture<Map<String, String>> response = service.hgetall(key);
        Map<String, String> payload = response.get();

        // verify
        assertEquals(testResponse, response);
        assertEquals(value, payload);
    }

    @SneakyThrows
    @Test
    public void hincrBy_returns_success() {
        // setup
        String key = "testKey";
        String field = "field";
        long amount = 1L;
        Long value = 10L;

        CompletableFuture<Long> testResponse = new CompletableFuture<>();
        testResponse.complete(value);

        // match on protobuf request
        when(commandManager.<Long>submitNewCommand(
                        eq(HashIncrBy), eq(new String[] {key, field, Long.toString(amount)}), any()))
                .thenReturn(testResponse);

        // exercise
        CompletableFuture<Long> response = service.hincrBy(key, field, amount);
        Long payload = response.get();

        // verify
        assertEquals(testResponse, response);
        assertEquals(value, payload);
    }

    @SneakyThrows
    @Test
    public void hincrByFloat_returns_success() {
        // setup
        String key = "testKey";
        String field = "field";
        double amount = 1.0;
        Double value = 10.0;

        CompletableFuture<Double> testResponse = new CompletableFuture<>();
        testResponse.complete(value);

        // match on protobuf request
        when(commandManager.<Double>submitNewCommand(
                        eq(HashIncrByFloat), eq(new String[] {key, field, Double.toString(amount)}), any()))
                .thenReturn(testResponse);

        // exercise
        CompletableFuture<Double> response = service.hincrByFloat(key, field, amount);
        Double payload = response.get();

        // verify
        assertEquals(testResponse, response);
        assertEquals(value, payload);
    }

    @SneakyThrows
    @Test
    public void lpush_returns_success() {
        // setup
        String key = "testKey";
        String[] elements = new String[] {"value1", "value2"};
        String[] args = new String[] {key, "value1", "value2"};
        Long value = 2L;

        CompletableFuture<Long> testResponse = new CompletableFuture<>();
        testResponse.complete(value);

        // match on protobuf request
        when(commandManager.<Long>submitNewCommand(eq(LPush), eq(args), any()))
                .thenReturn(testResponse);

        // exercise
        CompletableFuture<Long> response = service.lpush(key, elements);
        Long payload = response.get();

        // verify
        assertEquals(testResponse, response);
        assertEquals(value, payload);
    }

    @SneakyThrows
    @Test
    public void lpop_returns_success() {
        // setup
        String key = "testKey";
        String[] args = new String[] {key};
        String value = "value";

        CompletableFuture<String> testResponse = new CompletableFuture<>();
        testResponse.complete(value);

        // match on protobuf request
        when(commandManager.<String>submitNewCommand(eq(LPop), eq(args), any()))
                .thenReturn(testResponse);

        // exercise
        CompletableFuture<String> response = service.lpop(key);
        String payload = response.get();

        // verify
        assertEquals(testResponse, response);
        assertEquals(value, payload);
    }

    @SneakyThrows
    @Test
    public void lpopCount_returns_success() {
        // setup
        String key = "testKey";
        long count = 2L;
        String[] args = new String[] {key, Long.toString(count)};
        String[] value = new String[] {"value1", "value2"};

        CompletableFuture<String[]> testResponse = new CompletableFuture<>();
        testResponse.complete(value);

        // match on protobuf request
        when(commandManager.<String[]>submitNewCommand(eq(LPop), eq(args), any()))
                .thenReturn(testResponse);

        // exercise
        CompletableFuture<String[]> response = service.lpopCount(key, count);
        String[] payload = response.get();

        // verify
        assertEquals(testResponse, response);
        assertEquals(value, payload);
    }

    @SneakyThrows
    @Test
    public void lrange_returns_success() {
        // setup
        String key = "testKey";
        long start = 2L;
        long end = 4L;
        String[] args = new String[] {key, Long.toString(start), Long.toString(end)};
        String[] value = new String[] {"value1", "value2"};

        CompletableFuture<String[]> testResponse = new CompletableFuture<>();
        testResponse.complete(value);

        // match on protobuf request
        when(commandManager.<String[]>submitNewCommand(eq(LRange), eq(args), any()))
                .thenReturn(testResponse);

        // exercise
        CompletableFuture<String[]> response = service.lrange(key, start, end);
        String[] payload = response.get();

        // verify
        assertEquals(testResponse, response);
        assertEquals(value, payload);
    }

    @SneakyThrows
    @Test
    public void lindex_returns_success() {
        // setup
        String key = "testKey";
        long index = 2;
        String[] args = new String[] {key, Long.toString(index)};
        String value = "value";

        CompletableFuture<String> testResponse = new CompletableFuture<>();
        testResponse.complete(value);

        // match on protobuf request
        when(commandManager.<String>submitNewCommand(eq(Lindex), eq(args), any()))
                .thenReturn(testResponse);

        // exercise
        CompletableFuture<String> response = service.lindex(key, index);
        String payload = response.get();

        // verify
        assertEquals(testResponse, response);
        assertEquals(value, payload);
    }

    @SneakyThrows
    @Test
    public void ltrim_returns_success() {
        // setup
        String key = "testKey";
        long start = 2L;
        long end = 2L;
        String[] args = new String[] {key, Long.toString(end), Long.toString(start)};

        CompletableFuture<String> testResponse = new CompletableFuture<>();
        testResponse.complete(OK);

        // match on protobuf request
        when(commandManager.<String>submitNewCommand(eq(LTrim), eq(args), any()))
                .thenReturn(testResponse);

        // exercise
        CompletableFuture<String> response = service.ltrim(key, start, end);
        String payload = response.get();

        // verify
        assertEquals(testResponse, response);
        assertEquals(OK, payload);
    }

    @SneakyThrows
    @Test
    public void llen_returns_success() {
        // setup
        String key = "testKey";
        String[] args = new String[] {key};
        long value = 2L;

        CompletableFuture<Long> testResponse = new CompletableFuture<>();
        testResponse.complete(value);

        // match on protobuf request
        when(commandManager.<Long>submitNewCommand(eq(LLen), eq(args), any())).thenReturn(testResponse);

        // exercise
        CompletableFuture<Long> response = service.llen(key);
        Long payload = response.get();

        // verify
        assertEquals(testResponse, response);
        assertEquals(value, payload);
    }

    @SneakyThrows
    @Test
    public void lrem_returns_success() {
        // setup
        String key = "testKey";
        long count = 2L;
        String element = "value";
        String[] args = new String[] {key, Long.toString(count), element};
        long value = 2L;

        CompletableFuture<Long> testResponse = new CompletableFuture<>();
        testResponse.complete(value);

        // match on protobuf request
        when(commandManager.<Long>submitNewCommand(eq(LRem), eq(args), any())).thenReturn(testResponse);

        // exercise
        CompletableFuture<Long> response = service.lrem(key, count, element);
        Long payload = response.get();

        // verify
        assertEquals(testResponse, response);
        assertEquals(value, payload);
    }

    @SneakyThrows
    @Test
    public void rpush_returns_success() {
        // setup
        String key = "testKey";
        String[] elements = new String[] {"value1", "value2"};
        String[] args = new String[] {key, "value1", "value2"};
        Long value = 2L;

        CompletableFuture<Long> testResponse = new CompletableFuture<>();
        testResponse.complete(value);

        // match on protobuf request
        when(commandManager.<Long>submitNewCommand(eq(RPush), eq(args), any()))
                .thenReturn(testResponse);

        // exercise
        CompletableFuture<Long> response = service.rpush(key, elements);
        Long payload = response.get();

        // verify
        assertEquals(testResponse, response);
        assertEquals(value, payload);
    }

    @SneakyThrows
    @Test
    public void rpop_returns_success() {
        // setup
        String key = "testKey";
        String value = "value";
        String[] args = new String[] {key};

        CompletableFuture<String> testResponse = new CompletableFuture<>();
        testResponse.complete(value);

        // match on protobuf request
        when(commandManager.<String>submitNewCommand(eq(RPop), eq(args), any()))
                .thenReturn(testResponse);

        // exercise
        CompletableFuture<String> response = service.rpop(key);
        String payload = response.get();

        // verify
        assertEquals(testResponse, response);
        assertEquals(value, payload);
    }

    @SneakyThrows
    @Test
    public void rpopCount_returns_success() {
        // setup
        String key = "testKey";
        long count = 2L;
        String[] args = new String[] {key, Long.toString(count)};
        String[] value = new String[] {"value1", "value2"};

        CompletableFuture<String[]> testResponse = new CompletableFuture<>();
        testResponse.complete(value);

        // match on protobuf request
        when(commandManager.<String[]>submitNewCommand(eq(RPop), eq(args), any()))
                .thenReturn(testResponse);

        // exercise
        CompletableFuture<String[]> response = service.rpopCount(key, count);
        String[] payload = response.get();

        // verify
        assertEquals(testResponse, response);
        assertEquals(value, payload);
    }

    @SneakyThrows
    @Test
    public void sadd_returns_success() {
        // setup
        String key = "testKey";
        String[] members = new String[] {"testMember1", "testMember2"};
        String[] arguments = ArrayUtils.addFirst(members, key);
        Long value = 2L;

        CompletableFuture<Long> testResponse = new CompletableFuture<>();
        testResponse.complete(value);

        // match on protobuf request
        when(commandManager.<Long>submitNewCommand(eq(SAdd), eq(arguments), any()))
                .thenReturn(testResponse);

        // exercise
        CompletableFuture<Long> response = service.sadd(key, members);
        Long payload = response.get();

        // verify
        assertEquals(testResponse, response);
        assertEquals(value, payload);
    }

    @SneakyThrows
    @Test
    public void sismember_returns_success() {
        // setup
        String key = "testKey";
        String member = "testMember";
        String[] arguments = new String[] {key, member};

        CompletableFuture<Boolean> testResponse = new CompletableFuture<>();
        testResponse.complete(true);

        // match on protobuf request
        when(commandManager.<Boolean>submitNewCommand(eq(SIsMember), eq(arguments), any()))
                .thenReturn(testResponse);

        // exercise
        CompletableFuture<Boolean> response = service.sismember(key, member);
        Boolean payload = response.get();

        // verify
        assertEquals(testResponse, response);
        assertTrue(payload);
    }

    @SneakyThrows
    @Test
    public void srem_returns_success() {
        // setup
        String key = "testKey";
        String[] members = new String[] {"testMember1", "testMember2"};
        String[] arguments = ArrayUtils.addFirst(members, key);
        Long value = 2L;

        CompletableFuture<Long> testResponse = new CompletableFuture<>();
        testResponse.complete(value);

        // match on protobuf request
        when(commandManager.<Long>submitNewCommand(eq(SRem), eq(arguments), any()))
                .thenReturn(testResponse);

        // exercise
        CompletableFuture<Long> response = service.srem(key, members);
        Long payload = response.get();

        // verify
        assertEquals(testResponse, response);
        assertEquals(value, payload);
    }

    @SneakyThrows
    @Test
    public void smembers_returns_success() {
        // setup
        String key = "testKey";
        Set<String> value = Set.of("testMember");

        CompletableFuture<Set<String>> testResponse = new CompletableFuture<>();
        testResponse.complete(value);

        // match on protobuf request
        when(commandManager.<Set<String>>submitNewCommand(eq(SMembers), eq(new String[] {key}), any()))
                .thenReturn(testResponse);

        // exercise
        CompletableFuture<Set<String>> response = service.smembers(key);
        Set<String> payload = response.get();

        // verify
        assertEquals(testResponse, response);
        assertEquals(value, payload);
    }

    @SneakyThrows
    @Test
    public void scard_returns_success() {
        // setup
        String key = "testKey";
        Long value = 2L;

        CompletableFuture<Long> testResponse = new CompletableFuture<>();
        testResponse.complete(value);

        // match on protobuf request
        when(commandManager.<Long>submitNewCommand(eq(SCard), eq(new String[] {key}), any()))
                .thenReturn(testResponse);

        // exercise
        CompletableFuture<Long> response = service.scard(key);
        Long payload = response.get();

        // verify
        assertEquals(testResponse, response);
        assertEquals(value, payload);
    }

    @SneakyThrows
    @Test
    public void sdiff_returns_success() {
        // setup
        String[] keys = new String[] {"key1", "key2"};
        Set<String> value = Set.of("1", "2");

        CompletableFuture<Set<String>> testResponse = new CompletableFuture<>();
        testResponse.complete(value);

        // match on protobuf request
        when(commandManager.<Set<String>>submitNewCommand(eq(SDiff), eq(keys), any()))
                .thenReturn(testResponse);

        // exercise
        CompletableFuture<Set<String>> response = service.sdiff(keys);
        Set<String> payload = response.get();

        // verify
        assertEquals(testResponse, response);
        assertEquals(value, payload);
    }

    @SneakyThrows
    @Test
    public void smismember_returns_success() {
        // setup
        String key = "testKey";
        String[] members = {"1", "2"};
        String[] arguments = {"testKey", "1", "2"};
        Boolean[] value = {true, false};

        CompletableFuture<Boolean[]> testResponse = new CompletableFuture<>();
        testResponse.complete(value);

        // match on protobuf request
        when(commandManager.<Boolean[]>submitNewCommand(eq(SMIsMember), eq(arguments), any()))
                .thenReturn(testResponse);

        // exercise
        CompletableFuture<Boolean[]> response = service.smismember(key, members);
        Boolean[] payload = response.get();

        // verify
        assertEquals(testResponse, response);
        assertEquals(value, payload);
    }

    @SneakyThrows
    @Test
    public void sdiffstore_returns_success() {
        // setup
        String destination = "dest";
        String[] keys = new String[] {"set1", "set2"};
        String[] arguments = {"dest", "set1", "set2"};

        Long value = 2L;

        CompletableFuture<Long> testResponse = new CompletableFuture<>();
        testResponse.complete(value);

        // match on protobuf request
        when(commandManager.<Long>submitNewCommand(eq(SDiffStore), eq(arguments), any()))
                .thenReturn(testResponse);

        // exercise
        CompletableFuture<Long> response = service.sdiffstore(destination, keys);

        Long payload = response.get();

        // verify
        assertEquals(testResponse, response);
        assertEquals(value, payload);
    }

    @SneakyThrows
    @Test
    public void smove_returns_success() {
        // setup
        String source = "src";
        String destination = "dst";
        String member = "elem";
        String[] arguments = {source, destination, member};

        CompletableFuture<Boolean> testResponse = new CompletableFuture<>();
        testResponse.complete(true);

        // match on protobuf request
        when(commandManager.<Boolean>submitNewCommand(eq(SMove), eq(arguments), any()))
                .thenReturn(testResponse);

        // exercise
        CompletableFuture<Boolean> response = service.smove(source, destination, member);

        // verify
        assertEquals(testResponse, response);
        assertTrue(response.get());
    }

    @SneakyThrows
    @Test
    public void sinter_returns_success() {
        // setup
        String[] keys = new String[] {"key1", "key2"};
        Set<String> value = Set.of("1", "2");

        CompletableFuture<Set<String>> testResponse = new CompletableFuture<>();
        testResponse.complete(value);

        // match on protobuf request
        when(commandManager.<Set<String>>submitNewCommand(eq(SInter), eq(keys), any()))
                .thenReturn(testResponse);

        // exercise
        CompletableFuture<Set<String>> response = service.sinter(keys);
        Set<String> payload = response.get();

        // verify
        assertEquals(testResponse, response);
        assertEquals(value, payload);
    }

    @SneakyThrows
    @Test
    public void sinterstore_returns_success() {
        // setup
        String destination = "key";
        String[] keys = new String[] {"set1", "set2"};
        String[] args = new String[] {"key", "set1", "set2"};
        Long value = 2L;

        CompletableFuture<Long> testResponse = new CompletableFuture<>();
        testResponse.complete(value);

        // match on protobuf request
        when(commandManager.<Long>submitNewCommand(eq(SInterStore), eq(args), any()))
                .thenReturn(testResponse);

        // exercise
        CompletableFuture<Long> response = service.sinterstore(destination, keys);
        Long payload = response.get();

        // verify
        assertEquals(testResponse, response);
        assertEquals(value, payload);
    }

    @SneakyThrows
    @Test
    public void sunionstore_returns_success() {
        // setup
        String destination = "key";
        String[] keys = new String[] {"set1", "set2"};
        String[] args = new String[] {"key", "set1", "set2"};
        Long value = 2L;

        CompletableFuture<Long> testResponse = new CompletableFuture<>();
        testResponse.complete(value);

        // match on protobuf request
        when(commandManager.<Long>submitNewCommand(eq(SUnionStore), eq(args), any()))
                .thenReturn(testResponse);

        // exercise
        CompletableFuture<Long> response = service.sunionstore(destination, keys);
        Long payload = response.get();

        // verify
        assertEquals(testResponse, response);
        assertEquals(value, payload);
    }

    @SneakyThrows
    @Test
    public void zadd_noOptions_returns_success() {
        // setup
        String key = "testKey";
        Map<String, Double> membersScores = new LinkedHashMap<>();
        membersScores.put("testMember1", 1.0);
        membersScores.put("testMember2", 2.0);
        String[] membersScoresArgs = convertMapToValueKeyStringArray(membersScores);
        String[] arguments = ArrayUtils.addFirst(membersScoresArgs, key);
        Long value = 2L;

        CompletableFuture<Long> testResponse = new CompletableFuture<>();
        testResponse.complete(value);

        // match on protobuf request
        when(commandManager.<Long>submitNewCommand(eq(Zadd), eq(arguments), any()))
                .thenReturn(testResponse);

        // exercise
        CompletableFuture<Long> response =
                service.zadd(key, membersScores, ZaddOptions.builder().build(), false);
        Long payload = response.get();

        // verify
        assertEquals(testResponse, response);
        assertEquals(value, payload);
    }

    @SneakyThrows
    @Test
    public void zadd_withOptions_returns_success() {
        // setup
        String key = "testKey";
        ZaddOptions options =
                ZaddOptions.builder()
                        .conditionalChange(ZaddOptions.ConditionalChange.ONLY_IF_EXISTS)
                        .updateOptions(ZaddOptions.UpdateOptions.SCORE_GREATER_THAN_CURRENT)
                        .build();
        Map<String, Double> membersScores = new LinkedHashMap<>();
        membersScores.put("testMember1", 1.0);
        membersScores.put("testMember2", 2.0);
        String[] membersScoresArgs = convertMapToValueKeyStringArray(membersScores);
        String[] arguments = ArrayUtils.addAll(new String[] {key}, options.toArgs());
        arguments = ArrayUtils.addAll(arguments, membersScoresArgs);
        Long value = 2L;

        CompletableFuture<Long> testResponse = new CompletableFuture<>();
        testResponse.complete(value);

        // match on protobuf request
        when(commandManager.<Long>submitNewCommand(eq(Zadd), eq(arguments), any()))
                .thenReturn(testResponse);

        // exercise
        CompletableFuture<Long> response = service.zadd(key, membersScores, options, false);
        Long payload = response.get();

        // verify
        assertEquals(testResponse, response);
        assertEquals(value, payload);
    }

    @SneakyThrows
    @Test
    public void zadd_withIllegalArgument_throws_exception() {
        // setup
        String key = "testKey";
        ZaddOptions options =
                ZaddOptions.builder()
                        .conditionalChange(ZaddOptions.ConditionalChange.ONLY_IF_DOES_NOT_EXIST)
                        .updateOptions(ZaddOptions.UpdateOptions.SCORE_GREATER_THAN_CURRENT)
                        .build();
        Map<String, Double> membersScores = new LinkedHashMap<>();
        membersScores.put("testMember1", 1.0);
        membersScores.put("testMember2", 2.0);

        assertThrows(
                IllegalArgumentException.class, () -> service.zadd(key, membersScores, options, false));
    }

    @SneakyThrows
    @Test
    public void zaddIncr_noOptions_returns_success() {
        // setup
        String key = "testKey";
        String member = "member";
        double increment = 3.0;
        String[] arguments = new String[] {key, "INCR", Double.toString(increment), member};
        Double value = 3.0;

        CompletableFuture<Double> testResponse = new CompletableFuture<>();
        testResponse.complete(value);

        // match on protobuf request
        when(commandManager.<Double>submitNewCommand(eq(Zadd), eq(arguments), any()))
                .thenReturn(testResponse);

        // exercise
        CompletableFuture<Double> response =
                service.zaddIncr(key, member, increment, ZaddOptions.builder().build());
        Double payload = response.get();

        // verify
        assertEquals(testResponse, response);
        assertEquals(value, payload);
    }

    @SneakyThrows
    @Test
    public void zaddIncr_withOptions_returns_success() {
        // setup
        String key = "testKey";
        ZaddOptions options =
                ZaddOptions.builder()
                        .updateOptions(ZaddOptions.UpdateOptions.SCORE_GREATER_THAN_CURRENT)
                        .build();
        String member = "member";
        double increment = 3.0;
        String[] arguments =
                concatenateArrays(
                        new String[] {key},
                        options.toArgs(),
                        new String[] {"INCR", Double.toString(increment), member});
        Double value = 3.0;

        CompletableFuture<Double> testResponse = new CompletableFuture<>();
        testResponse.complete(value);

        // match on protobuf request
        when(commandManager.<Double>submitNewCommand(eq(Zadd), eq(arguments), any()))
                .thenReturn(testResponse);

        // exercise
        CompletableFuture<Double> response = service.zaddIncr(key, member, increment, options);
        Double payload = response.get();

        // verify
        assertEquals(testResponse, response);
        assertEquals(value, payload);
    }

    @SneakyThrows
    @Test
    public void clientId_returns_success() {
        // setup
        CompletableFuture<Long> testResponse = new CompletableFuture<>();
        testResponse.complete(42L);

        // match on protobuf request
        when(commandManager.<Long>submitNewCommand(eq(ClientId), eq(new String[0]), any()))
                .thenReturn(testResponse);

        // exercise
        CompletableFuture<Long> response = service.clientId();

        // verify
        assertEquals(testResponse, response);
        assertEquals(42L, response.get());
    }

    @SneakyThrows
    @Test
    public void clientGetName_returns_success() {
        // setup
        CompletableFuture<String> testResponse = new CompletableFuture<>();
        testResponse.complete("TEST");

        // match on protobuf request
        when(commandManager.<String>submitNewCommand(eq(ClientGetName), eq(new String[0]), any()))
                .thenReturn(testResponse);

        // exercise
        CompletableFuture<String> response = service.clientGetName();

        // verify
        assertEquals(testResponse, response);
        assertEquals("TEST", response.get());
    }

    @SneakyThrows
    @Test
    public void configRewrite_returns_success() {
        // setup
        CompletableFuture<String> testResponse = new CompletableFuture<>();
        testResponse.complete(OK);

        // match on protobuf request
        when(commandManager.<String>submitNewCommand(eq(ConfigRewrite), eq(new String[0]), any()))
                .thenReturn(testResponse);

        // exercise
        CompletableFuture<String> response = service.configRewrite();
        String payload = response.get();

        // verify
        assertEquals(testResponse, response);
        assertEquals(OK, payload);
    }

    @SneakyThrows
    @Test
    public void configResetStat_returns_success() {
        // setup
        CompletableFuture<String> testResponse = new CompletableFuture<>();
        testResponse.complete(OK);

        // match on protobuf request
        when(commandManager.<String>submitNewCommand(eq(ConfigResetStat), eq(new String[0]), any()))
                .thenReturn(testResponse);

        // exercise
        CompletableFuture<String> response = service.configResetStat();
        String payload = response.get();

        // verify
        assertEquals(testResponse, response);
        assertEquals(OK, payload);
    }

    @SneakyThrows
    @Test
    public void configGet_returns_success() {
        // setup
        Map<String, String> testPayload = Map.of("timeout", "1000");
        CompletableFuture<Map<String, String>> testResponse = new CompletableFuture<>();
        testResponse.complete(testPayload);

        // match on protobuf request
        when(commandManager.<Map<String, String>>submitNewCommand(
                        eq(ConfigGet), eq(new String[] {"timeout"}), any()))
                .thenReturn(testResponse);

        // exercise
        CompletableFuture<Map<String, String>> response = service.configGet(new String[] {"timeout"});
        Map<String, String> payload = response.get();

        // verify
        assertEquals(testResponse, response);
        assertEquals(testPayload, payload);
    }

    @SneakyThrows
    @Test
    public void configSet_returns_success() {
        // setup
        CompletableFuture<String> testResponse = new CompletableFuture<>();
        testResponse.complete(OK);

        // match on protobuf request
        when(commandManager.<String>submitNewCommand(
                        eq(ConfigSet), eq(new String[] {"timeout", "1000"}), any()))
                .thenReturn(testResponse);

        // exercise
        CompletableFuture<String> response = service.configSet(Map.of("timeout", "1000"));

        // verify
        assertEquals(testResponse, response);
        assertEquals(OK, response.get());
    }

    @SneakyThrows
    @Test
    public void zrem_returns_success() {
        // setup
        String key = "testKey";
        String[] members = new String[] {"member1", "member2"};
        String[] arguments = ArrayUtils.addFirst(members, key);
        Long value = 2L;

        CompletableFuture<Long> testResponse = new CompletableFuture<>();
        testResponse.complete(value);

        // match on protobuf request
        when(commandManager.<Long>submitNewCommand(eq(Zrem), eq(arguments), any()))
                .thenReturn(testResponse);

        // exercise
        CompletableFuture<Long> response = service.zrem(key, members);
        Long payload = response.get();

        // verify
        assertEquals(testResponse, response);
        assertEquals(value, payload);
    }

    @SneakyThrows
    @Test
    public void zcard_returns_success() {
        // setup
        String key = "testKey";
        String[] arguments = new String[] {key};
        Long value = 3L;

        CompletableFuture<Long> testResponse = new CompletableFuture<>();
        testResponse.complete(value);

        // match on protobuf request
        when(commandManager.<Long>submitNewCommand(eq(Zcard), eq(arguments), any()))
                .thenReturn(testResponse);

        // exercise
        CompletableFuture<Long> response = service.zcard(key);
        Long payload = response.get();

        // verify
        assertEquals(testResponse, response);
        assertEquals(value, payload);
    }

    @SneakyThrows
    @Test
    public void zpopmin_returns_success() {
        // setup
        String key = "testKey";
        String[] arguments = new String[] {key};
        Map<String, Double> value = Map.of("member1", 2.5);

        CompletableFuture<Map<String, Double>> testResponse = new CompletableFuture<>();
        testResponse.complete(value);

        // match on protobuf request
        when(commandManager.<Map<String, Double>>submitNewCommand(eq(ZPopMin), eq(arguments), any()))
                .thenReturn(testResponse);

        // exercise
        CompletableFuture<Map<String, Double>> response = service.zpopmin(key);
        Map<String, Double> payload = response.get();

        // verify
        assertEquals(testResponse, response);
        assertEquals(value, payload);
    }

    @SneakyThrows
    @Test
    public void zpopmin_with_count_returns_success() {
        // setup
        String key = "testKey";
        long count = 2L;
        String[] arguments = new String[] {key, Long.toString(count)};
        Map<String, Double> value = Map.of("member1", 2.0, "member2", 3.0);

        CompletableFuture<Map<String, Double>> testResponse = new CompletableFuture<>();
        testResponse.complete(value);

        // match on protobuf request
        when(commandManager.<Map<String, Double>>submitNewCommand(eq(ZPopMin), eq(arguments), any()))
                .thenReturn(testResponse);

        // exercise
        CompletableFuture<Map<String, Double>> response = service.zpopmin(key, count);
        Map<String, Double> payload = response.get();

        // verify
        assertEquals(testResponse, response);
        assertEquals(value, payload);
    }

    @SneakyThrows
    @Test
    public void zpopmax_returns_success() {
        // setup
        String key = "testKey";
        String[] arguments = new String[] {key};
        Map<String, Double> value = Map.of("member1", 2.5);

        CompletableFuture<Map<String, Double>> testResponse = new CompletableFuture<>();
        testResponse.complete(value);

        // match on protobuf request
        when(commandManager.<Map<String, Double>>submitNewCommand(eq(ZPopMax), eq(arguments), any()))
                .thenReturn(testResponse);

        // exercise
        CompletableFuture<Map<String, Double>> response = service.zpopmax(key);
        Map<String, Double> payload = response.get();

        // verify
        assertEquals(testResponse, response);
        assertEquals(value, payload);
    }

    @SneakyThrows
    @Test
    public void bzpopmax_returns_success() {
        // setup
        String[] keys = new String[] {"key1", "key2"};
        double timeout = .5;
        String[] arguments = new String[] {"key1", "key2", "0.5"};
        Object[] value = new Object[] {"key1", "elem", 42.};

        CompletableFuture<Object[]> testResponse = new CompletableFuture<>();
        testResponse.complete(value);

        // match on protobuf request
        when(commandManager.<Object[]>submitNewCommand(eq(BZPopMax), eq(arguments), any()))
                .thenReturn(testResponse);

        // exercise
        CompletableFuture<Object[]> response = service.bzpopmax(keys, timeout);
        Object[] payload = response.get();

        // verify
        assertEquals(testResponse, response);
        assertEquals(value, payload);
    }

    @SneakyThrows
    @Test
    public void zpopmax_with_count_returns_success() {
        // setup
        String key = "testKey";
        long count = 2L;
        String[] arguments = new String[] {key, Long.toString(count)};
        Map<String, Double> value = Map.of("member1", 3.0, "member2", 1.0);

        CompletableFuture<Map<String, Double>> testResponse = new CompletableFuture<>();
        testResponse.complete(value);

        // match on protobuf request
        when(commandManager.<Map<String, Double>>submitNewCommand(eq(ZPopMax), eq(arguments), any()))
                .thenReturn(testResponse);

        // exercise
        CompletableFuture<Map<String, Double>> response = service.zpopmax(key, count);
        Map<String, Double> payload = response.get();

        // verify
        assertEquals(testResponse, response);
        assertEquals(value, payload);
    }

    @SneakyThrows
    @Test
    public void zscore_returns_success() {
        // setup
        String key = "testKey";
        String member = "testMember";
        String[] arguments = new String[] {key, member};
        Double value = 3.5;

        CompletableFuture<Double> testResponse = new CompletableFuture<>();
        testResponse.complete(value);

        // match on protobuf request
        when(commandManager.<Double>submitNewCommand(eq(ZScore), eq(arguments), any()))
                .thenReturn(testResponse);

        // exercise
        CompletableFuture<Double> response = service.zscore(key, member);
        Double payload = response.get();

        // verify
        assertEquals(testResponse, response);
        assertEquals(value, payload);
    }

    @SneakyThrows
    @Test
    public void zrange_by_index_returns_success() {
        // setup
        String key = "testKey";
        RangeByIndex rangeByIndex = new RangeByIndex(0, 1);
        String[] arguments = new String[] {key, rangeByIndex.getStart(), rangeByIndex.getEnd()};
        String[] value = new String[] {"one", "two"};

        CompletableFuture<String[]> testResponse = new CompletableFuture<>();
        testResponse.complete(value);

        // match on protobuf request
        when(commandManager.<String[]>submitNewCommand(eq(Zrange), eq(arguments), any()))
                .thenReturn(testResponse);

        // exercise
        CompletableFuture<String[]> response = service.zrange(key, rangeByIndex);
        String[] payload = response.get();

        // verify
        assertEquals(testResponse, response);
        assertEquals(value, payload);
    }

    @SneakyThrows
    @Test
    public void zrange_by_score_with_reverse_returns_success() {
        // setup
        String key = "testKey";
        RangeByScore rangeByScore =
                new RangeByScore(new ScoreBoundary(3, false), InfScoreBound.NEGATIVE_INFINITY);
        String[] arguments =
                new String[] {key, rangeByScore.getStart(), rangeByScore.getEnd(), "BYSCORE", "REV"};
        String[] value = new String[] {"two", "one"};

        CompletableFuture<String[]> testResponse = new CompletableFuture<>();
        testResponse.complete(value);

        // match on protobuf request
        when(commandManager.<String[]>submitNewCommand(eq(Zrange), eq(arguments), any()))
                .thenReturn(testResponse);

        // exercise
        CompletableFuture<String[]> response = service.zrange(key, rangeByScore, true);
        String[] payload = response.get();

        // verify
        assertEquals(testResponse, response);
        assertEquals(value, payload);
    }

    @SneakyThrows
    @Test
    public void zrange_by_lex_returns_success() {
        // setup
        String key = "testKey";
        RangeByLex rangeByLex =
                new RangeByLex(InfLexBound.NEGATIVE_INFINITY, new LexBoundary("c", false));
        String[] arguments = new String[] {key, rangeByLex.getStart(), rangeByLex.getEnd(), "BYLEX"};
        String[] value = new String[] {"a", "b"};

        CompletableFuture<String[]> testResponse = new CompletableFuture<>();
        testResponse.complete(value);

        // match on protobuf request
        when(commandManager.<String[]>submitNewCommand(eq(Zrange), eq(arguments), any()))
                .thenReturn(testResponse);

        // exercise
        CompletableFuture<String[]> response = service.zrange(key, rangeByLex);
        String[] payload = response.get();

        // verify
        assertEquals(testResponse, response);
        assertEquals(value, payload);
    }

    @SneakyThrows
    @Test
    public void zrangeWithScores_by_index_returns_success() {
        // setup
        String key = "testKey";
        RangeByIndex rangeByIndex = new RangeByIndex(0, 4);
        String[] arguments =
                new String[] {key, rangeByIndex.getStart(), rangeByIndex.getEnd(), WITH_SCORES_REDIS_API};
        Map<String, Double> value = Map.of("one", 1.0, "two", 2.0, "three", 3.0);

        CompletableFuture<Map<String, Double>> testResponse = new CompletableFuture<>();
        testResponse.complete(value);

        // match on protobuf request
        when(commandManager.<Map<String, Double>>submitNewCommand(eq(Zrange), eq(arguments), any()))
                .thenReturn(testResponse);

        // exercise
        CompletableFuture<Map<String, Double>> response = service.zrangeWithScores(key, rangeByIndex);
        Map<String, Double> payload = response.get();

        // verify
        assertEquals(testResponse, response);
        assertEquals(value, payload);
    }

    @SneakyThrows
    @Test
    public void zrangeWithScores_by_score_returns_success() {
        // setup
        String key = "testKey";
        RangeByScore rangeByScore =
                new RangeByScore(
                        InfScoreBound.NEGATIVE_INFINITY,
                        InfScoreBound.POSITIVE_INFINITY,
                        new RangeOptions.Limit(1, 2));
        String[] arguments =
                new String[] {
                    key,
                    rangeByScore.getStart(),
                    rangeByScore.getEnd(),
                    "BYSCORE",
                    "LIMIT",
                    "1",
                    "2",
                    WITH_SCORES_REDIS_API
                };
        Map<String, Double> value = Map.of("two", 2.0, "three", 3.0);

        CompletableFuture<Map<String, Double>> testResponse = new CompletableFuture<>();
        testResponse.complete(value);

        // match on protobuf request
        when(commandManager.<Map<String, Double>>submitNewCommand(eq(Zrange), eq(arguments), any()))
                .thenReturn(testResponse);

        // exercise
        CompletableFuture<Map<String, Double>> response =
                service.zrangeWithScores(key, rangeByScore, false);
        Map<String, Double> payload = response.get();

        // verify
        assertEquals(testResponse, response);
        assertEquals(value, payload);
    }

    @SneakyThrows
    @Test
    public void zrank_returns_success() {
        // setup
        String key = "testKey";
        String member = "testMember";
        String[] arguments = new String[] {key, member};
        Long value = 3L;

        CompletableFuture<Long> testResponse = new CompletableFuture<>();
        testResponse.complete(value);

        // match on protobuf request
        when(commandManager.<Long>submitNewCommand(eq(Zrank), eq(arguments), any()))
                .thenReturn(testResponse);

        // exercise
        CompletableFuture<Long> response = service.zrank(key, member);
        Long payload = response.get();

        // verify
        assertEquals(testResponse, response);
        assertEquals(value, payload);
    }

    @SneakyThrows
    @Test
    public void zrankWithScore_returns_success() {
        // setup
        String key = "testKey";
        String member = "testMember";
        String[] arguments = new String[] {key, member, WITH_SCORE_REDIS_API};
        Object[] value = new Object[] {1, 6.0};

        CompletableFuture<Object[]> testResponse = new CompletableFuture<>();
        testResponse.complete(value);

        // match on protobuf request
        when(commandManager.<Object[]>submitNewCommand(eq(Zrank), eq(arguments), any()))
                .thenReturn(testResponse);

        // exercise
        CompletableFuture<Object[]> response = service.zrankWithScore(key, member);
        Object[] payload = response.get();

        // verify
        assertEquals(testResponse, response);
        assertEquals(value, payload);
    }

    @SneakyThrows
    @Test
    public void zmscore_returns_success() {
        // setup
        String key = "testKey";
        String[] members = new String[] {"member1", "member2"};
        String[] arguments = new String[] {key, "member1", "member2"};
        Double[] value = new Double[] {2.5, 8.2};

        CompletableFuture<Double[]> testResponse = new CompletableFuture<>();
        testResponse.complete(value);

        // match on protobuf request
        when(commandManager.<Double[]>submitNewCommand(eq(ZMScore), eq(arguments), any()))
                .thenReturn(testResponse);

        // exercise
        CompletableFuture<Double[]> response = service.zmscore(key, members);
        Double[] payload = response.get();

        // verify
        assertEquals(testResponse, response);
        assertEquals(value, payload);
    }

    @SneakyThrows
    @Test
    public void zdiffstore_returns_success() {
        // setup
        String destKey = "testDestKey";
        String[] keys = new String[] {"testKey1", "testKey2"};
        String[] arguments = new String[] {destKey, Long.toString(keys.length), "testKey1", "testKey2"};
        Long value = 3L;

        CompletableFuture<Long> testResponse = new CompletableFuture<>();
        testResponse.complete(value);

        // match on protobuf request
        when(commandManager.<Long>submitNewCommand(eq(ZDiffStore), eq(arguments), any()))
                .thenReturn(testResponse);

        // exercise
        CompletableFuture<Long> response = service.zdiffstore(destKey, keys);
        Long payload = response.get();

        // verify
        assertEquals(testResponse, response);
        assertEquals(value, payload);
    }

    @SneakyThrows
    @Test
    public void zdiff_returns_success() {
        // setup
        String key1 = "testKey1";
        String key2 = "testKey2";
        String[] arguments = new String[] {"2", key1, key2};
        String[] value = new String[] {"element1"};

        CompletableFuture<String[]> testResponse = new CompletableFuture<>();
        testResponse.complete(value);

        // match on protobuf request
        when(commandManager.<String[]>submitNewCommand(eq(ZDiff), eq(arguments), any()))
                .thenReturn(testResponse);

        // exercise
        CompletableFuture<String[]> response = service.zdiff(new String[] {key1, key2});
        String[] payload = response.get();

        // verify
        assertEquals(testResponse, response);
        assertEquals(value, payload);
    }

    @SneakyThrows
    @Test
    public void zdiffWithScores_returns_success() {
        // setup
        String key1 = "testKey1";
        String key2 = "testKey2";
        String[] arguments = new String[] {"2", key1, key2, WITH_SCORES_REDIS_API};
        Map<String, Double> value = Map.of("element1", 2.0);

        CompletableFuture<Map<String, Double>> testResponse = new CompletableFuture<>();
        testResponse.complete(value);

        // match on protobuf request
        when(commandManager.<Map<String, Double>>submitNewCommand(eq(ZDiff), eq(arguments), any()))
                .thenReturn(testResponse);

        // exercise
        CompletableFuture<Map<String, Double>> response =
                service.zdiffWithScores(new String[] {key1, key2});
        Map<String, Double> payload = response.get();

        // verify
        assertEquals(testResponse, response);
        assertEquals(value, payload);
    }

    @SneakyThrows
    @Test
    public void zcount_returns_success() {
        // setup
        String key = "testKey";
        String[] arguments = new String[] {key, "-inf", "10.0"};
        Long value = 3L;

        CompletableFuture<Long> testResponse = new CompletableFuture<>();
        testResponse.complete(value);

        // match on protobuf request
        when(commandManager.<Long>submitNewCommand(eq(Zcount), eq(arguments), any()))
                .thenReturn(testResponse);

        // exercise
        CompletableFuture<Long> response =
                service.zcount(key, InfScoreBound.NEGATIVE_INFINITY, new ScoreBoundary(10, true));
        Long payload = response.get();

        // verify
        assertEquals(testResponse, response);
        assertEquals(value, payload);
    }

    @SneakyThrows
    @Test
    public void zremrangebyrank_returns_success() {
        // setup
        String key = "testKey";
        long start = 0;
        long end = -1;
        String[] arguments = new String[] {key, Long.toString(start), Long.toString(end)};
        Long value = 5L;

        CompletableFuture<Long> testResponse = new CompletableFuture<>();
        testResponse.complete(value);

        // match on protobuf request
        when(commandManager.<Long>submitNewCommand(eq(ZRemRangeByRank), eq(arguments), any()))
                .thenReturn(testResponse);

        // exercise
        CompletableFuture<Long> response = service.zremrangebyrank(key, start, end);
        Long payload = response.get();

        // verify
        assertEquals(testResponse, response);
        assertEquals(value, payload);
    }

    @SneakyThrows
    @Test
    public void zremrangebylex_returns_success() {
        // setup
        String key = "testKey";
        String[] arguments = new String[] {key, "-", "[z"};
        Long value = 3L;

        CompletableFuture<Long> testResponse = new CompletableFuture<>();
        testResponse.complete(value);

        // match on protobuf request
        when(commandManager.<Long>submitNewCommand(eq(ZRemRangeByLex), eq(arguments), any()))
                .thenReturn(testResponse);

        // exercise
        CompletableFuture<Long> response =
                service.zremrangebylex(key, InfLexBound.NEGATIVE_INFINITY, new LexBoundary("z", true));
        Long payload = response.get();

        // verify
        assertEquals(testResponse, response);
        assertEquals(value, payload);
    }

    @SneakyThrows
    @Test
    public void zremrangebyscore_returns_success() {
        // setup
        String key = "testKey";
        String[] arguments = new String[] {key, "-inf", "10.0"};
        Long value = 3L;

        CompletableFuture<Long> testResponse = new CompletableFuture<>();
        testResponse.complete(value);

        // match on protobuf request
        when(commandManager.<Long>submitNewCommand(eq(ZRemRangeByScore), eq(arguments), any()))
                .thenReturn(testResponse);

        // exercise
        CompletableFuture<Long> response =
                service.zremrangebyscore(key, InfScoreBound.NEGATIVE_INFINITY, new ScoreBoundary(10, true));
        Long payload = response.get();

        // verify
        assertEquals(testResponse, response);
        assertEquals(value, payload);
    }

    @SneakyThrows
    @Test
    public void zlexcount_returns_success() {
        // setup
        String key = "testKey";
        String[] arguments = new String[] {key, "-", "[c"};
        Long value = 3L;

        CompletableFuture<Long> testResponse = new CompletableFuture<>();
        testResponse.complete(value);

        // match on protobuf request
        when(commandManager.<Long>submitNewCommand(eq(ZLexCount), eq(arguments), any()))
                .thenReturn(testResponse);

        // exercise
        CompletableFuture<Long> response =
                service.zlexcount(key, InfLexBound.NEGATIVE_INFINITY, new LexBoundary("c", true));
        Long payload = response.get();

        // verify
        assertEquals(testResponse, response);
        assertEquals(value, payload);
    }

    @SneakyThrows
    @Test
    public void zrangestore_by_lex_returns_success() {
        // setup
        String source = "testSourceKey";
        String destination = "testDestinationKey";
        RangeByLex rangeByLex =
                new RangeByLex(InfLexBound.NEGATIVE_INFINITY, new LexBoundary("c", false));
        String[] arguments =
                new String[] {source, destination, rangeByLex.getStart(), rangeByLex.getEnd(), "BYLEX"};
        Long value = 2L;

        CompletableFuture<Long> testResponse = new CompletableFuture<>();
        testResponse.complete(value);

        // match on protobuf request
        when(commandManager.<Long>submitNewCommand(eq(ZRangeStore), eq(arguments), any()))
                .thenReturn(testResponse);

        // exercise
        CompletableFuture<Long> response = service.zrangestore(source, destination, rangeByLex);
        Long payload = response.get();

        // verify
        assertEquals(testResponse, response);
        assertEquals(value, payload);
    }

    @SneakyThrows
    @Test
    public void zrangestore_by_index_returns_success() {
        // setup
        String source = "testSourceKey";
        String destination = "testDestinationKey";
        RangeByIndex rangeByIndex = new RangeByIndex(0, 1);
        String[] arguments =
                new String[] {source, destination, rangeByIndex.getStart(), rangeByIndex.getEnd()};
        Long value = 2L;

        CompletableFuture<Long> testResponse = new CompletableFuture<>();
        testResponse.complete(value);

        // match on protobuf request
        when(commandManager.<Long>submitNewCommand(eq(ZRangeStore), eq(arguments), any()))
                .thenReturn(testResponse);

        // exercise
        CompletableFuture<Long> response = service.zrangestore(source, destination, rangeByIndex);
        Long payload = response.get();

        // verify
        assertEquals(testResponse, response);
        assertEquals(value, payload);
    }

    @SneakyThrows
    @Test
    public void zrangestore_by_score_with_reverse_returns_success() {
        // setup
        String source = "testSourceKey";
        String destination = "testDestinationKey";
        RangeByScore rangeByScore =
                new RangeByScore(new ScoreBoundary(3, false), InfScoreBound.NEGATIVE_INFINITY);
        boolean reversed = true;
        String[] arguments =
                new String[] {
                    source, destination, rangeByScore.getStart(), rangeByScore.getEnd(), "BYSCORE", "REV"
                };
        Long value = 2L;

        CompletableFuture<Long> testResponse = new CompletableFuture<>();
        testResponse.complete(value);

        // match on protobuf request
        when(commandManager.<Long>submitNewCommand(eq(ZRangeStore), eq(arguments), any()))
                .thenReturn(testResponse);

        // exercise
        CompletableFuture<Long> response =
                service.zrangestore(source, destination, rangeByScore, reversed);
        Long payload = response.get();

        // verify
        assertEquals(testResponse, response);
        assertEquals(value, payload);
    }

    @SneakyThrows
    @Test
    public void xadd_returns_success() {
        // setup
        String key = "testKey";
        Map<String, String> fieldValues = new LinkedHashMap<>();
        fieldValues.put("testField1", "testValue1");
        fieldValues.put("testField2", "testValue2");
        String[] fieldValuesArgs = convertMapToKeyValueStringArray(fieldValues);
        String[] arguments = new String[] {key, "*"};
        arguments = ArrayUtils.addAll(arguments, fieldValuesArgs);
        String returnId = "testId";

        CompletableFuture<String> testResponse = new CompletableFuture<>();
        testResponse.complete(returnId);

        // match on protobuf request
        when(commandManager.<String>submitNewCommand(eq(XAdd), eq(arguments), any()))
                .thenReturn(testResponse);

        // exercise
        CompletableFuture<String> response = service.xadd(key, fieldValues);
        String payload = response.get();

        // verify
        assertEquals(testResponse, response);
        assertEquals(returnId, payload);
    }

    @SneakyThrows
    @Test
    public void xadd_with_nomakestream_maxlen_options_returns_success() {
        // setup
        String key = "testKey";
        Map<String, String> fieldValues = new LinkedHashMap<>();
        fieldValues.put("testField1", "testValue1");
        fieldValues.put("testField2", "testValue2");
        StreamAddOptions options =
                StreamAddOptions.builder()
                        .id("id")
                        .makeStream(false)
                        .trim(new StreamAddOptions.MaxLen(true, 5L))
                        .build();

        String[] arguments =
                new String[] {
                    key,
                    NO_MAKE_STREAM_REDIS_API,
                    TRIM_MAXLEN_REDIS_API,
                    TRIM_EXACT_REDIS_API,
                    Long.toString(5L),
                    "id"
                };
        arguments = ArrayUtils.addAll(arguments, convertMapToKeyValueStringArray(fieldValues));

        String returnId = "testId";
        CompletableFuture<String> testResponse = new CompletableFuture<>();
        testResponse.complete(returnId);

        // match on protobuf request
        when(commandManager.<String>submitNewCommand(eq(XAdd), eq(arguments), any()))
                .thenReturn(testResponse);

        // exercise
        CompletableFuture<String> response = service.xadd(key, fieldValues, options);
        String payload = response.get();

        // verify
        assertEquals(testResponse, response);
        assertEquals(returnId, payload);
    }

    private static List<Arguments> getStreamAddOptions() {
        return List.of(
                Arguments.of(
                        Pair.of(
                                // no TRIM option
                                StreamAddOptions.builder().id("id").makeStream(Boolean.FALSE).build(),
                                new String[] {"testKey", NO_MAKE_STREAM_REDIS_API, "id"}),
                        Pair.of(
                                // MAXLEN with LIMIT
                                StreamAddOptions.builder()
                                        .id("id")
                                        .makeStream(Boolean.TRUE)
                                        .trim(new StreamAddOptions.MaxLen(Boolean.TRUE, 5L, 10L))
                                        .build(),
                                new String[] {
                                    "testKey",
                                    TRIM_MAXLEN_REDIS_API,
                                    TRIM_EXACT_REDIS_API,
                                    Long.toString(5L),
                                    TRIM_LIMIT_REDIS_API,
                                    Long.toString(10L),
                                    "id"
                                }),
                        Pair.of(
                                // MAXLEN with non exact match
                                StreamAddOptions.builder()
                                        .makeStream(Boolean.FALSE)
                                        .trim(new StreamAddOptions.MaxLen(Boolean.FALSE, 2L))
                                        .build(),
                                new String[] {
                                    "testKey",
                                    NO_MAKE_STREAM_REDIS_API,
                                    TRIM_MAXLEN_REDIS_API,
                                    TRIM_NOT_EXACT_REDIS_API,
                                    Long.toString(2L),
                                    "*"
                                }),
                        Pair.of(
                                // MIN ID with LIMIT
                                StreamAddOptions.builder()
                                        .id("id")
                                        .makeStream(Boolean.TRUE)
                                        .trim(new StreamAddOptions.MinId(Boolean.TRUE, "testKey", 10L))
                                        .build(),
                                new String[] {
                                    "testKey",
                                    TRIM_MINID_REDIS_API,
                                    TRIM_EXACT_REDIS_API,
                                    Long.toString(5L),
                                    TRIM_LIMIT_REDIS_API,
                                    Long.toString(10L),
                                    "id"
                                }),
                        Pair.of(
                                // MIN ID with non exact match
                                StreamAddOptions.builder()
                                        .makeStream(Boolean.FALSE)
                                        .trim(new StreamAddOptions.MinId(Boolean.FALSE, "testKey"))
                                        .build(),
                                new String[] {
                                    "testKey",
                                    NO_MAKE_STREAM_REDIS_API,
                                    TRIM_MINID_REDIS_API,
                                    TRIM_NOT_EXACT_REDIS_API,
                                    Long.toString(5L),
                                    "*"
                                })));
    }

    @SneakyThrows
    @ParameterizedTest
    @MethodSource("getStreamAddOptions")
    public void xadd_with_options_returns_success(Pair<StreamAddOptions, String[]> optionAndArgs) {
        // setup
        String key = "testKey";
        Map<String, String> fieldValues = new LinkedHashMap<>();
        fieldValues.put("testField1", "testValue1");
        fieldValues.put("testField2", "testValue2");
        String[] arguments =
                ArrayUtils.addAll(optionAndArgs.getRight(), convertMapToKeyValueStringArray(fieldValues));

        String returnId = "testId";
        CompletableFuture<String> testResponse = new CompletableFuture<>();
        testResponse.complete(returnId);

        // match on protobuf request
        when(commandManager.<String>submitNewCommand(eq(XAdd), eq(arguments), any()))
                .thenReturn(testResponse);

        // exercise
        CompletableFuture<String> response = service.xadd(key, fieldValues, optionAndArgs.getLeft());
        String payload = response.get();

        // verify
        assertEquals(testResponse, response);
        assertEquals(returnId, payload);
    }

    @SneakyThrows
    @Test
    public void type_returns_success() {
        // setup
        String key = "testKey";
        String[] arguments = new String[] {key};
        String value = "none";

        CompletableFuture<String> testResponse = new CompletableFuture<>();
        testResponse.complete(value);

        // match on protobuf request
        when(commandManager.<String>submitNewCommand(eq(Type), eq(arguments), any()))
                .thenReturn(testResponse);

        // exercise
        CompletableFuture<String> response = service.type(key);
        String payload = response.get();

        // verify
        assertEquals(testResponse, response);
        assertEquals(value, payload);
    }

    @SneakyThrows
    @Test
    public void time_returns_success() {
        // setup
        CompletableFuture<String[]> testResponse = new CompletableFuture<>();
        String[] payload = new String[] {"UnixTime", "ms"};
        testResponse.complete(payload);
        // match on protobuf request
        when(commandManager.<String[]>submitNewCommand(eq(Time), eq(new String[0]), any()))
                .thenReturn(testResponse);
        // exercise
        CompletableFuture<String[]> response = service.time();

        // verify
        assertEquals(testResponse, response);
        assertEquals(payload, response.get());
    }

    @SneakyThrows
    @Test
    public void lastsave_returns_success() {
        // setup
        Long value = 42L;
        CompletableFuture<Long> testResponse = new CompletableFuture<>();
        testResponse.complete(value);

        // match on protobuf request
        when(commandManager.<Long>submitNewCommand(eq(LastSave), eq(new String[0]), any()))
                .thenReturn(testResponse);

        // exercise
        CompletableFuture<Long> response = service.lastsave();

        // verify
        assertEquals(testResponse, response);
        assertEquals(value, response.get());
    }

    @SneakyThrows
    @Test
    public void lolwut_returns_success() {
        // setup
        String value = "pewpew";
        CompletableFuture<String> testResponse = new CompletableFuture<>();
        testResponse.complete(value);

        // match on protobuf request
        when(commandManager.<String>submitNewCommand(eq(LOLWUT), eq(new String[0]), any()))
                .thenReturn(testResponse);

        // exercise
        CompletableFuture<String> response = service.lolwut();

        // verify
        assertEquals(testResponse, response);
        assertEquals(value, response.get());
    }

    @SneakyThrows
    @Test
    public void lolwut_with_params_returns_success() {
        // setup
        String value = "pewpew";
        String[] arguments = new String[] {"1", "2"};
        int[] params = new int[] {1, 2};
        CompletableFuture<String> testResponse = new CompletableFuture<>();
        testResponse.complete(value);

        // match on protobuf request
        when(commandManager.<String>submitNewCommand(eq(LOLWUT), eq(arguments), any()))
                .thenReturn(testResponse);

        // exercise
        CompletableFuture<String> response = service.lolwut(params);

        // verify
        assertEquals(testResponse, response);
        assertEquals(value, response.get());
    }

    @SneakyThrows
    @Test
    public void lolwut_with_version_returns_success() {
        // setup
        String value = "pewpew";
        CompletableFuture<String> testResponse = new CompletableFuture<>();
        testResponse.complete(value);

        // match on protobuf request
        when(commandManager.<String>submitNewCommand(
                        eq(LOLWUT), eq(new String[] {VERSION_REDIS_API, "42"}), any()))
                .thenReturn(testResponse);

        // exercise
        CompletableFuture<String> response = service.lolwut(42);

        // verify
        assertEquals(testResponse, response);
        assertEquals(value, response.get());
    }

    @SneakyThrows
    @Test
    public void lolwut_with_version_and_params_returns_success() {
        // setup
        String value = "pewpew";
        String[] arguments = new String[] {VERSION_REDIS_API, "42", "1", "2"};
        int[] params = new int[] {1, 2};
        CompletableFuture<String> testResponse = new CompletableFuture<>();
        testResponse.complete(value);

        // match on protobuf request
        when(commandManager.<String>submitNewCommand(eq(LOLWUT), eq(arguments), any()))
                .thenReturn(testResponse);

        // exercise
        CompletableFuture<String> response = service.lolwut(42, params);

        // verify
        assertEquals(testResponse, response);
        assertEquals(value, response.get());
    }

    @SneakyThrows
    @Test
    public void linsert_returns_success() {
        // setup
        String key = "testKey";
        var position = BEFORE;
        String pivot = "pivot";
        String elem = "elem";
        String[] arguments = new String[] {key, position.toString(), pivot, elem};
        long value = 42;

        CompletableFuture<Long> testResponse = new CompletableFuture<>();
        testResponse.complete(value);

        // match on protobuf request
        when(commandManager.<Long>submitNewCommand(eq(LInsert), eq(arguments), any()))
                .thenReturn(testResponse);

        // exercise
        CompletableFuture<Long> response = service.linsert(key, position, pivot, elem);
        long payload = response.get();

        // verify
        assertEquals(testResponse, response);
        assertEquals(value, payload);
    }

    @SneakyThrows
    @Test
    public void blpop_returns_success() {
        // setup
        String key = "key";
        double timeout = 0.5;
        String[] arguments = new String[] {key, "0.5"};
        String[] value = new String[] {"key", "value"};

        CompletableFuture<String[]> testResponse = new CompletableFuture<>();
        testResponse.complete(value);

        // match on protobuf request
        when(commandManager.<String[]>submitNewCommand(eq(Blpop), eq(arguments), any()))
                .thenReturn(testResponse);

        // exercise
        CompletableFuture<String[]> response = service.blpop(new String[] {key}, timeout);
        String[] payload = response.get();

        // verify
        assertEquals(testResponse, response);
        assertEquals(value, payload);
    }

    @SneakyThrows
    @Test
    public void rpushx_returns_success() {
        // setup
        String key = "testKey";
        String[] elements = new String[] {"value1", "value2"};
        String[] args = new String[] {key, "value1", "value2"};
        Long value = 2L;

        CompletableFuture<Long> testResponse = new CompletableFuture<>();
        testResponse.complete(value);

        // match on protobuf request
        when(commandManager.<Long>submitNewCommand(eq(RPushX), eq(args), any()))
                .thenReturn(testResponse);

        // exercise
        CompletableFuture<Long> response = service.rpushx(key, elements);
        Long payload = response.get();

        // verify
        assertEquals(testResponse, response);
        assertEquals(value, payload);
    }

    @SneakyThrows
    @Test
    public void lpushx_returns_success() {
        // setup
        String key = "testKey";
        String[] elements = new String[] {"value1", "value2"};
        String[] args = new String[] {key, "value1", "value2"};
        Long value = 2L;

        CompletableFuture<Long> testResponse = new CompletableFuture<>();
        testResponse.complete(value);

        // match on protobuf request
        when(commandManager.<Long>submitNewCommand(eq(LPushX), eq(args), any()))
                .thenReturn(testResponse);

        // exercise
        CompletableFuture<Long> response = service.lpushx(key, elements);
        Long payload = response.get();

        // verify
        assertEquals(testResponse, response);
        assertEquals(value, payload);
    }

    @SneakyThrows
    @Test
    public void brpop_returns_success() {
        // setup
        String key = "key";
        double timeout = 0.5;
        String[] arguments = new String[] {key, "0.5"};
        String[] value = new String[] {"key", "value"};

        CompletableFuture<String[]> testResponse = new CompletableFuture<>();
        testResponse.complete(value);

        // match on protobuf request
        when(commandManager.<String[]>submitNewCommand(eq(Brpop), eq(arguments), any()))
                .thenReturn(testResponse);

        // exercise
        CompletableFuture<String[]> response = service.brpop(new String[] {key}, timeout);
        String[] payload = response.get();

        // verify
        assertEquals(testResponse, response);
        assertEquals(value, payload);
    }

    @SneakyThrows
    @Test
    public void pfadd_returns_success() {
        // setup
        String key = "testKey";
        String[] elements = new String[] {"a", "b", "c"};
        String[] arguments = new String[] {key, "a", "b", "c"};
        Long value = 1L;

        CompletableFuture<Long> testResponse = new CompletableFuture<>();
        testResponse.complete(value);

        // match on protobuf request
        when(commandManager.<Long>submitNewCommand(eq(PfAdd), eq(arguments), any()))
                .thenReturn(testResponse);

        // exercise
        CompletableFuture<Long> response = service.pfadd(key, elements);
        Long payload = response.get();

        // verify
        assertEquals(testResponse, response);
        assertEquals(value, payload);
    }

    @SneakyThrows
    @Test
    public void pfcount_returns_success() {
        // setup
        String[] keys = new String[] {"a", "b", "c"};
        Long value = 1L;

        CompletableFuture<Long> testResponse = new CompletableFuture<>();
        testResponse.complete(value);

        // match on protobuf request
        when(commandManager.<Long>submitNewCommand(eq(PfCount), eq(keys), any()))
                .thenReturn(testResponse);

        // exercise
        CompletableFuture<Long> response = service.pfcount(keys);
        Long payload = response.get();

        // verify
        assertEquals(testResponse, response);
        assertEquals(value, payload);
        assertEquals(payload, response.get());
    }

    @SneakyThrows
    @Test
    public void pfmerge_returns_success() {
        // setup
        String destKey = "testKey";
        String[] sourceKeys = new String[] {"a", "b", "c"};
        String[] arguments = new String[] {destKey, "a", "b", "c"};

        CompletableFuture<String> testResponse = new CompletableFuture<>();
        testResponse.complete(OK);

        // match on protobuf request
        when(commandManager.<String>submitNewCommand(eq(PfMerge), eq(arguments), any()))
                .thenReturn(testResponse);

        // exercise
        CompletableFuture<String> response = service.pfmerge(destKey, sourceKeys);

        // verify
        assertEquals(testResponse, response);
        assertEquals(OK, response.get());
    }

    @SneakyThrows
    @Test
    public void objectEncoding_returns_success() {
        // setup
        String key = "testKey";
        String encoding = "testEncoding";
        CompletableFuture<String> testResponse = new CompletableFuture<>();
        testResponse.complete(encoding);

        // match on protobuf request
        when(commandManager.<String>submitNewCommand(eq(ObjectEncoding), eq(new String[] {key}), any()))
                .thenReturn(testResponse);

        // exercise
        CompletableFuture<String> response = service.objectEncoding(key);
        String payload = response.get();

        // verify
        assertEquals(testResponse, response);
        assertEquals(encoding, payload);
    }

    @SneakyThrows
    @Test
<<<<<<< HEAD
    public void objectIdletime_returns_success() {
        // setup
        String key = "testKey";
        Long idletime = 0L;
        CompletableFuture<Long> testResponse = new CompletableFuture<>();
        testResponse.complete(idletime);

        // match on protobuf request
        when(commandManager.<Long>submitNewCommand(eq(ObjectIdletime), eq(new String[] {key}), any()))
                .thenReturn(testResponse);

        // exercise
        CompletableFuture<Long> response = service.objectIdletime(key);
=======
    public void objectRefcount_returns_success() {
        // setup
        String key = "testKey";
        Long refcount = 0L;
        CompletableFuture<Long> testResponse = new CompletableFuture<>();
        testResponse.complete(refcount);

        // match on protobuf request
        when(commandManager.<Long>submitNewCommand(eq(ObjectRefcount), eq(new String[] {key}), any()))
                .thenReturn(testResponse);

        // exercise
        CompletableFuture<Long> response = service.objectRefcount(key);
>>>>>>> e5702c34
        Long payload = response.get();

        // verify
        assertEquals(testResponse, response);
<<<<<<< HEAD
        assertEquals(idletime, payload);
=======
        assertEquals(refcount, payload);
>>>>>>> e5702c34
    }
}<|MERGE_RESOLUTION|>--- conflicted
+++ resolved
@@ -76,11 +76,8 @@
 import static redis_request.RedisRequestOuterClass.RequestType.MGet;
 import static redis_request.RedisRequestOuterClass.RequestType.MSet;
 import static redis_request.RedisRequestOuterClass.RequestType.ObjectEncoding;
-<<<<<<< HEAD
 import static redis_request.RedisRequestOuterClass.RequestType.ObjectIdletime;
-=======
 import static redis_request.RedisRequestOuterClass.RequestType.ObjectRefcount;
->>>>>>> e5702c34
 import static redis_request.RedisRequestOuterClass.RequestType.PExpire;
 import static redis_request.RedisRequestOuterClass.RequestType.PExpireAt;
 import static redis_request.RedisRequestOuterClass.RequestType.PTTL;
@@ -3427,7 +3424,6 @@
 
     @SneakyThrows
     @Test
-<<<<<<< HEAD
     public void objectIdletime_returns_success() {
         // setup
         String key = "testKey";
@@ -3441,7 +3437,15 @@
 
         // exercise
         CompletableFuture<Long> response = service.objectIdletime(key);
-=======
+        Long payload = response.get();
+
+        // verify
+        assertEquals(testResponse, response);
+        assertEquals(idletime, payload);
+    }
+
+    @SneakyThrows
+    @Test
     public void objectRefcount_returns_success() {
         // setup
         String key = "testKey";
@@ -3455,15 +3459,10 @@
 
         // exercise
         CompletableFuture<Long> response = service.objectRefcount(key);
->>>>>>> e5702c34
-        Long payload = response.get();
-
-        // verify
-        assertEquals(testResponse, response);
-<<<<<<< HEAD
-        assertEquals(idletime, payload);
-=======
+        Long payload = response.get();
+
+        // verify
+        assertEquals(testResponse, response);
         assertEquals(refcount, payload);
->>>>>>> e5702c34
     }
 }