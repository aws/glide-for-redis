--- conflicted
+++ resolved
@@ -97,7 +97,6 @@
     CompletableFuture<Boolean> sismember(String key, String member);
 
     /**
-<<<<<<< HEAD
      * Stores the difference between the first set and all the successive sets in <code>keys</code>
      * into a new set at <code>destination</code>.
      *
@@ -112,7 +111,8 @@
      * }</pre>
      */
     CompletableFuture<Long> sdiffstore(String destination, String[] keys);
-=======
+
+    /**
      * Stores the members of the intersection of all given sets specified by <code>keys</code> into a
      * new set at <code>destination</code>.
      *
@@ -127,5 +127,4 @@
      * }</pre>
      */
     CompletableFuture<Long> sinterstore(String destination, String[] keys);
->>>>>>> ddf5bf81
 }