/** Copyright GLIDE-for-Redis Project Contributors - SPDX Identifier: Apache-2.0 */
package glide;

import static glide.api.BaseClient.OK;
import static glide.api.models.commands.LInsertOptions.InsertPosition.AFTER;

import glide.api.models.BaseTransaction;
import glide.api.models.commands.RangeOptions.InfLexBound;
import glide.api.models.commands.RangeOptions.InfScoreBound;
import glide.api.models.commands.RangeOptions.LexBoundary;
import glide.api.models.commands.RangeOptions.RangeByIndex;
import glide.api.models.commands.RangeOptions.ScoreBoundary;
import glide.api.models.commands.SetOptions;
import glide.api.models.commands.StreamAddOptions;
import java.util.Map;
import java.util.Set;
import java.util.UUID;

public class TransactionTestUtilities {
    private static final String key1 = "{key}" + UUID.randomUUID();
    private static final String key2 = "{key}" + UUID.randomUUID();
    private static final String key3 = "{key}" + UUID.randomUUID();
    private static final String key4 = "{key}" + UUID.randomUUID();
    private static final String key5 = "{key}" + UUID.randomUUID();
    private static final String key6 = "{key}" + UUID.randomUUID();
    private static final String listKey3 = "{key}:listKey3-" + UUID.randomUUID();
    private static final String key7 = "{key}" + UUID.randomUUID();
    private static final String setKey2 = "{key}" + UUID.randomUUID();
    private static final String setKey3 = "{key}" + UUID.randomUUID();
    private static final String key8 = "{key}" + UUID.randomUUID();
    private static final String zSetKey2 = "{key}:zsetKey2-" + UUID.randomUUID();
    private static final String key9 = "{key}" + UUID.randomUUID();
    private static final String hllKey1 = "{key}:hllKey1-" + UUID.randomUUID();
    private static final String hllKey2 = "{key}:hllKey2-" + UUID.randomUUID();
    private static final String hllKey3 = "{key}:hllKey3-" + UUID.randomUUID();
    private static final String value1 = UUID.randomUUID().toString();
    private static final String value2 = UUID.randomUUID().toString();
    private static final String value3 = UUID.randomUUID().toString();
    private static final String field1 = UUID.randomUUID().toString();
    private static final String field2 = UUID.randomUUID().toString();
    private static final String field3 = UUID.randomUUID().toString();

    public static BaseTransaction<?> transactionTest(BaseTransaction<?> baseTransaction) {

        baseTransaction.set(key1, value1);
        baseTransaction.get(key1);
        baseTransaction.type(key1);

        baseTransaction.set(key2, value2, SetOptions.builder().returnOldValue(true).build());
        baseTransaction.strlen(key2);
        baseTransaction.customCommand(new String[] {"MGET", key1, key2});

        baseTransaction.exists(new String[] {key1});
        baseTransaction.persist(key1);

        baseTransaction.del(new String[] {key1});
        baseTransaction.get(key1);

        baseTransaction.unlink(new String[] {key2});
        baseTransaction.get(key2);

        baseTransaction.mset(Map.of(key1, value2, key2, value1));
        baseTransaction.mget(new String[] {key1, key2});

        baseTransaction.incr(key3);
        baseTransaction.incrBy(key3, 2);

        baseTransaction.decr(key3);
        baseTransaction.decrBy(key3, 2);

        baseTransaction.incrByFloat(key3, 0.5);

        baseTransaction.unlink(new String[] {key3});
        baseTransaction.setrange(key3, 0, "GLIDE");
        baseTransaction.getrange(key3, 0, 5);

        baseTransaction.hset(key4, Map.of(field1, value1, field2, value2));
        baseTransaction.hget(key4, field1);
        baseTransaction.hlen(key4);
        baseTransaction.hexists(key4, field2);
        baseTransaction.hsetnx(key4, field1, value1);
        baseTransaction.hmget(key4, new String[] {field1, "non_existing_field", field2});
        baseTransaction.hgetall(key4);
        baseTransaction.hdel(key4, new String[] {field1});
        baseTransaction.hvals(key4);

        baseTransaction.hincrBy(key4, field3, 5);
        baseTransaction.hincrByFloat(key4, field3, 5.5);

        baseTransaction.lpush(key5, new String[] {value1, value1, value2, value3, value3});
        baseTransaction.llen(key5);
        baseTransaction.lindex(key5, 0);
        baseTransaction.lrem(key5, 1, value1);
        baseTransaction.ltrim(key5, 1, -1);
        baseTransaction.lrange(key5, 0, -2);
        baseTransaction.lpop(key5);
        baseTransaction.lpopCount(key5, 2);

        baseTransaction.rpush(key6, new String[] {value1, value2, value2});
        baseTransaction.rpop(key6);
        baseTransaction.rpopCount(key6, 2);

        baseTransaction.sadd(key7, new String[] {"baz", "foo"});
        baseTransaction.srem(key7, new String[] {"foo"});
        baseTransaction.scard(key7);
        baseTransaction.sismember(key7, "baz");
        baseTransaction.smembers(key7);
        baseTransaction.sadd(setKey2, new String[] {"a", "b"});
<<<<<<< HEAD
        baseTransaction.sdiffstore(setKey3, new String[] {setKey2, key7});
=======
        baseTransaction.sinterstore(setKey3, new String[] {setKey2, key7});
>>>>>>> ddf5bf81

        baseTransaction.zadd(key8, Map.of("one", 1.0, "two", 2.0, "three", 3.0));
        baseTransaction.zrank(key8, "one");
        baseTransaction.zaddIncr(key8, "one", 3);
        baseTransaction.zrem(key8, new String[] {"one"});
        baseTransaction.zcard(key8);
        baseTransaction.zmscore(key8, new String[] {"two", "three"});
        baseTransaction.zrange(key8, new RangeByIndex(0, 1));
        baseTransaction.zrangeWithScores(key8, new RangeByIndex(0, 1));
        baseTransaction.zrangestore(key8, key8, new RangeByIndex(0, -1));
        baseTransaction.zscore(key8, "two");
        baseTransaction.zcount(key8, new ScoreBoundary(2, true), InfScoreBound.POSITIVE_INFINITY);
        baseTransaction.zlexcount(key8, new LexBoundary("a", true), InfLexBound.POSITIVE_INFINITY);
        baseTransaction.zpopmin(key8);
        baseTransaction.zpopmax(key8);
        baseTransaction.zremrangebyrank(key8, 5, 10);
        baseTransaction.zremrangebylex(key8, new LexBoundary("j"), InfLexBound.POSITIVE_INFINITY);
        baseTransaction.zremrangebyscore(key8, new ScoreBoundary(5), InfScoreBound.POSITIVE_INFINITY);
        baseTransaction.zdiffstore(key8, new String[] {key8, key8});

        baseTransaction.zadd(zSetKey2, Map.of("one", 1.0, "two", 2.0));
        baseTransaction.zdiff(new String[] {zSetKey2, key8});
        baseTransaction.zdiffWithScores(new String[] {zSetKey2, key8});

        baseTransaction.xadd(
                key9, Map.of("field1", "value1"), StreamAddOptions.builder().id("0-1").build());
        baseTransaction.xadd(
                key9, Map.of("field2", "value2"), StreamAddOptions.builder().id("0-2").build());
        baseTransaction.xadd(
                key9, Map.of("field3", "value3"), StreamAddOptions.builder().id("0-3").build());

        baseTransaction.configSet(Map.of("timeout", "1000"));
        baseTransaction.configGet(new String[] {"timeout"});

        baseTransaction.configResetStat();

        baseTransaction.echo("GLIDE");

        baseTransaction.rpushx(listKey3, new String[] {"_"}).lpushx(listKey3, new String[] {"_"});
        baseTransaction
                .lpush(listKey3, new String[] {value1, value2, value3})
                .linsert(listKey3, AFTER, value2, value2);

        baseTransaction.blpop(new String[] {listKey3}, 0.01).brpop(new String[] {listKey3}, 0.01);

        baseTransaction.pfadd(hllKey1, new String[] {"a", "b", "c"});
        baseTransaction.pfcount(new String[] {hllKey1, hllKey2});
        baseTransaction
                .pfmerge(hllKey3, new String[] {hllKey1, hllKey2})
                .pfcount(new String[] {hllKey3});

        return baseTransaction;
    }

    public static Object[] transactionTestResult() {
        return new Object[] {
            OK,
            value1,
            "string", // type(key1)
            null,
            (long) value1.length(), // strlen(key2)
            new String[] {value1, value2},
            1L,
            Boolean.FALSE, // persist(key1)
            1L,
            null,
            1L,
            null,
            OK,
            new String[] {value2, value1},
            1L,
            3L,
            2L,
            0L,
            0.5,
            1L,
            5L, // setrange(key3, 0, "GLIDE")
            "GLIDE", // getrange(key3, 0, 5)
            2L,
            value1,
            2L, // hlen(key4)
            true,
            Boolean.FALSE, // hsetnx(key4, field1, value1)
            new String[] {value1, null, value2},
            Map.of(field1, value1, field2, value2),
            1L,
            new String[] {value2}, // hvals(key4)
            5L,
            10.5,
            5L,
            5L,
            value3, // lindex(key5, 0)
            1L,
            OK,
            new String[] {value3, value2},
            value3,
            new String[] {value2, value1},
            3L,
            value2,
            new String[] {value2, value1},
            2L,
            1L,
            1L,
            true, // sismember(key7, "baz")
            Set.of("baz"),
<<<<<<< HEAD
            2L, // sadd(setKey2, new String[] {"a", "b"})
            2L, // sdiffstore(setKey3, new String[] { setKey2, key7 })
=======
            2L, // sadd(setKey2, new String[] { "a", "b" })
            0L, // sinterstore(setKey3, new String[] { setKey2, key7 })
>>>>>>> ddf5bf81
            3L,
            0L, // zrank(key8, "one")
            4.0,
            1L,
            2L,
            new Double[] {2.0, 3.0}, // zmscore(key8, new String[] {"two", "three"})
            new String[] {"two", "three"}, // zrange
            Map.of("two", 2.0, "three", 3.0), // zrangeWithScores
            2L, // zrangestore(key8, key8, new RangeByIndex(0, -1))
            2.0, // zscore(key8, "two")
            2L, // zcount(key8, new ScoreBoundary(2, true), InfScoreBound.POSITIVE_INFINITY)
            2L, // zlexcount(key8, new LexBoundary("a", true), InfLexBound.POSITIVE_INFINITY)
            Map.of("two", 2.0), // zpopmin(key8)
            Map.of("three", 3.0), // zpopmax(key8)
            0L, // zremrangebyrank(key8, 5, 10)
            0L, // zremrangebylex(key8, new LexBoundary("j"), InfLexBound.POSITIVE_INFINITY)
            0L, // zremrangebyscore(key8, new ScoreBoundary(5), InfScoreBound.POSITIVE_INFINITY)
            0L, // zdiffstore(key8, new String[] {key8, key8})
            2L, // zadd(zSetKey2, Map.of("one", 1.0, "two", 2.0))
            new String[] {"one", "two"}, // zdiff(new String[] {zSetKey2, key8})
            Map.of("one", 1.0, "two", 2.0), // zdiffWithScores(new String[] {zSetKey2, key8})
            "0-1", // xadd(key9, Map.of("field1", "value1"),
            // StreamAddOptions.builder().id("0-1").build());
            "0-2", // xadd(key9, Map.of("field2", "value2"),
            // StreamAddOptions.builder().id("0-2").build());
            "0-3", // xadd(key9, Map.of("field3", "value3"),
            // StreamAddOptions.builder().id("0-3").build());
            OK,
            Map.of("timeout", "1000"),
            OK,
            "GLIDE", // echo
            0L, // rpushx(listKey3, new String[] { "_" })
            0L, // lpushx(listKey3, new String[] { "_" })
            3L, // lpush(listKey3, new String[] { value1, value2, value3})
            4L, // linsert(listKey3, AFTER, value2, value2)
            new String[] {listKey3, value3}, // blpop(new String[] { listKey3 }, 0.01)
            new String[] {listKey3, value1}, // brpop(new String[] { listKey3 }, 0.01);
            1L, // pfadd(hllKey1, new String[] {"a", "b", "c"})
            3L, // pfcount(new String[] { hllKey1, hllKey2 });;
            OK, // pfmerge(hllKey3, new String[] {hllKey1, hllKey2})
            3L, // pfcount(new String[] { hllKey3 })
        };
    }
}<|MERGE_RESOLUTION|>--- conflicted
+++ resolved
@@ -106,11 +106,8 @@
         baseTransaction.sismember(key7, "baz");
         baseTransaction.smembers(key7);
         baseTransaction.sadd(setKey2, new String[] {"a", "b"});
-<<<<<<< HEAD
         baseTransaction.sdiffstore(setKey3, new String[] {setKey2, key7});
-=======
         baseTransaction.sinterstore(setKey3, new String[] {setKey2, key7});
->>>>>>> ddf5bf81
 
         baseTransaction.zadd(key8, Map.of("one", 1.0, "two", 2.0, "three", 3.0));
         baseTransaction.zrank(key8, "one");
@@ -216,13 +213,9 @@
             1L,
             true, // sismember(key7, "baz")
             Set.of("baz"),
-<<<<<<< HEAD
-            2L, // sadd(setKey2, new String[] {"a", "b"})
+            2L, // sadd(setKey2, new String[] { "a", "b" })
             2L, // sdiffstore(setKey3, new String[] { setKey2, key7 })
-=======
-            2L, // sadd(setKey2, new String[] { "a", "b" })
             0L, // sinterstore(setKey3, new String[] { setKey2, key7 })
->>>>>>> ddf5bf81
             3L,
             0L, // zrank(key8, "one")
             4.0,
