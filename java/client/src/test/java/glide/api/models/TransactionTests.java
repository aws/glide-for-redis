--- conflicted
+++ resolved
@@ -274,13 +274,11 @@
         transaction.scard("key");
         results.add(Pair.of(SCard, buildArgs("key")));
 
-<<<<<<< HEAD
         transaction.smove("key1", "key2", "elem");
         results.add(Pair.of(SMove, buildArgs("key1", "key2", "elem")));
-=======
+
         transaction.sinterstore("key", new String[] {"set1", "set2"});
         results.add(Pair.of(SInterStore, buildArgs("key", "set1", "set2")));
->>>>>>> ddf5bf81
 
         transaction.exists(new String[] {"key1", "key2"});
         results.add(Pair.of(Exists, buildArgs("key1", "key2")));
