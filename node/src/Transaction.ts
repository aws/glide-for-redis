/**
 * Copyright Valkey GLIDE Project Contributors - SPDX Identifier: Apache-2.0
 */

import {
    AggregationType,
    BitOffsetOptions,
    BitmapIndexType,
    BitwiseOperation,
    CoordOrigin, // eslint-disable-line @typescript-eslint/no-unused-vars
    ExpireOptions,
<<<<<<< HEAD
    GeoBoxShape, // eslint-disable-line @typescript-eslint/no-unused-vars
    GeoCircleShape, // eslint-disable-line @typescript-eslint/no-unused-vars
    GeoSearchResultOptions,
    GeoSearchShape,
=======
    FlushMode,
    GeoAddOptions,
    GeospatialData,
>>>>>>> cc1c2e6d
    GeoUnit,
    GeospatialData,
    InfoOptions,
    InsertPosition,
    KeyWeight,
    LPosOptions,
    ListDirection,
    LolwutOptions,
    MemberOrigin, // eslint-disable-line @typescript-eslint/no-unused-vars
    RangeByIndex,
    RangeByLex,
    RangeByScore,
    ScoreBoundary,
    ScoreFilter,
    SearchOrigin,
    SetOptions,
    StreamAddOptions,
    StreamReadOptions,
    StreamTrimOptions,
    ZAddOptions,
    createBLPop,
    createBRPop,
    createBZMPop,
    createBitCount,
    createBitOp,
    createBitPos,
    createClientGetName,
    createClientId,
    createConfigGet,
    createConfigResetStat,
    createConfigRewrite,
    createConfigSet,
    createCustomCommand,
    createDBSize,
    createDecr,
    createDecrBy,
    createDel,
    createEcho,
    createExists,
    createExpire,
    createExpireAt,
    createFCall,
    createFCallReadOnly,
    createFlushAll,
    createFlushDB,
    createFunctionDelete,
    createFunctionFlush,
    createFunctionLoad,
    createGeoAdd,
    createGeoDist,
    createGeoHash,
    createGeoPos,
    createGeoSearch,
    createGet,
    createGetBit,
    createGetDel,
    createHDel,
    createHExists,
    createHGet,
    createHGetAll,
    createHIncrBy,
    createHIncrByFloat,
    createHLen,
    createHMGet,
    createHSet,
    createHSetNX,
    createHVals,
    createIncr,
    createIncrBy,
    createIncrByFloat,
    createInfo,
    createLIndex,
    createLInsert,
    createLLen,
    createLMove,
    createLPop,
    createLPos,
    createLPush,
    createLPushX,
    createLRange,
    createLRem,
    createLSet,
    createLTrim,
    createLolwut,
    createMGet,
    createMSet,
    createObjectEncoding,
    createObjectFreq,
    createObjectIdletime,
    createObjectRefcount,
    createPExpire,
    createPExpireAt,
    createPTTL,
    createPersist,
    createPfAdd,
    createPfCount,
    createPing,
    createRPop,
    createRPush,
    createRPushX,
    createRename,
    createRenameNX,
    createSAdd,
    createSCard,
    createSDiff,
    createSDiffStore,
    createSInter,
    createSInterCard,
    createSInterStore,
    createSIsMember,
    createSMIsMember,
    createSMembers,
    createSMove,
    createSPop,
    createSRem,
    createSUnion,
    createSUnionStore,
    createSelect,
    createSet,
    createSetBit,
    createStrlen,
    createTTL,
    createTime,
    createType,
    createUnlink,
    createXAdd,
    createXLen,
    createXRead,
    createXTrim,
    createZAdd,
    createZCard,
    createZCount,
    createZDiff,
    createZDiffStore,
    createZDiffWithScores,
    createZInterCard,
    createZInterstore,
    createZMPop,
    createZMScore,
    createZPopMax,
    createZPopMin,
    createZRange,
    createZRangeWithScores,
    createZRank,
    createZRem,
    createZRemRangeByRank,
    createZRemRangeByScore,
    createZRevRank,
    createZRevRankWithScore,
    createZScore,
    createZIncrBy,
} from "./Commands";
import { command_request } from "./ProtobufMessage";
<<<<<<< HEAD
import { BitOffsetOptions } from "./commands/BitOffsetOptions";
import { FlushMode } from "./commands/FlushMode";
import { LPosOptions } from "./commands/LPosOptions";
import { GeoAddOptions } from "./commands/geospatial/GeoAddOptions";
=======
>>>>>>> cc1c2e6d

/**
 * Base class encompassing shared commands for both standalone and cluster mode implementations in a transaction.
 * Transactions allow the execution of a group of commands in a single step.
 *
 * Command Response:
 *  An array of command responses is returned by the client exec command, in the order they were given.
 *  Each element in the array represents a command given to the transaction.
 *  The response for each command depends on the executed Redis command.
 *  Specific response types are documented alongside each method.
 *
 * @example
 * ```typescript
 * const transaction = new BaseTransaction()
 *    .set("key", "value")
 *    .get("key");
 * const result = await client.exec(transaction);
 * console.log(result); // Output: ['OK', 'value']
 * ```
 */
export class BaseTransaction<T extends BaseTransaction<T>> {
    /**
     * @internal
     */
    readonly commands: command_request.Command[] = [];
    /**
     * Array of command indexes indicating commands that need to be converted into a `Set` within the transaction.
     * @internal
     */
    readonly setCommandsIndexes: number[] = [];

    /**
     * Adds a command to the transaction and returns the transaction instance.
     * @param command - The command to add.
     * @param shouldConvertToSet - Indicates if the command should be converted to a `Set`.
     * @returns The updated transaction instance.
     */
    protected addAndReturn(
        command: command_request.Command,
        shouldConvertToSet: boolean = false,
    ): T {
        if (shouldConvertToSet) {
            // The command's index within the transaction is saved for later conversion of its response to a Set type.
            this.setCommandsIndexes.push(this.commands.length);
        }

        this.commands.push(command);
        return this as unknown as T;
    }

    /** Get the value associated with the given key, or null if no such value exists.
     * See https://valkey.io/commands/get/ for details.
     *
     * @param key - The key to retrieve from the database.
     *
     * Command Response - If `key` exists, returns the value of `key` as a string. Otherwise, return null.
     */
    public get(key: string): T {
        return this.addAndReturn(createGet(key));
    }

    /**
     * Gets a string value associated with the given `key`and deletes the key.
     *
     * See https://valkey.io/commands/getdel/ for details.
     *
     * @param key - The key to retrieve from the database.
     *
     * Command Response - If `key` exists, returns the `value` of `key`. Otherwise, return `null`.
     */
    public getdel(key: string): T {
        return this.addAndReturn(createGetDel(key));
    }

    /** Set the given key with the given value. Return value is dependent on the passed options.
     * See https://valkey.io/commands/set/ for details.
     *
     * @param key - The key to store.
     * @param value - The value to store with the given key.
     * @param options - The set options.
     *
     * Command Response - If the value is successfully set, return OK.
     * If `value` isn't set because of `onlyIfExists` or `onlyIfDoesNotExist` conditions, return null.
     * If `returnOldValue` is set, return the old value as a string.
     */
    public set(key: string, value: string, options?: SetOptions): T {
        return this.addAndReturn(createSet(key, value, options));
    }

    /** Ping the Redis server.
     * See https://valkey.io/commands/ping/ for details.
     *
     * @param message - An optional message to include in the PING command.
     * If not provided, the server will respond with "PONG".
     * If provided, the server will respond with a copy of the message.
     *
     * Command Response - "PONG" if `message` is not provided, otherwise return a copy of `message`.
     */
    public ping(message?: string): T {
        return this.addAndReturn(createPing(message));
    }

    /** Get information and statistics about the Redis server.
     * See https://valkey.io/commands/info/ for details.
     *
     * @param options - A list of InfoSection values specifying which sections of information to retrieve.
     * When no parameter is provided, the default option is assumed.
     *
     * Command Response - a string containing the information for the sections requested.
     */
    public info(options?: InfoOptions[]): T {
        return this.addAndReturn(createInfo(options));
    }

    /** Remove the specified keys. A key is ignored if it does not exist.
     * See https://valkey.io/commands/del/ for details.
     *
     * @param keys - A list of keys to be deleted from the database.
     *
     * Command Response - the number of keys that were removed.
     */
    public del(keys: string[]): T {
        return this.addAndReturn(createDel(keys));
    }

    /** Get the name of the connection on which the transaction is being executed.
     * See https://valkey.io/commands/client-getname/ for more details.
     *
     * Command Response - the name of the client connection as a string if a name is set, or null if no name is assigned.
     */
    public clientGetName(): T {
        return this.addAndReturn(createClientGetName());
    }

    /** Rewrite the configuration file with the current configuration.
     * See https://valkey.io/commands/select/ for details.
     *
     * Command Response - "OK" when the configuration was rewritten properly. Otherwise, the transaction fails with an error.
     */
    public configRewrite(): T {
        return this.addAndReturn(createConfigRewrite());
    }

    /** Resets the statistics reported by Redis using the INFO and LATENCY HISTOGRAM commands.
     * See https://valkey.io/commands/config-resetstat/ for details.
     *
     * Command Response - always "OK".
     */
    public configResetStat(): T {
        return this.addAndReturn(createConfigResetStat());
    }

    /** Retrieve the values of multiple keys.
     * See https://valkey.io/commands/mget/ for details.
     *
     * @param keys - A list of keys to retrieve values for.
     *
     * Command Response - A list of values corresponding to the provided keys. If a key is not found,
     * its corresponding value in the list will be null.
     */
    public mget(keys: string[]): T {
        return this.addAndReturn(createMGet(keys));
    }

    /** Set multiple keys to multiple values in a single atomic operation.
     * See https://valkey.io/commands/mset/ for details.
     *
     * @param keyValueMap - A key-value map consisting of keys and their respective values to set.
     *
     * Command Response - always "OK".
     */
    public mset(keyValueMap: Record<string, string>): T {
        return this.addAndReturn(createMSet(keyValueMap));
    }

    /** Increments the number stored at `key` by one. If `key` does not exist, it is set to 0 before performing the operation.
     * See https://valkey.io/commands/incr/ for details.
     *
     * @param key - The key to increment its value.
     *
     * Command Response - the value of `key` after the increment.
     */
    public incr(key: string): T {
        return this.addAndReturn(createIncr(key));
    }

    /** Increments the number stored at `key` by `amount`. If `key` does not exist, it is set to 0 before performing the operation.
     * See https://valkey.io/commands/incrby/ for details.
     *
     * @param key - The key to increment its value.
     * @param amount - The amount to increment.
     *
     * Command Response - the value of `key` after the increment.
     */
    public incrBy(key: string, amount: number): T {
        return this.addAndReturn(createIncrBy(key, amount));
    }

    /** Increment the string representing a floating point number stored at `key` by `amount`.
     * By using a negative amount value, the result is that the value stored at `key` is decremented.
     * If `key` does not exist, it is set to 0 before performing the operation.
     * See https://valkey.io/commands/incrbyfloat/ for details.
     *
     * @param key - The key to increment its value.
     * @param amount - The amount to increment.
     *
     * Command Response - the value of `key` after the increment.
     *
     */
    public incrByFloat(key: string, amount: number): T {
        return this.addAndReturn(createIncrByFloat(key, amount));
    }

    /** Returns the current connection id.
     * See https://valkey.io/commands/client-id/ for details.
     *
     * Command Response - the id of the client.
     */
    public clientId(): T {
        return this.addAndReturn(createClientId());
    }

    /** Decrements the number stored at `key` by one. If `key` does not exist, it is set to 0 before performing the operation.
     * See https://valkey.io/commands/decr/ for details.
     *
     * @param key - The key to decrement its value.
     *
     * Command Response - the value of `key` after the decrement.
     */
    public decr(key: string): T {
        return this.addAndReturn(createDecr(key));
    }

    /** Decrements the number stored at `key` by `amount`. If `key` does not exist, it is set to 0 before performing the operation.
     * See https://valkey.io/commands/decrby/ for details.
     *
     * @param key - The key to decrement its value.
     * @param amount - The amount to decrement.
     *
     * Command Response - the value of `key` after the decrement.
     */
    public decrBy(key: string, amount: number): T {
        return this.addAndReturn(createDecrBy(key, amount));
    }

    /**
     * Perform a bitwise operation between multiple keys (containing string values) and store the result in the
     * `destination`.
     *
     * See https://valkey.io/commands/bitop/ for more details.
     *
     * @param operation - The bitwise operation to perform.
     * @param destination - The key that will store the resulting string.
     * @param keys - The list of keys to perform the bitwise operation on.
     *
     * Command Response - The size of the string stored in `destination`.
     */
    public bitop(
        operation: BitwiseOperation,
        destination: string,
        keys: string[],
    ): T {
        return this.addAndReturn(createBitOp(operation, destination, keys));
    }

    /**
     * Returns the bit value at `offset` in the string value stored at `key`. `offset` must be greater than or equal
     * to zero.
     *
     * See https://valkey.io/commands/getbit/ for more details.
     *
     * @param key - The key of the string.
     * @param offset - The index of the bit to return.
     *
     * Command Response - The bit at the given `offset` of the string. Returns `0` if the key is empty or if the
     * `offset` exceeds the length of the string.
     */
    public getbit(key: string, offset: number): T {
        return this.addAndReturn(createGetBit(key, offset));
    }

    /**
     * Sets or clears the bit at `offset` in the string value stored at `key`. The `offset` is a zero-based index, with
     * `0` being the first element of the list, `1` being the next element, and so on. The `offset` must be less than
     * `2^32` and greater than or equal to `0`. If a key is non-existent then the bit at `offset` is set to `value` and
     * the preceding bits are set to `0`.
     *
     * See https://valkey.io/commands/setbit/ for more details.
     *
     * @param key - The key of the string.
     * @param offset - The index of the bit to be set.
     * @param value - The bit value to set at `offset`. The value must be `0` or `1`.
     *
     * Command Response - The bit value that was previously stored at `offset`.
     */
    public setbit(key: string, offset: number, value: number): T {
        return this.addAndReturn(createSetBit(key, offset, value));
    }

    /**
     * Returns the position of the first bit matching the given `bit` value. The optional starting offset
     * `start` is a zero-based index, with `0` being the first byte of the list, `1` being the next byte and so on.
     * The offset can also be a negative number indicating an offset starting at the end of the list, with `-1` being
     * the last byte of the list, `-2` being the penultimate, and so on.
     *
     * See https://valkey.io/commands/bitpos/ for more details.
     *
     * @param key - The key of the string.
     * @param bit - The bit value to match. Must be `0` or `1`.
     * @param start - (Optional) The starting offset. If not supplied, the search will start at the beginning of the string.
     *
     * Command Response - The position of the first occurrence of `bit` in the binary value of the string held at `key`.
     *      If `start` was provided, the search begins at the offset indicated by `start`.
     */
    public bitpos(key: string, bit: number, start?: number): T {
        return this.addAndReturn(createBitPos(key, bit, start));
    }

    /**
     * Returns the position of the first bit matching the given `bit` value. The offsets are zero-based indexes, with
     * `0` being the first element of the list, `1` being the next, and so on. These offsets can also be negative
     * numbers indicating offsets starting at the end of the list, with `-1` being the last element of the list, `-2`
     * being the penultimate, and so on.
     *
     * If you are using Valkey 7.0.0 or above, the optional `indexType` can also be provided to specify whether the
     * `start` and `end` offsets specify BIT or BYTE offsets. If `indexType` is not provided, BYTE offsets
     * are assumed. If BIT is specified, `start=0` and `end=2` means to look at the first three bits. If BYTE is
     * specified, `start=0` and `end=2` means to look at the first three bytes.
     *
     * See https://valkey.io/commands/bitpos/ for more details.
     *
     * @param key - The key of the string.
     * @param bit - The bit value to match. Must be `0` or `1`.
     * @param start - The starting offset.
     * @param end - The ending offset.
     * @param indexType - (Optional) The index offset type. This option can only be specified if you are using Valkey
     *      version 7.0.0 or above. Could be either {@link BitmapIndexType.BYTE} or {@link BitmapIndexType.BIT}. If no
     *      index type is provided, the indexes will be assumed to be byte indexes.
     *
     * Command Response - The position of the first occurrence from the `start` to the `end` offsets of the `bit` in the
     *      binary value of the string held at `key`.
     */
    public bitposInterval(
        key: string,
        bit: number,
        start: number,
        end: number,
        indexType?: BitmapIndexType,
    ): T {
        return this.addAndReturn(createBitPos(key, bit, start, end, indexType));
    }

    /** Reads the configuration parameters of a running Redis server.
     * See https://valkey.io/commands/config-get/ for details.
     *
     * @param parameters - A list of configuration parameter names to retrieve values for.
     *
     * Command Response - A map of values corresponding to the configuration parameters.
     *
     */
    public configGet(parameters: string[]): T {
        return this.addAndReturn(createConfigGet(parameters));
    }

    /** Set configuration parameters to the specified values.
     * See https://valkey.io/commands/config-set/ for details.
     *
     * @param parameters - A List of keyValuePairs consisting of configuration parameters and their respective values to set.
     *
     * Command Response - "OK" when the configuration was set properly. Otherwise, the transaction fails with an error.
     */
    public configSet(parameters: Record<string, string>): T {
        return this.addAndReturn(createConfigSet(parameters));
    }

    /** Retrieve the value associated with `field` in the hash stored at `key`.
     * See https://valkey.io/commands/hget/ for details.
     *
     * @param key - The key of the hash.
     * @param field - The field in the hash stored at `key` to retrieve from the database.
     *
     * Command Response - the value associated with `field`, or null when `field` is not present in the hash or `key` does not exist.
     */
    public hget(key: string, field: string): T {
        return this.addAndReturn(createHGet(key, field));
    }

    /** Sets the specified fields to their respective values in the hash stored at `key`.
     * See https://valkey.io/commands/hset/ for details.
     *
     * @param key - The key of the hash.
     * @param fieldValueMap - A field-value map consisting of fields and their corresponding values
     * to be set in the hash stored at the specified key.
     *
     * Command Response - The number of fields that were added.
     */
    public hset(key: string, fieldValueMap: Record<string, string>): T {
        return this.addAndReturn(createHSet(key, fieldValueMap));
    }

    /** Sets `field` in the hash stored at `key` to `value`, only if `field` does not yet exist.
     * If `key` does not exist, a new key holding a hash is created.
     * If `field` already exists, this operation has no effect.
     * See https://valkey.io/commands/hsetnx/ for more details.
     *
     * @param key - The key of the hash.
     * @param field - The field to set the value for.
     * @param value - The value to set.
     *
     * Command Response - `true` if the field was set, `false` if the field already existed and was not set.
     */
    public hsetnx(key: string, field: string, value: string): T {
        return this.addAndReturn(createHSetNX(key, field, value));
    }

    /** Removes the specified fields from the hash stored at `key`.
     * Specified fields that do not exist within this hash are ignored.
     * See https://valkey.io/commands/hdel/ for details.
     *
     * @param key - The key of the hash.
     * @param fields - The fields to remove from the hash stored at `key`.
     *
     * Command Response - the number of fields that were removed from the hash, not including specified but non existing fields.
     * If `key` does not exist, it is treated as an empty hash and it returns 0.
     */
    public hdel(key: string, fields: string[]): T {
        return this.addAndReturn(createHDel(key, fields));
    }

    /** Returns the values associated with the specified fields in the hash stored at `key`.
     * See https://valkey.io/commands/hmget/ for details.
     *
     * @param key - The key of the hash.
     * @param fields - The fields in the hash stored at `key` to retrieve from the database.
     *
     * Command Response - a list of values associated with the given fields, in the same order as they are requested.
     * For every field that does not exist in the hash, a null value is returned.
     * If `key` does not exist, it is treated as an empty hash and it returns a list of null values.
     */
    public hmget(key: string, fields: string[]): T {
        return this.addAndReturn(createHMGet(key, fields));
    }

    /** Returns if `field` is an existing field in the hash stored at `key`.
     * See https://valkey.io/commands/hexists/ for details.
     *
     * @param key - The key of the hash.
     * @param field - The field to check in the hash stored at `key`.
     *
     * Command Response - `true` if the hash contains `field`. If the hash does not contain `field`, or if `key` does not exist,
     * the command response will be `false`.
     */
    public hexists(key: string, field: string): T {
        return this.addAndReturn(createHExists(key, field));
    }

    /** Returns all fields and values of the hash stored at `key`.
     * See https://valkey.io/commands/hgetall/ for details.
     *
     * @param key - The key of the hash.
     *
     * Command Response - a map of fields and their values stored in the hash. Every field name in the map is followed by its value.
     * If `key` does not exist, it returns an empty map.
     */
    public hgetall(key: string): T {
        return this.addAndReturn(createHGetAll(key));
    }

    /** Increments the number stored at `field` in the hash stored at `key` by `increment`.
     * By using a negative increment value, the value stored at `field` in the hash stored at `key` is decremented.
     * If `field` or `key` does not exist, it is set to 0 before performing the operation.
     * See https://valkey.io/commands/hincrby/ for details.
     *
     * @param key - The key of the hash.
     * @param amount - The amount to increment.
     * @param field - The field in the hash stored at `key` to increment its value.
     *
     * Command Response - the value of `field` in the hash stored at `key` after the increment.
     */
    public hincrBy(key: string, field: string, amount: number): T {
        return this.addAndReturn(createHIncrBy(key, field, amount));
    }

    /** Increment the string representing a floating point number stored at `field` in the hash stored at `key` by `increment`.
     * By using a negative increment value, the value stored at `field` in the hash stored at `key` is decremented.
     * If `field` or `key` does not exist, it is set to 0 before performing the operation.
     * See https://valkey.io/commands/hincrbyfloat/ for details.
     *
     * @param key - The key of the hash.
     * @param amount - The amount to increment.
     * @param field - The field in the hash stored at `key` to increment its value.
     *
     * Command Response - the value of `field` in the hash stored at `key` after the increment.
     */
    public hincrByFloat(key: string, field: string, amount: number): T {
        return this.addAndReturn(createHIncrByFloat(key, field, amount));
    }

    /** Returns the number of fields contained in the hash stored at `key`.
     * See https://valkey.io/commands/hlen/ for more details.
     *
     * @param key - The key of the hash.
     *
     * Command Response - The number of fields in the hash, or 0 when the key does not exist.
     */
    public hlen(key: string): T {
        return this.addAndReturn(createHLen(key));
    }

    /** Returns all values in the hash stored at key.
     * See https://valkey.io/commands/hvals/ for more details.
     *
     * @param key - The key of the hash.
     *
     * Command Response - a list of values in the hash, or an empty list when the key does not exist.
     */
    public hvals(key: string): T {
        return this.addAndReturn(createHVals(key));
    }

    /** Inserts all the specified values at the head of the list stored at `key`.
     * `elements` are inserted one after the other to the head of the list, from the leftmost element to the rightmost element.
     * If `key` does not exist, it is created as empty list before performing the push operations.
     * See https://valkey.io/commands/lpush/ for details.
     *
     * @param key - The key of the list.
     * @param elements - The elements to insert at the head of the list stored at `key`.
     *
     * Command Response - the length of the list after the push operations.
     */
    public lpush(key: string, elements: string[]): T {
        return this.addAndReturn(createLPush(key, elements));
    }

    /**
     * Inserts specified values at the head of the `list`, only if `key` already
     * exists and holds a list.
     *
     * See https://valkey.io/commands/lpushx/ for details.
     *
     * @param key - The key of the list.
     * @param elements - The elements to insert at the head of the list stored at `key`.
     *
     * Command Response - The length of the list after the push operation.
     */
    public lpushx(key: string, elements: string[]): T {
        return this.addAndReturn(createLPushX(key, elements));
    }

    /** Removes and returns the first elements of the list stored at `key`.
     * The command pops a single element from the beginning of the list.
     * See https://valkey.io/commands/lpop/ for details.
     *
     * @param key - The key of the list.
     *
     * Command Response - The value of the first element.
     * If `key` does not exist null will be returned.
     */
    public lpop(key: string): T {
        return this.addAndReturn(createLPop(key));
    }

    /** Removes and returns up to `count` elements of the list stored at `key`, depending on the list's length.
     * See https://valkey.io/commands/lpop/ for details.
     *
     * @param key - The key of the list.
     * @param count - The count of the elements to pop from the list.
     *
     * Command Response - A list of the popped elements will be returned depending on the list's length.
     * If `key` does not exist null will be returned.
     */
    public lpopCount(key: string, count: number): T {
        return this.addAndReturn(createLPop(key, count));
    }

    /** Returns the specified elements of the list stored at `key`.
     * The offsets `start` and `end` are zero-based indexes, with 0 being the first element of the list, 1 being the next element and so on.
     * These offsets can also be negative numbers indicating offsets starting at the end of the list,
     * with -1 being the last element of the list, -2 being the penultimate, and so on.
     * See https://valkey.io/commands/lrange/ for details.
     *
     * @param key - The key of the list.
     * @param start - The starting point of the range.
     * @param end - The end of the range.
     *
     * Command Response - list of elements in the specified range.
     * If `start` exceeds the end of the list, or if `start` is greater than `end`, an empty list will be returned.
     * If `end` exceeds the actual end of the list, the range will stop at the actual end of the list.
     * If `key` does not exist an empty list will be returned.
     */
    public lrange(key: string, start: number, end: number): T {
        return this.addAndReturn(createLRange(key, start, end));
    }

    /** Returns the length of the list stored at `key`.
     * See https://valkey.io/commands/llen/ for details.
     *
     * @param key - The key of the list.
     *
     * Command Response - the length of the list at `key`.
     * If `key` does not exist, it is interpreted as an empty list and 0 is returned.
     */
    public llen(key: string): T {
        return this.addAndReturn(createLLen(key));
    }

    /**
     * Atomically pops and removes the left/right-most element to the list stored at `source`
     * depending on `whereFrom`, and pushes the element at the first/last element of the list
     * stored at `destination` depending on `whereTo`, see {@link ListDirection}.
     *
     * See https://valkey.io/commands/lmove/ for details.
     *
     * @param source - The key to the source list.
     * @param destination - The key to the destination list.
     * @param whereFrom - The {@link ListDirection} to remove the element from.
     * @param whereTo - The {@link ListDirection} to add the element to.
     *
     * Command Response - The popped element, or `null` if `source` does not exist.
     *
     * since Valkey version 6.2.0.
     */
    public lmove(
        source: string,
        destination: string,
        whereFrom: ListDirection,
        whereTo: ListDirection,
    ): T {
        return this.addAndReturn(
            createLMove(source, destination, whereFrom, whereTo),
        );
    }

    /**
     * Sets the list element at `index` to `element`.
     * The index is zero-based, so `0` means the first element, `1` the second element and so on.
     * Negative indices can be used to designate elements starting at the tail of
     * the list. Here, `-1` means the last element, `-2` means the penultimate and so forth.
     *
     * See https://valkey.io/commands/lset/ for details.
     *
     * @param key - The key of the list.
     * @param index - The index of the element in the list to be set.
     * @param element - The new element to set at the specified index.
     *
     * Command Response - Always "OK".
     */
    public lset(key: string, index: number, element: string): T {
        return this.addAndReturn(createLSet(key, index, element));
    }

    /** Trim an existing list so that it will contain only the specified range of elements specified.
     * The offsets `start` and `end` are zero-based indexes, with 0 being the first element of the list, 1 being the next element and so on.
     * These offsets can also be negative numbers indicating offsets starting at the end of the list,
     * with -1 being the last element of the list, -2 being the penultimate, and so on.
     * See https://valkey.io/commands/ltrim/ for details.
     *
     * @param key - The key of the list.
     * @param start - The starting point of the range.
     * @param end - The end of the range.
     *
     * Command Response - always "OK".
     * If `start` exceeds the end of the list, or if `start` is greater than `end`, the result will be an empty list (which causes key to be removed).
     * If `end` exceeds the actual end of the list, it will be treated like the last element of the list.
     * If `key` does not exist the command will be ignored.
     */
    public ltrim(key: string, start: number, end: number): T {
        return this.addAndReturn(createLTrim(key, start, end));
    }

    /** Removes the first `count` occurrences of elements equal to `element` from the list stored at `key`.
     * If `count` is positive : Removes elements equal to `element` moving from head to tail.
     * If `count` is negative : Removes elements equal to `element` moving from tail to head.
     * If `count` is 0 or `count` is greater than the occurrences of elements equal to `element`: Removes all elements equal to `element`.
     *
     * @param key - The key of the list.
     * @param count - The count of the occurrences of elements equal to `element` to remove.
     * @param element - The element to remove from the list.
     *
     * Command Response - the number of the removed elements.
     * If `key` does not exist, 0 is returned.
     */
    public lrem(key: string, count: number, element: string): T {
        return this.addAndReturn(createLRem(key, count, element));
    }

    /** Inserts all the specified values at the tail of the list stored at `key`.
     * `elements` are inserted one after the other to the tail of the list, from the leftmost element to the rightmost element.
     * If `key` does not exist, it is created as empty list before performing the push operations.
     * See https://valkey.io/commands/rpush/ for details.
     *
     * @param key - The key of the list.
     * @param elements - The elements to insert at the tail of the list stored at `key`.
     *
     * Command Response - the length of the list after the push operations.
     */
    public rpush(key: string, elements: string[]): T {
        return this.addAndReturn(createRPush(key, elements));
    }

    /**
     * Inserts specified values at the tail of the `list`, only if `key` already
     * exists and holds a list.
     *
     * See https://valkey.io/commands/rpushx/ for details.
     *
     * @param key - The key of the list.
     * @param elements - The elements to insert at the tail of the list stored at `key`.
     *
     * Command Response - The length of the list after the push operation.
     */
    public rpushx(key: string, elements: string[]): T {
        return this.addAndReturn(createRPushX(key, elements));
    }

    /** Removes and returns the last elements of the list stored at `key`.
     * The command pops a single element from the end of the list.
     * See https://valkey.io/commands/rpop/ for details.
     *
     * @param key - The key of the list.
     *
     * Command Response - The value of the last element.
     * If `key` does not exist null will be returned.
     */
    public rpop(key: string): T {
        return this.addAndReturn(createRPop(key));
    }

    /** Removes and returns up to `count` elements from the list stored at `key`, depending on the list's length.
     * See https://valkey.io/commands/rpop/ for details.
     *
     * @param key - The key of the list.
     * @param count - The count of the elements to pop from the list.
     *
     * Command Response - A list of popped elements will be returned depending on the list's length.
     * If `key` does not exist null will be returned.
     */
    public rpopCount(key: string, count: number): T {
        return this.addAndReturn(createRPop(key, count));
    }

    /** Adds the specified members to the set stored at `key`. Specified members that are already a member of this set are ignored.
     * If `key` does not exist, a new set is created before adding `members`.
     * See https://valkey.io/commands/sadd/ for details.
     *
     * @param key - The key to store the members to its set.
     * @param members - A list of members to add to the set stored at `key`.
     *
     * Command Response - the number of members that were added to the set, not including all the members already present in the set.
     */
    public sadd(key: string, members: string[]): T {
        return this.addAndReturn(createSAdd(key, members));
    }

    /** Removes the specified members from the set stored at `key`. Specified members that are not a member of this set are ignored.
     * See https://valkey.io/commands/srem/ for details.
     *
     * @param key - The key to remove the members from its set.
     * @param members - A list of members to remove from the set stored at `key`.
     *
     * Command Response - the number of members that were removed from the set, not including non existing members.
     * If `key` does not exist, it is treated as an empty set and this command returns 0.
     */
    public srem(key: string, members: string[]): T {
        return this.addAndReturn(createSRem(key, members));
    }

    /** Returns all the members of the set value stored at `key`.
     * See https://valkey.io/commands/smembers/ for details.
     *
     * @param key - The key to return its members.
     *
     * Command Response - all members of the set.
     * If `key` does not exist, it is treated as an empty set and this command returns empty list.
     */
    public smembers(key: string): T {
        return this.addAndReturn(createSMembers(key), true);
    }

    /** Moves `member` from the set at `source` to the set at `destination`, removing it from the source set.
     * Creates a new destination set if needed. The operation is atomic.
     * See https://valkey.io/commands/smove for more details.
     *
     * @param source - The key of the set to remove the element from.
     * @param destination - The key of the set to add the element to.
     * @param member - The set element to move.
     *
     * Command Response - `true` on success, or `false` if the `source` set does not exist or the element is not a member of the source set.
     */
    public smove(source: string, destination: string, member: string): T {
        return this.addAndReturn(createSMove(source, destination, member));
    }

    /** Returns the set cardinality (number of elements) of the set stored at `key`.
     * See https://valkey.io/commands/scard/ for details.
     *
     * @param key - The key to return the number of its members.
     *
     * Command Response - the cardinality (number of elements) of the set, or 0 if key does not exist.
     */
    public scard(key: string): T {
        return this.addAndReturn(createSCard(key));
    }

    /** Gets the intersection of all the given sets.
     * When in cluster mode, all `keys` must map to the same hash slot.
     * See https://valkey.io/docs/latest/commands/sinter/ for more details.
     *
     * @param keys - The `keys` of the sets to get the intersection.
     *
     * Command Response - A set of members which are present in all given sets.
     * If one or more sets do not exist, an empty set will be returned.
     */
    public sinter(keys: string[]): T {
        return this.addAndReturn(createSInter(keys), true);
    }

    /**
     * Gets the cardinality of the intersection of all the given sets.
     *
     * See https://valkey.io/commands/sintercard/ for more details.
     *
     * @param keys - The keys of the sets.
     *
     * Command Response - The cardinality of the intersection result. If one or more sets do not exist, `0` is returned.
     *
     * since Valkey version 7.0.0.
     */
    public sintercard(keys: string[], limit?: number): T {
        return this.addAndReturn(createSInterCard(keys, limit));
    }

    /**
     * Stores the members of the intersection of all given sets specified by `keys` into a new set at `destination`.
     *
     * See https://valkey.io/commands/sinterstore/ for more details.
     *
     * @param destination - The key of the destination set.
     * @param keys - The keys from which to retrieve the set members.
     *
     * Command Response - The number of elements in the resulting set.
     */
    public sinterstore(destination: string, keys: string[]): T {
        return this.addAndReturn(createSInterStore(destination, keys));
    }

    /**
     * Computes the difference between the first set and all the successive sets in `keys`.
     *
     * See https://valkey.io/commands/sdiff/ for more details.
     *
     * @param keys - The keys of the sets to diff.
     *
     * Command Response - A `Set` of elements representing the difference between the sets.
     * If a key in `keys` does not exist, it is treated as an empty set.
     */
    public sdiff(keys: string[]): T {
        return this.addAndReturn(createSDiff(keys), true);
    }

    /**
     * Stores the difference between the first set and all the successive sets in `keys` into a new set at `destination`.
     *
     * See https://valkey.io/commands/sdiffstore/ for more details.
     *
     * @param destination - The key of the destination set.
     * @param keys - The keys of the sets to diff.
     *
     * Command Response - The number of elements in the resulting set.
     */
    public sdiffstore(destination: string, keys: string[]): T {
        return this.addAndReturn(createSDiffStore(destination, keys));
    }

    /**
     * Gets the union of all the given sets.
     *
     * See https://valkey.io/commands/sunion/ for more details.
     *
     * @param keys - The keys of the sets.
     *
     * Command Response - A `Set` of members which are present in at least one of the given sets.
     * If none of the sets exist, an empty `Set` will be returned.
     */
    public sunion(keys: string[]): T {
        return this.addAndReturn(createSUnion(keys), true);
    }

    /**
     * Stores the members of the union of all given sets specified by `keys` into a new set
     * at `destination`.
     *
     * See https://valkey.io/commands/sunionstore/ for details.
     *
     * @param destination - The key of the destination set.
     * @param keys - The keys from which to retrieve the set members.
     *
     * Command Response - The number of elements in the resulting set.
     */
    public sunionstore(destination: string, keys: string[]): T {
        return this.addAndReturn(createSUnionStore(destination, keys));
    }

    /** Returns if `member` is a member of the set stored at `key`.
     * See https://valkey.io/commands/sismember/ for more details.
     *
     * @param key - The key of the set.
     * @param member - The member to check for existence in the set.
     *
     * Command Response - `true` if the member exists in the set, `false` otherwise.
     * If `key` doesn't exist, it is treated as an empty set and the command returns `false`.
     */
    public sismember(key: string, member: string): T {
        return this.addAndReturn(createSIsMember(key, member));
    }

    /**
     * Checks whether each member is contained in the members of the set stored at `key`.
     *
     * See https://valkey.io/commands/smismember/ for more details.
     *
     * @param key - The key of the set to check.
     * @param members - A list of members to check for existence in the set.
     *
     * Command Response - An `array` of `boolean` values, each indicating if the respective member exists in the set.
     *
     * since Valkey version 6.2.0.
     */
    public smismember(key: string, members: string[]): T {
        return this.addAndReturn(createSMIsMember(key, members));
    }

    /** Removes and returns one random member from the set value store at `key`.
     * See https://valkey.io/commands/spop/ for details.
     * To pop multiple members, see `spopCount`.
     *
     * @param key - The key of the set.
     *
     * Command Response - the value of the popped member.
     * If `key` does not exist, null will be returned.
     */
    public spop(key: string): T {
        return this.addAndReturn(createSPop(key));
    }

    /** Removes and returns up to `count` random members from the set value store at `key`, depending on the set's length.
     * See https://valkey.io/commands/spop/ for details.
     *
     * @param key - The key of the set.
     * @param count - The count of the elements to pop from the set.
     *
     * Command Response - A list of popped elements will be returned depending on the set's length.
     * If `key` does not exist, empty list will be returned.
     */
    public spopCount(key: string, count: number): T {
        return this.addAndReturn(createSPop(key, count), true);
    }

    /** Returns the number of keys in `keys` that exist in the database.
     * See https://valkey.io/commands/exists/ for details.
     *
     * @param keys - The keys list to check.
     *
     * Command Response - the number of keys that exist. If the same existing key is mentioned in `keys` multiple times,
     * it will be counted multiple times.
     */
    public exists(keys: string[]): T {
        return this.addAndReturn(createExists(keys));
    }

    /** Removes the specified keys. A key is ignored if it does not exist.
     * This command, similar to DEL, removes specified keys and ignores non-existent ones.
     * However, this command does not block the server, while [DEL](https://valkey.io/commands/del) does.
     * See https://valkey.io/commands/unlink/ for details.
     *
     * @param keys - The keys we wanted to unlink.
     *
     * Command Response - the number of keys that were unlinked.
     */
    public unlink(keys: string[]): T {
        return this.addAndReturn(createUnlink(keys));
    }

    /** Sets a timeout on `key` in seconds. After the timeout has expired, the key will automatically be deleted.
     * If `key` already has an existing expire set, the time to live is updated to the new value.
     * If `seconds` is non-positive number, the key will be deleted rather than expired.
     * The timeout will only be cleared by commands that delete or overwrite the contents of `key`.
     * See https://valkey.io/commands/expire/ for details.
     *
     * @param key - The key to set timeout on it.
     * @param seconds - The timeout in seconds.
     * @param option - The expire option.
     *
     * Command Response - `true` if the timeout was set. `false` if the timeout was not set. e.g. key doesn't exist,
     * or operation skipped due to the provided arguments.
     */
    public expire(key: string, seconds: number, option?: ExpireOptions): T {
        return this.addAndReturn(createExpire(key, seconds, option));
    }

    /** Sets a timeout on `key`. It takes an absolute Unix timestamp (seconds since January 1, 1970) instead of specifying the number of seconds.
     * A timestamp in the past will delete the key immediately. After the timeout has expired, the key will automatically be deleted.
     * If `key` already has an existing expire set, the time to live is updated to the new value.
     * The timeout will only be cleared by commands that delete or overwrite the contents of `key`.
     * See https://valkey.io/commands/expireat/ for details.
     *
     * @param key - The key to set timeout on it.
     * @param unixSeconds - The timeout in an absolute Unix timestamp.
     * @param option - The expire option.
     *
     * Command Response - `true` if the timeout was set. `false` if the timeout was not set. e.g. key doesn't exist,
     * or operation skipped due to the provided arguments.
     */
    public expireAt(
        key: string,
        unixSeconds: number,
        option?: ExpireOptions,
    ): T {
        return this.addAndReturn(createExpireAt(key, unixSeconds, option));
    }

    /** Sets a timeout on `key` in milliseconds. After the timeout has expired, the key will automatically be deleted.
     * If `key` already has an existing expire set, the time to live is updated to the new value.
     * If `milliseconds` is non-positive number, the key will be deleted rather than expired.
     * The timeout will only be cleared by commands that delete or overwrite the contents of `key`.
     * See https://valkey.io/commands/pexpire/ for details.
     *
     * @param key - The key to set timeout on it.
     * @param milliseconds - The timeout in milliseconds.
     * @param option - The expire option.
     *
     * Command Response - `true` if the timeout was set. `false` if the timeout was not set. e.g. key doesn't exist,
     * or operation skipped due to the provided arguments.
     */
    public pexpire(
        key: string,
        milliseconds: number,
        option?: ExpireOptions,
    ): T {
        return this.addAndReturn(createPExpire(key, milliseconds, option));
    }

    /** Sets a timeout on `key`. It takes an absolute Unix timestamp (milliseconds since January 1, 1970) instead of specifying the number of milliseconds.
     * A timestamp in the past will delete the key immediately. After the timeout has expired, the key will automatically be deleted.
     * If `key` already has an existing expire set, the time to live is updated to the new value.
     * The timeout will only be cleared by commands that delete or overwrite the contents of `key`.
     * See https://valkey.io/commands/pexpireat/ for details.
     *
     * @param key - The key to set timeout on it.
     * @param unixMilliseconds - The timeout in an absolute Unix timestamp.
     * @param option - The expire option.
     *
     * Command Response - `true` if the timeout was set. `false` if the timeout was not set. e.g. key doesn't exist,
     * or operation skipped due to the provided arguments.
     */
    public pexpireAt(
        key: string,
        unixMilliseconds: number,
        option?: ExpireOptions,
    ): T {
        return this.addAndReturn(
            createPExpireAt(key, unixMilliseconds, option),
        );
    }

    /** Returns the remaining time to live of `key` that has a timeout.
     * See https://valkey.io/commands/ttl/ for details.
     *
     * @param key - The key to return its timeout.
     *
     * Command Response -  TTL in seconds, -2 if `key` does not exist or -1 if `key` exists but has no associated expire.
     */
    public ttl(key: string): T {
        return this.addAndReturn(createTTL(key));
    }

    /** Adds members with their scores to the sorted set stored at `key`.
     * If a member is already a part of the sorted set, its score is updated.
     * See https://valkey.io/commands/zadd/ for more details.
     *
     * @param key - The key of the sorted set.
     * @param membersScoresMap - A mapping of members to their corresponding scores.
     * @param options - The ZAdd options.
     *
     * Command Response - The number of elements added to the sorted set.
     * If `changed` is set, returns the number of elements updated in the sorted set.
     */
    public zadd(
        key: string,
        membersScoresMap: Record<string, number>,
        options?: ZAddOptions,
    ): T {
        return this.addAndReturn(createZAdd(key, membersScoresMap, options));
    }

    /** Increments the score of member in the sorted set stored at `key` by `increment`.
     * If `member` does not exist in the sorted set, it is added with `increment` as its score (as if its previous score was 0.0).
     * If `key` does not exist, a new sorted set with the specified member as its sole member is created.
     * See https://valkey.io/commands/zadd/ for more details.
     *
     * @param key - The key of the sorted set.
     * @param member - A member in the sorted set to increment.
     * @param increment - The score to increment the member.
     * @param options - The ZAdd options.
     *
     * Command Response - The score of the member.
     * If there was a conflict with the options, the operation aborts and null is returned.
     */
    public zaddIncr(
        key: string,
        member: string,
        increment: number,
        options?: ZAddOptions,
    ): T {
        return this.addAndReturn(
            createZAdd(key, { [member]: increment }, options, true),
        );
    }

    /** Removes the specified members from the sorted set stored at `key`.
     * Specified members that are not a member of this set are ignored.
     * See https://valkey.io/commands/zrem/ for more details.
     *
     * @param key - The key of the sorted set.
     * @param members - A list of members to remove from the sorted set.
     *
     * Command Response - The number of members that were removed from the sorted set, not including non-existing members.
     * If `key` does not exist, it is treated as an empty sorted set, and this command returns 0.
     */
    public zrem(key: string, members: string[]): T {
        return this.addAndReturn(createZRem(key, members));
    }

    /** Returns the cardinality (number of elements) of the sorted set stored at `key`.
     * See https://valkey.io/commands/zcard/ for more details.
     *
     * @param key - The key of the sorted set.
     *
     * Command Response - The number of elements in the sorted set.
     * If `key` does not exist, it is treated as an empty sorted set, and this command returns 0.
     */
    public zcard(key: string): T {
        return this.addAndReturn(createZCard(key));
    }

    /**
     * Returns the cardinality of the intersection of the sorted sets specified by `keys`.
     *
     * See https://valkey.io/commands/zintercard/ for more details.
     *
     * @param keys - The keys of the sorted sets to intersect.
     * @param limit - An optional argument that can be used to specify a maximum number for the
     * intersection cardinality. If limit is not supplied, or if it is set to `0`, there will be no limit.
     *
     * Command Response - The cardinality of the intersection of the given sorted sets.
     *
     * since - Redis version 7.0.0.
     */
    public zintercard(keys: string[], limit?: number): T {
        return this.addAndReturn(createZInterCard(keys, limit));
    }

    /**
     * Returns the difference between the first sorted set and all the successive sorted sets.
     * To get the elements with their scores, see {@link zdiffWithScores}.
     *
     * See https://valkey.io/commands/zdiff/ for more details.
     *
     * @param keys - The keys of the sorted sets.
     *
     * Command Response - An `array` of elements representing the difference between the sorted sets.
     * If the first key does not exist, it is treated as an empty sorted set, and the command returns an empty `array`.
     *
     * since Valkey version 6.2.0.
     */
    public zdiff(keys: string[]): T {
        return this.addAndReturn(createZDiff(keys));
    }

    /**
     * Returns the difference between the first sorted set and all the successive sorted sets, with the associated
     * scores.
     *
     * See https://valkey.io/commands/zdiff/ for more details.
     *
     * @param keys - The keys of the sorted sets.
     *
     * Command Response - A map of elements and their scores representing the difference between the sorted sets.
     * If the first key does not exist, it is treated as an empty sorted set, and the command returns an empty `array`.
     *
     * since Valkey version 6.2.0.
     */
    public zdiffWithScores(keys: string[]): T {
        return this.addAndReturn(createZDiffWithScores(keys));
    }

    /**
     * Calculates the difference between the first sorted set and all the successive sorted sets in `keys` and stores
     * the difference as a sorted set to `destination`, overwriting it if it already exists. Non-existent keys are
     * treated as empty sets.
     *
     * See https://valkey.io/commands/zdiffstore/ for more details.
     *
     * @param destination - The key for the resulting sorted set.
     * @param keys - The keys of the sorted sets to compare.
     *
     * Command Response - The number of members in the resulting sorted set stored at `destination`.
     *
     * since Valkey version 6.2.0.
     */
    public zdiffstore(destination: string, keys: string[]): T {
        return this.addAndReturn(createZDiffStore(destination, keys));
    }

    /** Returns the score of `member` in the sorted set stored at `key`.
     * See https://valkey.io/commands/zscore/ for more details.
     *
     * @param key - The key of the sorted set.
     * @param member - The member whose score is to be retrieved.
     *
     * Command Response - The score of the member.
     * If `member` does not exist in the sorted set, null is returned.
     * If `key` does not exist, null is returned.
     */
    public zscore(key: string, member: string): T {
        return this.addAndReturn(createZScore(key, member));
    }

    /**
     * Returns the scores associated with the specified `members` in the sorted set stored at `key`.
     *
     * See https://valkey.io/commands/zmscore/ for more details.
     *
     * @param key - The key of the sorted set.
     * @param members - A list of members in the sorted set.
     *
     * Command Response - An `array` of scores corresponding to `members`.
     * If a member does not exist in the sorted set, the corresponding value in the list will be `null`.
     *
     * since Valkey version 6.2.0.
     */
    public zmscore(key: string, members: string[]): T {
        return this.addAndReturn(createZMScore(key, members));
    }

    /** Returns the number of members in the sorted set stored at `key` with scores between `minScore` and `maxScore`.
     * See https://valkey.io/commands/zcount/ for more details.
     *
     * @param key - The key of the sorted set.
     * @param minScore - The minimum score to count from. Can be positive/negative infinity, or specific score and inclusivity.
     * @param maxScore - The maximum score to count up to. Can be positive/negative infinity, or specific score and inclusivity.
     *
     * Command Response - The number of members in the specified score range.
     * If `key` does not exist, it is treated as an empty sorted set, and the command returns 0.
     * If `minScore` is greater than `maxScore`, 0 is returned.
     */
    public zcount(
        key: string,
        minScore: ScoreBoundary<number>,
        maxScore: ScoreBoundary<number>,
    ): T {
        return this.addAndReturn(createZCount(key, minScore, maxScore));
    }

    /** Returns the specified range of elements in the sorted set stored at `key`.
     * ZRANGE can perform different types of range queries: by index (rank), by the score, or by lexicographical order.
     *
     * See https://valkey.io/commands/zrange/ for more details.
     * To get the elements with their scores, see `zrangeWithScores`.
     *
     * @param key - The key of the sorted set.
     * @param rangeQuery - The range query object representing the type of range query to perform.
     * For range queries by index (rank), use RangeByIndex.
     * For range queries by lexicographical order, use RangeByLex.
     * For range queries by score, use RangeByScore.
     * @param reverse - If true, reverses the sorted set, with index 0 as the element with the highest score.
     *
     * Command Response - A list of elements within the specified range.
     * If `key` does not exist, it is treated as an empty sorted set, and the command returns an empty array.
     */
    public zrange(
        key: string,
        rangeQuery: RangeByScore | RangeByLex | RangeByIndex,
        reverse: boolean = false,
    ): T {
        return this.addAndReturn(createZRange(key, rangeQuery, reverse));
    }

    /** Returns the specified range of elements with their scores in the sorted set stored at `key`.
     * Similar to ZRANGE but with a WITHSCORE flag.
     * See https://valkey.io/commands/zrange/ for more details.
     *
     * @param key - The key of the sorted set.
     * @param rangeQuery - The range query object representing the type of range query to perform.
     * For range queries by index (rank), use RangeByIndex.
     * For range queries by lexicographical order, use RangeByLex.
     * For range queries by score, use RangeByScore.
     * @param reverse - If true, reverses the sorted set, with index 0 as the element with the highest score.
     *
     * Command Response - A map of elements and their scores within the specified range.
     * If `key` does not exist, it is treated as an empty sorted set, and the command returns an empty map.
     */
    public zrangeWithScores(
        key: string,
        rangeQuery: RangeByScore | RangeByLex | RangeByIndex,
        reverse: boolean = false,
    ): T {
        return this.addAndReturn(
            createZRangeWithScores(key, rangeQuery, reverse),
        );
    }

    /**
     * Computes the intersection of sorted sets given by the specified `keys` and stores the result in `destination`.
     * If `destination` already exists, it is overwritten. Otherwise, a new sorted set will be created.
     *
     * When in cluster mode, `destination` and all keys in `keys` must map to the same hash slot.
     *
     * See https://valkey.io/commands/zinterstore/ for more details.
     *
     * @param destination - The key of the destination sorted set.
     * @param keys - The keys of the sorted sets with possible formats:
     *  string[] - for keys only.
     *  KeyWeight[] - for weighted keys with score multipliers.
     * @param aggregationType - Specifies the aggregation strategy to apply when combining the scores of elements. See `AggregationType`.
     * Command Response - The number of elements in the resulting sorted set stored at `destination`.
     */
    public zinterstore(
        destination: string,
        keys: string[] | KeyWeight[],
        aggregationType?: AggregationType,
    ): T {
        return this.addAndReturn(
            createZInterstore(destination, keys, aggregationType),
        );
    }

    /** Returns the string representation of the type of the value stored at `key`.
     * See https://valkey.io/commands/type/ for more details.
     *
     * @param key - The key to check its data type.
     *
     * Command Response - If the key exists, the type of the stored value is returned. Otherwise, a "none" string is returned.
     */
    public type(key: string): T {
        return this.addAndReturn(createType(key));
    }

    /** Returns the length of the string value stored at `key`.
     * See https://valkey.io/commands/strlen/ for more details.
     *
     * @param key - The `key` to check its length.
     *
     * Command Response - The length of the string value stored at `key`
     * If `key` does not exist, it is treated as an empty string, and the command returns 0.
     */
    public strlen(key: string): T {
        return this.addAndReturn(createStrlen(key));
    }

    /** Removes and returns the members with the lowest scores from the sorted set stored at `key`.
     * If `count` is provided, up to `count` members with the lowest scores are removed and returned.
     * Otherwise, only one member with the lowest score is removed and returned.
     * See https://valkey.io/commands/zpopmin for more details.
     *
     * @param key - The key of the sorted set.
     * @param count - Specifies the quantity of members to pop. If not specified, pops one member.
     *
     * Command Response - A map of the removed members and their scores, ordered from the one with the lowest score to the one with the highest.
     * If `key` doesn't exist, it will be treated as an empty sorted set and the command returns an empty map.
     * If `count` is higher than the sorted set's cardinality, returns all members and their scores.
     */
    public zpopmin(key: string, count?: number): T {
        return this.addAndReturn(createZPopMin(key, count));
    }

    /** Removes and returns the members with the highest scores from the sorted set stored at `key`.
     * If `count` is provided, up to `count` members with the highest scores are removed and returned.
     * Otherwise, only one member with the highest score is removed and returned.
     * See https://valkey.io/commands/zpopmax for more details.
     *
     * @param key - The key of the sorted set.
     * @param count - Specifies the quantity of members to pop. If not specified, pops one member.
     *
     * Command Response - A map of the removed members and their scores, ordered from the one with the highest score to the one with the lowest.
     * If `key` doesn't exist, it will be treated as an empty sorted set and the command returns an empty map.
     * If `count` is higher than the sorted set's cardinality, returns all members and their scores, ordered from highest to lowest.
     */
    public zpopmax(key: string, count?: number): T {
        return this.addAndReturn(createZPopMax(key, count));
    }

    /** Echoes the provided `message` back.
     * See https://valkey.io/commands/echo for more details.
     *
     * @param message - The message to be echoed back.
     *
     * Command Response - The provided `message`.
     */
    public echo(message: string): T {
        return this.addAndReturn(createEcho(message));
    }

    /** Returns the remaining time to live of `key` that has a timeout, in milliseconds.
     * See https://valkey.io/commands/pttl for more details.
     *
     * @param key - The key to return its timeout.
     *
     * Command Response - TTL in milliseconds. -2 if `key` does not exist, -1 if `key` exists but has no associated expire.
     */
    public pttl(key: string): T {
        return this.addAndReturn(createPTTL(key));
    }

    /** Removes all elements in the sorted set stored at `key` with rank between `start` and `end`.
     * Both `start` and `end` are zero-based indexes with 0 being the element with the lowest score.
     * These indexes can be negative numbers, where they indicate offsets starting at the element with the highest score.
     * See https://valkey.io/commands/zremrangebyrank/ for more details.
     *
     * @param key - The key of the sorted set.
     * @param start - The starting point of the range.
     * @param end - The end of the range.
     *
     * Command Response - The number of members removed.
     * If `start` exceeds the end of the sorted set, or if `start` is greater than `end`, 0 returned.
     * If `end` exceeds the actual end of the sorted set, the range will stop at the actual end of the sorted set.
     * If `key` does not exist 0 will be returned.
     */
    public zremRangeByRank(key: string, start: number, end: number): T {
        return this.addAndReturn(createZRemRangeByRank(key, start, end));
    }

    /** Removes all elements in the sorted set stored at `key` with a score between `minScore` and `maxScore`.
     * See https://valkey.io/commands/zremrangebyscore/ for more details.
     *
     * @param key - The key of the sorted set.
     * @param minScore - The minimum score to remove from. Can be positive/negative infinity, or specific score and inclusivity.
     * @param maxScore - The maximum score to remove to. Can be positive/negative infinity, or specific score and inclusivity.
     *
     * Command Response - the number of members removed.
     * If `key` does not exist, it is treated as an empty sorted set, and the command returns 0.
     * If `minScore` is greater than `maxScore`, 0 is returned.
     */
    public zremRangeByScore(
        key: string,
        minScore: ScoreBoundary<number>,
        maxScore: ScoreBoundary<number>,
    ): T {
        return this.addAndReturn(
            createZRemRangeByScore(key, minScore, maxScore),
        );
    }

    /** Returns the rank of `member` in the sorted set stored at `key`, with scores ordered from low to high.
     * See https://valkey.io/commands/zrank for more details.
     * To get the rank of `member` with its score, see `zrankWithScore`.
     *
     * @param key - The key of the sorted set.
     * @param member - The member whose rank is to be retrieved.
     *
     * Command Response - The rank of `member` in the sorted set.
     * If `key` doesn't exist, or if `member` is not present in the set, null will be returned.
     */
    public zrank(key: string, member: string): T {
        return this.addAndReturn(createZRank(key, member));
    }

    /** Returns the rank of `member` in the sorted set stored at `key` with its score, where scores are ordered from the lowest to highest.
     * See https://valkey.io/commands/zrank for more details.
     *
     * @param key - The key of the sorted set.
     * @param member - The member whose rank is to be retrieved.
     *
     * Command Response - A list containing the rank and score of `member` in the sorted set.
     * If `key` doesn't exist, or if `member` is not present in the set, null will be returned.
     *
     * since - Redis version 7.2.0.
     */
    public zrankWithScore(key: string, member: string): T {
        return this.addAndReturn(createZRank(key, member, true));
    }

    /**
     * Returns the rank of `member` in the sorted set stored at `key`, where
     * scores are ordered from the highest to lowest, starting from 0.
     * To get the rank of `member` with its score, see {@link zrevrankWithScore}.
     *
     * See https://valkey.io/commands/zrevrank/ for more details.
     *
     * @param key - The key of the sorted set.
     * @param member - The member whose rank is to be retrieved.
     *
     * Command Response - The rank of `member` in the sorted set, where ranks are ordered from high to low based on scores.
     *     If `key` doesn't exist, or if `member` is not present in the set, `null` will be returned.
     */
    public zrevrank(key: string, member: string): T {
        return this.addAndReturn(createZRevRank(key, member));
    }

    /**
     * Returns the rank of `member` in the sorted set stored at `key` with its
     * score, where scores are ordered from the highest to lowest, starting from 0.
     *
     * See https://valkey.io/commands/zrevrank/ for more details.
     *
     * @param key - The key of the sorted set.
     * @param member - The member whose rank is to be retrieved.
     *
     * Command Response -  A list containing the rank and score of `member` in the sorted set, where ranks
     *     are ordered from high to low based on scores.
     *     If `key` doesn't exist, or if `member` is not present in the set, `null` will be returned.
     *
     * since - Valkey version 7.2.0.
     */
    public zrevrankWithScore(key: string, member: string): T {
        return this.addAndReturn(createZRevRankWithScore(key, member));
    }

    /** Remove the existing timeout on `key`, turning the key from volatile (a key with an expire set) to
     * persistent (a key that will never expire as no timeout is associated).
     * See https://valkey.io/commands/persist/ for more details.
     *
     * @param key - The key to remove the existing timeout on.
     *
     * Command Response - `false` if `key` does not exist or does not have an associated timeout, `true` if the timeout has been removed.
     */
    public persist(key: string): T {
        return this.addAndReturn(createPersist(key));
    }

    /** Executes a single command, without checking inputs. Every part of the command, including subcommands,
     *  should be added as a separate value in args.
     *
     * See the [Glide for Redis Wiki](https://github.com/valkey-io/valkey-glide/wiki/General-Concepts#custom-command)
     * for details on the restrictions and limitations of the custom command API.
     *
     * Command Response - A response from Redis with an `Object`.
     */
    public customCommand(args: string[]): T {
        return this.addAndReturn(createCustomCommand(args));
    }

    /** Returns the element at index `index` in the list stored at `key`.
     * The index is zero-based, so 0 means the first element, 1 the second element and so on.
     * Negative indices can be used to designate elements starting at the tail of the list.
     * Here, -1 means the last element, -2 means the penultimate and so forth.
     * See https://valkey.io/commands/lindex/ for more details.
     *
     * @param key - The `key` of the list.
     * @param index - The `index` of the element in the list to retrieve.
     * Command Response - The element at index in the list stored at `key`.
     * If `index` is out of range or if `key` does not exist, null is returned.
     */
    public lindex(key: string, index: number): T {
        return this.addAndReturn(createLIndex(key, index));
    }

    /**
     * Inserts `element` in the list at `key` either before or after the `pivot`.
     *
     * See https://valkey.io/commands/linsert/ for more details.
     *
     * @param key - The key of the list.
     * @param position - The relative position to insert into - either `InsertPosition.Before` or
     *     `InsertPosition.After` the `pivot`.
     * @param pivot - An element of the list.
     * @param element - The new element to insert.
     *
     * Command Response - The list length after a successful insert operation.
     * If the `key` doesn't exist returns `-1`.
     * If the `pivot` wasn't found, returns `0`.
     */
    public linsert(
        key: string,
        position: InsertPosition,
        pivot: string,
        element: string,
    ): T {
        return this.addAndReturn(createLInsert(key, position, pivot, element));
    }

    /**
     * Adds an entry to the specified stream stored at `key`. If the `key` doesn't exist, the stream is created.
     * See https://valkey.io/commands/xadd/ for more details.
     *
     * @param key - The key of the stream.
     * @param values - field-value pairs to be added to the entry.
     * @returns The id of the added entry, or `null` if `options.makeStream` is set to `false` and no stream with the matching `key` exists.
     */
    public xadd(
        key: string,
        values: [string, string][],
        options?: StreamAddOptions,
    ): T {
        return this.addAndReturn(createXAdd(key, values, options));
    }

    /**
     * Trims the stream stored at `key` by evicting older entries.
     * See https://valkey.io/commands/xtrim/ for more details.
     *
     * @param key - the key of the stream
     * @param options - options detailing how to trim the stream.
     * @returns The number of entries deleted from the stream. If `key` doesn't exist, 0 is returned.
     */
    public xtrim(key: string, options: StreamTrimOptions): T {
        return this.addAndReturn(createXTrim(key, options));
    }

    /** Returns the server time.
     * See https://valkey.io/commands/time/ for details.
     *
     * @returns - The current server time as a two items `array`:
     * A Unix timestamp and the amount of microseconds already elapsed in the current second.
     * The returned `array` is in a [Unix timestamp, Microseconds already elapsed] format.
     */
    public time(): T {
        return this.addAndReturn(createTime());
    }

    /**
     * Reads entries from the given streams.
     * See https://valkey.io/commands/xread/ for more details.
     *
     * @param keys_and_ids - pairs of keys and entry ids to read from. A pair is composed of a stream's key and the id of the entry after which the stream will be read.
     * @param options - options detailing how to read the stream.
     * @returns A map between a stream key, and an array of entries in the matching key. The entries are in an [id, fields[]] format.
     */
    public xread(
        keys_and_ids: Record<string, string>,
        options?: StreamReadOptions,
    ): T {
        return this.addAndReturn(createXRead(keys_and_ids, options));
    }

    /**
     * Returns the number of entries in the stream stored at `key`.
     *
     * See https://valkey.io/commands/xlen/ for more details.
     *
     * @param key - The key of the stream.
     *
     * Command Response - The number of entries in the stream. If `key` does not exist, returns `0`.
     */
    public xlen(key: string): T {
        return this.addAndReturn(createXLen(key));
    }

    /**
     * Renames `key` to `newkey`.
     * If `newkey` already exists it is overwritten.
     * In Cluster mode, both `key` and `newkey` must be in the same hash slot,
     * meaning that in practice only keys that have the same hash tag can be reliably renamed in cluster.
     * See https://valkey.io/commands/rename/ for more details.
     *
     * @param key - The key to rename.
     * @param newKey - The new name of the key.
     * Command Response - If the `key` was successfully renamed, return "OK". If `key` does not exist, an error is thrown.
     */
    public rename(key: string, newKey: string): T {
        return this.addAndReturn(createRename(key, newKey));
    }

    /**
     * Renames `key` to `newkey` if `newkey` does not yet exist.
     * In Cluster mode, both `key` and `newkey` must be in the same hash slot,
     * meaning that in practice only keys that have the same hash tag can be reliably renamed in cluster.
     * See https://valkey.io/commands/renamenx/ for more details.
     *
     * @param key - The key to rename.
     * @param newKey - The new name of the key.
     * Command Response - If the `key` was successfully renamed, returns `true`. Otherwise, returns `false`.
     * If `key` does not exist, an error is thrown.
     */
    public renamenx(key: string, newKey: string): T {
        return this.addAndReturn(createRenameNX(key, newKey));
    }

    /** Blocking list pop primitive.
     * Pop an element from the tail of the first list that is non-empty,
     * with the given `keys` being checked in the order that they are given.
     * Blocks the connection when there are no elements to pop from any of the given lists.
     * See https://valkey.io/commands/brpop/ for more details.
     * Note: `BRPOP` is a blocking command,
     * see [Blocking Commands](https://github.com/valkey-io/valkey-glide/wiki/General-Concepts#blocking-commands) for more details and best practices.
     *
     * @param keys - The `keys` of the lists to pop from.
     * @param timeout - The `timeout` in seconds.
     * Command Response - An `array` containing the `key` from which the element was popped and the value of the popped element,
     * formatted as [key, value]. If no element could be popped and the timeout expired, returns `null`.
     */
    public brpop(keys: string[], timeout: number): T {
        return this.addAndReturn(createBRPop(keys, timeout));
    }

    /** Blocking list pop primitive.
     * Pop an element from the head of the first list that is non-empty,
     * with the given `keys` being checked in the order that they are given.
     * Blocks the connection when there are no elements to pop from any of the given lists.
     * See https://valkey.io/commands/blpop/ for more details.
     * Note: `BLPOP` is a blocking command,
     * see [Blocking Commands](https://github.com/valkey-io/valkey-glide/wiki/General-Concepts#blocking-commands) for more details and best practices.
     *
     * @param keys - The `keys` of the lists to pop from.
     * @param timeout - The `timeout` in seconds.
     * Command Response - An `array` containing the `key` from which the element was popped and the value of the popped element,
     * formatted as [key, value]. If no element could be popped and the timeout expired, returns `null`.
     */
    public blpop(keys: string[], timeout: number): T {
        return this.addAndReturn(createBLPop(keys, timeout));
    }

    /** Adds all elements to the HyperLogLog data structure stored at the specified `key`.
     * Creates a new structure if the `key` does not exist.
     * When no elements are provided, and `key` exists and is a HyperLogLog, then no operation is performed.
     *
     * See https://valkey.io/commands/pfadd/ for more details.
     *
     * @param key - The key of the HyperLogLog data structure to add elements into.
     * @param elements - An array of members to add to the HyperLogLog stored at `key`.
     * Command Response - If the HyperLogLog is newly created, or if the HyperLogLog approximated cardinality is
     *     altered, then returns `1`. Otherwise, returns `0`.
     */
    public pfadd(key: string, elements: string[]): T {
        return this.addAndReturn(createPfAdd(key, elements));
    }

    /** Estimates the cardinality of the data stored in a HyperLogLog structure for a single key or
     * calculates the combined cardinality of multiple keys by merging their HyperLogLogs temporarily.
     *
     * See https://valkey.io/commands/pfcount/ for more details.
     *
     * @param keys - The keys of the HyperLogLog data structures to be analyzed.
     * Command Response - The approximated cardinality of given HyperLogLog data structures.
     *     The cardinality of a key that does not exist is `0`.
     */
    public pfcount(keys: string[]): T {
        return this.addAndReturn(createPfCount(keys));
    }

    /** Returns the internal encoding for the Redis object stored at `key`.
     *
     * See https://valkey.io/commands/object-encoding for more details.
     *
     * @param key - The `key` of the object to get the internal encoding of.
     * Command Response - If `key` exists, returns the internal encoding of the object stored at `key` as a string.
     *     Otherwise, returns None.
     */
    public objectEncoding(key: string): T {
        return this.addAndReturn(createObjectEncoding(key));
    }

    /** Returns the logarithmic access frequency counter of a Redis object stored at `key`.
     *
     * See https://valkey.io/commands/object-freq for more details.
     *
     * @param key - The `key` of the object to get the logarithmic access frequency counter of.
     * Command Response - If `key` exists, returns the logarithmic access frequency counter of
     *     the object stored at `key` as a `number`. Otherwise, returns `null`.
     */
    public objectFreq(key: string): T {
        return this.addAndReturn(createObjectFreq(key));
    }

    /**
     * Returns the time in seconds since the last access to the value stored at `key`.
     *
     * See https://valkey.io/commands/object-idletime/ for more details.
     *
     * @param key - The key of the object to get the idle time of.
     *
     * Command Response - If `key` exists, returns the idle time in seconds. Otherwise, returns `null`.
     */
    public objectIdletime(key: string): T {
        return this.addAndReturn(createObjectIdletime(key));
    }

    /**
     * Returns the reference count of the object stored at `key`.
     *
     * See https://valkey.io/commands/object-refcount/ for more details.
     *
     * @param key - The `key` of the object to get the reference count of.
     *
     * Command Response - If `key` exists, returns the reference count of the object stored at `key` as a `number`.
     * Otherwise, returns `null`.
     */
    public objectRefcount(key: string): T {
        return this.addAndReturn(createObjectRefcount(key));
    }

    /**
     * Displays a piece of generative computer art and the server version.
     *
     * See https://valkey.io/commands/lolwut/ for more details.
     *
     * @param options - The LOLWUT options.
     *
     * Command Response - A piece of generative computer art along with the current server version.
     */
    public lolwut(options?: LolwutOptions): T {
        return this.addAndReturn(createLolwut(options));
    }

    /**
     * Invokes a previously loaded function.
     *
     * See https://valkey.io/commands/fcall/ for more details.
     *
     * since Valkey version 7.0.0.
     *
     * @param func - The function name.
     * @param keys - A list of `keys` accessed by the function. To ensure the correct execution of functions,
     *     all names of keys that a function accesses must be explicitly provided as `keys`.
     * @param args - A list of `function` arguments and it should not represent names of keys.
     *
     * Command Response - The invoked function's return value.
     */
    public fcall(func: string, keys: string[], args: string[]): T {
        return this.addAndReturn(createFCall(func, keys, args));
    }

    /**
     * Invokes a previously loaded read-only function.
     *
     * See https://valkey.io/commands/fcall/ for more details.
     *
     * since Valkey version 7.0.0.
     *
     * @param func - The function name.
     * @param keys - A list of `keys` accessed by the function. To ensure the correct execution of functions,
     *     all names of keys that a function accesses must be explicitly provided as `keys`.
     * @param args - A list of `function` arguments and it should not represent names of keys.
     *
     * Command Response - The invoked function's return value.
     */
    public fcallReadonly(func: string, keys: string[], args: string[]): T {
        return this.addAndReturn(createFCallReadOnly(func, keys, args));
    }

    /**
     * Deletes a library and all its functions.
     *
     * See https://valkey.io/commands/function-delete/ for details.
     *
     * since Valkey version 7.0.0.
     *
     * @param libraryCode - The library name to delete.
     *
     * Command Response - `OK`.
     */
    public functionDelete(libraryCode: string): T {
        return this.addAndReturn(createFunctionDelete(libraryCode));
    }

    /**
     * Loads a library to Valkey.
     *
     * See https://valkey.io/commands/function-load/ for details.
     *
     * since Valkey version 7.0.0.
     *
     * @param libraryCode - The source code that implements the library.
     * @param replace - Whether the given library should overwrite a library with the same name if it
     *     already exists.
     *
     * Command Response - The library name that was loaded.
     */
    public functionLoad(libraryCode: string, replace?: boolean): T {
        return this.addAndReturn(createFunctionLoad(libraryCode, replace));
    }

    /**
     * Deletes all function libraries.
     *
     * See https://valkey.io/commands/function-flush/ for details.
     *
     * since Valkey version 7.0.0.
     *
     * @param mode - The flushing mode, could be either {@link FlushMode.SYNC} or {@link FlushMode.ASYNC}.
     * Command Response - `OK`.
     */
    public functionFlush(mode?: FlushMode): T {
        return this.addAndReturn(createFunctionFlush(mode));
    }

    /**
     * Deletes all the keys of all the existing databases. This command never fails.
     *
     * See https://valkey.io/commands/flushall/ for more details.
     *
     * @param mode - The flushing mode, could be either {@link FlushMode.SYNC} or {@link FlushMode.ASYNC}.
     *
     * Command Response - `OK`.
     */
    public flushall(mode?: FlushMode): T {
        return this.addAndReturn(createFlushAll(mode));
    }

    /**
     * Deletes all the keys of the currently selected database. This command never fails.
     *
     * See https://valkey.io/commands/flushdb/ for more details.
     *
     * @param mode - The flushing mode, could be either {@link FlushMode.SYNC} or {@link FlushMode.ASYNC}.
     *
     * Command Response - `OK`.
     */
    public flushdb(mode?: FlushMode): T {
        return this.addAndReturn(createFlushDB(mode));
    }

    /**
     * Returns the index of the first occurrence of `element` inside the list specified by `key`. If no
     * match is found, `null` is returned. If the `count` option is specified, then the function returns
     * an `array` of indices of matching elements within the list.
     *
     * See https://valkey.io/commands/lpos/ for more details.
     *
     * @param key - The name of the list.
     * @param element - The value to search for within the list.
     * @param options - The LPOS options.
     *
     * Command Response - The index of `element`, or `null` if `element` is not in the list. If the `count`
     * option is specified, then the function returns an `array` of indices of matching elements within the list.
     *
     * since - Valkey version 6.0.6.
     */
    public lpos(key: string, element: string, options?: LPosOptions): T {
        return this.addAndReturn(createLPos(key, element, options));
    }

    /**
     * Returns the number of keys in the currently selected database.
     *
     * See https://valkey.io/commands/dbsize/ for more details.
     *
     * Command Response - The number of keys in the currently selected database.
     */
    public dbsize(): T {
        return this.addAndReturn(createDBSize());
    }

    /**
     * Counts the number of set bits (population counting) in the string stored at `key`. The `options` argument can
     * optionally be provided to count the number of bits in a specific string interval.
     *
     * See https://valkey.io/commands/bitcount for more details.
     *
     * @param key - The key for the string to count the set bits of.
     * @param options - The offset options.
     *
     * Command Response - If `options` is provided, returns the number of set bits in the string interval specified by `options`.
     *     If `options` is not provided, returns the number of set bits in the string stored at `key`.
     *     Otherwise, if `key` is missing, returns `0` as it is treated as an empty string.
     */
    public bitcount(key: string, options?: BitOffsetOptions): T {
        return this.addAndReturn(createBitCount(key, options));
    }

    /**
     * Adds geospatial members with their positions to the specified sorted set stored at `key`.
     * If a member is already a part of the sorted set, its position is updated.
     *
     * See https://valkey.io/commands/geoadd/ for more details.
     *
     * @param key - The key of the sorted set.
     * @param membersToGeospatialData - A mapping of member names to their corresponding positions - see
     *     {@link GeospatialData}. The command will report an error when the user attempts to index
     *     coordinates outside the specified ranges.
     * @param options - The GeoAdd options - see {@link GeoAddOptions}.
     *
     * Command Response - The number of elements added to the sorted set. If `changed` is set to
     *    `true` in the options, returns the number of elements updated in the sorted set.
     */
    public geoadd(
        key: string,
        membersToGeospatialData: Map<string, GeospatialData>,
        options?: GeoAddOptions,
    ): T {
        return this.addAndReturn(
            createGeoAdd(key, membersToGeospatialData, options),
        );
    }

    /**
     * Returns the members of a sorted set populated with geospatial information using {@link geoadd},
     * which are within the borders of the area specified by a given shape.
     *
     * See https://valkey.io/commands/geosearch/ for more details.
     *
     * since - Valkey 6.2.0 and above.
     *
     * @param key - The key of the sorted set.
     * @param searchFrom - The query's center point options, could be one of:
     *
     * - {@link MemberOrigin} to use the position of the given existing member in the sorted set.
     *
     * - {@link CoordOrigin} to use the given longitude and latitude coordinates.
     *
     * @param searchBy - The query's shape options, could be one of:
     *
     * - {@link GeoCircleShape} to search inside circular area according to given radius.
     *
     * - {@link GeoBoxShape} to search inside an axis-aligned rectangle, determined by height and width.
     *
     * @param resultOptions - The optional inputs to request additional information and configure sorting/limiting the results, see {@link GeoSearchResultOptions}.
     *
     * Command Response - By default, returns an `Array` of members (locations) names.
     *     If any of `withCoord`, `withDist` or `withHash` are set to `true` in {@link GeoSearchResultOptions}, a 2D `Array` returned,
     *     where each sub-array represents a single item in the following order:
     *
     * - The member (location) name.
     *
     * - The distance from the center as a floating point `number`, in the same unit specified for `searchBy`.
     *
     * - The geohash of the location as a integer `number`.
     *
     * - The coordinates as a two item `array` of floating point `number`s.
     */
    public geosearch(
        key: string,
        searchFrom: SearchOrigin,
        searchBy: GeoSearchShape,
        resultOptions?: GeoSearchResultOptions,
    ): T {
        return this.addAndReturn(
            createGeoSearch(key, searchFrom, searchBy, resultOptions),
        );
    }

    /**
     * Returns the positions (longitude, latitude) of all the specified `members` of the
     * geospatial index represented by the sorted set at `key`.
     *
     * See https://valkey.io/commands/geopos for more details.
     *
     * @param key - The key of the sorted set.
     * @param members - The members for which to get the positions.
     *
     * Command Response - A 2D `Array` which represents positions (longitude and latitude) corresponding to the
     *     given members. The order of the returned positions matches the order of the input members.
     *     If a member does not exist, its position will be `null`.
     */
    public geopos(key: string, members: string[]): T {
        return this.addAndReturn(createGeoPos(key, members));
    }

    /**
     * Pops a member-score pair from the first non-empty sorted set, with the given `keys`
     * being checked in the order they are provided.
     *
     * See https://valkey.io/commands/zmpop/ for more details.
     *
     * @param keys - The keys of the sorted sets.
     * @param modifier - The element pop criteria - either {@link ScoreFilter.MIN} or
     *     {@link ScoreFilter.MAX} to pop the member with the lowest/highest score accordingly.
     * @param count - (Optional) The number of elements to pop. If not supplied, only one element will be popped.
     *
     * Command Response - A two-element `array` containing the key name of the set from which the
     *     element was popped, and a member-score `Record` of the popped element.
     *     If no member could be popped, returns `null`.
     *
     * since Valkey version 7.0.0.
     */
    public zmpop(keys: string[], modifier: ScoreFilter, count?: number): T {
        return this.addAndReturn(createZMPop(keys, modifier, count));
    }

    /**
     * Pops a member-score pair from the first non-empty sorted set, with the given `keys` being
     * checked in the order they are provided. Blocks the connection when there are no members
     * to pop from any of the given sorted sets. `BZMPOP` is the blocking variant of {@link zmpop}.
     *
     * See https://valkey.io/commands/bzmpop/ for more details.
     *
     * @remarks `BZMPOP` is a client blocking command, see {@link https://github.com/valkey-io/valkey-glide/wiki/General-Concepts#blocking-commands | the wiki}
     * for more details and best practices.
     * @param keys - The keys of the sorted sets.
     * @param modifier - The element pop criteria - either {@link ScoreFilter.MIN} or
     *     {@link ScoreFilter.MAX} to pop the member with the lowest/highest score accordingly.
     * @param timeout - The number of seconds to wait for a blocking operation to complete.
     *     A value of 0 will block indefinitely.
     * @param count - (Optional) The number of elements to pop. If not supplied, only one element will be popped.
     *
     * Command Response - A two-element `array` containing the key name of the set from which the element
     *     was popped, and a member-score `Record` of the popped element.
     *     If no member could be popped, returns `null`.
     *
     * since Valkey version 7.0.0.
     */
    public bzmpop(
        keys: string[],
        modifier: ScoreFilter,
        timeout: number,
        count?: number,
    ): T {
        return this.addAndReturn(createBZMPop(keys, modifier, timeout, count));
    }

    /**
     * Increments the score of `member` in the sorted set stored at `key` by `increment`.
     * If `member` does not exist in the sorted set, it is added with `increment` as its score.
     * If `key` does not exist, a new sorted set is created with the specified member as its sole member.
     *
     * See https://valkey.io/commands/zincrby/ for details.
     *
     * @param key - The key of the sorted set.
     * @param increment - The score increment.
     * @param member - A member of the sorted set.
     *
     * Command Response - The new score of `member`.
     */
    public zincrby(key: string, increment: number, member: string): T {
        return this.addAndReturn(createZIncrBy(key, increment, member));
    }

    /**
     * Returns the distance between `member1` and `member2` saved in the geospatial index stored at `key`.
     *
     * See https://valkey.io/commands/geodist/ for more details.
     *
     * @param key - The key of the sorted set.
     * @param member1 - The name of the first member.
     * @param member2 - The name of the second member.
     * @param geoUnit - The unit of distance measurement - see {@link GeoUnit}. If not specified, the default unit is {@link GeoUnit.METERS}.
     *
     * Command Response - The distance between `member1` and `member2`. Returns `null`, if one or both members do not exist,
     *     or if the key does not exist.
     */
    public geodist(
        key: string,
        member1: string,
        member2: string,
        geoUnit?: GeoUnit,
    ): T {
        return this.addAndReturn(createGeoDist(key, member1, member2, geoUnit));
    }

    /**
     * Returns the `GeoHash` strings representing the positions of all the specified `members` in the sorted set stored at `key`.
     *
     * See https://valkey.io/commands/geohash/ for more details.
     *
     * @param key - The key of the sorted set.
     * @param members - The array of members whose <code>GeoHash</code> strings are to be retrieved.
     *
     * Command Response - An array of `GeoHash` strings representing the positions of the specified members stored at `key`.
     *   If a member does not exist in the sorted set, a `null` value is returned for that member.
     */
    public geohash(key: string, members: string[]): T {
        return this.addAndReturn(createGeoHash(key, members));
    }
}

/**
 * Extends BaseTransaction class for Redis standalone commands.
 * Transactions allow the execution of a group of commands in a single step.
 *
 * Command Response:
 *  An array of command responses is returned by the GlideClient.exec command, in the order they were given.
 *  Each element in the array represents a command given to the transaction.
 *  The response for each command depends on the executed Redis command.
 *  Specific response types are documented alongside each method.
 *
 * @example
 * ```typescript
 * const transaction = new Transaction()
 *    .set("key", "value")
 *    .select(1)  /// Standalone command
 *    .get("key");
 * const result = await GlideClient.exec(transaction);
 * console.log(result); // Output: ['OK', 'OK', null]
 * ```
 */
export class Transaction extends BaseTransaction<Transaction> {
    /// TODO: add MOVE, SLAVEOF and all SENTINEL commands

    /** Change the currently selected Redis database.
     * See https://valkey.io/commands/select/ for details.
     *
     * @param index - The index of the database to select.
     *
     * Command Response - A simple OK response.
     */
    public select(index: number): Transaction {
        return this.addAndReturn(createSelect(index));
    }
}

/**
 * Extends BaseTransaction class for cluster mode commands.
 * Transactions allow the execution of a group of commands in a single step.
 *
 * Command Response:
 *  An array of command responses is returned by the GlideClusterClient.exec command, in the order they were given.
 *  Each element in the array represents a command given to the transaction.
 *  The response for each command depends on the executed Redis command.
 *  Specific response types are documented alongside each method.
 *
 */
export class ClusterTransaction extends BaseTransaction<ClusterTransaction> {
    /// TODO: add all CLUSTER commands
}<|MERGE_RESOLUTION|>--- conflicted
+++ resolved
@@ -9,18 +9,14 @@
     BitwiseOperation,
     CoordOrigin, // eslint-disable-line @typescript-eslint/no-unused-vars
     ExpireOptions,
-<<<<<<< HEAD
+    FlushMode,
+    GeoAddOptions,
     GeoBoxShape, // eslint-disable-line @typescript-eslint/no-unused-vars
     GeoCircleShape, // eslint-disable-line @typescript-eslint/no-unused-vars
     GeoSearchResultOptions,
     GeoSearchShape,
-=======
-    FlushMode,
-    GeoAddOptions,
     GeospatialData,
->>>>>>> cc1c2e6d
     GeoUnit,
-    GeospatialData,
     InfoOptions,
     InsertPosition,
     KeyWeight,
@@ -172,13 +168,6 @@
     createZIncrBy,
 } from "./Commands";
 import { command_request } from "./ProtobufMessage";
-<<<<<<< HEAD
-import { BitOffsetOptions } from "./commands/BitOffsetOptions";
-import { FlushMode } from "./commands/FlushMode";
-import { LPosOptions } from "./commands/LPosOptions";
-import { GeoAddOptions } from "./commands/geospatial/GeoAddOptions";
-=======
->>>>>>> cc1c2e6d
 
 /**
  * Base class encompassing shared commands for both standalone and cluster mode implementations in a transaction.
