--- conflicted
+++ resolved
@@ -56,11 +56,8 @@
 import static redis_request.RedisRequestOuterClass.RequestType.MGet;
 import static redis_request.RedisRequestOuterClass.RequestType.MSet;
 import static redis_request.RedisRequestOuterClass.RequestType.ObjectEncoding;
-<<<<<<< HEAD
 import static redis_request.RedisRequestOuterClass.RequestType.ObjectFreq;
-=======
 import static redis_request.RedisRequestOuterClass.RequestType.ObjectIdletime;
->>>>>>> 7bdee547
 import static redis_request.RedisRequestOuterClass.RequestType.ObjectRefcount;
 import static redis_request.RedisRequestOuterClass.RequestType.PExpire;
 import static redis_request.RedisRequestOuterClass.RequestType.PExpireAt;
@@ -2367,7 +2364,6 @@
     }
 
     /**
-<<<<<<< HEAD
      * Returns the logarithmic access frequency counter of a Redis object stored at <code>key</code>.
      *
      * @see <a href="https://redis.io/commands/object-freq/">redis.io</a> for details.
@@ -2380,7 +2376,9 @@
     public T objectFreq(@NonNull String key) {
         ArgsArray commandArgs = buildArgs(key);
         protobufTransaction.addCommands(buildCommand(ObjectFreq, commandArgs));
-=======
+    }
+
+    /**
      * Returns the time in seconds since the last access to the value stored at <code>key</code>.
      *
      * @see <a href="https://redis.io/commands/object-idletime/">redis.io</a> for details.
@@ -2391,7 +2389,6 @@
     public T objectIdletime(@NonNull String key) {
         ArgsArray commandArgs = buildArgs(key);
         protobufTransaction.addCommands(buildCommand(ObjectIdletime, commandArgs));
->>>>>>> 7bdee547
         return getThis();
     }
 
