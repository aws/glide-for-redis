--- conflicted
+++ resolved
@@ -10,11 +10,8 @@
 import { expect, it } from "@jest/globals";
 import { v4 as uuidv4 } from "uuid";
 import {
-<<<<<<< HEAD
     BitmapIndexType,
-=======
     BitwiseOperation,
->>>>>>> 5ca56b7c
     ClosingError,
     ExpireOptions,
     GlideClient,
