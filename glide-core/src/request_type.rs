--- conflicted
+++ resolved
@@ -154,14 +154,11 @@
     SetBit = 142,
     ZInterCard = 143,
     ZMPop = 144,
-<<<<<<< HEAD
-    HStrlen = 148,
-=======
     GetBit = 145,
     ZInter = 146,
     BitPos = 147,
+    HStrlen = 148,
     FunctionLoad = 150,
->>>>>>> 6d75ec3c
 }
 
 fn get_two_word_command(first: &str, second: &str) -> Cmd {
@@ -319,14 +316,11 @@
             ProtobufRequestType::SetBit => RequestType::SetBit,
             ProtobufRequestType::ZInterCard => RequestType::ZInterCard,
             ProtobufRequestType::ZMPop => RequestType::ZMPop,
-<<<<<<< HEAD
-            ProtobufRequestType::HStrlen => RequestType::HStrlen,
-=======
             ProtobufRequestType::GetBit => RequestType::GetBit,
             ProtobufRequestType::ZInter => RequestType::ZInter,
+            ProtobufRequestType::BitPos => RequestType::BitPos,
+            ProtobufRequestType::HStrlen => RequestType::HStrlen,
             ProtobufRequestType::FunctionLoad => RequestType::FunctionLoad,
-            ProtobufRequestType::BitPos => RequestType::BitPos,
->>>>>>> 6d75ec3c
         }
     }
 }
@@ -480,14 +474,11 @@
             RequestType::SetBit => Some(cmd("SETBIT")),
             RequestType::ZInterCard => Some(cmd("ZINTERCARD")),
             RequestType::ZMPop => Some(cmd("ZMPOP")),
-<<<<<<< HEAD
-            RequestType::HStrlen => Some(cmd("HSTRLEN")),
-=======
             RequestType::GetBit => Some(cmd("GETBIT")),
             RequestType::ZInter => Some(cmd("ZINTER")),
+            RequestType::BitPos => Some(cmd("BITPOS")),
+            RequestType::HStrlen => Some(cmd("HSTRLEN")),
             RequestType::FunctionLoad => Some(get_two_word_command("FUNCTION", "LOAD")),
-            RequestType::BitPos => Some(cmd("BITPOS")),
->>>>>>> 6d75ec3c
         }
     }
 }