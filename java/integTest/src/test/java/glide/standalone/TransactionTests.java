--- conflicted
+++ resolved
@@ -2,12 +2,7 @@
 package glide.standalone;
 
 import static glide.TestConfiguration.REDIS_VERSION;
-<<<<<<< HEAD
 import static glide.TransactionTestUtilities.redisV7plusCommands;
-=======
-import static glide.TransactionTestUtilities.transactionTest;
-import static glide.TransactionTestUtilities.transactionTestResult;
->>>>>>> 5fbda569
 import static glide.api.BaseClient.OK;
 import static org.junit.jupiter.api.Assertions.assertArrayEquals;
 import static org.junit.jupiter.api.Assertions.assertEquals;
@@ -23,22 +18,16 @@
 import glide.api.models.commands.InfoOptions;
 import glide.api.models.configuration.NodeAddress;
 import glide.api.models.configuration.RedisClientConfiguration;
-<<<<<<< HEAD
-import glide.cluster.ClusterTransactionTests;
-=======
 import java.time.Instant;
 import java.time.temporal.ChronoUnit;
 import java.util.Map;
->>>>>>> 5fbda569
 import java.util.UUID;
-import java.util.stream.Stream;
 import lombok.SneakyThrows;
 import org.junit.jupiter.api.AfterAll;
 import org.junit.jupiter.api.BeforeAll;
 import org.junit.jupiter.api.Test;
 import org.junit.jupiter.api.Timeout;
 import org.junit.jupiter.params.ParameterizedTest;
-import org.junit.jupiter.params.provider.Arguments;
 import org.junit.jupiter.params.provider.MethodSource;
 
 @Timeout(10) // seconds
@@ -108,13 +97,9 @@
         }
     }
 
-    public static Stream<Arguments> getTransactionBuilders() {
-        return ClusterTransactionTests.getTransactionBuilders();
-    }
-
     @SneakyThrows
     @ParameterizedTest(name = "{0}")
-    @MethodSource("getTransactionBuilders")
+    @MethodSource("glide.TransactionTestUtilities#getTransactionBuilders")
     public void transactions_with_group_of_commands(String testName, TransactionBuilder builder) {
         Transaction transaction = new Transaction();
         Object[] expectedResult = builder.apply(transaction);
@@ -138,7 +123,6 @@
         assertArrayEquals(expectedResult, result);
     }
 
-<<<<<<< HEAD
     // Test commands supported by redis >= 7 only
     @SneakyThrows
     @Test
@@ -149,7 +133,8 @@
 
         Object[] results = client.exec(transaction).get();
         assertArrayEquals(expectedResult, results);
-=======
+    }
+
     @Test
     @SneakyThrows
     public void lastsave() {
@@ -228,6 +213,5 @@
         assertEquals(OK, client.customCommand(new String[] {"WATCH", "key"}).get());
         assertEquals(OK, client.set("key", "foo").get());
         assertNull(client.exec(transaction).get());
->>>>>>> 5fbda569
     }
 }