/**
 * Copyright Valkey GLIDE Project Contributors - SPDX Identifier: Apache-2.0
 */

import { createLeakedStringVec, MAX_REQUEST_ARGS_LEN } from "glide-rs";
import Long from "long";

/* eslint-disable-next-line @typescript-eslint/no-unused-vars */
import { BaseClient } from "src/BaseClient";
/* eslint-disable-next-line @typescript-eslint/no-unused-vars */
import { GlideClient } from "src/GlideClient";
/* eslint-disable-next-line @typescript-eslint/no-unused-vars */
import { GlideClusterClient } from "src/GlideClusterClient";
import { command_request } from "./ProtobufMessage";

import RequestType = command_request.RequestType;

function isLargeCommand(args: BulkString[]) {
    let lenSum = 0;

    for (const arg of args) {
        lenSum += arg.length;

        if (lenSum >= MAX_REQUEST_ARGS_LEN) {
            return true;
        }
    }

    return false;
}

type BulkString = string | Uint8Array;

/**
 * Convert a string array into Uint8Array[]
 */
function toBuffersArray(args: BulkString[]) {
    const argsBytes: Uint8Array[] = [];

    for (const arg of args) {
        if (typeof arg == "string") {
            argsBytes.push(Buffer.from(arg));
        } else {
            argsBytes.push(arg);
        }
    }

    return argsBytes;
}

/**
 * @internal
 */
export function parseInfoResponse(response: string): Record<string, string> {
    const lines = response.split("\n");
    const parsedResponse: Record<string, string> = {};

    for (const line of lines) {
        // Ignore lines that start with '#'
        if (!line.startsWith("#")) {
            const [key, value] = line.trim().split(":");
            parsedResponse[key] = value;
        }
    }

    return parsedResponse;
}

function createCommand(
    requestType: command_request.RequestType,
    args: BulkString[],
): command_request.Command {
    const singleCommand = command_request.Command.create({
        requestType,
    });

    const argsBytes = toBuffersArray(args);

    if (isLargeCommand(args)) {
        // pass as a pointer
        const pointerArr = createLeakedStringVec(argsBytes);
        const pointer = new Long(pointerArr[0], pointerArr[1]);
        singleCommand.argsVecPointer = pointer;
    } else {
        singleCommand.argsArray = command_request.Command.ArgsArray.create({
            args: argsBytes,
        });
    }

    return singleCommand;
}

/**
 * @internal
 */
export function createGet(key: string): command_request.Command {
    return createCommand(RequestType.Get, [key]);
}

/**
 * @internal
 */
export function createGetDel(key: string): command_request.Command {
    return createCommand(RequestType.GetDel, [key]);
}

export type SetOptions = {
    /**
     *  `onlyIfDoesNotExist` - Only set the key if it does not already exist.
     * Equivalent to `NX` in the Redis API. `onlyIfExists` - Only set the key if
     * it already exist. Equivalent to `EX` in the Redis API. if `conditional` is
     * not set the value will be set regardless of prior value existence. If value
     * isn't set because of the condition, return null.
     */
    conditionalSet?: "onlyIfExists" | "onlyIfDoesNotExist";
    /**
     * Return the old string stored at key, or nil if key did not exist. An error
     * is returned and SET aborted if the value stored at key is not a string.
     * Equivalent to `GET` in the Redis API.
     */
    returnOldValue?: boolean;
    /**
     * If not set, no expiry time will be set for the value.
     */
    expiry?: /**
     * Retain the time to live associated with the key. Equivalent to
     * `KEEPTTL` in the Redis API.
     */
    | "keepExisting"
        | {
              type: /**
               * Set the specified expire time, in seconds. Equivalent to
               * `EX` in the Redis API.
               */
              | "seconds"
                  /**
                   * Set the specified expire time, in milliseconds. Equivalent
                   * to `PX` in the Redis API.
                   */
                  | "milliseconds"
                  /**
                   * Set the specified Unix time at which the key will expire,
                   * in seconds. Equivalent to `EXAT` in the Redis API.
                   */
                  | "unixSeconds"
                  /**
                   * Set the specified Unix time at which the key will expire,
                   * in milliseconds. Equivalent to `PXAT` in the Redis API.
                   */
                  | "unixMilliseconds";
              count: number;
          };
};

/**
 * @internal
 */
export function createSet(
    key: BulkString,
    value: BulkString,
    options?: SetOptions,
): command_request.Command {
    const args = [key, value];

    if (options) {
        if (options.conditionalSet === "onlyIfExists") {
            args.push("XX");
        } else if (options.conditionalSet === "onlyIfDoesNotExist") {
            args.push("NX");
        }

        if (options.returnOldValue) {
            args.push("GET");
        }

        if (
            options.expiry &&
            options.expiry !== "keepExisting" &&
            !Number.isInteger(options.expiry.count)
        ) {
            throw new Error(
                `Received expiry '${JSON.stringify(
                    options.expiry,
                )}'. Count must be an integer`,
            );
        }

        if (options.expiry === "keepExisting") {
            args.push("KEEPTTL");
        } else if (options.expiry?.type === "seconds") {
            args.push("EX", options.expiry.count.toString());
        } else if (options.expiry?.type === "milliseconds") {
            args.push("PX", options.expiry.count.toString());
        } else if (options.expiry?.type === "unixSeconds") {
            args.push("EXAT", options.expiry.count.toString());
        } else if (options.expiry?.type === "unixMilliseconds") {
            args.push("PXAT", options.expiry.count.toString());
        }
    }

    return createCommand(RequestType.Set, args);
}

/**
 * INFO option: a specific section of information:
 * When no parameter is provided, the default option is assumed.
 */
export enum InfoOptions {
    /**
     * SERVER: General information about the Redis server
     */
    Server = "server",
    /**
     * CLIENTS: Client connections section
     */
    Clients = "clients",
    /**
     * MEMORY: Memory consumption related information
     */
    Memory = "memory",
    /**
     * PERSISTENCE: RDB and AOF related information
     */
    Persistence = "persistence",
    /**
     * STATS: General statistics
     */
    Stats = "stats",
    /**
     * REPLICATION: Master/replica replication information
     */
    Replication = "replication",
    /**
     * CPU: CPU consumption statistics
     */
    Cpu = "cpu",
    /**
     * COMMANDSTATS: Redis command statistics
     */
    Commandstats = "commandstats",
    /**
     * LATENCYSTATS: Redis command latency percentile distribution statistics
     */
    Latencystats = "latencystats",
    /**
     * SENTINEL: Redis Sentinel section (only applicable to Sentinel instances)
     */
    Sentinel = "sentinel",
    /**
     * CLUSTER: Redis Cluster section
     */
    Cluster = "cluster",
    /**
     * MODULES: Modules section
     */
    Modules = "modules",
    /**
     * KEYSPACE: Database related statistics
     */
    Keyspace = "keyspace",
    /**
     * ERRORSTATS: Redis error statistics
     */
    Errorstats = "errorstats",
    /**
     * ALL: Return all sections (excluding module generated ones)
     */
    All = "all",
    /**
     * DEFAULT: Return only the default set of sections
     */
    Default = "default",
    /**
     * EVERYTHING: Includes all and modules
     */
    Everything = "everything",
}

/**
 * @internal
 */
export function createPing(str?: string): command_request.Command {
    const args: string[] = str == undefined ? [] : [str];
    return createCommand(RequestType.Ping, args);
}

/**
 * @internal
 */
export function createInfo(options?: InfoOptions[]): command_request.Command {
    const args: string[] = options == undefined ? [] : options;
    return createCommand(RequestType.Info, args);
}

/**
 * @internal
 */
export function createDel(keys: string[]): command_request.Command {
    return createCommand(RequestType.Del, keys);
}

/**
 * @internal
 */
export function createSelect(index: number): command_request.Command {
    return createCommand(RequestType.Select, [index.toString()]);
}

/**
 * @internal
 */
export function createClientGetName(): command_request.Command {
    return createCommand(RequestType.ClientGetName, []);
}

/**
 * @internal
 */
export function createConfigRewrite(): command_request.Command {
    return createCommand(RequestType.ConfigRewrite, []);
}

/**
 * @internal
 */
export function createConfigResetStat(): command_request.Command {
    return createCommand(RequestType.ConfigResetStat, []);
}

/**
 * @internal
 */
export function createMGet(keys: string[]): command_request.Command {
    return createCommand(RequestType.MGet, keys);
}

/**
 * @internal
 */
export function createMSet(
    keyValueMap: Record<string, string>,
): command_request.Command {
    return createCommand(RequestType.MSet, Object.entries(keyValueMap).flat());
}

/**
 * @internal
 */
export function createMSetNX(
    keyValueMap: Record<string, string>,
): command_request.Command {
    return createCommand(
        RequestType.MSetNX,
        Object.entries(keyValueMap).flat(),
    );
}

/**
 * @internal
 */
export function createIncr(key: string): command_request.Command {
    return createCommand(RequestType.Incr, [key]);
}

/**
 * @internal
 */
export function createIncrBy(
    key: string,
    amount: number,
): command_request.Command {
    return createCommand(RequestType.IncrBy, [key, amount.toString()]);
}

/**
 * @internal
 */
export function createIncrByFloat(
    key: string,
    amount: number,
): command_request.Command {
    return createCommand(RequestType.IncrByFloat, [key, amount.toString()]);
}

/**
 * @internal
 */
export function createClientId(): command_request.Command {
    return createCommand(RequestType.ClientId, []);
}

/**
 * @internal
 */
export function createConfigGet(parameters: string[]): command_request.Command {
    return createCommand(RequestType.ConfigGet, parameters);
}

/**
 * @internal
 */
export function createConfigSet(
    parameters: Record<string, string>,
): command_request.Command {
    return createCommand(
        RequestType.ConfigSet,
        Object.entries(parameters).flat(),
    );
}

/**
 * @internal
 */
export function createHGet(
    key: string,
    field: string,
): command_request.Command {
    return createCommand(RequestType.HGet, [key, field]);
}

/**
 * @internal
 */
export function createHSet(
    key: string,
    fieldValueMap: Record<string, string>,
): command_request.Command {
    return createCommand(
        RequestType.HSet,
        [key].concat(Object.entries(fieldValueMap).flat()),
    );
}

/**
 * @internal
 */
export function createHSetNX(
    key: string,
    field: string,
    value: string,
): command_request.Command {
    return createCommand(RequestType.HSetNX, [key, field, value]);
}

/**
 * @internal
 */
export function createDecr(key: string): command_request.Command {
    return createCommand(RequestType.Decr, [key]);
}

/**
 * @internal
 */
export function createDecrBy(
    key: string,
    amount: number,
): command_request.Command {
    return createCommand(RequestType.DecrBy, [key, amount.toString()]);
}

/**
 * Enumeration defining the bitwise operation to use in the {@link BaseClient.bitop|bitop} command. Specifies the
 * bitwise operation to perform between the passed in keys.
 */
export enum BitwiseOperation {
    AND = "AND",
    OR = "OR",
    XOR = "XOR",
    NOT = "NOT",
}

/**
 * @internal
 */
export function createBitOp(
    operation: BitwiseOperation,
    destination: string,
    keys: string[],
): command_request.Command {
    return createCommand(RequestType.BitOp, [operation, destination, ...keys]);
}

/**
 * @internal
 */
export function createGetBit(
    key: string,
    offset: number,
): command_request.Command {
    return createCommand(RequestType.GetBit, [key, offset.toString()]);
}

/**
 * @internal
 */
export function createSetBit(
    key: string,
    offset: number,
    value: number,
): command_request.Command {
    return createCommand(RequestType.SetBit, [
        key,
        offset.toString(),
        value.toString(),
    ]);
}

/**
 * Represents a signed or unsigned argument encoding for the {@link BaseClient.bitfield|bitfield} or
 * {@link BaseClient.bitfieldReadOnly|bitfieldReadOnly} commands.
 */
export interface BitEncoding {
    /**
     * Returns the encoding as a string argument to be used in the {@link BaseClient.bitfield|bitfield} or
     * {@link BaseClient.bitfieldReadOnly|bitfieldReadOnly} commands.
     *
     * @returns The encoding as a string argument.
     */
    toArg(): string;
}

/**
 * Represents a signed argument encoding.
 */
export class SignedEncoding implements BitEncoding {
    private static readonly SIGNED_ENCODING_PREFIX = "i";
    private readonly encoding: string;

    /**
     * Creates an instance of SignedEncoding.
     *
     * @param encodingLength - The bit size of the encoding. Must be less than 65 bits long.
     */
    constructor(encodingLength: number) {
        this.encoding = `${SignedEncoding.SIGNED_ENCODING_PREFIX}${encodingLength.toString()}`;
    }

    public toArg(): string {
        return this.encoding;
    }
}

/**
 * Represents an unsigned argument encoding.
 */
export class UnsignedEncoding implements BitEncoding {
    private static readonly UNSIGNED_ENCODING_PREFIX = "u";
    private readonly encoding: string;

    /**
     * Creates an instance of UnsignedEncoding.
     *
     * @param encodingLength - The bit size of the encoding. Must be less than 64 bits long.
     */
    constructor(encodingLength: number) {
        this.encoding = `${UnsignedEncoding.UNSIGNED_ENCODING_PREFIX}${encodingLength.toString()}`;
    }

    public toArg(): string {
        return this.encoding;
    }
}

/**
 * Represents an offset for an array of bits for the {@link BaseClient.bitfield|bitfield} or
 * {@link BaseClient.bitfieldReadOnly|bitfieldReadOnly} commands.
 */
export interface BitFieldOffset {
    /**
     * Returns the offset as a string argument to be used in the {@link BaseClient.bitfield|bitfield} or
     * {@link BaseClient.bitfieldReadOnly|bitfieldReadOnly} commands.
     *
     * @returns The offset as a string argument.
     */
    toArg(): string;
}

/**
 * Represents an offset in an array of bits for the {@link BaseClient.bitfield|bitfield} or
 * {@link BaseClient.bitfieldReadOnly|bitfieldReadOnly} commands.
 *
 * For example, if we have the binary `01101001` with offset of 1 for an unsigned encoding of size 4, then the value
 * is 13 from `0(1101)001`.
 */
export class BitOffset implements BitFieldOffset {
    private readonly offset: string;

    /**
     * Creates an instance of BitOffset.
     *
     * @param offset - The bit index offset in the array of bits. Must be greater than or equal to 0.
     */
    constructor(offset: number) {
        this.offset = offset.toString();
    }

    public toArg(): string {
        return this.offset;
    }
}

/**
 * Represents an offset in an array of bits for the {@link BaseClient.bitfield|bitfield} or
 * {@link BaseClient.bitfieldReadOnly|bitfieldReadOnly} commands. The bit offset index is calculated as the numerical
 * value of the offset multiplied by the encoding value.
 *
 * For example, if we have the binary 01101001 with offset multiplier of 1 for an unsigned encoding of size 4, then the
 * value is 9 from `0110(1001)`.
 */
export class BitOffsetMultiplier implements BitFieldOffset {
    private static readonly OFFSET_MULTIPLIER_PREFIX = "#";
    private readonly offset: string;

    /**
     * Creates an instance of BitOffsetMultiplier.
     *
     * @param offset - The offset in the array of bits, which will be multiplied by the encoding value to get the final
     *      bit index offset.
     */
    constructor(offset: number) {
        this.offset = `${BitOffsetMultiplier.OFFSET_MULTIPLIER_PREFIX}${offset.toString()}`;
    }

    public toArg(): string {
        return this.offset;
    }
}

/**
 * Represents subcommands for the {@link BaseClient.bitfield|bitfield} or
 * {@link BaseClient.bitfieldReadOnly|bitfieldReadOnly} commands.
 */
export interface BitFieldSubCommands {
    /**
     * Returns the subcommand as a list of string arguments to be used in the {@link BaseClient.bitfield|bitfield} or
     * {@link BaseClient.bitfieldReadOnly|bitfieldReadOnly} commands.
     *
     * @returns The subcommand as a list of string arguments.
     */
    toArgs(): string[];
}

/**
 * Represents the "GET" subcommand for getting a value in the binary representation of the string stored in `key`.
 */
export class BitFieldGet implements BitFieldSubCommands {
    private static readonly GET_COMMAND_STRING = "GET";
    private readonly encoding: BitEncoding;
    private readonly offset: BitFieldOffset;

    /**
     * Creates an instance of BitFieldGet.
     *
     * @param encoding - The bit encoding for the subcommand.
     * @param offset - The offset in the array of bits from which to get the value.
     */
    constructor(encoding: BitEncoding, offset: BitFieldOffset) {
        this.encoding = encoding;
        this.offset = offset;
    }

    toArgs(): string[] {
        return [
            BitFieldGet.GET_COMMAND_STRING,
            this.encoding.toArg(),
            this.offset.toArg(),
        ];
    }
}

/**
 * Represents the "SET" subcommand for setting bits in the binary representation of the string stored in `key`.
 */
export class BitFieldSet implements BitFieldSubCommands {
    private static readonly SET_COMMAND_STRING = "SET";
    private readonly encoding: BitEncoding;
    private readonly offset: BitFieldOffset;
    private readonly value: number;

    /**
     * Creates an instance of BitFieldSet
     *
     * @param encoding - The bit encoding for the subcommand.
     * @param offset - The offset in the array of bits where the value will be set.
     * @param value - The value to set the bits in the binary value to.
     */
    constructor(encoding: BitEncoding, offset: BitFieldOffset, value: number) {
        this.encoding = encoding;
        this.offset = offset;
        this.value = value;
    }

    toArgs(): string[] {
        return [
            BitFieldSet.SET_COMMAND_STRING,
            this.encoding.toArg(),
            this.offset.toArg(),
            this.value.toString(),
        ];
    }
}

/**
 * Represents the "INCRBY" subcommand for increasing or decreasing bits in the binary representation of the string
 * stored in `key`.
 */
export class BitFieldIncrBy implements BitFieldSubCommands {
    private static readonly INCRBY_COMMAND_STRING = "INCRBY";
    private readonly encoding: BitEncoding;
    private readonly offset: BitFieldOffset;
    private readonly increment: number;

    /**
     * Creates an instance of BitFieldIncrBy
     *
     * @param encoding - The bit encoding for the subcommand.
     * @param offset - The offset in the array of bits where the value will be incremented.
     * @param increment - The value to increment the bits in the binary value by.
     */
    constructor(
        encoding: BitEncoding,
        offset: BitFieldOffset,
        increment: number,
    ) {
        this.encoding = encoding;
        this.offset = offset;
        this.increment = increment;
    }

    toArgs(): string[] {
        return [
            BitFieldIncrBy.INCRBY_COMMAND_STRING,
            this.encoding.toArg(),
            this.offset.toArg(),
            this.increment.toString(),
        ];
    }
}

/**
 * Enumeration specifying bit overflow controls for the {@link BaseClient.bitfield|bitfield} command.
 */
export enum BitOverflowControl {
    /**
     * Performs modulo when overflows occur with unsigned encoding. When overflows occur with signed encoding, the value
     * restarts at the most negative value. When underflows occur with signed encoding, the value restarts at the most
     * positive value.
     */
    WRAP = "WRAP",
    /**
     * Underflows remain set to the minimum value, and overflows remain set to the maximum value.
     */
    SAT = "SAT",
    /**
     * Returns `None` when overflows occur.
     */
    FAIL = "FAIL",
}

/**
 * Represents the "OVERFLOW" subcommand that determines the result of the "SET" or "INCRBY"
 * {@link BaseClient.bitfield|bitfield} subcommands when an underflow or overflow occurs.
 */
export class BitFieldOverflow implements BitFieldSubCommands {
    private static readonly OVERFLOW_COMMAND_STRING = "OVERFLOW";
    private readonly overflowControl: BitOverflowControl;

    /**
     * Creates an instance of BitFieldOverflow.
     *
     * @param overflowControl - The desired overflow behavior.
     */
    constructor(overflowControl: BitOverflowControl) {
        this.overflowControl = overflowControl;
    }

    toArgs(): string[] {
        return [BitFieldOverflow.OVERFLOW_COMMAND_STRING, this.overflowControl];
    }
}

/**
 * @internal
 */
export function createBitField(
    key: string,
    subcommands: BitFieldSubCommands[],
    readOnly: boolean = false,
): command_request.Command {
    const requestType = readOnly
        ? RequestType.BitFieldReadOnly
        : RequestType.BitField;
    let args: string[] = [key];

    for (const subcommand of subcommands) {
        args = args.concat(subcommand.toArgs());
    }

    return createCommand(requestType, args);
}

/**
 * @internal
 */
export function createHDel(
    key: string,
    fields: string[],
): command_request.Command {
    return createCommand(RequestType.HDel, [key].concat(fields));
}

/**
 * @internal
 */
export function createHMGet(
    key: string,
    fields: string[],
): command_request.Command {
    return createCommand(RequestType.HMGet, [key].concat(fields));
}

/**
 * @internal
 */
export function createHExists(
    key: string,
    field: string,
): command_request.Command {
    return createCommand(RequestType.HExists, [key, field]);
}

/**
 * @internal
 */
export function createHGetAll(key: string): command_request.Command {
    return createCommand(RequestType.HGetAll, [key]);
}

/**
 * @internal
 */
export function createLPush(
    key: string,
    elements: string[],
): command_request.Command {
    return createCommand(RequestType.LPush, [key].concat(elements));
}

/**
 * @internal
 */
export function createLPushX(
    key: string,
    elements: string[],
): command_request.Command {
    return createCommand(RequestType.LPushX, [key].concat(elements));
}

/**
 * @internal
 */
export function createLPop(
    key: string,
    count?: number,
): command_request.Command {
    const args: string[] = count == undefined ? [key] : [key, count.toString()];
    return createCommand(RequestType.LPop, args);
}

/**
 * @internal
 */
export function createLRange(
    key: string,
    start: number,
    end: number,
): command_request.Command {
    return createCommand(RequestType.LRange, [
        key,
        start.toString(),
        end.toString(),
    ]);
}

/**
 * @internal
 */
export function createLLen(key: string): command_request.Command {
    return createCommand(RequestType.LLen, [key]);
}

/**
 * Enumeration representing element popping or adding direction for the List Based Commands.
 */
export enum ListDirection {
    /**
     * Represents the option that elements should be popped from or added to the left side of a list.
     */
    LEFT = "LEFT",
    /**
     * Represents the option that elements should be popped from or added to the right side of a list.
     */
    RIGHT = "RIGHT",
}

/**
 * @internal
 */
export function createLMove(
    source: string,
    destination: string,
    whereFrom: ListDirection,
    whereTo: ListDirection,
): command_request.Command {
    return createCommand(RequestType.LMove, [
        source,
        destination,
        whereFrom,
        whereTo,
    ]);
}

/**
 * @internal
 */
export function createBLMove(
    source: string,
    destination: string,
    whereFrom: ListDirection,
    whereTo: ListDirection,
    timeout: number,
): command_request.Command {
    return createCommand(RequestType.BLMove, [
        source,
        destination,
        whereFrom,
        whereTo,
        timeout.toString(),
    ]);
}

/**
 * @internal
 */
export function createLSet(
    key: string,
    index: number,
    element: string,
): command_request.Command {
    return createCommand(RequestType.LSet, [key, index.toString(), element]);
}

/**
 * @internal
 */
export function createLTrim(
    key: string,
    start: number,
    end: number,
): command_request.Command {
    return createCommand(RequestType.LTrim, [
        key,
        start.toString(),
        end.toString(),
    ]);
}

/**
 * @internal
 */
export function createLRem(
    key: string,
    count: number,
    element: string,
): command_request.Command {
    return createCommand(RequestType.LRem, [key, count.toString(), element]);
}

/**
 * @internal
 */
export function createRPush(
    key: string,
    elements: string[],
): command_request.Command {
    return createCommand(RequestType.RPush, [key].concat(elements));
}

/**
 * @internal
 */
export function createRPushX(
    key: string,
    elements: string[],
): command_request.Command {
    return createCommand(RequestType.RPushX, [key].concat(elements));
}

/**
 * @internal
 */
export function createRPop(
    key: string,
    count?: number,
): command_request.Command {
    const args: string[] = count == undefined ? [key] : [key, count.toString()];
    return createCommand(RequestType.RPop, args);
}

/**
 * @internal
 */
export function createSAdd(
    key: string,
    members: string[],
): command_request.Command {
    return createCommand(RequestType.SAdd, [key].concat(members));
}

/**
 * @internal
 */
export function createSRem(
    key: string,
    members: string[],
): command_request.Command {
    return createCommand(RequestType.SRem, [key].concat(members));
}

/**
 * @internal
 */
export function createSMembers(key: string): command_request.Command {
    return createCommand(RequestType.SMembers, [key]);
}

/**
 *
 * @internal
 */
export function createSMove(
    source: string,
    destination: string,
    member: string,
): command_request.Command {
    return createCommand(RequestType.SMove, [source, destination, member]);
}

/**
 * @internal
 */
export function createSCard(key: string): command_request.Command {
    return createCommand(RequestType.SCard, [key]);
}

/**
 * @internal
 */
export function createSInter(keys: string[]): command_request.Command {
    return createCommand(RequestType.SInter, keys);
}

/**
 * @internal
 */
export function createSInterCard(
    keys: string[],
    limit?: number,
): command_request.Command {
    let args: string[] = keys;
    args.unshift(keys.length.toString());

    if (limit != undefined) {
        args = args.concat(["LIMIT", limit.toString()]);
    }

    return createCommand(RequestType.SInterCard, args);
}

/**
 * @internal
 */
export function createSInterStore(
    destination: string,
    keys: string[],
): command_request.Command {
    return createCommand(RequestType.SInterStore, [destination].concat(keys));
}

/**
 * @internal
 */
export function createSDiff(keys: string[]): command_request.Command {
    return createCommand(RequestType.SDiff, keys);
}

/**
 * @internal
 */
export function createSDiffStore(
    destination: string,
    keys: string[],
): command_request.Command {
    return createCommand(RequestType.SDiffStore, [destination].concat(keys));
}

/**
 * @internal
 */
export function createSUnion(keys: string[]): command_request.Command {
    return createCommand(RequestType.SUnion, keys);
}

/**
 * @internal
 */
export function createSUnionStore(
    destination: string,
    keys: string[],
): command_request.Command {
    return createCommand(RequestType.SUnionStore, [destination].concat(keys));
}

/**
 * @internal
 */
export function createSIsMember(
    key: string,
    member: string,
): command_request.Command {
    return createCommand(RequestType.SIsMember, [key, member]);
}

/**
 * @internal
 */
export function createSMIsMember(
    key: string,
    members: string[],
): command_request.Command {
    return createCommand(RequestType.SMIsMember, [key].concat(members));
}

/**
 * @internal
 */
export function createSPop(
    key: string,
    count?: number,
): command_request.Command {
    const args: string[] = count == undefined ? [key] : [key, count.toString()];
    return createCommand(RequestType.SPop, args);
}

/**
 * @internal
 */
export function createCustomCommand(args: string[]) {
    return createCommand(RequestType.CustomCommand, args);
}

/**
 * @internal
 */
export function createHIncrBy(
    key: string,
    field: string,
    amount: number,
): command_request.Command {
    return createCommand(RequestType.HIncrBy, [key, field, amount.toString()]);
}

/**
 * @internal
 */
export function createHIncrByFloat(
    key: string,
    field: string,
    amount: number,
): command_request.Command {
    return createCommand(RequestType.HIncrByFloat, [
        key,
        field,
        amount.toString(),
    ]);
}

/**
 * @internal
 */
export function createHLen(key: string): command_request.Command {
    return createCommand(RequestType.HLen, [key]);
}

/**
 * @internal
 */
export function createHVals(key: string): command_request.Command {
    return createCommand(RequestType.HVals, [key]);
}

/**
 * @internal
 */
export function createExists(keys: string[]): command_request.Command {
    return createCommand(RequestType.Exists, keys);
}

/**
 * @internal
 */
export function createUnlink(keys: string[]): command_request.Command {
    return createCommand(RequestType.Unlink, keys);
}

export enum ExpireOptions {
    /**
     * `HasNoExpiry` - Sets expiry only when the key has no expiry.
     */
    HasNoExpiry = "NX",
    /**
     * `HasExistingExpiry` - Sets expiry only when the key has an existing expiry.
     */
    HasExistingExpiry = "XX",
    /**
     * `NewExpiryGreaterThanCurrent` - Sets expiry only when the new expiry is
     * greater than current one.
     */
    NewExpiryGreaterThanCurrent = "GT",
    /**
     * `NewExpiryLessThanCurrent` - Sets expiry only when the new expiry is less
     * than current one.
     */
    NewExpiryLessThanCurrent = "LT",
}

/**
 * @internal
 */
export function createExpire(
    key: string,
    seconds: number,
    option?: ExpireOptions,
): command_request.Command {
    const args: string[] =
        option == undefined
            ? [key, seconds.toString()]
            : [key, seconds.toString(), option];
    return createCommand(RequestType.Expire, args);
}

/**
 * @internal
 */
export function createExpireAt(
    key: string,
    unixSeconds: number,
    option?: ExpireOptions,
): command_request.Command {
    const args: string[] =
        option == undefined
            ? [key, unixSeconds.toString()]
            : [key, unixSeconds.toString(), option];
    return createCommand(RequestType.ExpireAt, args);
}

/**
 * @internal
 */
export function createPExpire(
    key: string,
    milliseconds: number,
    option?: ExpireOptions,
): command_request.Command {
    const args: string[] =
        option == undefined
            ? [key, milliseconds.toString()]
            : [key, milliseconds.toString(), option];
    return createCommand(RequestType.PExpire, args);
}

/**
 * @internal
 */
export function createPExpireAt(
    key: string,
    unixMilliseconds: number,
    option?: ExpireOptions,
): command_request.Command {
    const args: string[] =
        option == undefined
            ? [key, unixMilliseconds.toString()]
            : [key, unixMilliseconds.toString(), option];
    return createCommand(RequestType.PExpireAt, args);
}

/**
 * @internal
 */
export function createTTL(key: string): command_request.Command {
    return createCommand(RequestType.TTL, [key]);
}

/**
 * Options for updating elements of a sorted set key.
 */
export enum UpdateByScore {
    /** Only update existing elements if the new score is less than the current score. */
    LESS_THAN = "LT",
    /** Only update existing elements if the new score is greater than the current score. */
    GREATER_THAN = "GT",
}

export type ZAddOptions = {
    /**
     * Options for handling existing members.
     */
    conditionalChange?: ConditionalChange;
    /**
     * Options for updating scores.
     */
    updateOptions?: UpdateByScore;
    /**
     * Modify the return value from the number of new elements added, to the total number of elements changed.
     */
    changed?: boolean;
};

/**
 * @internal
 */
export function createZAdd(
    key: string,
    membersScoresMap: Record<string, number>,
    options?: ZAddOptions,
    incr: boolean = false,
): command_request.Command {
    let args = [key];

    if (options) {
        if (options.conditionalChange) {
            if (
                options.conditionalChange ===
                    ConditionalChange.ONLY_IF_DOES_NOT_EXIST &&
                options.updateOptions
            ) {
                throw new Error(
                    `The GT, LT, and NX options are mutually exclusive. Cannot choose both ${options.updateOptions} and NX.`,
                );
            }

            args.push(options.conditionalChange);
        }

        if (options.updateOptions) {
            args.push(options.updateOptions);
        }

        if (options.changed) {
            args.push("CH");
        }
    }

    if (incr) {
        args.push("INCR");
    }

    args = args.concat(
        Object.entries(membersScoresMap).flatMap(([key, value]) => [
            value.toString(),
            key,
        ]),
    );
    return createCommand(RequestType.ZAdd, args);
}

/**
 * `KeyWeight` - pair of variables represents a weighted key for the `ZINTERSTORE` and `ZUNIONSTORE` sorted sets commands.
 */
export type KeyWeight = [string, number];
/**
 * `AggregationType` - representing aggregation types for `ZINTERSTORE` and `ZUNIONSTORE` sorted set commands.
 */
export type AggregationType = "SUM" | "MIN" | "MAX";

/**
 * @internal
 */
export function createZInterstore(
    destination: string,
    keys: string[] | KeyWeight[],
    aggregationType?: AggregationType,
): command_request.Command {
    const args = createZCmdStoreArgs(destination, keys, aggregationType);
    return createCommand(RequestType.ZInterStore, args);
}

function createZCmdStoreArgs(
    destination: string,
    keys: string[] | KeyWeight[],
    aggregationType?: AggregationType,
): string[] {
    const args: string[] = [destination, keys.length.toString()];

    if (typeof keys[0] === "string") {
        args.push(...(keys as string[]));
    } else {
        const weightsKeys = keys.map(([key]) => key);
        args.push(...(weightsKeys as string[]));
        const weights = keys.map(([, weight]) => weight.toString());
        args.push("WEIGHTS", ...weights);
    }

    if (aggregationType) {
        args.push("AGGREGATE", aggregationType);
    }

    return args;
}

/**
 * @internal
 */
export function createZRem(
    key: string,
    members: string[],
): command_request.Command {
    return createCommand(RequestType.ZRem, [key].concat(members));
}

/**
 * @internal
 */
export function createZCard(key: string): command_request.Command {
    return createCommand(RequestType.ZCard, [key]);
}

/**
 * @internal
 */
export function createZInterCard(
    keys: string[],
    limit?: number,
): command_request.Command {
    let args: string[] = keys;
    args.unshift(keys.length.toString());

    if (limit != undefined) {
        args = args.concat(["LIMIT", limit.toString()]);
    }

    return createCommand(RequestType.ZInterCard, args);
}

/**
 * @internal
 */
export function createZDiff(keys: string[]): command_request.Command {
    const args: string[] = keys;
    args.unshift(keys.length.toString());
    return createCommand(RequestType.ZDiff, args);
}

/**
 * @internal
 */
export function createZDiffWithScores(keys: string[]): command_request.Command {
    const args: string[] = keys;
    args.unshift(keys.length.toString());
    args.push("WITHSCORES");
    return createCommand(RequestType.ZDiff, args);
}

/**
 * @internal
 */
export function createZDiffStore(
    destination: string,
    keys: string[],
): command_request.Command {
    const args: string[] = [destination, keys.length.toString(), ...keys];
    return createCommand(RequestType.ZDiffStore, args);
}

/**
 * @internal
 */
export function createZScore(
    key: string,
    member: string,
): command_request.Command {
    return createCommand(RequestType.ZScore, [key, member]);
}

/**
 * @internal
 */
export function createZMScore(
    key: string,
    members: string[],
): command_request.Command {
    return createCommand(RequestType.ZMScore, [key, ...members]);
}

export type ScoreBoundary<T> =
    /**
     * Positive infinity bound for sorted set.
     */
    | `positiveInfinity`
    /**
     * Negative infinity bound for sorted set.
     */
    | `negativeInfinity`
    /**
     *  Represents a specific numeric score boundary in a sorted set.
     */
    | {
          /**
           * The score value.
           */
          value: T;
          /**
           * Whether the score value is inclusive. Defaults to True.
           */
          isInclusive?: boolean;
      };

/**
 * Represents a range by index (rank) in a sorted set.
 * The `start` and `stop` arguments represent zero-based indexes.
 */
export type RangeByIndex = {
    /**
     *  The start index of the range.
     */
    start: number;
    /**
     * The stop index of the range.
     */
    stop: number;
};

/**
 * Represents a range by score or a range by lex in a sorted set.
 * The `start` and `stop` arguments represent score boundaries.
 */
type SortedSetRange<T> = {
    /**
     * The start boundary.
     */
    start: ScoreBoundary<T>;
    /**
     * The stop boundary.
     */
    stop: ScoreBoundary<T>;
    /**
     * The limit argument for a range query.
     * Represents a limit argument for a range query in a sorted set to
     * be used in [ZRANGE](https://valkey.io/commands/zrange) command.
     *
     * The optional LIMIT argument can be used to obtain a sub-range from the
     * matching elements (similar to SELECT LIMIT offset, count in SQL).
     */
    limit?: {
        /**
         * The offset from the start of the range.
         */
        offset: number;
        /**
         * The number of elements to include in the range.
         * A negative count returns all elements from the offset.
         */
        count: number;
    };
};

export type RangeByScore = SortedSetRange<number> & { type: "byScore" };
export type RangeByLex = SortedSetRange<string> & { type: "byLex" };

/**
 * Returns a string representation of a score boundary in Redis protocol format.
 * @param score - The score boundary object containing value and inclusivity
 *     information.
 * @param isLex - Indicates whether to return lexical representation for
 *     positive/negative infinity.
 * @returns A string representation of the score boundary in Redis protocol
 *     format.
 */
function getScoreBoundaryArg(
    score: ScoreBoundary<number> | ScoreBoundary<string>,
    isLex: boolean = false,
): string {
    if (score == "positiveInfinity") {
        return isLex ? "+" : "+inf";
    } else if (score == "negativeInfinity") {
        return isLex ? "-" : "-inf";
    }

    if (score.isInclusive == false) {
        return "(" + score.value.toString();
    }

    const value = isLex ? "[" + score.value.toString() : score.value.toString();
    return value;
}

function createZRangeArgs(
    key: string,
    rangeQuery: RangeByScore | RangeByLex | RangeByIndex,
    reverse: boolean,
    withScores: boolean,
): string[] {
    const args: string[] = [key];

    if (typeof rangeQuery.start != "number") {
        rangeQuery = rangeQuery as RangeByScore | RangeByLex;
        const isLex = rangeQuery.type == "byLex";
        args.push(getScoreBoundaryArg(rangeQuery.start, isLex));
        args.push(getScoreBoundaryArg(rangeQuery.stop, isLex));
        args.push(isLex == true ? "BYLEX" : "BYSCORE");
    } else {
        args.push(rangeQuery.start.toString());
        args.push(rangeQuery.stop.toString());
    }

    if (reverse) {
        args.push("REV");
    }

    if ("limit" in rangeQuery && rangeQuery.limit !== undefined) {
        args.push(
            "LIMIT",
            String(rangeQuery.limit.offset),
            String(rangeQuery.limit.count),
        );
    }

    if (withScores) {
        args.push("WITHSCORES");
    }

    return args;
}

/**
 * @internal
 */
export function createZCount(
    key: string,
    minScore: ScoreBoundary<number>,
    maxScore: ScoreBoundary<number>,
): command_request.Command {
    const args = [key];
    args.push(getScoreBoundaryArg(minScore));
    args.push(getScoreBoundaryArg(maxScore));
    return createCommand(RequestType.ZCount, args);
}

/**
 * @internal
 */
export function createZRange(
    key: string,
    rangeQuery: RangeByIndex | RangeByScore | RangeByLex,
    reverse: boolean = false,
): command_request.Command {
    const args = createZRangeArgs(key, rangeQuery, reverse, false);
    return createCommand(RequestType.ZRange, args);
}

/**
 * @internal
 */
export function createZRangeWithScores(
    key: string,
    rangeQuery: RangeByIndex | RangeByScore | RangeByLex,
    reverse: boolean = false,
): command_request.Command {
    const args = createZRangeArgs(key, rangeQuery, reverse, true);
    return createCommand(RequestType.ZRange, args);
}

/**
 * @internal
 */
export function createType(key: string): command_request.Command {
    return createCommand(RequestType.Type, [key]);
}

/**
 * @internal
 */
export function createStrlen(key: string): command_request.Command {
    return createCommand(RequestType.Strlen, [key]);
}

/**
 * @internal
 */
export function createLIndex(
    key: string,
    index: number,
): command_request.Command {
    return createCommand(RequestType.LIndex, [key, index.toString()]);
}

/**
 * Defines where to insert new elements into a list.
 */
export enum InsertPosition {
    /**
     * Insert new element before the pivot.
     */
    Before = "before",
    /**
     * Insert new element after the pivot.
     */
    After = "after",
}

/**
 * @internal
 */
export function createLInsert(
    key: string,
    position: InsertPosition,
    pivot: string,
    element: string,
): command_request.Command {
    return createCommand(RequestType.LInsert, [key, position, pivot, element]);
}

/**
 * @internal
 */
export function createZPopMin(
    key: string,
    count?: number,
): command_request.Command {
    const args: string[] = count == undefined ? [key] : [key, count.toString()];
    return createCommand(RequestType.ZPopMin, args);
}

/**
 * @internal
 */
export function createZPopMax(
    key: string,
    count?: number,
): command_request.Command {
    const args: string[] = count == undefined ? [key] : [key, count.toString()];
    return createCommand(RequestType.ZPopMax, args);
}

/**
 * @internal
 */
export function createEcho(message: string): command_request.Command {
    return createCommand(RequestType.Echo, [message]);
}

/**
 * @internal
 */
export function createPTTL(key: string): command_request.Command {
    return createCommand(RequestType.PTTL, [key]);
}

/**
 * @internal
 */
export function createZRemRangeByRank(
    key: string,
    start: number,
    stop: number,
): command_request.Command {
    return createCommand(RequestType.ZRemRangeByRank, [
        key,
        start.toString(),
        stop.toString(),
    ]);
}

/**
 * @internal
 */
export function createZRemRangeByScore(
    key: string,
    minScore: ScoreBoundary<number>,
    maxScore: ScoreBoundary<number>,
): command_request.Command {
    const args = [key];
    args.push(getScoreBoundaryArg(minScore));
    args.push(getScoreBoundaryArg(maxScore));
    return createCommand(RequestType.ZRemRangeByScore, args);
}

export function createPersist(key: string): command_request.Command {
    return createCommand(RequestType.Persist, [key]);
}

export function createZRank(
    key: string,
    member: string,
    withScores?: boolean,
): command_request.Command {
    const args = [key, member];

    if (withScores) {
        args.push("WITHSCORE");
    }

    return createCommand(RequestType.ZRank, args);
}

export type StreamTrimOptions = (
    | {
          /**
           * Trim the stream according to entry ID.
           * Equivalent to `MINID` in the Redis API.
           */
          method: "minid";
          threshold: string;
      }
    | {
          /**
           * Trim the stream according to length.
           * Equivalent to `MAXLEN` in the Redis API.
           */
          method: "maxlen";
          threshold: number;
      }
) & {
    /**
     * If `true`, the stream will be trimmed exactly. Equivalent to `=` in the
     * Redis API. Otherwise the stream will be trimmed in a near-exact manner,
     * which is more efficient, equivalent to `~` in the Redis API.
     */
    exact: boolean;
    /**
     * If set, sets the maximal amount of entries that will be deleted.
     */
    limit?: number;
};

export type StreamAddOptions = {
    /**
     * If set, the new entry will be added with this ID.
     */
    id?: string;
    /**
     * If set to `false`, a new stream won't be created if no stream matches the
     * given key. Equivalent to `NOMKSTREAM` in the Redis API.
     */
    makeStream?: boolean;
    /**
     * If set, the add operation will also trim the older entries in the stream.
     */
    trim?: StreamTrimOptions;
};

function addTrimOptions(options: StreamTrimOptions, args: string[]) {
    if (options.method === "maxlen") {
        args.push("MAXLEN");
    } else if (options.method === "minid") {
        args.push("MINID");
    }

    if (options.exact) {
        args.push("=");
    } else {
        args.push("~");
    }

    if (options.method === "maxlen") {
        args.push(options.threshold.toString());
    } else if (options.method === "minid") {
        args.push(options.threshold);
    }

    if (options.limit) {
        args.push("LIMIT");
        args.push(options.limit.toString());
    }
}

export function createXAdd(
    key: string,
    values: [string, string][],
    options?: StreamAddOptions,
): command_request.Command {
    const args = [key];

    if (options?.makeStream === false) {
        args.push("NOMKSTREAM");
    }

    if (options?.trim) {
        addTrimOptions(options.trim, args);
    }

    if (options?.id) {
        args.push(options.id);
    } else {
        args.push("*");
    }

    values.forEach(([field, value]) => {
        args.push(field);
        args.push(value);
    });

    return createCommand(RequestType.XAdd, args);
}

/**
 * @internal
 */
export function createXTrim(
    key: string,
    options: StreamTrimOptions,
): command_request.Command {
    const args = [key];
    addTrimOptions(options, args);
    return createCommand(RequestType.XTrim, args);
}

/**
 * @internal
 */
export function createTime(): command_request.Command {
    return createCommand(RequestType.Time, []);
}

/**
 * @internal
 */
export function createPublish(
    message: string,
    channel: string,
    sharded: boolean = false,
): command_request.Command {
    const request = sharded ? RequestType.SPublish : RequestType.Publish;
    return createCommand(request, [channel, message]);
}

/**
 * @internal
 */
export function createBRPop(
    keys: string[],
    timeout: number,
): command_request.Command {
    const args = [...keys, timeout.toString()];
    return createCommand(RequestType.BRPop, args);
}

/**
 * @internal
 */
export function createBLPop(
    keys: string[],
    timeout: number,
): command_request.Command {
    const args = [...keys, timeout.toString()];
    return createCommand(RequestType.BLPop, args);
}

/**
 * @internal
 */
export function createFCall(
    func: string,
    keys: string[],
    args: string[],
): command_request.Command {
    let params: string[] = [];
    params = params.concat(func, keys.length.toString(), keys, args);
    return createCommand(RequestType.FCall, params);
}

/**
 * @internal
 */
export function createFCallReadOnly(
    func: string,
    keys: string[],
    args: string[],
): command_request.Command {
    let params: string[] = [];
    params = params.concat(func, keys.length.toString(), keys, args);
    return createCommand(RequestType.FCallReadOnly, params);
}

/**
 * @internal
 */
export function createFunctionDelete(
    libraryCode: string,
): command_request.Command {
    return createCommand(RequestType.FunctionDelete, [libraryCode]);
}

/**
 * @internal
 */
export function createFunctionFlush(mode?: FlushMode): command_request.Command {
    if (mode) {
        return createCommand(RequestType.FunctionFlush, [mode.toString()]);
    } else {
        return createCommand(RequestType.FunctionFlush, []);
    }
}

/**
 * @internal
 */
export function createFunctionLoad(
    libraryCode: string,
    replace?: boolean,
): command_request.Command {
    const args = replace ? ["REPLACE", libraryCode] : [libraryCode];
    return createCommand(RequestType.FunctionLoad, args);
}

/** Optional arguments for `FUNCTION LIST` command. */
export type FunctionListOptions = {
    /** A wildcard pattern for matching library names. */
    libNamePattern?: string;
    /** Specifies whether to request the library code from the server or not. */
    withCode?: boolean;
};

/** Type of the response of `FUNCTION LIST` command. */
export type FunctionListResponse = Record<
    string,
    string | Record<string, string | string[]>[]
>[];

/**
 * @internal
 */
export function createFunctionList(
    options?: FunctionListOptions,
): command_request.Command {
    const args: string[] = [];

    if (options) {
        if (options.libNamePattern) {
            args.push("LIBRARYNAME", options.libNamePattern);
        }

        if (options.withCode) {
            args.push("WITHCODE");
        }
    }

    return createCommand(RequestType.FunctionList, args);
}

/**
 * Represents offsets specifying a string interval to analyze in the {@link BaseClient.bitcount|bitcount} command. The offsets are
 * zero-based indexes, with `0` being the first index of the string, `1` being the next index and so on.
 * The offsets can also be negative numbers indicating offsets starting at the end of the string, with `-1` being
 * the last index of the string, `-2` being the penultimate, and so on.
 *
 * See https://valkey.io/commands/bitcount/ for more details.
 */
export type BitOffsetOptions = {
    /** The starting offset index. */
    start: number;
    /** The ending offset index. */
    end: number;
    /**
     * The index offset type. This option can only be specified if you are using server version 7.0.0 or above.
     * Could be either {@link BitmapIndexType.BYTE} or {@link BitmapIndexType.BIT}.
     * If no index type is provided, the indexes will be assumed to be byte indexes.
     */
    indexType?: BitmapIndexType;
};

/**
 * @internal
 */
export function createBitCount(
    key: string,
    options?: BitOffsetOptions,
): command_request.Command {
    const args = [key];

    if (options) {
        args.push(options.start.toString());
        args.push(options.end.toString());
        if (options.indexType) args.push(options.indexType);
    }

    return createCommand(RequestType.BitCount, args);
}

/**
 * Enumeration specifying if index arguments are BYTE indexes or BIT indexes.
 * Can be specified in {@link BitOffsetOptions}, which is an optional argument to the {@link BaseClient.bitcount|bitcount} command.
 * Can also be specified as an optional argument to the {@link BaseClient.bitposInverval|bitposInterval} command.
 *
 * since - Valkey version 7.0.0.
 */
export enum BitmapIndexType {
    /** Specifies that provided indexes are byte indexes. */
    BYTE = "BYTE",
    /** Specifies that provided indexes are bit indexes. */
    BIT = "BIT",
}

/**
 * @internal
 */
export function createBitPos(
    key: string,
    bit: number,
    start?: number,
    end?: number,
    indexType?: BitmapIndexType,
): command_request.Command {
    const args = [key, bit.toString()];

    if (start !== undefined) {
        args.push(start.toString());
    }

    if (end !== undefined) {
        args.push(end.toString());
    }

    if (indexType) {
        args.push(indexType);
    }

    return createCommand(RequestType.BitPos, args);
}

/**
 * Defines flushing mode for {@link GlideClient.flushall}, {@link GlideClusterClient.flushall},
 *      {@link GlideClient.functionFlush}, {@link GlideClusterClient.functionFlush},
 *      {@link GlideClient.flushdb} and {@link GlideClusterClient.flushdb} commands.
 *
 * See https://valkey.io/commands/flushall/ and https://valkey.io/commands/flushdb/ for details.
 */
export enum FlushMode {
    /**
     * Flushes synchronously.
     *
     * since Valkey version 6.2.0.
     */
    SYNC = "SYNC",
    /** Flushes asynchronously. */
    ASYNC = "ASYNC",
}

export type StreamReadOptions = {
    /**
     * If set, the read request will block for the set amount of milliseconds or
     * until the server has the required number of entries. Equivalent to `BLOCK`
     * in the Redis API.
     */
    block?: number;
    /**
     * The maximal number of elements requested.
     * Equivalent to `COUNT` in the Redis API.
     */
    count?: number;
};

function addReadOptions(options: StreamReadOptions, args: string[]) {
    if (options.count !== undefined) {
        args.push("COUNT");
        args.push(options.count.toString());
    }

    if (options.block !== undefined) {
        args.push("BLOCK");
        args.push(options.block.toString());
    }
}

function addStreamsArgs(keys_and_ids: Record<string, string>, args: string[]) {
    args.push("STREAMS");

    const pairs = Object.entries(keys_and_ids);

    for (const [key] of pairs) {
        args.push(key);
    }

    for (const [, id] of pairs) {
        args.push(id);
    }
}

/**
 * @internal
 */
export function createXRead(
    keys_and_ids: Record<string, string>,
    options?: StreamReadOptions,
): command_request.Command {
    const args: string[] = [];

    if (options) {
        addReadOptions(options, args);
    }

    addStreamsArgs(keys_and_ids, args);

    return createCommand(RequestType.XRead, args);
}

/**
 * @internal
 */
export function createXLen(key: string): command_request.Command {
    return createCommand(RequestType.XLen, [key]);
}

/**
 * @internal
 */
export function createRename(
    key: string,
    newKey: string,
): command_request.Command {
    return createCommand(RequestType.Rename, [key, newKey]);
}

/**
 * @internal
 */
export function createRenameNX(
    key: string,
    newKey: string,
): command_request.Command {
    return createCommand(RequestType.RenameNX, [key, newKey]);
}

/**
 * @internal
 */
export function createPfAdd(
    key: string,
    elements: string[],
): command_request.Command {
    const args = [key, ...elements];
    return createCommand(RequestType.PfAdd, args);
}

/**
 * @internal
 */
export function createPfCount(keys: string[]): command_request.Command {
    return createCommand(RequestType.PfCount, keys);
}

/**
 * @internal
 */
export function createObjectEncoding(key: string): command_request.Command {
    return createCommand(RequestType.ObjectEncoding, [key]);
}

/**
 * @internal
 */
export function createObjectFreq(key: string): command_request.Command {
    return createCommand(RequestType.ObjectFreq, [key]);
}

/**
 * @internal
 */
export function createObjectIdletime(key: string): command_request.Command {
    return createCommand(RequestType.ObjectIdleTime, [key]);
}

/**
 * @internal
 */
export function createObjectRefcount(key: string): command_request.Command {
    return createCommand(RequestType.ObjectRefCount, [key]);
}

export type LolwutOptions = {
    /**
     * An optional argument that can be used to specify the version of computer art to generate.
     */
    version?: number;
    /**
     * An optional argument that can be used to specify the output:
     *  For version `5`, those are length of the line, number of squares per row, and number of squares per column.
     *  For version `6`, those are number of columns and number of lines.
     */
    parameters?: number[];
};

/**
 * @internal
 */
export function createLolwut(options?: LolwutOptions): command_request.Command {
    const args: string[] = [];

    if (options) {
        if (options.version !== undefined) {
            args.push("VERSION", options.version.toString());
        }

        if (options.parameters !== undefined) {
            args.push(...options.parameters.map((param) => param.toString()));
        }
    }

    return createCommand(RequestType.Lolwut, args);
}

/**
 * @internal
 */
export function createFlushAll(mode?: FlushMode): command_request.Command {
    if (mode) {
        return createCommand(RequestType.FlushAll, [mode.toString()]);
    } else {
        return createCommand(RequestType.FlushAll, []);
    }
}

/**
 * @internal
 */
export function createFlushDB(mode?: FlushMode): command_request.Command {
    if (mode) {
        return createCommand(RequestType.FlushDB, [mode.toString()]);
    } else {
        return createCommand(RequestType.FlushDB, []);
    }
}

/**
 *
 * @internal
 */
export function createCopy(
    source: string,
    destination: string,
    options?: { destinationDB?: number; replace?: boolean },
): command_request.Command {
    let args: string[] = [source, destination];

    if (options) {
        if (options.destinationDB !== undefined) {
            args = args.concat("DB", options.destinationDB.toString());
        }

        if (options.replace) {
            args.push("REPLACE");
        }
    }

    return createCommand(RequestType.Copy, args);
}

/**
 * Optional arguments to LPOS command.
 *
 * See https://valkey.io/commands/lpos/ for more details.
 */
export type LPosOptions = {
    /** The rank of the match to return. */
    rank?: number;
    /** The specific number of matching indices from a list. */
    count?: number;
    /** The maximum number of comparisons to make between the element and the items in the list. */
    maxLength?: number;
};

/**
 * @internal
 */
export function createLPos(
    key: string,
    element: string,
    options?: LPosOptions,
): command_request.Command {
    const args: string[] = [key, element];

    if (options) {
        if (options.rank !== undefined) {
            args.push("RANK");
            args.push(options.rank.toString());
        }

        if (options.count !== undefined) {
            args.push("COUNT");
            args.push(options.count.toString());
        }

        if (options.maxLength !== undefined) {
            args.push("MAXLEN");
            args.push(options.maxLength.toString());
        }
    }

    return createCommand(RequestType.LPos, args);
}

/**
 * @internal
 */
export function createDBSize(): command_request.Command {
    return createCommand(RequestType.DBSize, []);
}

/**
 * An optional condition to the {@link BaseClient.geoadd} command.
 */
export enum ConditionalChange {
    /**
     * Only update elements that already exist. Don't add new elements. Equivalent to `XX` in the Valkey API.
     */
    ONLY_IF_EXISTS = "XX",

    /**
     * Only add new elements. Don't update already existing elements. Equivalent to `NX` in the Valkey API.
     */
    ONLY_IF_DOES_NOT_EXIST = "NX",
}

/**
 * Represents a geographic position defined by longitude and latitude.
 * The exact limits, as specified by `EPSG:900913 / EPSG:3785 / OSGEO:41001` are the
 * following:
 *
 *   Valid longitudes are from `-180` to `180` degrees.
 *   Valid latitudes are from `-85.05112878` to `85.05112878` degrees.
 */
export type GeospatialData = {
    /** The longitude coordinate. */
    longitude: number;
    /** The latitude coordinate. */
    latitude: number;
};

/**
 * Optional arguments for the GeoAdd command.
 *
 * See https://valkey.io/commands/geoadd/ for more details.
 */
export type GeoAddOptions = {
    /** Options for handling existing members. See {@link ConditionalChange}. */
    updateMode?: ConditionalChange;
    /** If `true`, returns the count of changed elements instead of new elements added. */
    changed?: boolean;
};

/**
 * @internal
 */
export function createGeoAdd(
    key: string,
    membersToGeospatialData: Map<string, GeospatialData>,
    options?: GeoAddOptions,
): command_request.Command {
    let args: string[] = [key];

    if (options) {
        if (options.updateMode) {
            args.push(options.updateMode);
        }

        if (options.changed) {
            args.push("CH");
        }
    }

    membersToGeospatialData.forEach((coord, member) => {
        args = args.concat(
            coord.longitude.toString(),
            coord.latitude.toString(),
            member,
        );
    });
    return createCommand(RequestType.GeoAdd, args);
}

/** Enumeration representing distance units options. */
export enum GeoUnit {
    /** Represents distance in meters. */
    METERS = "m",
    /** Represents distance in kilometers. */
    KILOMETERS = "km",
    /** Represents distance in miles. */
    MILES = "mi",
    /** Represents distance in feet. */
    FEET = "ft",
}

/**
 * @internal
 */
export function createGeoPos(
    key: string,
    members: string[],
): command_request.Command {
    return createCommand(RequestType.GeoPos, [key].concat(members));
}

/**
 * @internal
 */
export function createGeoDist(
    key: string,
    member1: string,
    member2: string,
    geoUnit?: GeoUnit,
): command_request.Command {
    const args: string[] = [key, member1, member2];

    if (geoUnit) {
        args.push(geoUnit);
    }

    return createCommand(RequestType.GeoDist, args);
}

/**
 * @internal
 */
export function createGeoHash(
    key: string,
    members: string[],
): command_request.Command {
    const args: string[] = [key].concat(members);
    return createCommand(RequestType.GeoHash, args);
}

/**
 * Optional parameters for {@link BaseClient.geosearch|geosearch} command which defines what should be included in the
 * search results and how results should be ordered and limited.
 */
export type GeoSearchResultOptions = {
    /** Include the coordinate of the returned items. */
    withCoord?: boolean;
    /**
     * Include the distance of the returned items from the specified center point.
     * The distance is returned in the same unit as specified for the `searchBy` argument.
     */
    withDist?: boolean;
    /** Include the geohash of the returned items. */
    withHash?: boolean;
    /** Indicates the order the result should be sorted in. */
    sortOrder?: SortOrder;
    /** Indicates the number of matches the result should be limited to. */
    count?: number;
    /** Whether to allow returning as enough matches are found. This requires `count` parameter to be set. */
    isAny?: boolean;
};

/** Defines the sort order for nested results. */
export enum SortOrder {
    /** Sort by ascending order. */
    ASC = "ASC",
    /** Sort by descending order. */
    DESC = "DESC",
}

export type GeoSearchShape = GeoCircleShape | GeoBoxShape;

/** Circle search shape defined by the radius value and measurement unit. */
export type GeoCircleShape = {
    /** The radius to search by. */
    radius: number;
    /** The measurement unit of the radius. */
    unit: GeoUnit;
};

/** Rectangle search shape defined by the width and height and measurement unit. */
export type GeoBoxShape = {
    /** The width of the rectangle to search by. */
    width: number;
    /** The height of the rectangle to search by. */
    height: number;
    /** The measurement unit of the width and height. */
    unit: GeoUnit;
};

export type SearchOrigin = CoordOrigin | MemberOrigin;

/** The search origin represented by a {@link GeospatialData} position. */
export type CoordOrigin = {
    /** The pivot location to search from. */
    position: GeospatialData;
};

/** The search origin represented by an existing member. */
export type MemberOrigin = {
    /** Member (location) name stored in the sorted set to use as a search pivot. */
    member: string;
};

/**
 * @internal
 */
export function createGeoSearch(
    key: string,
    searchFrom: SearchOrigin,
    searchBy: GeoSearchShape,
    resultOptions?: GeoSearchResultOptions,
): command_request.Command {
    let args: string[] = [key];

    if ("position" in searchFrom) {
        args = args.concat(
            "FROMLONLAT",
            searchFrom.position.longitude.toString(),
            searchFrom.position.latitude.toString(),
        );
    } else {
        args = args.concat("FROMMEMBER", searchFrom.member);
    }

    if ("radius" in searchBy) {
        args = args.concat(
            "BYRADIUS",
            searchBy.radius.toString(),
            searchBy.unit,
        );
    } else {
        args = args.concat(
            "BYBOX",
            searchBy.width.toString(),
            searchBy.height.toString(),
            searchBy.unit,
        );
    }

    if (resultOptions) {
        if (resultOptions.withCoord) args.push("WITHCOORD");
        if (resultOptions.withDist) args.push("WITHDIST");
        if (resultOptions.withHash) args.push("WITHHASH");

        if (resultOptions.count) {
            args.push("COUNT", resultOptions.count?.toString());

            if (resultOptions.isAny) args.push("ANY");
        }

        if (resultOptions.sortOrder) args.push(resultOptions.sortOrder);
    }

    return createCommand(RequestType.GeoSearch, args);
}

/**
 * @internal
 */
export function createZRevRank(
    key: string,
    member: string,
): command_request.Command {
    return createCommand(RequestType.ZRevRank, [key, member]);
}

/**
 * @internal
 */
export function createZRevRankWithScore(
    key: string,
    member: string,
): command_request.Command {
    return createCommand(RequestType.ZRevRank, [key, member, "WITHSCORE"]);
}

/**
 * Mandatory option for zmpop.
 * Defines which elements to pop from the sorted set.
 */
export enum ScoreFilter {
    /** Pop elements with the highest scores. */
    MAX = "MAX",
    /** Pop elements with the lowest scores. */
    MIN = "MIN",
}

/**
 * @internal
 */
export function createZMPop(
    keys: string[],
    modifier: ScoreFilter,
    count?: number,
): command_request.Command {
    const args: string[] = [keys.length.toString()].concat(keys);
    args.push(modifier);

    if (count !== undefined) {
        args.push("COUNT");
        args.push(count.toString());
    }

    return createCommand(RequestType.ZMPop, args);
}

/**
 * @internal
 */
export function createBZMPop(
    keys: string[],
    modifier: ScoreFilter,
    timeout: number,
    count?: number,
): command_request.Command {
    const args: string[] = [
        timeout.toString(),
        keys.length.toString(),
        ...keys,
        modifier,
    ];

    if (count !== undefined) {
        args.push("COUNT");
        args.push(count.toString());
    }

    return createCommand(RequestType.BZMPop, args);
}

/**
 * @internal
 */
export function createZIncrBy(
    key: string,
    increment: number,
    member: string,
): command_request.Command {
    return createCommand(RequestType.ZIncrBy, [
        key,
        increment.toString(),
        member,
    ]);
}

/**
 * @internal
 */
export function createHStrlen(
    key: string,
    field: string,
): command_request.Command {
    return createCommand(RequestType.HStrlen, [key, field]);
}

/**
 * @internal
 */
export function createZRandMember(
    key: string,
    count?: number,
    withscores?: boolean,
): command_request.Command {
    const args = [key];

    if (count !== undefined) {
        args.push(count.toString());
    }

    if (withscores) {
        args.push("WITHSCORES");
    }

    return createCommand(RequestType.ZRandMember, args);
}

<<<<<<< HEAD
export function createRandomKey(): command_request.Command {
    return createCommand(RequestType.RandomKey, []);
=======
/** @internal */
export function createLCS(
    key1: string,
    key2: string,
    options?: {
        len?: boolean;
        idx?: { withMatchLen?: boolean; minMatchLen?: number };
    },
): command_request.Command {
    const args = [key1, key2];

    if (options) {
        if (options.len) args.push("LEN");
        else if (options.idx) {
            args.push("IDX");
            if (options.idx.withMatchLen) args.push("WITHMATCHLEN");
            if (options.idx.minMatchLen !== undefined)
                args.push("MINMATCHLEN", options.idx.minMatchLen.toString());
        }
    }

    return createCommand(RequestType.LCS, args);
>>>>>>> 1a898cf6
}<|MERGE_RESOLUTION|>--- conflicted
+++ resolved
@@ -2777,10 +2777,6 @@
     return createCommand(RequestType.ZRandMember, args);
 }
 
-<<<<<<< HEAD
-export function createRandomKey(): command_request.Command {
-    return createCommand(RequestType.RandomKey, []);
-=======
 /** @internal */
 export function createLCS(
     key1: string,
@@ -2803,5 +2799,8 @@
     }
 
     return createCommand(RequestType.LCS, args);
->>>>>>> 1a898cf6
+}
+
+export function createRandomKey(): command_request.Command {
+    return createCommand(RequestType.RandomKey, []);
 }