import java.nio.file.Paths

plugins {
    id 'java-library'
}

repositories {
    mavenCentral()
}

dependencies {
    implementation group: 'com.google.protobuf', name: 'protobuf-java', version: '4.26.1'
    implementation group: 'org.apache.commons', name: 'commons-lang3', version: '3.13.0'

    implementation group: 'io.netty', name: 'netty-handler', version: '4.1.100.Final'
    // https://github.com/netty/netty/wiki/Native-transports
    // At the moment, Windows is not supported
    implementation group: 'io.netty', name: 'netty-transport-native-epoll', version: '4.1.100.Final', classifier: 'linux-x86_64'
    implementation group: 'io.netty', name: 'netty-transport-native-kqueue', version: '4.1.100.Final', classifier: 'osx-x86_64'
    implementation group: 'io.netty', name: 'netty-transport-native-kqueue', version: '4.1.100.Final', classifier: 'osx-aarch_64'

    // junit
    testImplementation group: 'org.mockito', name: 'mockito-inline', version: '3.12.4'
    testImplementation group: 'org.mockito', name: 'mockito-junit-jupiter', version: '3.12.4'
<<<<<<< HEAD

    //lombok
    compileOnly 'org.projectlombok:lombok:1.18.32'
    annotationProcessor 'org.projectlombok:lombok:1.18.32'
    testCompileOnly 'org.projectlombok:lombok:1.18.32'
    testAnnotationProcessor 'org.projectlombok:lombok:1.18.32'
=======
    testImplementation group: 'org.junit.jupiter', name: 'junit-jupiter', version: '5.10.2'
}

ext {
    checkProtocVersion = { String output ->
        // Line in format like: libprotoc 26.1
        int majorVersion = Integer.parseInt(output.split(" ")[1].split("\\.")[0].trim());
        int minorVersion = Integer.parseInt(output.split(" ")[1].split("\\.")[1].trim());
        if (majorVersion < 26 || (majorVersion == 26 && minorVersion < 1)) {
            throw new GradleException("Protobuf compiler (protoc) version 26.1 or newer is required. Current version: $output");
        }
        return output.split(" ")[1]
    }
>>>>>>> ddf5bf81
}

tasks.register('protobuf', Exec) {
    doFirst {
        try {
            new ByteArrayOutputStream().withStream { os ->
                exec {
                    commandLine 'protoc', '--version'
                    workingDir Paths.get(project.rootDir.path, '..').toFile()
                    standardOutput = os
                }
                checkProtocVersion(os.toString());
            }
        } catch (Exception e) {
            if (e.getMessage().startsWith("A problem occurred starting process")) {
                throw new GradleException("No Protobuf compiler (protoc) found. Protobuf compiler version 26.1 or newer is required.");
            }
            throw e
        }

        project.mkdir(Paths.get(project.projectDir.path, 'src/main/java/glide/models/protobuf').toString())
    }
    commandLine 'protoc',
        '-Iprotobuf=glide-core/src/protobuf/',
        '--java_out=java/client/src/main/java/glide/models/protobuf',
        'glide-core/src/protobuf/connection_request.proto',
        'glide-core/src/protobuf/redis_request.proto',
        'glide-core/src/protobuf/response.proto'
    workingDir Paths.get(project.rootDir.path, '..').toFile()
}

tasks.register('cleanProtobuf') {
    doFirst {
        project.delete(Paths.get(project.projectDir.path, 'src/main/java/glide/models/protobuf').toString())
    }
}

tasks.register('cleanRust') {
    doFirst {
        project.delete(Paths.get(project.projectDir.path, '../target').toString())
    }
}

tasks.register('buildRustRelease', Exec) {
    commandLine 'cargo', 'build', '--release'
    workingDir project.rootDir
    environment CARGO_TERM_COLOR: 'always'
}

tasks.register('buildRustReleaseStrip', Exec) {
    commandLine 'cargo', 'build', '--release', '--strip'
    workingDir project.rootDir
    environment CARGO_TERM_COLOR: 'always'
}

tasks.register('buildRust', Exec) {
    commandLine 'cargo', 'build'
    workingDir project.rootDir
    environment CARGO_TERM_COLOR: 'always'
}

tasks.register('buildRustFfi', Exec) {
    commandLine 'cargo', 'build'
    workingDir project.rootDir
    environment CARGO_TERM_COLOR: 'always', CARGO_BUILD_RUSTFLAGS: '--cfg ffi_test'
}

tasks.register('buildWithRust') {
    dependsOn 'buildRust'
    finalizedBy 'build'
}

tasks.register('buildWithRustRelease') {
    dependsOn 'buildRustRelease'
    finalizedBy 'build'
}

tasks.register('buildWithRustReleaseStrip') {
    dependsOn 'buildRustReleaseStrip'
    finalizedBy 'build'
}

tasks.register('buildWithProto') {
    dependsOn 'protobuf'
    finalizedBy 'build'
}

tasks.register('testFfi', Test) {
    dependsOn 'buildRustFfi'
    include "glide/ffi/FfiTest.class"
}

tasks.register('buildAll') {
    dependsOn 'protobuf', 'buildRust', 'testFfi'
    finalizedBy 'build'
}

compileJava.dependsOn('protobuf')
clean.dependsOn('cleanProtobuf', 'cleanRust')
test.dependsOn('buildRust')
testFfi.dependsOn('buildRust')

test {
    exclude "glide/ffi/FfiTest.class"
}

tasks.withType(Test) {
    testLogging {
        exceptionFormat "full"
        events "started", "skipped", "passed", "failed"
        showStandardStreams true
    }
    jvmArgs "-Djava.library.path=${projectDir}/../target/debug"
}

jar {
    archiveBaseName = "glide"
}<|MERGE_RESOLUTION|>--- conflicted
+++ resolved
@@ -22,15 +22,13 @@
     // junit
     testImplementation group: 'org.mockito', name: 'mockito-inline', version: '3.12.4'
     testImplementation group: 'org.mockito', name: 'mockito-junit-jupiter', version: '3.12.4'
-<<<<<<< HEAD
+    testImplementation group: 'org.junit.jupiter', name: 'junit-jupiter', version: '5.10.2'
 
     //lombok
     compileOnly 'org.projectlombok:lombok:1.18.32'
     annotationProcessor 'org.projectlombok:lombok:1.18.32'
     testCompileOnly 'org.projectlombok:lombok:1.18.32'
     testAnnotationProcessor 'org.projectlombok:lombok:1.18.32'
-=======
-    testImplementation group: 'org.junit.jupiter', name: 'junit-jupiter', version: '5.10.2'
 }
 
 ext {
@@ -43,7 +41,6 @@
         }
         return output.split(" ")[1]
     }
->>>>>>> ddf5bf81
 }
 
 tasks.register('protobuf', Exec) {
