syntax = "proto3";
package redis_request;

enum SimpleRoutes {
    AllNodes=0;
    AllPrimaries=1;
    Random=2;
}

enum SlotTypes {
    Primary=0;
    Replica=1;
}

message SlotIdRoute {
    SlotTypes slot_type = 1;
    int32 slot_id = 2;
}

message SlotKeyRoute {
    SlotTypes slot_type = 1;
    string slot_key = 2;
}

message ByAddressRoute {
    string host = 1;
    int32 port = 2;
}

message Routes {
    oneof value {
        SimpleRoutes simple_routes = 1;
        SlotKeyRoute slot_key_route = 2;
        SlotIdRoute slot_id_route = 3;
        ByAddressRoute by_address_route = 4;
    }
}

enum RequestType {
    /// Invalid request type
    InvalidRequest = 0;
    /// An unknown command, where all arguments are defined by the user.
    CustomCommand = 1;
    Get = 2;
    Set = 3;
    Ping = 4;
    Info = 5;
    Del = 6;
    Select = 7;
    ConfigGet = 8;
    ConfigSet = 9;
    ConfigResetStat = 10;
    ConfigRewrite = 11;
    ClientGetName = 12;
    ClientGetRedir = 13;
    ClientId = 14;
    ClientInfo = 15;
    ClientKill = 16;
    ClientList = 17;
    ClientNoEvict = 18;
    ClientNoTouch = 19;
    ClientPause = 20;
    ClientReply = 21;
    ClientSetInfo = 22;
    ClientSetName = 23;
    ClientUnblock = 24;
    ClientUnpause = 25;
    Expire = 26;
    HSet = 27;
    HGet = 28;
    HDel = 29;
    HExists = 30;
    MGet=31;
    MSet=32;
    Incr=33;
    IncrBy=34;
    Decr=35;
    IncrByFloat=36;
    DecrBy=37;
    HGetAll=38;
    HMSet=39;
    HMGet=40;
    HIncrBy = 41;
    HIncrByFloat = 42;
    LPush = 43;
    LPop = 44;
    RPush = 45;
    RPop = 46;
    LLen = 47;
    LRem = 48;
    LRange = 49;
    LTrim = 50;
    SAdd = 51;
    SRem = 52;
    SMembers = 53;
    SCard = 54;
    PExpireAt = 55;
    PExpire = 56;
    ExpireAt = 57;
    Exists = 58;
    Unlink = 59;
    TTL = 60;
    ZAdd = 61;
    ZRem = 62;
    ZRange = 63;
    ZCard = 64;
    ZCount = 65;
    ZIncrBy = 66;
    ZScore = 67;
    Type = 68;
    HLen = 69;
    Echo = 70;
    ZPopMin = 71;
    Strlen = 72;
    LIndex = 73;
    ZPopMax = 74;
    XRead = 75;
    XAdd = 76;
    XReadGroup = 77;
    XAck = 78;
    XTrim = 79;
    XGroupCreate = 80;
    XGroupDestroy = 81;
    HSetNX = 82;
    SIsMember = 83;
    HVals = 84;
    PTTL = 85;
    ZRemRangeByRank = 86;
    Persist = 87;
    ZRemRangeByScore = 88;
    Time = 89;
    ZRank = 90;
    Rename = 91;
    DBSize = 92;
    BRPop = 93;
    HKeys = 94;
    SPop = 95;
    PfAdd = 96;
    PfCount = 97;
    PfMerge = 98;
    BLPop = 100;
    LInsert = 101;
    RPushX = 102;
    LPushX = 103;
    ZMScore = 104;
    ZDiff = 105;
    ZDiffStore = 106;
    SetRange = 107;
    ZRemRangeByLex = 108;
    ZLexCount = 109;
    Append = 110;
    SUnionStore = 111;
    SDiffStore = 112;
    SInter = 113;
    SInterStore = 114;
    ZRangeStore = 115;
    GetRange = 116;
    SMove = 117;
    SMIsMember = 118;
    ZUnionStore = 119;
    LastSave = 120;
    GeoAdd = 121;
    GeoHash = 122;
    ObjectEncoding = 123;
    SDiff = 124;
    ObjectIdleTime = 125;
    ObjectRefCount = 126;
    Lolwut = 100500;
    GeoDist = 127;
    GeoPos = 128;
    BZPopMax = 129;
    ObjectFreq = 130;
    RenameNX = 131;
    Touch = 132;
    ZRevRank = 133;
    ZInterStore = 134;
    HRandField = 135;
    ZUnion = 136;
    BZPopMin = 137;
    FlushAll = 138;
    ZRandMember = 139;
    BitCount = 140;
    BZMPop = 141;
    SetBit = 142;
    ZInterCard = 143;
    ZMPop = 144;
    GetBit = 145;
    ZInter = 146;
    BitPos = 147;
    BitOp = 148;
    HStrlen = 149;
    FunctionLoad = 150;
    FunctionList = 151;
    FunctionDelete = 152;
    FunctionFlush = 153;
    FCall = 154;
    LMPop = 155;
    ExpireTime = 156;
    PExpireTime = 157;
    BLMPop = 158;
    XLen = 159;
    Sort = 160;
    FunctionKill = 161;
    FunctionStats = 162;
    FCallReadOnly = 163;
    FlushDB = 164;
    LSet = 165;
    XDel = 166;
    XRange = 167;
    LMove = 168;
    BLMove = 169;
    GetDel = 170;
    SRandMember = 171;
    BitField = 172;
    BitFieldReadOnly = 173;
    Move = 174;
    SInterCard = 175;
    XRevRange = 176;
    Copy = 178;
    MSetNX = 179;
    LPos = 180;
    LCS = 181;
    GeoSearch = 182;
    Watch = 183;
    UnWatch = 184;
    GeoSearchStore = 185;
    SUnion = 186;
    Publish = 187;
    SPublish = 188;
<<<<<<< HEAD
    XGroupCreateConsumer = 189;
    XGroupDelConsumer = 190;
=======
    RandomKey = 191;
>>>>>>> a44c3c44
}

message Command {
    message ArgsArray {
        repeated bytes args = 1;
    }

    RequestType request_type = 1;
    oneof args {
        ArgsArray args_array = 2;
        uint64 args_vec_pointer = 3;
    }
}

message ScriptInvocation {
    string hash = 1;
    repeated string keys = 2;
    repeated string args = 3;
}

message Transaction {
    repeated Command commands = 1;
}

message RedisRequest {
    uint32 callback_idx = 1;

    oneof command {
        Command single_command = 2;
        Transaction transaction = 3;
        ScriptInvocation script_invocation = 4;
    }
    Routes route = 5;
}<|MERGE_RESOLUTION|>--- conflicted
+++ resolved
@@ -227,12 +227,9 @@
     SUnion = 186;
     Publish = 187;
     SPublish = 188;
-<<<<<<< HEAD
     XGroupCreateConsumer = 189;
     XGroupDelConsumer = 190;
-=======
     RandomKey = 191;
->>>>>>> a44c3c44
 }
 
 message Command {
