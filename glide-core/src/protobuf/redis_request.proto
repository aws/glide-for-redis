--- conflicted
+++ resolved
@@ -184,15 +184,12 @@
     SetBit = 142;
     ZInterCard = 143;
     ZMPop = 144;
-<<<<<<< HEAD
-    ExpireTime = 407;
-    PExpireTime = 418;
-=======
     GetBit = 145;
     ZInter = 146;
     BitPos = 147;
     FunctionLoad = 150;
->>>>>>> 619eb23b
+    ExpireTime = 407;
+    PExpireTime = 418;
 }
 
 message Command {
