--- conflicted
+++ resolved
@@ -43,13 +43,10 @@
     createFunctionFlush,
     createFunctionLoad,
     createGeoAdd,
-<<<<<<< HEAD
     createGeoSearch,
-=======
     createGeoDist,
     createGeoHash,
     createGeoPos,
->>>>>>> 4c93e269
     createGet,
     createGetBit,
     createGetDel,
@@ -146,7 +143,6 @@
     createZRevRank,
     createZRevRankWithScore,
     createZScore,
-    GeoUnit,
 } from "./Commands";
 import { command_request } from "./ProtobufMessage";
 import { BitOffsetOptions } from "./commands/BitOffsetOptions";
@@ -164,6 +160,7 @@
     GeoCircleShape, // eslint-disable-line @typescript-eslint/no-unused-vars
     GeoSearchShape,
 } from "./commands/geospatial/GeoSearchShape";
+import { GeoUnit } from "./commands/geospatial/GeoUnit";
 import { GeospatialData } from "./commands/geospatial/GeospatialData";
 
 /**
@@ -2015,7 +2012,6 @@
     }
 
     /**
-<<<<<<< HEAD
      * Returns the members of a sorted set populated with geospatial information using {@link geoadd},
      * which are within the borders of the area specified by a given shape.
      *
@@ -2059,7 +2055,9 @@
         return this.addAndReturn(
             createGeoSearch(key, searchFrom, searchBy, resultOptions),
         );
-=======
+    }
+
+    /**
      * Returns the positions (longitude, latitude) of all the specified `members` of the
      * geospatial index represented by the sorted set at `key`.
      *
@@ -2132,7 +2130,6 @@
      */
     public geohash(key: string, members: string[]): T {
         return this.addAndReturn(createGeoHash(key, members));
->>>>>>> 4c93e269
     }
 }
 
