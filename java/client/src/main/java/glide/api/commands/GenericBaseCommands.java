/** Copyright Valkey GLIDE Project Contributors - SPDX Identifier: Apache-2.0 */
package glide.api.commands;

import glide.api.models.GlideString;
import glide.api.models.Script;
import glide.api.models.commands.ExpireOptions;
import glide.api.models.commands.RestoreOptions;
import glide.api.models.commands.ScriptOptions;
import glide.api.models.configuration.ReadFrom;
import java.util.concurrent.CompletableFuture;

/**
 * Supports commands and transactions for the "Generic Commands" group for standalone and cluster
 * clients.
 *
 * @see <a href="https://redis.io/commands/?group=generic">Generic Commands</a>
 */
public interface GenericBaseCommands {
    /** Redis API keyword used to replace the destination key. */
    String REPLACE_REDIS_API = "REPLACE";

    /**
     * Removes the specified <code>keys</code> from the database. A key is ignored if it does not
     * exist.
     *
     * @apiNote When in cluster mode, the command may route to multiple nodes when <code>keys</code>
     *     map to different hash slots.
     * @see <a href="https://redis.io/commands/del/">redis.io</a> for details.
     * @param keys The keys we wanted to remove.
     * @return The number of keys that were removed.
     * @example
     *     <pre>{@code
     * Long num = client.del(new String[] {"key1", "key2"}).get();
     * assert num == 2L;
     * }</pre>
     */
    CompletableFuture<Long> del(String[] keys);

    /**
     * Returns the number of keys in <code>keys</code> that exist in the database.
     *
     * @apiNote When in cluster mode, the command may route to multiple nodes when <code>keys</code>
     *     map to different hash slots.
     * @see <a href="https://redis.io/commands/exists/">redis.io</a> for details.
     * @param keys The keys list to check.
     * @return The number of keys that exist. If the same existing key is mentioned in <code>keys
     *     </code> multiple times, it will be counted multiple times.
     * @example
     *     <pre>{@code
     * Long result = client.exists(new String[] {"my_key", "invalid_key"}).get();
     * assert result == 1L;
     * }</pre>
     */
    CompletableFuture<Long> exists(String[] keys);

    /**
     * Returns the number of keys in <code>keys</code> that exist in the database.
     *
     * @apiNote When in cluster mode, the command may route to multiple nodes when <code>keys</code>
     *     map to different hash slots.
     * @see <a href="https://redis.io/commands/exists/">redis.io</a> for details.
     * @param keys The keys list to check.
     * @return The number of keys that exist. If the same existing key is mentioned in <code>keys
     *     </code> multiple times, it will be counted multiple times.
     * @example
     *     <pre>{@code
     * Long result = client.exists(new GlideString[] {gs("my_key"), gs("invalid_key")}).get();
     * assert result == 1L;
     * }</pre>
     */
    CompletableFuture<Long> exists(GlideString[] keys);

    /**
     * Unlink (delete) multiple <code>keys</code> from the database. A key is ignored if it does not
     * exist. This command, similar to <a href="https://redis.io/commands/del/">DEL</a>, removes
     * specified keys and ignores non-existent ones. However, this command does not block the server,
     * while <a href="https://redis.io/commands/del/">DEL</a> does.
     *
     * @apiNote When in cluster mode, the command may route to multiple nodes when <code>keys</code>
     *     map to different hash slots.
     * @see <a href="https://redis.io/commands/unlink/">redis.io</a> for details.
     * @param keys The list of keys to unlink.
     * @return The number of <code>keys</code> that were unlinked.
     * @example
     *     <pre>{@code
     * Long result = client.unlink(new String[] {"my_key"}).get();
     * assert result == 1L;
     * }</pre>
     */
    CompletableFuture<Long> unlink(String[] keys);

    /**
     * Unlink (delete) multiple <code>keys</code> from the database. A key is ignored if it does not
     * exist. This command, similar to <a href="https://redis.io/commands/del/">DEL</a>, removes
     * specified keys and ignores non-existent ones. However, this command does not block the server,
     * while <a href="https://redis.io/commands/del/">DEL</a> does.
     *
     * @apiNote When in cluster mode, the command may route to multiple nodes when <code>keys</code>
     *     map to different hash slots.
     * @see <a href="https://redis.io/commands/unlink/">redis.io</a> for details.
     * @param keys The list of keys to unlink.
     * @return The number of <code>keys</code> that were unlinked.
     * @example
     *     <pre>{@code
     * Long result = client.unlink(new GlideString[] {gs("my_key")}).get();
     * assert result == 1L;
     * }</pre>
     */
    CompletableFuture<Long> unlink(GlideString[] keys);

    /**
     * Sets a timeout on <code>key</code> in seconds. After the timeout has expired, the <code>key
     * </code> will automatically be deleted.<br>
     * If <code>key</code> already has an existing <code>expire
     * </code> set, the time to live is updated to the new value.<br>
     * If <code>seconds</code> is a non-positive number, the <code>key</code> will be deleted rather
     * than expired.<br>
     * The timeout will only be cleared by commands that delete or overwrite the contents of <code>key
     * </code>.
     *
     * @see <a href="https://redis.io/commands/expire/">redis.io</a> for details.
     * @param key The key to set timeout on it.
     * @param seconds The timeout in seconds.
     * @return <code>true</code> if the timeout was set. <code>false</code> if the timeout was not
     *     set. e.g. <code>key</code> doesn't exist.
     * @example
     *     <pre>{@code
     * Boolean isSet = client.expire("my_key", 60).get();
     * assert isSet; //Indicates that a timeout of 60 seconds has been set for "my_key."
     * }</pre>
     */
    CompletableFuture<Boolean> expire(String key, long seconds);

    /**
     * Sets a timeout on <code>key</code> in seconds. After the timeout has expired, the <code>key
     * </code> will automatically be deleted.<br>
     * If <code>key</code> already has an existing <code>expire
     * </code> set, the time to live is updated to the new value.<br>
     * If <code>seconds</code> is a non-positive number, the <code>key</code> will be deleted rather
     * than expired.<br>
     * The timeout will only be cleared by commands that delete or overwrite the contents of <code>key
     * </code>.
     *
     * @see <a href="https://redis.io/commands/expire/">redis.io</a> for details.
     * @param key The key to set timeout on it.
     * @param seconds The timeout in seconds.
     * @return <code>true</code> if the timeout was set. <code>false</code> if the timeout was not
     *     set. e.g. <code>key</code> doesn't exist.
     * @example
     *     <pre>{@code
     * Boolean isSet = client.expire(gs("my_key"), 60).get();
     * assert isSet; //Indicates that a timeout of 60 seconds has been set for gs("my_key").
     * }</pre>
     */
    CompletableFuture<Boolean> expire(GlideString key, long seconds);

    /**
     * Sets a timeout on <code>key</code> in seconds. After the timeout has expired, the <code>key
     * </code> will automatically be deleted.<br>
     * If <code>key</code> already has an existing <code>expire
     * </code> set, the time to live is updated to the new value.<br>
     * If <code>seconds</code> is a non-positive number, the <code>key</code> will be deleted rather
     * than expired.<br>
     * The timeout will only be cleared by commands that delete or overwrite the contents of <code>key
     * </code>.
     *
     * @see <a href="https://redis.io/commands/expire/">redis.io</a> for details.
     * @param key The key to set timeout on it.
     * @param seconds The timeout in seconds.
     * @param expireOptions The expire options.
     * @return <code>true</code> if the timeout was set. <code>false</code> if the timeout was not
     *     set. e.g. <code>key</code> doesn't exist, or operation skipped due to the provided
     *     arguments.
     * @example
     *     <pre>{@code
     * Boolean isSet = client.expire("my_key", 60, ExpireOptions.HAS_NO_EXPIRY).get();
     * assert isSet; //Indicates that a timeout of 60 seconds has been set for "my_key".
     * }</pre>
     */
    CompletableFuture<Boolean> expire(String key, long seconds, ExpireOptions expireOptions);

    /**
     * Sets a timeout on <code>key</code> in seconds. After the timeout has expired, the <code>key
     * </code> will automatically be deleted.<br>
     * If <code>key</code> already has an existing <code>expire
     * </code> set, the time to live is updated to the new value.<br>
     * If <code>seconds</code> is a non-positive number, the <code>key</code> will be deleted rather
     * than expired.<br>
     * The timeout will only be cleared by commands that delete or overwrite the contents of <code>key
     * </code>.
     *
     * @see <a href="https://redis.io/commands/expire/">redis.io</a> for details.
     * @param key The key to set timeout on it.
     * @param seconds The timeout in seconds.
     * @param expireOptions The expire options.
     * @return <code>true</code> if the timeout was set. <code>false</code> if the timeout was not
     *     set. e.g. <code>key</code> doesn't exist, or operation skipped due to the provided
     *     arguments.
     * @example
     *     <pre>{@code
     * Boolean isSet = client.expire(gs("my_key"), 60, ExpireOptions.HAS_NO_EXPIRY).get();
     * assert isSet; //Indicates that a timeout of 60 seconds has been set for gs("my_key").
     * }</pre>
     */
    CompletableFuture<Boolean> expire(GlideString key, long seconds, ExpireOptions expireOptions);

    /**
     * Sets a timeout on <code>key</code>. It takes an absolute Unix timestamp (seconds since January
     * 1, 1970) instead of specifying the number of seconds.<br>
     * A timestamp in the past will delete the <code>key</code> immediately. After the timeout has
     * expired, the <code>key</code> will automatically be deleted.<br>
     * If <code>key</code> already has an existing <code>expire</code> set, the time to live is
     * updated to the new value.<br>
     * The timeout will only be cleared by commands that delete or overwrite the contents of <code>key
     * </code>.
     *
     * @see <a href="https://redis.io/commands/expireat/">redis.io</a> for details.
     * @param key The key to set timeout on it.
     * @param unixSeconds The timeout in an absolute Unix timestamp.
     * @return <code>true</code> if the timeout was set. <code>false</code> if the timeout was not
     *     set. e.g. <code>key</code> doesn't exist.
     * @example
     *     <pre>{@code
     * Boolean isSet = client.expireAt("my_key", Instant.now().getEpochSecond() + 10).get();
     * assert isSet;
     * }</pre>
     */
    CompletableFuture<Boolean> expireAt(String key, long unixSeconds);

    /**
     * Sets a timeout on <code>key</code>. It takes an absolute Unix timestamp (seconds since January
     * 1, 1970) instead of specifying the number of seconds.<br>
     * A timestamp in the past will delete the <code>key</code> immediately. After the timeout has
     * expired, the <code>key</code> will automatically be deleted.<br>
     * If <code>key</code> already has an existing <code>expire</code> set, the time to live is
     * updated to the new value.<br>
     * The timeout will only be cleared by commands that delete or overwrite the contents of <code>key
     * </code>.
     *
     * @see <a href="https://redis.io/commands/expireat/">redis.io</a> for details.
     * @param key The key to set timeout on it.
     * @param unixSeconds The timeout in an absolute Unix timestamp.
     * @return <code>true</code> if the timeout was set. <code>false</code> if the timeout was not
     *     set. e.g. <code>key</code> doesn't exist.
     * @example
     *     <pre>{@code
     * Boolean isSet = client.expireAt(gs("my_key"), Instant.now().getEpochSecond() + 10).get();
     * assert isSet;
     * }</pre>
     */
    CompletableFuture<Boolean> expireAt(GlideString key, long unixSeconds);

    /**
     * Sets a timeout on <code>key</code>. It takes an absolute Unix timestamp (seconds since January
     * 1, 1970) instead of specifying the number of seconds.<br>
     * A timestamp in the past will delete the <code>key</code> immediately. After the timeout has
     * expired, the <code>key</code> will automatically be deleted.<br>
     * If <code>key</code> already has an existing <code>expire</code> set, the time to live is
     * updated to the new value.<br>
     * The timeout will only be cleared by commands that delete or overwrite the contents of <code>key
     * </code>.
     *
     * @see <a href="https://redis.io/commands/expireat/">redis.io</a> for details.
     * @param key The key to set timeout on it.
     * @param unixSeconds The timeout in an absolute Unix timestamp.
     * @param expireOptions The expire options.
     * @return <code>true</code> if the timeout was set. <code>false</code> if the timeout was not
     *     set. e.g. <code>key</code> doesn't exist, or operation skipped due to the provided
     *     arguments.
     * @example
     *     <pre>{@code
     * Boolean isSet = client.expireAt("my_key", Instant.now().getEpochSecond() + 10, ExpireOptions.HasNoExpiry).get();
     * assert isSet;
     * }</pre>
     */
    CompletableFuture<Boolean> expireAt(String key, long unixSeconds, ExpireOptions expireOptions);

    /**
     * Sets a timeout on <code>key</code>. It takes an absolute Unix timestamp (seconds since January
     * 1, 1970) instead of specifying the number of seconds.<br>
     * A timestamp in the past will delete the <code>key</code> immediately. After the timeout has
     * expired, the <code>key</code> will automatically be deleted.<br>
     * If <code>key</code> already has an existing <code>expire</code> set, the time to live is
     * updated to the new value.<br>
     * The timeout will only be cleared by commands that delete or overwrite the contents of <code>key
     * </code>.
     *
     * @see <a href="https://redis.io/commands/expireat/">redis.io</a> for details.
     * @param key The key to set timeout on it.
     * @param unixSeconds The timeout in an absolute Unix timestamp.
     * @param expireOptions The expire options.
     * @return <code>true</code> if the timeout was set. <code>false</code> if the timeout was not
     *     set. e.g. <code>key</code> doesn't exist, or operation skipped due to the provided
     *     arguments.
     * @example
     *     <pre>{@code
     * Boolean isSet = client.expireAt(gs("my_key"), Instant.now().getEpochSecond() + 10, ExpireOptions.HasNoExpiry).get();
     * assert isSet;
     * }</pre>
     */
    CompletableFuture<Boolean> expireAt(
            GlideString key, long unixSeconds, ExpireOptions expireOptions);

    /**
     * Sets a timeout on <code>key</code> in milliseconds. After the timeout has expired, the <code>
     * key</code> will automatically be deleted.<br>
     * If <code>key</code> already has an existing <code>
     * expire</code> set, the time to live is updated to the new value.<br>
     * If <code>milliseconds</code> is a non-positive number, the <code>key</code> will be deleted
     * rather than expired.<br>
     * The timeout will only be cleared by commands that delete or overwrite the contents of <code>key
     * </code>.
     *
     * @see <a href="https://redis.io/commands/pexpire/">redis.io</a> for details.
     * @param key The key to set timeout on it.
     * @param milliseconds The timeout in milliseconds.
     * @return <code>true</code> if the timeout was set. <code>false</code> if the timeout was not
     *     set. e.g. <code>key</code> doesn't exist.
     * @example
     *     <pre>{@code
     * Boolean isSet = client.pexpire("my_key", 60000).get();
     * assert isSet;
     * }</pre>
     */
    CompletableFuture<Boolean> pexpire(String key, long milliseconds);

    /**
     * Sets a timeout on <code>key</code> in milliseconds. After the timeout has expired, the <code>
     * key</code> will automatically be deleted.<br>
     * If <code>key</code> already has an existing <code>
     * expire</code> set, the time to live is updated to the new value.<br>
     * If <code>milliseconds</code> is a non-positive number, the <code>key</code> will be deleted
     * rather than expired.<br>
     * The timeout will only be cleared by commands that delete or overwrite the contents of <code>key
     * </code>.
     *
     * @see <a href="https://redis.io/commands/pexpire/">redis.io</a> for details.
     * @param key The key to set timeout on it.
     * @param milliseconds The timeout in milliseconds.
     * @return <code>true</code> if the timeout was set. <code>false</code> if the timeout was not
     *     set. e.g. <code>key</code> doesn't exist.
     * @example
     *     <pre>{@code
     * Boolean isSet = client.pexpire(gs("my_key"), 60000).get();
     * assert isSet;
     * }</pre>
     */
    CompletableFuture<Boolean> pexpire(GlideString key, long milliseconds);

    /**
     * Sets a timeout on <code>key</code> in milliseconds. After the timeout has expired, the <code>
     * key</code> will automatically be deleted.<br>
     * If <code>key</code> already has an existing expire set, the time to live is updated to the new
     * value.<br>
     * If <code>milliseconds</code> is a non-positive number, the <code>key</code> will be deleted
     * rather than expired.<br>
     * The timeout will only be cleared by commands that delete or overwrite the contents of <code>key
     * </code>.
     *
     * @see <a href="https://redis.io/commands/pexpire/">redis.io</a> for details.
     * @param key The key to set timeout on it.
     * @param milliseconds The timeout in milliseconds.
     * @param expireOptions The expire options.
     * @return <code>true</code> if the timeout was set. <code>false</code> if the timeout was not
     *     set. e.g. <code>key</code> doesn't exist, or operation skipped due to the provided
     *     arguments.
     * @example
     *     <pre>{@code
     * Boolean isSet = client.pexpire("my_key", 60000, ExpireOptions.HasNoExpiry).get();
     * assert isSet;
     * }</pre>
     */
    CompletableFuture<Boolean> pexpire(String key, long milliseconds, ExpireOptions expireOptions);

    /**
     * Sets a timeout on <code>key</code> in milliseconds. After the timeout has expired, the <code>
     * key</code> will automatically be deleted.<br>
     * If <code>key</code> already has an existing expire set, the time to live is updated to the new
     * value.<br>
     * If <code>milliseconds</code> is a non-positive number, the <code>key</code> will be deleted
     * rather than expired.<br>
     * The timeout will only be cleared by commands that delete or overwrite the contents of <code>key
     * </code>.
     *
     * @see <a href="https://redis.io/commands/pexpire/">redis.io</a> for details.
     * @param key The key to set timeout on it.
     * @param milliseconds The timeout in milliseconds.
     * @param expireOptions The expire options.
     * @return <code>true</code> if the timeout was set. <code>false</code> if the timeout was not
     *     set. e.g. <code>key</code> doesn't exist, or operation skipped due to the provided
     *     arguments.
     * @example
     *     <pre>{@code
     * Boolean isSet = client.pexpire(gs("my_key"), 60000, ExpireOptions.HasNoExpiry).get();
     * assert isSet;
     * }</pre>
     */
    CompletableFuture<Boolean> pexpire(
            GlideString key, long milliseconds, ExpireOptions expireOptions);

    /**
     * Sets a timeout on <code>key</code>. It takes an absolute Unix timestamp (milliseconds since
     * January 1, 1970) instead of specifying the number of milliseconds.<br>
     * A timestamp in the past will delete the <code>key</code> immediately. After the timeout has
     * expired, the <code>key</code> will automatically be deleted.<br>
     * If <code>key</code> already has an existing <code>expire</code> set, the time to live is
     * updated to the new value.<br>
     * The timeout will only be cleared by commands that delete or overwrite the contents of <code>key
     * </code>.
     *
     * @see <a href="https://redis.io/commands/pexpireat/">redis.io</a> for details.
     * @param key The <code>key</code> to set timeout on it.
     * @param unixMilliseconds The timeout in an absolute Unix timestamp.
     * @return <code>true</code> if the timeout was set. <code>false</code> if the timeout was not
     *     set. e.g. <code>key</code> doesn't exist.
     * @example
     *     <pre>{@code
     * Boolean isSet = client.pexpireAt("my_key", Instant.now().toEpochMilli() + 10).get();
     * assert isSet;
     * }</pre>
     */
    CompletableFuture<Boolean> pexpireAt(String key, long unixMilliseconds);

    /**
     * Sets a timeout on <code>key</code>. It takes an absolute Unix timestamp (milliseconds since
     * January 1, 1970) instead of specifying the number of milliseconds.<br>
     * A timestamp in the past will delete the <code>key</code> immediately. After the timeout has
     * expired, the <code>key</code> will automatically be deleted.<br>
     * If <code>key</code> already has an existing <code>expire</code> set, the time to live is
     * updated to the new value.<br>
     * The timeout will only be cleared by commands that delete or overwrite the contents of <code>key
     * </code>.
     *
     * @see <a href="https://redis.io/commands/pexpireat/">redis.io</a> for details.
     * @param key The <code>key</code> to set timeout on it.
     * @param unixMilliseconds The timeout in an absolute Unix timestamp.
     * @return <code>true</code> if the timeout was set. <code>false</code> if the timeout was not
     *     set. e.g. <code>key</code> doesn't exist.
     * @example
     *     <pre>{@code
     * Boolean isSet = client.pexpireAt(gs("my_key"), Instant.now().toEpochMilli() + 10).get();
     * assert isSet;
     * }</pre>
     */
    CompletableFuture<Boolean> pexpireAt(GlideString key, long unixMilliseconds);

    /**
     * Sets a timeout on <code>key</code>. It takes an absolute Unix timestamp (milliseconds since
     * January 1, 1970) instead of specifying the number of milliseconds.<br>
     * A timestamp in the past will delete the <code>key</code> immediately. After the timeout has
     * expired, the <code>key</code> will automatically be deleted.<br>
     * If <code>key</code> already has an existing <code>expire</code> set, the time to live is
     * updated to the new value.<br>
     * The timeout will only be cleared by commands that delete or overwrite the contents of <code>key
     * </code>.
     *
     * @see <a href="https://redis.io/commands/pexpireat/">redis.io</a> for details.
     * @param key The <code>key</code> to set timeout on it.
     * @param unixMilliseconds The timeout in an absolute Unix timestamp.
     * @param expireOptions The expire option.
     * @return <code>true</code> if the timeout was set. <code>false</code> if the timeout was not
     *     set. e.g. <code>key</code> doesn't exist, or operation skipped due to the provided
     *     arguments.
     * @example
     *     <pre>{@code
     * Boolean isSet = client.pexpireAt("my_key", Instant.now().toEpochMilli() + 10, ExpireOptions.HasNoExpiry).get();
     * assert isSet;
     * }</pre>
     */
    CompletableFuture<Boolean> pexpireAt(
            String key, long unixMilliseconds, ExpireOptions expireOptions);

    /**
     * Sets a timeout on <code>key</code>. It takes an absolute Unix timestamp (milliseconds since
     * January 1, 1970) instead of specifying the number of milliseconds.<br>
     * A timestamp in the past will delete the <code>key</code> immediately. After the timeout has
     * expired, the <code>key</code> will automatically be deleted.<br>
     * If <code>key</code> already has an existing <code>expire</code> set, the time to live is
     * updated to the new value.<br>
     * The timeout will only be cleared by commands that delete or overwrite the contents of <code>key
     * </code>.
     *
     * @see <a href="https://redis.io/commands/pexpireat/">redis.io</a> for details.
     * @param key The <code>key</code> to set timeout on it.
     * @param unixMilliseconds The timeout in an absolute Unix timestamp.
     * @param expireOptions The expire option.
     * @return <code>true</code> if the timeout was set. <code>false</code> if the timeout was not
     *     set. e.g. <code>key</code> doesn't exist, or operation skipped due to the provided
     *     arguments.
     * @example
     *     <pre>{@code
     * Boolean isSet = client.pexpireAt(gs("my_key"), Instant.now().toEpochMilli() + 10, ExpireOptions.HasNoExpiry).get();
     * assert isSet;
     * }</pre>
     */
    CompletableFuture<Boolean> pexpireAt(
            GlideString key, long unixMilliseconds, ExpireOptions expireOptions);

    /**
     * Returns the remaining time to live of <code>key</code> that has a timeout, in seconds.
     *
     * @see <a href="https://redis.io/commands/ttl/">redis.io</a> for details.
     * @param key The <code>key</code> to return its timeout.
     * @return TTL in seconds, <code>-2</code> if <code>key</code> does not exist, or <code>-1</code>
     *     if <code>key</code> exists but has no associated expiration.
     * @example
     *     <pre>{@code
     * Long timeRemaining = client.ttl("my_key").get();
     * assert timeRemaining == 3600L; //Indicates that "my_key" has a remaining time to live of 3600 seconds.
     *
     * Long timeRemaining = client.ttl("nonexistent_key").get();
     * assert timeRemaining == -2L; //Returns -2 for a non-existing key.
     * }</pre>
     */
    CompletableFuture<Long> ttl(String key);

    /**
     * Returns the remaining time to live of <code>key</code> that has a timeout, in seconds.
     *
     * @see <a href="https://redis.io/commands/ttl/">redis.io</a> for details.
     * @param key The <code>key</code> to return its timeout.
     * @return TTL in seconds, <code>-2</code> if <code>key</code> does not exist, or <code>-1</code>
     *     if <code>key</code> exists but has no associated expiration.
     * @example
     *     <pre>{@code
     * Long timeRemaining = client.ttl(gs("my_key")).get();
     * assert timeRemaining == 3600L; //Indicates that gs("my_key") has a remaining time to live of 3600 seconds.
     *
     * Long timeRemaining = client.ttl(gs("nonexistent_key")).get();
     * assert timeRemaining == -2L; //Returns -2 for a non-existing key.
     * }</pre>
     */
    CompletableFuture<Long> ttl(GlideString key);

    /**
     * Returns the absolute Unix timestamp (since January 1, 1970) at which the given <code>key</code>
     * will expire, in seconds.<br>
     * To get the expiration with millisecond precision, use {@link #pexpiretime(String)}.
     *
     * @since Redis 7.0 and above.
     * @see <a href="https://redis.io/commands/expiretime/">redis.io</a> for details.
     * @param key The <code>key</code> to determine the expiration value of.
     * @return The expiration Unix timestamp in seconds. <code>-2</code> if <code>key</code> does not
     *     exist, or <code>-1</code> if <code>key</code> exists but has no associated expiration.
     * @example
     *     <pre>{@code
     * Long expiration = client.expiretime("my_key").get();
     * System.out.printf("The key expires at %d epoch time", expiration);
     * }</pre>
     */
    CompletableFuture<Long> expiretime(String key);

    /**
     * Returns the absolute Unix timestamp (since January 1, 1970) at which the given <code>key</code>
     * will expire, in seconds.<br>
     * To get the expiration with millisecond precision, use {@link #pexpiretime(String)}.
     *
     * @since Redis 7.0 and above.
     * @see <a href="https://redis.io/commands/expiretime/">redis.io</a> for details.
     * @param key The <code>key</code> to determine the expiration value of.
     * @return The expiration Unix timestamp in seconds. <code>-2</code> if <code>key</code> does not
     *     exist, or <code>-1</code> if <code>key</code> exists but has no associated expiration.
     * @example
     *     <pre>{@code
     * Long expiration = client.expiretime(gs("my_key")).get();
     * System.out.printf("The key expires at %d epoch time", expiration);
     * }</pre>
     */
    CompletableFuture<Long> expiretime(GlideString key);

    /**
     * Returns the absolute Unix timestamp (since January 1, 1970) at which the given <code>key</code>
     * will expire, in milliseconds.
     *
     * @since Redis 7.0 and above.
     * @see <a href="https://redis.io/commands/pexpiretime/">redis.io</a> for details.
     * @param key The <code>key</code> to determine the expiration value of.
     * @return The expiration Unix timestamp in milliseconds. <code>-2</code> if <code>key</code> does
     *     not exist, or <code>-1</code> if <code>key</code> exists but has no associated expiration.
     * @example
     *     <pre>{@code
     * Long expiration = client.pexpiretime("my_key").get();
     * System.out.printf("The key expires at %d epoch time (ms)", expiration);
     * }</pre>
     */
    CompletableFuture<Long> pexpiretime(String key);

    /**
     * Returns the absolute Unix timestamp (since January 1, 1970) at which the given <code>key</code>
     * will expire, in milliseconds.
     *
     * @since Redis 7.0 and above.
     * @see <a href="https://redis.io/commands/pexpiretime/">redis.io</a> for details.
     * @param key The <code>key</code> to determine the expiration value of.
     * @return The expiration Unix timestamp in milliseconds. <code>-2</code> if <code>key</code> does
     *     not exist, or <code>-1</code> if <code>key</code> exists but has no associated expiration.
     * @example
     *     <pre>{@code
     * Long expiration = client.pexpiretime(gs("my_key")).get();
     * System.out.printf("The key expires at %d epoch time (ms)", expiration);
     * }</pre>
     */
    CompletableFuture<Long> pexpiretime(GlideString key);

    // TODO move invokeScript to ScriptingAndFunctionsBaseCommands
    // TODO add note to invokeScript about routing on cluster client
    /**
     * Invokes a Lua script.<br>
     * This method simplifies the process of invoking scripts on a Redis server by using an object
     * that represents a Lua script. The script loading and execution will all be handled internally.
     * If the script has not already been loaded, it will be loaded automatically using the Redis
     * <code>SCRIPT LOAD</code> command. After that, it will be invoked using the Redis <code>EVALSHA
     * </code> command.
     *
     * @see <a href="https://redis.io/commands/script-load/">SCRIPT LOAD</a> and <a
     *     href="https://redis.io/commands/evalsha/">EVALSHA</a> for details.
     * @param script The Lua script to execute.
     * @return a value that depends on the script that was executed.
     * @example
     *     <pre>{@code
     * try(Script luaScript = new Script("return 'Hello'")) {
     *     String result = (String) client.invokeScript(luaScript).get();
     *     assert result.equals("Hello");
     * }
     * }</pre>
     */
    CompletableFuture<Object> invokeScript(Script script);

    /**
     * Invokes a Lua script with its keys and arguments.<br>
     * This method simplifies the process of invoking scripts on a Redis server by using an object
     * that represents a Lua script. The script loading, argument preparation, and execution will all
     * be handled internally. If the script has not already been loaded, it will be loaded
     * automatically using the Redis <code>SCRIPT LOAD</code> command. After that, it will be invoked
     * using the Redis <code>EVALSHA</code> command.
     *
     * @see <a href="https://redis.io/commands/script-load/">SCRIPT LOAD</a> and <a
     *     href="https://redis.io/commands/evalsha/">EVALSHA</a> for details.
     * @param script The Lua script to execute.
     * @param options The script option that contains keys and arguments for the script.
     * @return a value that depends on the script that was executed.
     * @example
     *     <pre>{@code
     * try(Script luaScript = new Script("return { KEYS[1], ARGV[1] }")) {
     *     ScriptOptions scriptOptions = ScriptOptions.builder().key("foo").arg("bar").build();
     *     Object[] result = (Object[]) client.invokeScript(luaScript, scriptOptions).get();
     *     assert result[0].equals("foo");
     *     assert result[1].equals("bar");
     * }
     * }</pre>
     */
    CompletableFuture<Object> invokeScript(Script script, ScriptOptions options);

    /**
     * Returns the remaining time to live of <code>key</code> that has a timeout, in milliseconds.
     *
     * @see <a href="https://redis.io/commands/pttl/">redis.io</a> for details.
     * @param key The key to return its timeout.
     * @return TTL in milliseconds. <code>-2</code> if <code>key</code> does not exist, <code>-1
     *     </code> if <code>key</code> exists but has no associated expire.
     * @example
     *     <pre>{@code
     * Long timeRemainingMS = client.pttl("my_key").get()
     * assert timeRemainingMS == 5000L // Indicates that "my_key" has a remaining time to live of 5000 milliseconds.
     *
     * Long timeRemainingMS = client.pttl("nonexistent_key").get();
     * assert timeRemainingMS == -2L; // Returns -2 for a non-existing key.
     * }</pre>
     */
    CompletableFuture<Long> pttl(String key);

    /**
     * Returns the remaining time to live of <code>key</code> that has a timeout, in milliseconds.
     *
     * @see <a href="https://redis.io/commands/pttl/">redis.io</a> for details.
     * @param key The key to return its timeout.
     * @return TTL in milliseconds. <code>-2</code> if <code>key</code> does not exist, <code>-1
     *     </code> if <code>key</code> exists but has no associated expire.
     * @example
     *     <pre>{@code
     * Long timeRemainingMS = client.pttl(gs("my_key")).get()
     * assert timeRemainingMS == 5000L // Indicates that gs("my_key") has a remaining time to live of 5000 milliseconds.
     *
     * Long timeRemainingMS = client.pttl(gs("nonexistent_key")).get();
     * assert timeRemainingMS == -2L; // Returns -2 for a non-existing key.
     * }</pre>
     */
    CompletableFuture<Long> pttl(GlideString key);

    /**
     * Removes the existing timeout on <code>key</code>, turning the <code>key</code> from volatile (a
     * <code>key</code> with an expire set) to persistent (a <code>key</code> that will never expire
     * as no timeout is associated).
     *
     * @see <a href="https://redis.io/commands/persist/">redis.io</a> for details.
     * @param key The <code>key</code> to remove the existing timeout on.
     * @return <code>false</code> if <code>key</code> does not exist or does not have an associated
     *     timeout, <code>true</code> if the timeout has been removed.
     * @example
     *     <pre>{@code
     * Boolean timeoutRemoved = client.persist("my_key").get();
     * assert timeoutRemoved; // Indicates that the timeout associated with the key "my_key" was successfully removed.
     * }</pre>
     */
    CompletableFuture<Boolean> persist(String key);

    /**
     * Removes the existing timeout on <code>key</code>, turning the <code>key</code> from volatile (a
     * <code>key</code> with an expire set) to persistent (a <code>key</code> that will never expire
     * as no timeout is associated).
     *
     * @see <a href="https://redis.io/commands/persist/">redis.io</a> for details.
     * @param key The <code>key</code> to remove the existing timeout on.
     * @return <code>false</code> if <code>key</code> does not exist or does not have an associated
     *     timeout, <code>true</code> if the timeout has been removed.
     * @example
     *     <pre>{@code
     * Boolean timeoutRemoved = client.persist(gs("my_key")).get();
     * assert timeoutRemoved; // Indicates that the timeout associated with the key "my_key" was successfully removed.
     * }</pre>
     */
    CompletableFuture<Boolean> persist(GlideString key);

    /**
     * Returns the string representation of the type of the value stored at <code>key</code>.
     *
     * @see <a href="https://redis.io/commands/type/">redis.io</a> for details.
     * @param key The <code>key</code> to check its data type.
     * @return If the <code>key</code> exists, the type of the stored value is returned. Otherwise, a
     *     "none" string is returned.
     * @example
     *     <pre>{@code
     * String type = client.type("StringKey").get();
     * assert type.equals("string");
     *
     * type = client.type("ListKey").get();
     * assert type.equals("list");
     * }</pre>
     */
    CompletableFuture<String> type(String key);

    /**
     * Returns the string representation of the type of the value stored at <code>key</code>.
     *
     * @see <a href="https://redis.io/commands/type/">redis.io</a> for details.
     * @param key The <code>key</code> to check its data type.
     * @return If the <code>key</code> exists, the type of the stored value is returned. Otherwise, a
     *     "none" string is returned.
     * @example
     *     <pre>{@code
     * String type = client.type(gs("StringKey")).get();
     * assert type.equals("string");
     *
     * type = client.type(gs("ListKey")).get();
     * assert type.equals("list");
     * }</pre>
     */
    CompletableFuture<String> type(GlideString key);

    /**
     * Returns the internal encoding for the Redis object stored at <code>key</code>.
     *
     * @see <a href="https://redis.io/commands/object-encoding/">redis.io</a> for details.
     * @param key The <code>key</code> of the object to get the internal encoding of.
     * @return If <code>key</code> exists, returns the internal encoding of the object stored at
     *     <code>key</code> as a <code>String</code>. Otherwise, returns <code>null</code>.
     * @example
     *     <pre>{@code
     * String encoding = client.objectEncoding("my_hash").get();
     * assert encoding.equals("listpack");
     *
     * encoding = client.objectEncoding("non_existing_key").get();
     * assert encoding == null;
     * }</pre>
     */
    CompletableFuture<String> objectEncoding(String key);

    /**
     * Returns the internal encoding for the Redis object stored at <code>key</code>.
     *
     * @see <a href="https://redis.io/commands/object-encoding/">redis.io</a> for details.
     * @param key The <code>key</code> of the object to get the internal encoding of.
     * @return If <code>key</code> exists, returns the internal encoding of the object stored at
     *     <code>key</code> as a <code>String</code>. Otherwise, returns <code>null</code>.
     * @example
     *     <pre>{@code
     * String encoding = client.objectEncoding(gs("my_hash")).get();
     * assert encoding.equals("listpack");
     *
     * encoding = client.objectEncoding(gs("non_existing_key")).get();
     * assert encoding == null;
     * }</pre>
     */
    CompletableFuture<String> objectEncoding(GlideString key);

    /**
     * Returns the logarithmic access frequency counter of a Redis object stored at <code>key</code>.
     *
     * @see <a href="https://redis.io/commands/object-freq/">redis.io</a> for details.
     * @param key The <code>key</code> of the object to get the logarithmic access frequency counter
     *     of.
     * @return If <code>key</code> exists, returns the logarithmic access frequency counter of the
     *     object stored at <code>key</code> as a <code>Long</code>. Otherwise, returns <code>null
     *     </code>.
     * @example
     *     <pre>{@code
     * Long frequency = client.objectFreq("my_hash").get();
     * assert frequency == 2L;
     *
     * frequency = client.objectFreq("non_existing_key").get();
     * assert frequency == null;
     * }</pre>
     */
    CompletableFuture<Long> objectFreq(String key);

    /**
     * Returns the logarithmic access frequency counter of a Redis object stored at <code>key</code>.
     *
     * @see <a href="https://redis.io/commands/object-freq/">redis.io</a> for details.
     * @param key The <code>key</code> of the object to get the logarithmic access frequency counter
     *     of.
     * @return If <code>key</code> exists, returns the logarithmic access frequency counter of the
     *     object stored at <code>key</code> as a <code>Long</code>. Otherwise, returns <code>null
     *     </code>.
     * @example
     *     <pre>{@code
     * Long frequency = client.objectFreq(gs("my_hash")).get();
     * assert frequency == 2L;
     *
     * frequency = client.objectFreq(gs("non_existing_key")).get();
     * assert frequency == null;
     * }</pre>
     */
    CompletableFuture<Long> objectFreq(GlideString key);

    /**
     * Returns the time in seconds since the last access to the value stored at <code>key</code>.
     *
     * @see <a href="https://redis.io/commands/object-idletime/">redis.io</a> for details.
     * @param key The <code>key</code> of the object to get the idle time of.
     * @return If <code>key</code> exists, returns the idle time in seconds. Otherwise, returns <code>
     *     null</code>.
     * @example
     *     <pre>{@code
     * Long idletime = client.objectIdletime("my_hash").get();
     * assert idletime == 2L;
     *
     * idletime = client.objectIdletime("non_existing_key").get();
     * assert idletime == null;
     * }</pre>
     */
    CompletableFuture<Long> objectIdletime(String key);

    /**
     * Returns the time in seconds since the last access to the value stored at <code>key</code>.
     *
     * @see <a href="https://redis.io/commands/object-idletime/">redis.io</a> for details.
     * @param key The <code>key</code> of the object to get the idle time of.
     * @return If <code>key</code> exists, returns the idle time in seconds. Otherwise, returns <code>
     *     null</code>.
     * @example
     *     <pre>{@code
     * Long idletime = client.objectIdletime(gs("my_hash")).get();
     * assert idletime == 2L;
     *
     * idletime = client.objectIdletime(gs("non_existing_key")).get();
     * assert idletime == null;
     * }</pre>
     */
    CompletableFuture<Long> objectIdletime(GlideString key);

    /**
     * Returns the reference count of the object stored at <code>key</code>.
     *
     * @see <a href="https://redis.io/commands/object-refcount/">redis.io</a> for details.
     * @param key The <code>key</code> of the object to get the reference count of.
     * @return If <code>key</code> exists, returns the reference count of the object stored at <code>
     *     key</code> as a <code>Long</code>. Otherwise, returns <code>null</code>.
     * @example
     *     <pre>{@code
     * Long refcount = client.objectRefcount("my_hash").get();
     * assert refcount == 2L;
     *
     * refcount = client.objectRefcount("non_existing_key").get();
     * assert refcount == null;
     * }</pre>
     */
    CompletableFuture<Long> objectRefcount(String key);

    /**
     * Returns the reference count of the object stored at <code>key</code>.
     *
     * @see <a href="https://redis.io/commands/object-refcount/">redis.io</a> for details.
     * @param key The <code>key</code> of the object to get the reference count of.
     * @return If <code>key</code> exists, returns the reference count of the object stored at <code>
     *     key</code> as a <code>Long</code>. Otherwise, returns <code>null</code>.
     * @example
     *     <pre>{@code
     * Long refcount = client.objectRefcount(gs("my_hash")).get();
     * assert refcount == 2L;
     *
     * refcount = client.objectRefcount(gs("non_existing_key")).get();
     * assert refcount == null;
     * }</pre>
     */
    CompletableFuture<Long> objectRefcount(GlideString key);

    /**
     * Renames <code>key</code> to <code>newKey</code>.<br>
     * If <code>newKey</code> already exists it is overwritten.
     *
     * @apiNote When in cluster mode, both <code>key</code> and <code>newKey</code> must map to the
     *     same hash slot.
     * @see <a href="https://redis.io/commands/rename/">redis.io</a> for details.
     * @param key The key to rename.
     * @param newKey The new name of the key.
     * @return If the <code>key</code> was successfully renamed, return <code>"OK"</code>. If <code>
     *     key</code> does not exist, an error is thrown.
     * @example
     *     <pre>{@code
     * String value = client.set("key", "value").get();
     * value = client.rename("key", "newKeyName").get();
     * assert value.equals("OK");
     * }</pre>
     */
    CompletableFuture<String> rename(String key, String newKey);

    /**
     * Renames <code>key</code> to <code>newKey</code>.<br>
     * If <code>newKey</code> already exists it is overwritten.
     *
     * @apiNote When in cluster mode, both <code>key</code> and <code>newKey</code> must map to the
     *     same hash slot.
     * @see <a href="https://redis.io/commands/rename/">redis.io</a> for details.
     * @param key The key to rename.
     * @param newKey The new name of the key.
     * @return If the <code>key</code> was successfully renamed, return <code>"OK"</code>. If <code>
     *     key</code> does not exist, an error is thrown.
     * @example
     *     <pre>{@code
     * String value = client.set(gs("key"), gs("value")).get();
     * value = client.rename(gs("key"), gs("newKeyName")).get();
     * assert value.equals("OK");
     * }</pre>
     */
    CompletableFuture<String> rename(GlideString key, GlideString newKey);

    /**
     * Renames <code>key</code> to <code>newKey</code> if <code>newKey</code> does not yet exist.
     *
     * @apiNote When in cluster mode, both <code>key</code> and <code>newKey</code> must map to the
     *     same hash slot.
     * @see <a href="https://redis.io/commands/renamenx/">redis.io</a> for details.
     * @param key The key to rename.
     * @param newKey The new key name.
     * @return <code>true</code> if <code>key</code> was renamed to <code>newKey</code>, <code>false
     *     </code> if <code>newKey</code> already exists.
     * @example
     *     <pre>{@code
     * Boolean renamed = client.renamenx("old_key", "new_key").get();
     * assert renamed;
     * }</pre>
     */
    CompletableFuture<Boolean> renamenx(String key, String newKey);

    /**
     * Renames <code>key</code> to <code>newKey</code> if <code>newKey</code> does not yet exist.
     *
     * @apiNote When in cluster mode, both <code>key</code> and <code>newKey</code> must map to the
     *     same hash slot.
     * @see <a href="https://redis.io/commands/renamenx/">redis.io</a> for details.
     * @param key The key to rename.
     * @param newKey The new key name.
     * @return <code>true</code> if <code>key</code> was renamed to <code>newKey</code>, <code>false
     *     </code> if <code>newKey</code> already exists.
     * @example
     *     <pre>{@code
     * Boolean renamed = client.renamenx(gs("old_key"), gs("new_key")).get();
     * assert renamed;
     * }</pre>
     */
    CompletableFuture<Boolean> renamenx(GlideString key, GlideString newKey);

    /**
     * Updates the last access time of specified <code>keys</code>.
     *
     * @apiNote When in cluster mode, the command may route to multiple nodes when <code>keys</code>
     *     map to different hash slots.
     * @see <a href="https://redis.io/commands/touch/">redis.io</a> for details.
     * @param keys The keys to update last access time.
     * @return The number of keys that were updated.
     * @example
     *     <pre>{@code
     * Long payload = client.touch(new String[] {"myKey1", "myKey2", "nonExistentKey"}).get();
     * assert payload == 2L; // Last access time of 2 keys has been updated.
     * }</pre>
     */
    CompletableFuture<Long> touch(String[] keys);

    /**
     * Copies the value stored at the <code>source</code> to the <code>destination</code> key if the
     * <code>destination</code> key does not yet exist.
     *
     * @apiNote When in cluster mode, both <code>source</code> and <code>destination</code> must map
     *     to the same hash slot.
     * @since Redis 6.2.0 and above.
     * @see <a href="https://redis.io/commands/copy/">redis.io</a> for details.
     * @param source The key to the source value.
     * @param destination The key where the value should be copied to.
     * @return <code>true</code> if <code>source</code> was copied, <code>false</code> if <code>source
     * </code> was not copied.
     * @example
     *     <pre>{@code
     * client.set("test1", "one").get();
     * client.set("test2", "two").get();
     * assert !client.copy("test1", "test2").get();
     * assert client.copy("test1", "test2").get();
     * }</pre>
     */
    CompletableFuture<Boolean> copy(String source, String destination);

    /**
     * Copies the value stored at the <code>source</code> to the <code>destination</code> key if the
     * <code>destination</code> key does not yet exist.
     *
     * @apiNote When in cluster mode, both <code>source</code> and <code>destination</code> must map
     *     to the same hash slot.
     * @since Redis 6.2.0 and above.
     * @see <a href="https://redis.io/commands/copy/">redis.io</a> for details.
     * @param source The key to the source value.
     * @param destination The key where the value should be copied to.
     * @return <code>true</code> if <code>source</code> was copied, <code>false</code> if <code>source
     * </code> was not copied.
     * @example
     *     <pre>{@code
     * client.set(gs("test1"), gs("one")).get();
     * client.set(gs("test2"), gs("two")).get();
     * assert !client.copy(gs("test1", gs("test2")).get();
     * assert client.copy(gs("test1"), gs("test2")).get();
     * }</pre>
     */
    CompletableFuture<Boolean> copy(GlideString source, GlideString destination);

    /**
     * Copies the value stored at the <code>source</code> to the <code>destination</code> key. When
     * <code>replace</code> is true, removes the <code>destination</code> key first if it already
     * exists, otherwise performs no action.
     *
     * @apiNote When in cluster mode, both <code>source</code> and <code>destination</code> must map
     *     to the same hash slot.
     * @since Redis 6.2.0 and above.
     * @see <a href="https://redis.io/commands/copy/">redis.io</a> for details.
     * @param source The key to the source value.
     * @param destination The key where the value should be copied to.
     * @param replace If the destination key should be removed before copying the value to it.
     * @return <code>true</code> if <code>source</code> was copied, <code>false</code> if <code>source
     * </code> was not copied.
     * @example
     *     <pre>{@code
     * client.set("test1", "one").get();
     * client.set("test2", "two").get();
     * assert !client.copy("test1", "test2", false).get();
     * assert client.copy("test1", "test2", true).get();
     * }</pre>
     */
    CompletableFuture<Boolean> copy(String source, String destination, boolean replace);

    /**
     * Copies the value stored at the <code>source</code> to the <code>destination</code> key. When
     * <code>replace</code> is true, removes the <code>destination</code> key first if it already
     * exists, otherwise performs no action.
     *
     * @apiNote When in cluster mode, both <code>source</code> and <code>destination</code> must map
     *     to the same hash slot.
     * @since Redis 6.2.0 and above.
     * @see <a href="https://redis.io/commands/copy/">redis.io</a> for details.
     * @param source The key to the source value.
     * @param destination The key where the value should be copied to.
     * @param replace If the destination key should be removed before copying the value to it.
     * @return <code>true</code> if <code>source</code> was copied, <code>false</code> if <code>source
     * </code> was not copied.
     * @example
     *     <pre>{@code
     * client.set(gs("test1"), gs("one")).get();
     * client.set(gs("test2"), gs("two")).get();
     * assert !client.copy(gs("test1", gs("test2"), false).get();
     * assert client.copy(gs("test1", gs("test2"), true).get();
     * }</pre>
     */
    CompletableFuture<Boolean> copy(GlideString source, GlideString destination, boolean replace);

    /**
     * Serialize the value stored at <code>key</code> in a Valkey-specific format and return it to the
     * user.
     *
     * @see <a href="https://valkey.io/commands/dump/">valkey.io</a> for details.
     * @param key The key of the set.
     * @return The serialized value of a set.<br>
     *     If <code>key</code> does not exist, <code>null</code> will be returned.
     * @example
     *     <pre>{@code
     * byte[] result = client.dump("myKey").get();
     *
     * byte[] response = client.dump("nonExistingKey").get();
     * assert response.equals(null);
     * }</pre>
     */
    CompletableFuture<byte[]> dump(GlideString key);

    /**
     * Create a <code>key</code> associated with a <code>value</code> that is obtained by
     * deserializing the provided serialized <code>value</code> (obtained via {@link #dump}).
     *
     * @see <a href="https://valkey.io/commands/restore/">valkey.io</a> for details.
     * @param key The key of the set.
     * @param ttl The expiry time (in milliseconds). If <code>0</code>, the <code>key</code> will
     *     persist.
     * @param value The serialized value.
     * @return Return <code>OK</code> if successfully create a <code>key</code> with a <code>value
     *      </code>.
     * @example
     *     <pre>{@code
     * String result = client.restore(gs("newKey"), 0, value).get();
     * assert result.equals("OK");
     * }</pre>
     */
    CompletableFuture<String> restore(GlideString key, long ttl, byte[] value);

    /**
     * Create a <code>key</code> associated with a <code>value</code> that is obtained by
     * deserializing the provided serialized <code>value</code> (obtained via {@link #dump}).
     *
     * @see <a href="https://valkey.io/commands/restore/">valkey.io</a> for details.
     * @param key The key of the set.
     * @param ttl The expiry time (in milliseconds). If <code>0</code>, the <code>key</code> will
     *     persist.
     * @param value The serialized value.
     * @param restoreOptions The restore options. See {@link RestoreOptions}.
     * @return Return <code>OK</code> if successfully create a <code>key</code> with a <code>value
     *      </code>.
     * @example
     *     <pre>{@code
     * RestoreOptions options = RestoreOptions.builder().replace().absttl().idletime(10).frequency(10).build()).get();
     * // Set restore options with replace and absolute TTL modifiers, object idletime and frequency to 10.
     * String result = client.restore(gs("newKey"), 0, value, options).get();
     * assert result.equals("OK");
     * }</pre>
     */
    CompletableFuture<String> restore(
            GlideString key, long ttl, byte[] value, RestoreOptions restoreOptions);

    /**
     * Sorts the elements in the list, set, or sorted set at <code>key</code> and returns the result.
     * <br>
     * The <code>sort</code> command can be used to sort elements based on different criteria and
     * apply transformations on sorted elements.<br>
     * To store the result into a new key, see {@link #sortStore(String, String)}.<br>
     *
     * @param key The key of the list, set, or sorted set to be sorted.
     * @return An <code>Array</code> of sorted elements.
     * @example
     *     <pre>{@code
     * client.lpush("mylist", new String[] {"3", "1", "2"}).get();
     * assertArrayEquals(new String[] {"1", "2", "3"}, client.sort("mylist").get()); // List is sorted in ascending order
     * }</pre>
     */
    CompletableFuture<String[]> sort(String key);

    /**
     * Sorts the elements in the list, set, or sorted set at <code>key</code> and returns the result.
     * <br>
     * The <code>sort</code> command can be used to sort elements based on different criteria and
     * apply transformations on sorted elements.<br>
     * To store the result into a new key, see {@link #sortStore(String, String)}.<br>
     *
     * @param key The key of the list, set, or sorted set to be sorted.
     * @return An <code>Array</code> of sorted elements.
     * @example
     *     <pre>{@code
     * client.lpush(gs("mylist"), new GlideString[] {gs("3"), gs("1"), gs("2")}).get();
     * assertArrayEquals(new GlideString[] {gs("1"), gs("2"), gs("3")}, client.sort(gs("mylist")).get()); // List is sorted in ascending order
     * }</pre>
     */
    CompletableFuture<GlideString[]> sort(GlideString key);

    /**
     * Sorts the elements in the list, set, or sorted set at <code>key</code> and returns the result.
     * <br>
     * The <code>sortReadOnly</code> command can be used to sort elements based on different criteria
     * and apply transformations on sorted elements.<br>
     * This command is routed depending on the client's {@link ReadFrom} strategy.
     *
     * @since Redis 7.0 and above.
     * @param key The key of the list, set, or sorted set to be sorted.
     * @return An <code>Array</code> of sorted elements.
     * @example
     *     <pre>{@code
     * client.lpush("mylist", new String[] {"3", "1", "2"}).get();
     * assertArrayEquals(new String[] {"1", "2", "3"}, client.sortReadOnly("mylist").get()); // List is sorted in ascending order
     * }</pre>
     */
    CompletableFuture<String[]> sortReadOnly(String key);

    /**
     * Sorts the elements in the list, set, or sorted set at <code>key</code> and returns the result.
     * <br>
     * The <code>sortReadOnly</code> command can be used to sort elements based on different criteria
     * and apply transformations on sorted elements.<br>
     * This command is routed depending on the client's {@link ReadFrom} strategy.
     *
     * @since Redis 7.0 and above.
     * @param key The key of the list, set, or sorted set to be sorted.
     * @return An <code>Array</code> of sorted elements.
     * @example
     *     <pre>{@code
     * client.lpush(gs("mylist", new GlideString[] {gs("3"), gs("1"), gs("2")}).get();
     * assertArrayEquals(new GlideString[] {gs("1"), gs("2"), gs("3")}, client.sortReadOnly(gs("mylist")).get()); // List is sorted in ascending order
     * }</pre>
     */
    CompletableFuture<GlideString[]> sortReadOnly(GlideString key);

    /**
     * Sorts the elements in the list, set, or sorted set at <code>key</code> and stores the result in
     * <code>destination</code>. The <code>sort</code> command can be used to sort elements based on
     * different criteria, apply transformations on sorted elements, and store the result in a new
     * key.<br>
     * To get the sort result without storing it into a key, see {@link #sort(String)} or {@link
     * #sortReadOnly(String)}.
     *
     * @apiNote When in cluster mode, <code>key</code> and <code>destination</code> must map to the
     *     same hash slot.
     * @param key The key of the list, set, or sorted set to be sorted.
     * @param destination The key where the sorted result will be stored.
     * @return The number of elements in the sorted key stored at <code>destination</code>.
     * @example
     *     <pre>{@code
     * client.lpush("mylist", new String[] {"3", "1", "2"}).get();
     * assert client.sortStore("mylist", "destination").get() == 3;
     * assertArrayEquals(
     *    new String[] {"1", "2", "3"},
     *    client.lrange("destination", 0, -1).get()); // Sorted list is stored in `destination`
     * }</pre>
     */
    CompletableFuture<Long> sortStore(String key, String destination);

    /**
<<<<<<< HEAD
     * Sorts the elements in the list, set, or sorted set at <code>key</code> and stores the result in
     * <code>destination</code>. The <code>sort</code> command can be used to sort elements based on
     * different criteria, apply transformations on sorted elements, and store the result in a new
     * key.<br>
     * To get the sort result without storing it into a key, see {@link #sort(GlideString)} or {@link
     * #sortReadOnly(GlideString)}.
     *
     * @apiNote When in cluster mode, <code>key</code> and <code>destination</code> must map to the
     *     same hash slot.
     * @param key The key of the list, set, or sorted set to be sorted.
     * @param destination The key where the sorted result will be stored.
     * @return The number of elements in the sorted key stored at <code>destination</code>.
     * @example
     *     <pre>{@code
     * client.lpush(gs("mylist"), new GlideString[] {gs("3"), gs("1"), gs("2")}).get();
     * assert client.sortStore(gs("mylist"), gs("destination")).get() == 3;
     * assertArrayEquals(
     *    new GlideString[] {gs("1"), gs("2"), gs("3")},
     *    client.lrange("destination", 0, -1).get()); // Sorted list is stored in `destination`
     * }</pre>
     */
    CompletableFuture<Long> sortStore(GlideString key, GlideString destination);
=======
     * Blocks the current client until all the previous write commands are successfully transferred
     * and acknowledged by at least <code>numreplicas</code> of replicas. If <code>timeout</code> is
     * reached, the command returns even if the specified number of replicas were not yet reached.
     *
     * @param numreplicas The number of replicas to reach.
     * @param timeout The timeout value specified in milliseconds. A value of <code>0</code> will
     *     block indefinitely.
     * @return The number of replicas reached by all the writes performed in the context of the
     *     current connection.
     * @example
     *     <pre>{@code
     * client.set("key", "value).get();
     * assert client.wait(1L, 1000L).get() == 1L;
     * }</pre>
     */
    CompletableFuture<Long> wait(long numreplicas, long timeout);
>>>>>>> 1fe3dc2f
}<|MERGE_RESOLUTION|>--- conflicted
+++ resolved
@@ -1244,7 +1244,6 @@
     CompletableFuture<Long> sortStore(String key, String destination);
 
     /**
-<<<<<<< HEAD
      * Sorts the elements in the list, set, or sorted set at <code>key</code> and stores the result in
      * <code>destination</code>. The <code>sort</code> command can be used to sort elements based on
      * different criteria, apply transformations on sorted elements, and store the result in a new
@@ -1267,7 +1266,8 @@
      * }</pre>
      */
     CompletableFuture<Long> sortStore(GlideString key, GlideString destination);
-=======
+
+    /**
      * Blocks the current client until all the previous write commands are successfully transferred
      * and acknowledged by at least <code>numreplicas</code> of replicas. If <code>timeout</code> is
      * reached, the command returns even if the specified number of replicas were not yet reached.
@@ -1284,5 +1284,4 @@
      * }</pre>
      */
     CompletableFuture<Long> wait(long numreplicas, long timeout);
->>>>>>> 1fe3dc2f
 }