syntax = "proto3";
package redis_request;

enum SimpleRoutes {
    AllNodes=0;
    AllPrimaries=1;
    Random=2;
}

enum SlotTypes {
    Primary=0;
    Replica=1;
}

message SlotIdRoute {
    SlotTypes slot_type = 1;
    int32 slot_id = 2;
}

message SlotKeyRoute {
    SlotTypes slot_type = 1;
    string slot_key = 2;
}

message ByAddressRoute {
    string host = 1;
    int32 port = 2;
}

message Routes {
    oneof value {
        SimpleRoutes simple_routes = 1;
        SlotKeyRoute slot_key_route = 2;
        SlotIdRoute slot_id_route = 3;
        ByAddressRoute by_address_route = 4;
    }
}

enum RequestType {
    /// Invalid request type
    InvalidRequest = 0;
    /// An unknown command, where all arguments are defined by the user.
    CustomCommand = 1;
    /// Type of a get string request.
    GetString = 2;
    /// Type of a set string request.
    SetString = 3;
    Ping = 4;
    Info = 5;
    Del = 6;
    Select = 7;
    ConfigGet = 8;
    ConfigSet = 9;
    ConfigResetStat = 10;
    ConfigRewrite = 11;
    ClientGetName = 12;
    ClientGetRedir = 13;
    ClientId = 14;
    ClientInfo = 15;
    ClientKill = 16;
    ClientList = 17;
    ClientNoEvict = 18;
    ClientNoTouch = 19;
    ClientPause = 20;
    ClientReply = 21;
    ClientSetInfo = 22;
    ClientSetName = 23;
    ClientUnblock = 24;
    ClientUnpause = 25;
    Expire = 26;
    HashSet = 27;
    HashGet = 28;
    HashDel = 29;
    HashExists = 30;
    MGet=31;
    MSet=32;
    Incr=33;
    IncrBy=34;
    Decr=35;
    IncrByFloat=36;
    DecrBy=37;
    HashGetAll=38;
    HashMSet=39;
    HashMGet=40;
    HashIncrBy = 41;
    HashIncrByFloat = 42;
    LPush = 43;
    LPop = 44;
    RPush = 45;
    RPop = 46;
    LLen = 47;
    LRem = 48;
    LRange = 49;
    LTrim = 50;
    SAdd = 51;
    SRem = 52;
    SMembers = 53;
    SCard = 54;
    PExpireAt = 55;
    PExpire = 56;
    ExpireAt = 57;
    Exists = 58;
    Unlink = 59;
    TTL = 60;
    Zadd = 61;
    Zrem = 62;
    Zrange = 63;
    Zcard = 64;
    Zcount = 65;
    ZIncrBy = 66;
    ZScore = 67;
    Type = 68;
    HLen = 69;
    Echo = 70;
    ZPopMin = 71;
    Strlen = 72;
    Lindex = 73;
    ZPopMax = 74;
    XRead = 75;
    XAdd = 76;
    XReadGroup = 77;
    XAck = 78;
    XTrim = 79;
    XGroupCreate = 80;
    XGroupDestroy = 81;
    HSetNX = 82;
    SIsMember = 83;
    Hvals = 84;
    PTTL = 85;
    ZRemRangeByRank = 86;
    Persist = 87;
    ZRemRangeByScore = 88;
    Time = 89;
    Zrank = 90;
    Rename = 91;
    DBSize = 92;
    Brpop = 93;
    Hkeys = 94;
    Spop = 95;
    PfAdd = 96;
    PfCount = 97;
    PfMerge = 98;
    Blpop = 100;
    LInsert = 101;
    RPushX = 102;
    LPushX = 103;
    ZMScore = 104;
    ZDiff = 105;
    ZDiffStore = 106;
    SetRange = 107;
    ZRemRangeByLex = 108;
    ZLexCount = 109;
    Append = 110;
    SUnionStore = 111;
    SDiffStore = 112;
    SInter = 113;
    SInterStore = 114;
    ZRangeStore = 115;
    GetRange = 116;
    SMove = 117;
    SMIsMember = 118;
    LastSave = 120;
    GeoAdd = 121;
    GeoHash = 122;
    ObjectEncoding = 123;
    SDiff = 124;
    ObjectRefcount = 126;
    LOLWUT = 100500;
    GeoDist = 127;
    GeoPos = 128;
<<<<<<< HEAD
    ObjectFreq = 129;
=======
    BZPopMax = 129;
>>>>>>> e5702c34
}

message Command {
    message ArgsArray {
        repeated string args = 1;
    }

    RequestType request_type = 1;
    oneof args {
        ArgsArray args_array = 2;
        uint64 args_vec_pointer = 3;
    }
}

message ScriptInvocation {
    string hash = 1;
    repeated string keys = 2;
    repeated string args = 3;
}

message Transaction {
    repeated Command commands = 1;
}

message RedisRequest {
    uint32 callback_idx = 1;

    oneof command {
        Command single_command = 2;
        Transaction transaction = 3;
        ScriptInvocation script_invocation = 4;
    }
    Routes route = 5;
}<|MERGE_RESOLUTION|>--- conflicted
+++ resolved
@@ -168,11 +168,8 @@
     LOLWUT = 100500;
     GeoDist = 127;
     GeoPos = 128;
-<<<<<<< HEAD
-    ObjectFreq = 129;
-=======
     BZPopMax = 129;
->>>>>>> e5702c34
+    ObjectFreq = 130;
 }
 
 message Command {
