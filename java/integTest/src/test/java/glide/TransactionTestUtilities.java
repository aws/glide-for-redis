/** Copyright GLIDE-for-Redis Project Contributors - SPDX Identifier: Apache-2.0 */
package glide;

import static glide.api.BaseClient.OK;

import glide.api.models.BaseTransaction;
import glide.api.models.commands.RangeOptions.RangeByIndex;
import glide.api.models.commands.SetOptions;
import java.util.Map;
import java.util.Set;
import java.util.UUID;

public class TransactionTestUtilities {
    private static final String key1 = "{key}" + UUID.randomUUID();
    private static final String key2 = "{key}" + UUID.randomUUID();
    private static final String key3 = "{key}" + UUID.randomUUID();
    private static final String key4 = "{key}" + UUID.randomUUID();
    private static final String key5 = "{key}" + UUID.randomUUID();
    private static final String key6 = "{key}" + UUID.randomUUID();
    private static final String key7 = "{key}" + UUID.randomUUID();
    private static final String key8 = "{key}" + UUID.randomUUID();
    private static final String hllKey1 = "{key}:hllKey1-" + UUID.randomUUID();
<<<<<<< HEAD
    private static final String hllKey2 = "{key}:hllKey2-" + UUID.randomUUID();
=======
>>>>>>> 6ef09f9a
    private static final String value1 = UUID.randomUUID().toString();
    private static final String value2 = UUID.randomUUID().toString();
    private static final String value3 = UUID.randomUUID().toString();
    private static final String field1 = UUID.randomUUID().toString();
    private static final String field2 = UUID.randomUUID().toString();
    private static final String field3 = UUID.randomUUID().toString();

    public static BaseTransaction<?> transactionTest(BaseTransaction<?> baseTransaction) {

        baseTransaction.set(key1, value1);
        baseTransaction.get(key1);
        baseTransaction.type(key1);

        baseTransaction.set(key2, value2, SetOptions.builder().returnOldValue(true).build());
        baseTransaction.strlen(key2);
        baseTransaction.customCommand(new String[] {"MGET", key1, key2});

        baseTransaction.exists(new String[] {key1});
        baseTransaction.persist(key1);

        baseTransaction.del(new String[] {key1});
        baseTransaction.get(key1);

        baseTransaction.unlink(new String[] {key2});
        baseTransaction.get(key2);

        baseTransaction.mset(Map.of(key1, value2, key2, value1));
        baseTransaction.mget(new String[] {key1, key2});

        baseTransaction.incr(key3);
        baseTransaction.incrBy(key3, 2);

        baseTransaction.decr(key3);
        baseTransaction.decrBy(key3, 2);

        baseTransaction.incrByFloat(key3, 0.5);

        baseTransaction.unlink(new String[] {key3});

        baseTransaction.hset(key4, Map.of(field1, value1, field2, value2));
        baseTransaction.hget(key4, field1);
        baseTransaction.hlen(key4);
        baseTransaction.hexists(key4, field2);
        baseTransaction.hsetnx(key4, field1, value1);
        baseTransaction.hmget(key4, new String[] {field1, "non_existing_field", field2});
        baseTransaction.hgetall(key4);
        baseTransaction.hdel(key4, new String[] {field1});
        baseTransaction.hvals(key4);

        baseTransaction.hincrBy(key4, field3, 5);
        baseTransaction.hincrByFloat(key4, field3, 5.5);

        baseTransaction.lpush(key5, new String[] {value1, value1, value2, value3, value3});
        baseTransaction.llen(key5);
        baseTransaction.lrem(key5, 1, value1);
        baseTransaction.ltrim(key5, 1, -1);
        baseTransaction.lrange(key5, 0, -2);
        baseTransaction.lpop(key5);
        baseTransaction.lpopCount(key5, 2);

        baseTransaction.rpush(key6, new String[] {value1, value2, value2});
        baseTransaction.rpop(key6);
        baseTransaction.rpopCount(key6, 2);

        baseTransaction.sadd(key7, new String[] {"baz", "foo"});
        baseTransaction.srem(key7, new String[] {"foo"});
        baseTransaction.scard(key7);
        baseTransaction.smembers(key7);

        baseTransaction.zadd(key8, Map.of("one", 1.0, "two", 2.0, "three", 3.0));
        baseTransaction.zrank(key8, "one");
        baseTransaction.zaddIncr(key8, "one", 3);
        baseTransaction.zrem(key8, new String[] {"one"});
        baseTransaction.zcard(key8);
        baseTransaction.zrange(key8, new RangeByIndex(0, 1));
        baseTransaction.zrangeWithScores(key8, new RangeByIndex(0, 1));
        baseTransaction.zscore(key8, "two");
        baseTransaction.zpopmin(key8);
        baseTransaction.zpopmax(key8);

        baseTransaction.configSet(Map.of("timeout", "1000"));
        baseTransaction.configGet(new String[] {"timeout"});

        baseTransaction.configResetStat();

        baseTransaction.echo("GLIDE");

        baseTransaction.pfadd(hllKey1, new String[] {"a", "b", "c"});
<<<<<<< HEAD
        baseTransaction.pfcount(new String[] {hllKey1, hllKey2});
=======
>>>>>>> 6ef09f9a

        return baseTransaction;
    }

    public static Object[] transactionTestResult() {
        return new Object[] {
            OK,
            value1,
            "string", // type(key1)
            null,
            (long) value1.length(), // strlen(key2)
            new String[] {value1, value2},
            1L,
            Boolean.FALSE, // persist(key1)
            1L,
            null,
            1L,
            null,
            OK,
            new String[] {value2, value1},
            1L,
            3L,
            2L,
            0L,
            0.5,
            1L,
            2L,
            value1,
            2L, // hlen(key4)
            true,
            Boolean.FALSE, // hsetnx(key4, field1, value1)
            new String[] {value1, null, value2},
            Map.of(field1, value1, field2, value2),
            1L,
            new String[] {value2}, // hvals(key4)
            5L,
            10.5,
            5L,
            5L,
            1L,
            OK,
            new String[] {value3, value2},
            value3,
            new String[] {value2, value1},
            3L,
            value2,
            new String[] {value2, value1},
            2L,
            1L,
            1L,
            Set.of("baz"),
            3L,
            0L, // zrank(key8, "one")
            4.0,
            1L,
            2L,
            new String[] {"two", "three"}, // zrange
            Map.of("two", 2.0, "three", 3.0), // zrangeWithScores
            2.0, // zscore(key8, "two")
            Map.of("two", 2.0), // zpopmin(key8)
            Map.of("three", 3.0), // zpopmax(key8)
            OK,
            Map.of("timeout", "1000"),
            OK,
            "GLIDE", // echo
            1L, // pfadd(hllKey1, new String[] {"a", "b", "c"})
<<<<<<< HEAD
            3L, // pfcount(new String[] { hllKey1, hllKey2 });
=======
>>>>>>> 6ef09f9a
        };
    }
}<|MERGE_RESOLUTION|>--- conflicted
+++ resolved
@@ -20,10 +20,7 @@
     private static final String key7 = "{key}" + UUID.randomUUID();
     private static final String key8 = "{key}" + UUID.randomUUID();
     private static final String hllKey1 = "{key}:hllKey1-" + UUID.randomUUID();
-<<<<<<< HEAD
     private static final String hllKey2 = "{key}:hllKey2-" + UUID.randomUUID();
-=======
->>>>>>> 6ef09f9a
     private static final String value1 = UUID.randomUUID().toString();
     private static final String value2 = UUID.randomUUID().toString();
     private static final String value3 = UUID.randomUUID().toString();
@@ -112,10 +109,7 @@
         baseTransaction.echo("GLIDE");
 
         baseTransaction.pfadd(hllKey1, new String[] {"a", "b", "c"});
-<<<<<<< HEAD
         baseTransaction.pfcount(new String[] {hllKey1, hllKey2});
-=======
->>>>>>> 6ef09f9a
 
         return baseTransaction;
     }
@@ -182,10 +176,7 @@
             OK,
             "GLIDE", // echo
             1L, // pfadd(hllKey1, new String[] {"a", "b", "c"})
-<<<<<<< HEAD
             3L, // pfcount(new String[] { hllKey1, hllKey2 });
-=======
->>>>>>> 6ef09f9a
         };
     }
 }