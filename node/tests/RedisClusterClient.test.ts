/**
 * Copyright Valkey GLIDE Project Contributors - SPDX Identifier: Apache-2.0
 */

import {
    afterAll,
    afterEach,
    beforeAll,
    describe,
    expect,
    it,
} from "@jest/globals";
import { gte } from "semver";
import { v4 as uuidv4 } from "uuid";
import {
    ClusterClientConfiguration,
    ClusterTransaction,
    GlideClusterClient,
    InfoOptions,
    ProtocolVersion,
    Routes,
    ScoreFilter,
} from "..";
import { RedisCluster } from "../../utils/TestUtils.js";
import { FlushMode } from "../build-ts/src/commands/FlushMode";
import { runBaseTests } from "./SharedTests";
import {
    checkClusterResponse,
    checkSimple,
    flushAndCloseClient,
    generateLuaLibCode,
    getClientConfigurationOption,
    getFirstResult,
    intoArray,
    intoString,
    parseCommandLineArgs,
    parseEndpoints,
    transactionTest,
} from "./TestUtilities";
type Context = {
    client: GlideClusterClient;
};

const TIMEOUT = 50000;

describe("GlideClusterClient", () => {
    let testsFailed = 0;
    let cluster: RedisCluster;
    let client: GlideClusterClient;
    beforeAll(async () => {
        const clusterAddresses = parseCommandLineArgs()["cluster-endpoints"];
        // Connect to cluster or create a new one based on the parsed addresses
        cluster = clusterAddresses
            ? RedisCluster.initFromExistingCluster(
                  parseEndpoints(clusterAddresses),
              )
            : // setting replicaCount to 1 to facilitate tests routed to replicas
              await RedisCluster.createCluster(true, 3, 1);
    }, 20000);

    afterEach(async () => {
        await flushAndCloseClient(true, cluster.getAddresses(), client);
    });

    afterAll(async () => {
        if (testsFailed === 0) {
            await cluster.close();
        }
    });

    runBaseTests<Context>({
        init: async (protocol, clientName?) => {
            const options = getClientConfigurationOption(
                cluster.getAddresses(),
                protocol,
            );
            options.protocol = protocol;
            options.clientName = clientName;
            testsFailed += 1;
            client = await GlideClusterClient.createClient(options);
            return {
                context: {
                    client,
                },
                client,
                cluster,
            };
        },
        close: (context: Context, testSucceeded: boolean) => {
            if (testSucceeded) {
                testsFailed -= 1;
            }
        },
        timeout: TIMEOUT,
    });

    it.each([ProtocolVersion.RESP2, ProtocolVersion.RESP3])(
        `info with server and replication_%p`,
        async (protocol) => {
            client = await GlideClusterClient.createClient(
                getClientConfigurationOption(cluster.getAddresses(), protocol),
            );
            const info_server = getFirstResult(
                await client.info([InfoOptions.Server]),
            );
            expect(intoString(info_server)).toEqual(
                expect.stringContaining("# Server"),
            );

            const infoReplicationValues = Object.values(
                await client.info([InfoOptions.Replication]),
            );

            const replicationInfo = intoArray(infoReplicationValues);

            for (const item of replicationInfo) {
                expect(item).toContain("role:master");
                expect(item).toContain("# Replication");
            }
        },
        TIMEOUT,
    );

    it.each([ProtocolVersion.RESP2, ProtocolVersion.RESP3])(
        `info with server and randomNode route_%p`,
        async (protocol) => {
            client = await GlideClusterClient.createClient(
                getClientConfigurationOption(cluster.getAddresses(), protocol),
            );
            const result = await client.info(
                [InfoOptions.Server],
                "randomNode",
            );
            expect(intoString(result)).toEqual(
                expect.stringContaining("# Server"),
            );
            expect(intoString(result)).toEqual(
                expect.not.stringContaining("# Errorstats"),
            );
        },
        TIMEOUT,
    );

    it.each([ProtocolVersion.RESP2, ProtocolVersion.RESP3])(
        `route by address reaches correct node_%p`,
        async (protocol) => {
            // returns the line that contains the word "myself", up to that point. This is done because the values after it might change with time.
            const cleanResult = (value: string) => {
                return (
                    value
                        .split("\n")
                        .find((line: string) => line.includes("myself"))
                        ?.split("myself")[0] ?? ""
                );
            };

            client = await GlideClusterClient.createClient(
                getClientConfigurationOption(cluster.getAddresses(), protocol),
            );
            const result = cleanResult(
                intoString(
                    await client.customCommand(
                        ["cluster", "nodes"],
                        "randomNode",
                    ),
                ),
            );

            // check that routing without explicit port works
            const host = result.split(" ")[1].split("@")[0] ?? "";

            if (!host) {
                throw new Error("No host could be parsed");
            }

            const secondResult = cleanResult(
                intoString(
                    await client.customCommand(["cluster", "nodes"], {
                        type: "routeByAddress",
                        host,
                    }),
                ),
            );

            expect(result).toEqual(secondResult);

            const [host2, port] = host.split(":");

            // check that routing with explicit port works
            const thirdResult = cleanResult(
                intoString(
                    await client.customCommand(["cluster", "nodes"], {
                        type: "routeByAddress",
                        host: host2,
                        port: Number(port),
                    }),
                ),
            );

            expect(result).toEqual(thirdResult);
        },
        TIMEOUT,
    );

    it.each([ProtocolVersion.RESP2, ProtocolVersion.RESP3])(
        `fail routing by address if no port is provided_%p`,
        async (protocol) => {
            client = await GlideClusterClient.createClient(
                getClientConfigurationOption(cluster.getAddresses(), protocol),
            );
            expect(() =>
                client.info(undefined, {
                    type: "routeByAddress",
                    host: "foo",
                }),
            ).toThrowError();
        },
        TIMEOUT,
    );

    it.each([ProtocolVersion.RESP2, ProtocolVersion.RESP3])(
        `config get and config set transactions test_%p`,
        async (protocol) => {
            client = await GlideClusterClient.createClient(
                getClientConfigurationOption(cluster.getAddresses(), protocol),
            );
            const transaction = new ClusterTransaction();
            transaction.configSet({ timeout: "1000" });
            transaction.configGet(["timeout"]);
            const result = await client.exec(transaction);
            expect(intoString(result)).toEqual(
                intoString(["OK", { timeout: "1000" }]),
            );
        },
        TIMEOUT,
    );

    it.each([ProtocolVersion.RESP2, ProtocolVersion.RESP3])(
        `can send transactions_%p`,
        async (protocol) => {
            client = await GlideClusterClient.createClient(
                getClientConfigurationOption(cluster.getAddresses(), protocol),
            );
            const transaction = new ClusterTransaction();
            const expectedRes = await transactionTest(
                transaction,
                cluster.getVersion(),
            );
            const result = await client.exec(transaction);
            expect(intoString(result)).toEqual(intoString(expectedRes));
        },
        TIMEOUT,
    );

    it.each([ProtocolVersion.RESP2, ProtocolVersion.RESP3])(
        `can return null on WATCH transaction failures_%p`,
        async (protocol) => {
            const client1 = await GlideClusterClient.createClient(
                getClientConfigurationOption(cluster.getAddresses(), protocol),
            );
            const client2 = await GlideClusterClient.createClient(
                getClientConfigurationOption(cluster.getAddresses(), protocol),
            );
            const transaction = new ClusterTransaction();
            transaction.get("key");
            const result1 = await client1.customCommand(["WATCH", "key"]);
            expect(result1).toEqual("OK");

            const result2 = await client2.set("key", "foo");
            expect(result2).toEqual("OK");

            const result3 = await client1.exec(transaction);
            expect(result3).toBeNull();

            client1.close();
            client2.close();
        },
        TIMEOUT,
    );

    it.each([ProtocolVersion.RESP2, ProtocolVersion.RESP3])(
        `echo with all nodes routing_%p`,
        async (protocol) => {
            client = await GlideClusterClient.createClient(
                getClientConfigurationOption(cluster.getAddresses(), protocol),
            );
            const message = uuidv4();
            const echoDict = await client.echo(message, "allNodes");

            expect(typeof echoDict).toBe("object");
            expect(intoArray(echoDict)).toEqual(
                expect.arrayContaining(intoArray([message])),
            );
        },
        TIMEOUT,
    );

    it.each([ProtocolVersion.RESP2, ProtocolVersion.RESP3])(
        `check that multi key command returns a cross slot error`,
        async (protocol) => {
            const client = await GlideClusterClient.createClient(
                getClientConfigurationOption(cluster.getAddresses(), protocol),
            );

            const promises: Promise<unknown>[] = [
                client.blpop(["abc", "zxy", "lkn"], 0.1),
                client.rename("abc", "zxy"),
                client.brpop(["abc", "zxy", "lkn"], 0.1),
                client.smove("abc", "zxy", "value"),
                client.renamenx("abc", "zxy"),
                client.sinter(["abc", "zxy", "lkn"]),
                client.sinterstore("abc", ["zxy", "lkn"]),
                client.zinterstore("abc", ["zxy", "lkn"]),
                client.sunionstore("abc", ["zxy", "lkn"]),
                client.sunion(["abc", "zxy", "lkn"]),
                client.pfcount(["abc", "zxy", "lkn"]),
                client.sdiff(["abc", "zxy", "lkn"]),
                client.sdiffstore("abc", ["zxy", "lkn"]),
            ];

<<<<<<< HEAD
            if (gte(cluster.getVersion(), "6.2.0")) {
                promises.push(
                    client.zdiff(["abc", "zxy", "lkn"]),
                    client.zdiffWithScores(["abc", "zxy", "lkn"]),
                    client.zdiffstore("abc", ["zxy", "lkn"]),
                );
            }

            if (gte(cluster.getVersion(), "7.0.0")) {
                promises.push(
                    client.sintercard(["abc", "zxy", "lkn"]),
                    client.zintercard(["abc", "zxy", "lkn"]),
=======
            if (!versionLessThan7) {
                promises.push(client.zintercard(["abc", "zxy", "lkn"]));
                promises.push(
                    client.zmpop(["abc", "zxy", "lkn"], ScoreFilter.MAX),
>>>>>>> 3bbe51b8
                );
            }

            for (const promise of promises) {
                try {
                    await promise;
                } catch (e) {
                    expect((e as Error).message.toLowerCase()).toContain(
                        "crossslot",
                    );
                }
            }

            client.close();
        },
    );

    it.each([ProtocolVersion.RESP2, ProtocolVersion.RESP3])(
        `check that multi key command routed to multiple nodes`,
        async (protocol) => {
            const client = await GlideClusterClient.createClient(
                getClientConfigurationOption(cluster.getAddresses(), protocol),
            );

            await client.exists(["abc", "zxy", "lkn"]);
            await client.unlink(["abc", "zxy", "lkn"]);
            await client.del(["abc", "zxy", "lkn"]);
            await client.mget(["abc", "zxy", "lkn"]);
            await client.mset({ abc: "1", zxy: "2", lkn: "3" });
            // TODO touch
            client.close();
        },
    );

    it.each([ProtocolVersion.RESP2, ProtocolVersion.RESP3])(
        "object freq transaction test_%p",
        async (protocol) => {
            const client = await GlideClusterClient.createClient(
                getClientConfigurationOption(cluster.getAddresses(), protocol),
            );

            const key = uuidv4();
            const maxmemoryPolicyKey = "maxmemory-policy";
            const config = await client.configGet([maxmemoryPolicyKey]);
            const maxmemoryPolicy = String(config[maxmemoryPolicyKey]);

            try {
                const transaction = new ClusterTransaction();
                transaction.configSet({
                    [maxmemoryPolicyKey]: "allkeys-lfu",
                });
                transaction.set(key, "foo");
                transaction.objectFreq(key);

                const response = await client.exec(transaction);
                expect(response).not.toBeNull();

                if (response != null) {
                    expect(response.length).toEqual(3);
                    expect(response[0]).toEqual("OK");
                    expect(response[1]).toEqual("OK");
                    expect(response[2]).toBeGreaterThanOrEqual(0);
                }
            } finally {
                expect(
                    await client.configSet({
                        [maxmemoryPolicyKey]: maxmemoryPolicy,
                    }),
                ).toEqual("OK");
            }

            client.close();
        },
    );

    it.each([ProtocolVersion.RESP2, ProtocolVersion.RESP3])(
        "object idletime transaction test_%p",
        async (protocol) => {
            const client = await GlideClusterClient.createClient(
                getClientConfigurationOption(cluster.getAddresses(), protocol),
            );

            const key = uuidv4();
            const maxmemoryPolicyKey = "maxmemory-policy";
            const config = await client.configGet([maxmemoryPolicyKey]);
            const maxmemoryPolicy = String(config[maxmemoryPolicyKey]);

            try {
                const transaction = new ClusterTransaction();
                transaction.configSet({
                    // OBJECT IDLETIME requires a non-LFU maxmemory-policy
                    [maxmemoryPolicyKey]: "allkeys-random",
                });
                transaction.set(key, "foo");
                transaction.objectIdletime(key);

                const response = await client.exec(transaction);
                expect(response).not.toBeNull();

                if (response != null) {
                    expect(response.length).toEqual(3);
                    // transaction.configSet({[maxmemoryPolicyKey]: "allkeys-random"});
                    expect(response[0]).toEqual("OK");
                    // transaction.set(key, "foo");
                    expect(response[1]).toEqual("OK");
                    // transaction.objectIdletime(key);
                    expect(response[2]).toBeGreaterThanOrEqual(0);
                }
            } finally {
                expect(
                    await client.configSet({
                        [maxmemoryPolicyKey]: maxmemoryPolicy,
                    }),
                ).toEqual("OK");
            }

            client.close();
        },
    );

    it.each([ProtocolVersion.RESP2, ProtocolVersion.RESP3])(
        "object refcount transaction test_%p",
        async (protocol) => {
            const client = await GlideClusterClient.createClient(
                getClientConfigurationOption(cluster.getAddresses(), protocol),
            );

            const key = uuidv4();
            const transaction = new ClusterTransaction();
            transaction.set(key, "foo");
            transaction.objectRefcount(key);

            const response = await client.exec(transaction);
            expect(response).not.toBeNull();

            if (response != null) {
                expect(response.length).toEqual(2);
                expect(response[0]).toEqual("OK"); // transaction.set(key, "foo");
                expect(response[1]).toBeGreaterThanOrEqual(1); // transaction.objectRefcount(key);
            }

            client.close();
        },
    );

    it.each([ProtocolVersion.RESP2, ProtocolVersion.RESP3])(
        `lolwut test_%p`,
        async (protocol) => {
            client = await GlideClusterClient.createClient(
                getClientConfigurationOption(cluster.getAddresses(), protocol),
            );

            // test with multi-node route
            const result1 = await client.lolwut({}, "allNodes");
            expect(intoString(result1)).toEqual(
                expect.stringContaining("Redis ver. "),
            );

            const result2 = await client.lolwut(
                { version: 2, parameters: [10, 20] },
                "allNodes",
            );
            expect(intoString(result2)).toEqual(
                expect.stringContaining("Redis ver. "),
            );

            // test with single-node route
            const result3 = await client.lolwut({}, "randomNode");
            expect(intoString(result3)).toEqual(
                expect.stringContaining("Redis ver. "),
            );

            const result4 = await client.lolwut(
                { version: 2, parameters: [10, 20] },
                "randomNode",
            );
            expect(intoString(result4)).toEqual(
                expect.stringContaining("Redis ver. "),
            );

            // transaction tests
            const transaction = new ClusterTransaction();
            transaction.lolwut();
            transaction.lolwut({ version: 5 });
            transaction.lolwut({ parameters: [1, 2] });
            transaction.lolwut({ version: 6, parameters: [42] });
            const results = await client.exec(transaction);

            if (results) {
                for (const element of results) {
                    expect(intoString(element)).toEqual(
                        expect.stringContaining("Redis ver. "),
                    );
                }
            } else {
                throw new Error("Invalid LOLWUT transaction test results.");
            }

            client.close();
        },
        TIMEOUT,
    );

    it.each([ProtocolVersion.RESP2, ProtocolVersion.RESP3])(
        "flushdb flushall dbsize test_%p",
        async (protocol) => {
            const client = await GlideClusterClient.createClient(
                getClientConfigurationOption(cluster.getAddresses(), protocol),
            );

            expect(await client.dbsize()).toBeGreaterThanOrEqual(0);
            checkSimple(await client.set(uuidv4(), uuidv4())).toEqual("OK");
            expect(await client.dbsize()).toBeGreaterThan(0);

            checkSimple(await client.flushall()).toEqual("OK");
            expect(await client.dbsize()).toEqual(0);

            checkSimple(await client.set(uuidv4(), uuidv4())).toEqual("OK");
            expect(await client.dbsize()).toEqual(1);
            checkSimple(await client.flushdb(FlushMode.ASYNC)).toEqual("OK");
            expect(await client.dbsize()).toEqual(0);

            checkSimple(await client.set(uuidv4(), uuidv4())).toEqual("OK");
            expect(await client.dbsize()).toEqual(1);
            checkSimple(await client.flushdb(FlushMode.SYNC)).toEqual("OK");
            expect(await client.dbsize()).toEqual(0);

            client.close();
        },
    );

    describe.each([ProtocolVersion.RESP2, ProtocolVersion.RESP3])(
        "Protocol is RESP2 = %s",
        (protocol) => {
            describe.each([true, false])(
                "Single node route = %s",
                (singleNodeRoute) => {
                    it(
                        "function load",
                        async () => {
                            if (cluster.checkIfServerVersionLessThan("7.0.0"))
                                return;

                            const client =
                                await GlideClusterClient.createClient(
                                    getClientConfigurationOption(
                                        cluster.getAddresses(),
                                        protocol,
                                    ),
                                );

                            try {
                                const libName =
                                    "mylib1C" + uuidv4().replaceAll("-", "");
                                const funcName =
                                    "myfunc1c" + uuidv4().replaceAll("-", "");
                                const code = generateLuaLibCode(
                                    libName,
                                    new Map([[funcName, "return args[1]"]]),
                                    true,
                                );
                                const route: Routes = singleNodeRoute
                                    ? { type: "primarySlotKey", key: "1" }
                                    : "allPrimaries";
                                // TODO use commands instead of customCommand once implemented
                                // verify function does not yet exist
                                const functionList = await client.customCommand(
                                    [
                                        "FUNCTION",
                                        "LIST",
                                        "LIBRARYNAME",
                                        libName,
                                    ],
                                );
                                checkClusterResponse(
                                    functionList as object,
                                    singleNodeRoute,
                                    (value) => expect(value).toEqual([]),
                                );
                                // load the library
                                checkSimple(
                                    await client.functionLoad(code),
                                ).toEqual(libName);
                                // call functions from that library to confirm that it works
                                let fcall = await client.customCommand(
                                    ["FCALL", funcName, "0", "one", "two"],
                                    route,
                                );
                                checkClusterResponse(
                                    fcall as object,
                                    singleNodeRoute,
                                    (value) =>
                                        checkSimple(value).toEqual("one"),
                                );

                                fcall = await client.customCommand(
                                    ["FCALL_RO", funcName, "0", "one", "two"],
                                    route,
                                );
                                checkClusterResponse(
                                    fcall as object,
                                    singleNodeRoute,
                                    (value) =>
                                        checkSimple(value).toEqual("one"),
                                );

                                // re-load library without replace
                                await expect(
                                    client.functionLoad(code),
                                ).rejects.toThrow(
                                    `Library '${libName}' already exists`,
                                );

                                // re-load library with replace
                                checkSimple(
                                    await client.functionLoad(code, true),
                                ).toEqual(libName);

                                // overwrite lib with new code
                                const func2Name =
                                    "myfunc2c" + uuidv4().replaceAll("-", "");
                                const newCode = generateLuaLibCode(
                                    libName,
                                    new Map([
                                        [funcName, "return args[1]"],
                                        [func2Name, "return #args"],
                                    ]),
                                    true,
                                );
                                checkSimple(
                                    await client.functionLoad(newCode, true),
                                ).toEqual(libName);

                                fcall = await client.customCommand(
                                    ["FCALL", func2Name, "0", "one", "two"],
                                    route,
                                );
                                checkClusterResponse(
                                    fcall as object,
                                    singleNodeRoute,
                                    (value) => expect(value).toEqual(2),
                                );

                                fcall = await client.customCommand(
                                    ["FCALL_RO", func2Name, "0", "one", "two"],
                                    route,
                                );
                                checkClusterResponse(
                                    fcall as object,
                                    singleNodeRoute,
                                    (value) => expect(value).toEqual(2),
                                );
                            } finally {
                                expect(await client.functionFlush()).toEqual(
                                    "OK",
                                );
                                client.close();
                            }
                        },
                        TIMEOUT,
                    );
                },
            );
        },
    );

    describe.each([ProtocolVersion.RESP2, ProtocolVersion.RESP3])(
        "Protocol is RESP2 = %s",
        (protocol) => {
            describe.each([true, false])(
                "Single node route = %s",
                (singleNodeRoute) => {
                    it(
                        "function flush",
                        async () => {
                            if (cluster.checkIfServerVersionLessThan("7.0.0"))
                                return;

                            const client =
                                await GlideClusterClient.createClient(
                                    getClientConfigurationOption(
                                        cluster.getAddresses(),
                                        protocol,
                                    ),
                                );

                            try {
                                const libName =
                                    "mylib1C" + uuidv4().replaceAll("-", "");
                                const funcName =
                                    "myfunc1c" + uuidv4().replaceAll("-", "");
                                const code = generateLuaLibCode(
                                    libName,
                                    new Map([[funcName, "return args[1]"]]),
                                    true,
                                );
                                const route: Routes = singleNodeRoute
                                    ? { type: "primarySlotKey", key: "1" }
                                    : "allPrimaries";

                                // TODO use commands instead of customCommand once implemented
                                // verify function does not yet exist
                                const functionList1 =
                                    await client.customCommand([
                                        "FUNCTION",
                                        "LIST",
                                        "LIBRARYNAME",
                                        libName,
                                    ]);
                                checkClusterResponse(
                                    functionList1 as object,
                                    singleNodeRoute,
                                    (value) => expect(value).toEqual([]),
                                );

                                // load the library
                                checkSimple(
                                    await client.functionLoad(
                                        code,
                                        undefined,
                                        route,
                                    ),
                                ).toEqual(libName);

                                // flush functions
                                expect(
                                    await client.functionFlush(
                                        FlushMode.SYNC,
                                        route,
                                    ),
                                ).toEqual("OK");
                                expect(
                                    await client.functionFlush(
                                        FlushMode.ASYNC,
                                        route,
                                    ),
                                ).toEqual("OK");

                                // TODO use commands instead of customCommand once implemented
                                // verify function does not exist
                                const functionList2 =
                                    await client.customCommand([
                                        "FUNCTION",
                                        "LIST",
                                        "LIBRARYNAME",
                                        libName,
                                    ]);
                                checkClusterResponse(
                                    functionList2 as object,
                                    singleNodeRoute,
                                    (value) => expect(value).toEqual([]),
                                );

                                // Attempt to re-load library without overwriting to ensure FLUSH was effective
                                checkSimple(
                                    await client.functionLoad(
                                        code,
                                        undefined,
                                        route,
                                    ),
                                ).toEqual(libName);
                            } finally {
                                expect(await client.functionFlush()).toEqual(
                                    "OK",
                                );
                                client.close();
                            }
                        },
                        TIMEOUT,
                    );
                },
            );
        },
    );

    describe.each([ProtocolVersion.RESP2, ProtocolVersion.RESP3])(
        "Protocol is RESP2 = %s",
        (protocol) => {
            describe.each([true, false])(
                "Single node route = %s",
                (singleNodeRoute) => {
                    it(
                        "function delete",
                        async () => {
                            if (cluster.checkIfServerVersionLessThan("7.0.0"))
                                return;

                            const client =
                                await GlideClusterClient.createClient(
                                    getClientConfigurationOption(
                                        cluster.getAddresses(),
                                        protocol,
                                    ),
                                );

                            try {
                                const libName =
                                    "mylib1C" + uuidv4().replaceAll("-", "");
                                const funcName =
                                    "myfunc1c" + uuidv4().replaceAll("-", "");
                                const code = generateLuaLibCode(
                                    libName,
                                    new Map([[funcName, "return args[1]"]]),
                                    true,
                                );
                                const route: Routes = singleNodeRoute
                                    ? { type: "primarySlotKey", key: "1" }
                                    : "allPrimaries";
                                // TODO use commands instead of customCommand once implemented
                                // verify function does not yet exist
                                let functionList = await client.customCommand([
                                    "FUNCTION",
                                    "LIST",
                                    "LIBRARYNAME",
                                    libName,
                                ]);
                                checkClusterResponse(
                                    functionList as object,
                                    singleNodeRoute,
                                    (value) => expect(value).toEqual([]),
                                );
                                // load the library
                                checkSimple(
                                    await client.functionLoad(
                                        code,
                                        undefined,
                                        route,
                                    ),
                                ).toEqual(libName);

                                // Delete the function
                                expect(
                                    await client.functionDelete(libName, route),
                                ).toEqual("OK");

                                // TODO use commands instead of customCommand once implemented
                                // verify function does not exist
                                functionList = await client.customCommand([
                                    "FUNCTION",
                                    "LIST",
                                    "LIBRARYNAME",
                                    libName,
                                ]);
                                checkClusterResponse(
                                    functionList as object,
                                    singleNodeRoute,
                                    (value) => expect(value).toEqual([]),
                                );

                                // Delete a non-existing library
                                await expect(
                                    client.functionDelete(libName, route),
                                ).rejects.toThrow(`Library not found`);
                            } finally {
                                expect(await client.functionFlush()).toEqual(
                                    "OK",
                                );
                                client.close();
                            }
                        },
                        TIMEOUT,
                    );
                },
            );
        },
    );

    it.each([
        [true, ProtocolVersion.RESP3],
        [false, ProtocolVersion.RESP3],
    ])("simple pubsub test", async (sharded, protocol) => {
        if (sharded && cluster.checkIfServerVersionLessThan("7.2.0")) {
            return;
        }

        const channel = "test-channel";
        const shardedChannel = "test-channel-sharded";
        const channelsAndPatterns: Partial<
            Record<ClusterClientConfiguration.PubSubChannelModes, Set<string>>
        > = {
            [ClusterClientConfiguration.PubSubChannelModes.Exact]: new Set([
                channel,
            ]),
        };

        if (sharded) {
            channelsAndPatterns[
                ClusterClientConfiguration.PubSubChannelModes.Sharded
            ] = new Set([shardedChannel]);
        }

        const config: ClusterClientConfiguration = getClientConfigurationOption(
            cluster.getAddresses(),
            protocol,
        );
        config.pubsubSubscriptions = {
            channelsAndPatterns: channelsAndPatterns,
        };
        client = await GlideClusterClient.createClient(config);
        const message = uuidv4();

        await client.publish(message, channel);
        const sleep = new Promise((resolve) => setTimeout(resolve, 1000));
        await sleep;

        let pubsubMsg = await client.getPubSubMessage();
        expect(pubsubMsg.channel.toString()).toBe(channel);
        expect(pubsubMsg.message.toString()).toBe(message);
        expect(pubsubMsg.pattern).toBeNull();

        if (sharded) {
            await client.publish(message, shardedChannel, true);
            await sleep;
            pubsubMsg = await client.getPubSubMessage();
            console.log(pubsubMsg);
            expect(pubsubMsg.channel.toString()).toBe(shardedChannel);
            expect(pubsubMsg.message.toString()).toBe(message);
            expect(pubsubMsg.pattern).toBeNull();
        }

        client.close();
    });
});<|MERGE_RESOLUTION|>--- conflicted
+++ resolved
@@ -318,7 +318,6 @@
                 client.sdiffstore("abc", ["zxy", "lkn"]),
             ];
 
-<<<<<<< HEAD
             if (gte(cluster.getVersion(), "6.2.0")) {
                 promises.push(
                     client.zdiff(["abc", "zxy", "lkn"]),
@@ -331,12 +330,7 @@
                 promises.push(
                     client.sintercard(["abc", "zxy", "lkn"]),
                     client.zintercard(["abc", "zxy", "lkn"]),
-=======
-            if (!versionLessThan7) {
-                promises.push(client.zintercard(["abc", "zxy", "lkn"]));
-                promises.push(
                     client.zmpop(["abc", "zxy", "lkn"], ScoreFilter.MAX),
->>>>>>> 3bbe51b8
                 );
             }
 
