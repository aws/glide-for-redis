/** Copyright GLIDE-for-Redis Project Contributors - SPDX Identifier: Apache-2.0 */
package glide;

import static glide.TestConfiguration.REDIS_VERSION;
import static glide.api.BaseClient.OK;
import static glide.api.models.commands.LInsertOptions.InsertPosition.AFTER;

import glide.api.models.BaseTransaction;
import glide.api.models.commands.ExpireOptions;
import glide.api.models.commands.RangeOptions.InfLexBound;
import glide.api.models.commands.RangeOptions.InfScoreBound;
import glide.api.models.commands.RangeOptions.LexBoundary;
import glide.api.models.commands.RangeOptions.RangeByIndex;
import glide.api.models.commands.RangeOptions.ScoreBoundary;
import glide.api.models.commands.SetOptions;
import glide.api.models.commands.WeightAggregateOptions.Aggregate;
import glide.api.models.commands.WeightAggregateOptions.KeyArray;
import glide.api.models.commands.geospatial.GeospatialData;
import glide.api.models.commands.stream.StreamAddOptions;
import glide.api.models.commands.stream.StreamTrimOptions.MinId;
import java.util.Map;
import java.util.Set;
import java.util.UUID;
import java.util.function.Function;

public class TransactionTestUtilities {
<<<<<<< HEAD
=======
    private static final String key1 = "{key}" + UUID.randomUUID();
    private static final String key2 = "{key}" + UUID.randomUUID();
    private static final String key3 = "{key}" + UUID.randomUUID();
    private static final String key4 = "{key}" + UUID.randomUUID();
    private static final String key5 = "{key}" + UUID.randomUUID();
    private static final String key6 = "{key}" + UUID.randomUUID();
    private static final String listKey3 = "{key}:listKey3-" + UUID.randomUUID();
    private static final String key7 = "{key}" + UUID.randomUUID();
    private static final String setKey2 = "{key}" + UUID.randomUUID();
    private static final String setKey3 = "{key}" + UUID.randomUUID();
    private static final String key8 = "{key}" + UUID.randomUUID();
    private static final String zSetKey2 = "{key}:zsetKey2-" + UUID.randomUUID();
    private static final String key9 = "{key}" + UUID.randomUUID();
    private static final String hllKey1 = "{key}:hllKey1-" + UUID.randomUUID();
    private static final String hllKey2 = "{key}:hllKey2-" + UUID.randomUUID();
    private static final String hllKey3 = "{key}:hllKey3-" + UUID.randomUUID();
    private static final String geoKey1 = "{key}:geoKey1-" + UUID.randomUUID();
    private static final String value1 = UUID.randomUUID().toString();
    private static final String value2 = UUID.randomUUID().toString();
    private static final String value3 = UUID.randomUUID().toString();
    private static final String field1 = UUID.randomUUID().toString();
    private static final String field2 = UUID.randomUUID().toString();
    private static final String field3 = UUID.randomUUID().toString();

    public static BaseTransaction<?> transactionTest(BaseTransaction<?> baseTransaction) {

        baseTransaction.set(key1, value1);
        baseTransaction.get(key1);
        baseTransaction.type(key1);
        baseTransaction.objectEncoding(key1);

        baseTransaction.set(key2, value2, SetOptions.builder().returnOldValue(true).build());
        baseTransaction.strlen(key2);
        baseTransaction.customCommand(new String[] {"MGET", key1, key2});
        baseTransaction.renamenx(key1, key2);

        baseTransaction.exists(new String[] {key1});
        baseTransaction.persist(key1);

        baseTransaction.touch(new String[] {key1});

        baseTransaction.del(new String[] {key1});
        baseTransaction.get(key1);

        baseTransaction.unlink(new String[] {key2});
        baseTransaction.get(key2);

        baseTransaction.mset(Map.of(key1, value2, key2, value1));
        baseTransaction.mget(new String[] {key1, key2});

        baseTransaction.incr(key3);
        baseTransaction.incrBy(key3, 2);

        baseTransaction.decr(key3);
        baseTransaction.decrBy(key3, 2);

        baseTransaction.incrByFloat(key3, 0.5);

        baseTransaction.unlink(new String[] {key3});
        baseTransaction.setrange(key3, 0, "GLIDE");
        baseTransaction.getrange(key3, 0, 5);

        baseTransaction.hset(key4, Map.of(field1, value1, field2, value2));
        baseTransaction.hget(key4, field1);
        baseTransaction.hlen(key4);
        baseTransaction.hexists(key4, field2);
        baseTransaction.hsetnx(key4, field1, value1);
        baseTransaction.hmget(key4, new String[] {field1, "non_existing_field", field2});
        baseTransaction.hgetall(key4);
        baseTransaction.hdel(key4, new String[] {field1});
        baseTransaction.hvals(key4);

        baseTransaction.hincrBy(key4, field3, 5);
        baseTransaction.hincrByFloat(key4, field3, 5.5);
        baseTransaction.hkeys(key4);

        baseTransaction.lpush(key5, new String[] {value1, value1, value2, value3, value3});
        baseTransaction.llen(key5);
        baseTransaction.lindex(key5, 0);
        baseTransaction.lrem(key5, 1, value1);
        baseTransaction.ltrim(key5, 1, -1);
        baseTransaction.lrange(key5, 0, -2);
        baseTransaction.lpop(key5);
        baseTransaction.lpopCount(key5, 2);

        baseTransaction.rpush(key6, new String[] {value1, value2, value2});
        baseTransaction.rpop(key6);
        baseTransaction.rpopCount(key6, 2);

        baseTransaction.sadd(key7, new String[] {"baz", "foo"});
        baseTransaction.srem(key7, new String[] {"foo"});
        baseTransaction.scard(key7);
        baseTransaction.sismember(key7, "baz");
        baseTransaction.smembers(key7);
        baseTransaction.smismember(key7, new String[] {"baz", "foo"});
        baseTransaction.sinter(new String[] {key7, key7});

        baseTransaction.sadd(setKey2, new String[] {"a", "b"});
        baseTransaction.sunionstore(setKey3, new String[] {setKey2, key7});
        baseTransaction.sdiffstore(setKey3, new String[] {setKey2, key7});
        baseTransaction.sinterstore(setKey3, new String[] {setKey2, key7});
        baseTransaction.sdiff(new String[] {setKey2, setKey3});
        baseTransaction.smove(key7, setKey2, "baz");

        baseTransaction.zadd(key8, Map.of("one", 1.0, "two", 2.0, "three", 3.0));
        baseTransaction.zrank(key8, "one");
        baseTransaction.zrevrank(key8, "one");
        baseTransaction.zaddIncr(key8, "one", 3);
        baseTransaction.zrem(key8, new String[] {"one"});
        baseTransaction.zcard(key8);
        baseTransaction.zmscore(key8, new String[] {"two", "three"});
        baseTransaction.zrange(key8, new RangeByIndex(0, 1));
        baseTransaction.zrangeWithScores(key8, new RangeByIndex(0, 1));
        baseTransaction.zrangestore(key8, key8, new RangeByIndex(0, -1));
        baseTransaction.zscore(key8, "two");
        baseTransaction.zcount(key8, new ScoreBoundary(2, true), InfScoreBound.POSITIVE_INFINITY);
        baseTransaction.zlexcount(key8, new LexBoundary("a", true), InfLexBound.POSITIVE_INFINITY);
        baseTransaction.zpopmin(key8);
        baseTransaction.zpopmax(key8);
        baseTransaction.zremrangebyrank(key8, 5, 10);
        baseTransaction.zremrangebylex(key8, new LexBoundary("j"), InfLexBound.POSITIVE_INFINITY);
        baseTransaction.zremrangebyscore(key8, new ScoreBoundary(5), InfScoreBound.POSITIVE_INFINITY);
        baseTransaction.zdiffstore(key8, new String[] {key8, key8});

        baseTransaction.zadd(zSetKey2, Map.of("one", 1.0, "two", 2.0));
        baseTransaction.zdiff(new String[] {zSetKey2, key8});
        baseTransaction.zdiffWithScores(new String[] {zSetKey2, key8});
        baseTransaction.zunion(new KeyArray(new String[] {zSetKey2, key8}));
        baseTransaction.zunion(new KeyArray(new String[] {zSetKey2, key8}), Aggregate.MAX);
        baseTransaction.zunionWithScores(new KeyArray(new String[] {zSetKey2, key8}));
        baseTransaction.zunionWithScores(new KeyArray(new String[] {zSetKey2, key8}), Aggregate.MAX);
        baseTransaction.zinterstore(key8, new KeyArray(new String[] {zSetKey2, key8}));
        baseTransaction.bzpopmax(new String[] {zSetKey2}, .1);

        baseTransaction.geoadd(
                geoKey1,
                Map.of(
                        "Palermo",
                        new GeospatialData(13.361389, 38.115556),
                        "Catania",
                        new GeospatialData(15.087269, 37.502669)));

        baseTransaction.xadd(
                key9, Map.of("field1", "value1"), StreamAddOptions.builder().id("0-1").build());
        baseTransaction.xadd(
                key9, Map.of("field2", "value2"), StreamAddOptions.builder().id("0-2").build());
        baseTransaction.xadd(
                key9, Map.of("field3", "value3"), StreamAddOptions.builder().id("0-3").build());
        baseTransaction.xtrim(key9, new MinId(true, "0-2"));

        baseTransaction.configSet(Map.of("timeout", "1000"));
        baseTransaction.configGet(new String[] {"timeout"});

        baseTransaction.configResetStat();

        baseTransaction.echo("GLIDE");

        baseTransaction.lolwut(1);

        baseTransaction.rpushx(listKey3, new String[] {"_"}).lpushx(listKey3, new String[] {"_"});
        baseTransaction
                .lpush(listKey3, new String[] {value1, value2, value3})
                .linsert(listKey3, AFTER, value2, value2);
>>>>>>> 5fbda569

    private static final String value1 = "value1-" + UUID.randomUUID();
    private static final String value2 = "value2-" + UUID.randomUUID();
    private static final String value3 = "value3-" + UUID.randomUUID();
    private static final String field1 = "field1-" + UUID.randomUUID();
    private static final String field2 = "field2-" + UUID.randomUUID();
    private static final String field3 = "field3-" + UUID.randomUUID();

    @FunctionalInterface
    public interface TransactionBuilder extends Function<BaseTransaction<?>, Object[]> {}

    public static TransactionBuilder GenericCommandsTransactionBuilder =
            TransactionTestUtilities::genericCommands;
    public static TransactionBuilder StringCommandsTransactionBuilder =
            TransactionTestUtilities::stringCommands;
    public static TransactionBuilder HashCommandsTransactionBuilder =
            TransactionTestUtilities::hashCommands;
    public static TransactionBuilder ListCommandsTransactionBuilder =
            TransactionTestUtilities::listCommands;
    public static TransactionBuilder SetCommandsTransactionBuilder =
            TransactionTestUtilities::setCommands;
    public static TransactionBuilder SortedSetCommandsTransactionBuilder =
            TransactionTestUtilities::sortedSetCommands;
    public static TransactionBuilder ServerManagementCommandsTransactionBuilder =
            TransactionTestUtilities::serverManagementCommands;
    public static TransactionBuilder HyperLogLogCommandsTransactionBuilder =
            TransactionTestUtilities::hyperLogLogCommands;
    public static TransactionBuilder StreamCommandsTransactionBuilder =
            TransactionTestUtilities::streamCommands;
    public static TransactionBuilder ConnectionManagementCommandsTransactionBuilder =
            TransactionTestUtilities::connectionManagementCommands;

    private static Object[] genericCommands(BaseTransaction<?> transaction) {
        String genericKey1 = "{GenericKey}-1-" + UUID.randomUUID();
        String genericKey2 = "{GenericKey}-2-" + UUID.randomUUID();

        transaction
                .set(genericKey1, value1)
                .customCommand(new String[] {"MGET", genericKey1, genericKey2})
                .exists(new String[] {genericKey1})
                .persist(genericKey1)
                .type(genericKey1)
                .del(new String[] {genericKey1})
                .get(genericKey1)
                .set(genericKey2, value2)
                .unlink(new String[] {genericKey2})
                .get(genericKey2)
                .set(genericKey1, value1)
                .expire(genericKey1, 100500)
                .expireAt(genericKey1, 42) // expire (delete) key immediately
                .pexpire(genericKey1, 42)
                .pexpireAt(genericKey1, 42)
                .ttl(genericKey2);

        return new Object[] {
            OK, // set(genericKey1, value1)
            new String[] {value1, null}, // customCommand(new String[] {"MGET", genericKey1, genericKey2})
            1L, // exists(new String[] {genericKey1})
            false, // persist(key1)
            "string", // type(genericKey1)
            1L, // del(new String[] {genericKey1})
            null, // get(genericKey1)
            OK, // set(genericKey2, value2)
            1L, // unlink(new String[] {genericKey2})
            null, // get(genericKey2)
            OK, // set(genericKey1, value1)
            true, // expire(genericKey1, 100500)
            true, // expireAt(genericKey1, 42)
            false, // pexpire(genericKey1, 42)
            false, // pexpireAt(genericKey1, 42)
            -2L, // ttl(genericKey2)
        };
    }

    private static Object[] stringCommands(BaseTransaction<?> transaction) {
        String stringKey1 = "{StringKey}-1-" + UUID.randomUUID();
        String stringKey2 = "{StringKey}-2-" + UUID.randomUUID();
        String stringKey3 = "{StringKey}-3-" + UUID.randomUUID();

        transaction
                .set(stringKey1, value1)
                .get(stringKey1)
                .set(stringKey2, value2, SetOptions.builder().returnOldValue(true).build())
                .strlen(stringKey2)
                .mset(Map.of(stringKey1, value2, stringKey2, value1))
                .mget(new String[] {stringKey1, stringKey2})
                .incr(stringKey3)
                .incrBy(stringKey3, 2)
                .decr(stringKey3)
                .decrBy(stringKey3, 2)
                .incrByFloat(stringKey3, 0.5)
                .setrange(stringKey3, 0, "GLIDE");

        return new Object[] {
<<<<<<< HEAD
            OK, // set(stringKey1, value1)
            value1, // get(stringKey1)
            null, // set(stringKey2, value2, returnOldValue(true))
            (long) value1.length(), // strlen(key2)
            OK, // mset(Map.of(stringKey1, value2, stringKey2, value1))
            new String[] {value2, value1}, // mget(new String[] {stringKey1, stringKey2})
            1L, // incr(stringKey3)
            3L, // incrBy(stringKey3, 2)
            2L, // decr(stringKey3)
            0L, // decrBy(stringKey3, 2)
            0.5, // incrByFloat(stringKey3, 0.5)
            5L, // setrange(stringKey3, 0, "GLIDE")
        };
    }

    private static Object[] hashCommands(BaseTransaction<?> transaction) {
        String hashKey1 = "{HashKey}-1-" + UUID.randomUUID();

        transaction
                .hset(hashKey1, Map.of(field1, value1, field2, value2))
                .hget(hashKey1, field1)
                .hlen(hashKey1)
                .hexists(hashKey1, field2)
                .hsetnx(hashKey1, field1, value1)
                .hmget(hashKey1, new String[] {field1, "non_existing_field", field2})
                .hgetall(hashKey1)
                .hdel(hashKey1, new String[] {field1})
                .hvals(hashKey1)
                .hincrBy(hashKey1, field3, 5)
                .hincrByFloat(hashKey1, field3, 5.5);

        return new Object[] {
            2L, // hset(hashKey1, Map.of(field1, value1, field2, value2))
            value1, // hget(hashKey1, field1)
            2L, // hlen(hashKey1)
            true, // hexists(hashKey1, field2)
            false, // hsetnx(hashKey1, field1, value1)
            new String[] {value1, null, value2}, // hmget(hashKey1, new String[] {...})
            Map.of(field1, value1, field2, value2), // hgetall(hashKey1)
            1L, // hdel(hashKey1, new String[] {field1})
            new String[] {value2}, // hvals(hashKey1)
            5L, // hincrBy(hashKey1, field3, 5)
            10.5, // hincrByFloat(hashKey1, field3, 5.5)
        };
    }

    private static Object[] listCommands(BaseTransaction<?> transaction) {
        String listKey1 = "{ListKey}-1-" + UUID.randomUUID();
        String listKey2 = "{ListKey}-2-" + UUID.randomUUID();
        String listKey3 = "{ListKey}-3-" + UUID.randomUUID();

        transaction
                .lpush(listKey1, new String[] {value1, value1, value2, value3, value3})
                .llen(listKey1)
                .lindex(listKey1, 0)
                .lrem(listKey1, 1, value1)
                .ltrim(listKey1, 1, -1)
                .lrange(listKey1, 0, -2)
                .lpop(listKey1)
                .lpopCount(listKey1, 2)
                .rpush(listKey2, new String[] {value1, value2, value2})
                .rpop(listKey2)
                .rpopCount(listKey2, 2)
                .rpushx(listKey3, new String[] {"_"})
                .lpushx(listKey3, new String[] {"_"})
                .lpush(listKey3, new String[] {value1, value2, value3})
                .linsert(listKey3, AFTER, value2, value2)
                .blpop(new String[] {listKey3}, 0.01)
                .brpop(new String[] {listKey3}, 0.01);

        return new Object[] {
            5L, // lpush(listKey1, new String[] {value1, value1, value2, value3, value3})
            5L, // llen(listKey1)
            value3, // lindex(key5, 0)
            1L, // lrem(listKey1, 1, value1)
            OK, // ltrim(listKey1, 1, -1)
            new String[] {value3, value2}, // lrange(listKey1, 0, -2)
            value3, // lpop(listKey1)
            new String[] {value2, value1}, // lpopCount(listKey1, 2)
            3L, // rpush(listKey2, new String[] {value1, value2, value2})
            value2, // rpop(listKey2)
            new String[] {value2, value1}, // rpopCount(listKey2, 2)
=======
            OK,
            value1,
            "string", // type(key1)
            "embstr", // objectEncoding(key1)
            null,
            (long) value1.length(), // strlen(key2)
            new String[] {value1, value2},
            false, // renamenx(key1, key2)
            1L,
            Boolean.FALSE, // persist(key1)
            1L, // touch(new String[] {key1})
            1L,
            null,
            1L,
            null,
            OK,
            new String[] {value2, value1},
            1L,
            3L,
            2L,
            0L,
            0.5,
            1L,
            5L, // setrange(key3, 0, "GLIDE")
            "GLIDE", // getrange(key3, 0, 5)
            2L,
            value1,
            2L, // hlen(key4)
            true,
            Boolean.FALSE, // hsetnx(key4, field1, value1)
            new String[] {value1, null, value2},
            Map.of(field1, value1, field2, value2),
            1L,
            new String[] {value2}, // hvals(key4)
            5L,
            10.5,
            new String[] {field2, field3}, // hkeys(key4)
            5L,
            5L,
            value3, // lindex(key5, 0)
            1L,
            OK,
            new String[] {value3, value2},
            value3,
            new String[] {value2, value1},
            3L,
            value2,
            new String[] {value2, value1},
            2L,
            1L,
            1L,
            true, // sismember(key7, "baz")
            Set.of("baz"), // smembers(key7)
            new Boolean[] {true, false}, // smismembmer(key7, new String[] {"baz", "foo"})
            Set.of("baz"), // sinter(new String[] { key7, key7 })
            2L, // sadd(setKey2, new String[] { "a", "b" })
            3L, // sunionstore(setKey3, new String[] { setKey2, key7 })
            2L, // sdiffstore(setKey3, new String[] { setKey2, key7 })
            0L, // sinterstore(setKey3, new String[] { setKey2, key7 })
            Set.of("a", "b"), // sdiff(new String[] {setKey2, setKey3})
            true, // smove(key7, setKey2, "baz")
            3L,
            0L, // zrank(key8, "one")
            2L, // zrevrank(key8, "one")
            4.0,
            1L,
            2L,
            new Double[] {2.0, 3.0}, // zmscore(key8, new String[] {"two", "three"})
            new String[] {"two", "three"}, // zrange
            Map.of("two", 2.0, "three", 3.0), // zrangeWithScores
            2L, // zrangestore(key8, key8, new RangeByIndex(0, -1))
            2.0, // zscore(key8, "two")
            2L, // zcount(key8, new ScoreBoundary(2, true), InfScoreBound.POSITIVE_INFINITY)
            2L, // zlexcount(key8, new LexBoundary("a", true), InfLexBound.POSITIVE_INFINITY)
            Map.of("two", 2.0), // zpopmin(key8)
            Map.of("three", 3.0), // zpopmax(key8)
            0L, // zremrangebyrank(key8, 5, 10)
            0L, // zremrangebylex(key8, new LexBoundary("j"), InfLexBound.POSITIVE_INFINITY)
            0L, // zremrangebyscore(key8, new ScoreBoundary(5), InfScoreBound.POSITIVE_INFINITY)
            0L, // zdiffstore(key8, new String[] {key8, key8})
            2L, // zadd(zSetKey2, Map.of("one", 1.0, "two", 2.0))
            new String[] {"one", "two"}, // zdiff(new String[] {zSetKey2, key8})
            Map.of("one", 1.0, "two", 2.0), // zdiffWithScores(new String[] {zSetKey2, key8})
            new String[] {"one", "two"}, // zunion(new KeyArray({zSetKey2, key8}))
            new String[] {"one", "two"}, // zunion(new KeyArray({zSetKey2, key8}), Aggregate.MAX);
            Map.of("one", 1.0, "two", 2.0), // zunionWithScores(new KeyArray({zSetKey2, key8}));
            Map.of("one", 1.0, "two", 2.0), // zunionWithScores(new KeyArray({zSetKey2, key8}), MAX)
            0L, // zinterstore(key8, new String[] {zSetKey2, key8})
            new Object[] {zSetKey2, "two", 2.0}, // bzpopmax(new String[] { zsetKey2 }, .1)
            2L, // geoadd(geoKey1, Map.of("Palermo", ..., "Catania", ...))
            "0-1", // xadd(key9, Map.of("field1", "value1"), id("0-1"));
            "0-2", // xadd(key9, Map.of("field2", "value2"), id("0-2"));
            "0-3", // xadd(key9, Map.of("field3", "value3"), id("0-3"));
            1L, // xtrim(key9, new MinId(true, "0-2"));
            OK,
            Map.of("timeout", "1000"),
            OK,
            "GLIDE", // echo
            "Redis ver. " + REDIS_VERSION + '\n', // lolwut(1)
>>>>>>> 5fbda569
            0L, // rpushx(listKey3, new String[] { "_" })
            0L, // lpushx(listKey3, new String[] { "_" })
            3L, // lpush(listKey3, new String[] { value1, value2, value3})
            4L, // linsert(listKey3, AFTER, value2, value2)
            new String[] {listKey3, value3}, // blpop(new String[] { listKey3 }, 0.01)
            new String[] {listKey3, value1}, // brpop(new String[] { listKey3 }, 0.01)
        };
    }

    private static Object[] setCommands(BaseTransaction<?> transaction) {
        String setKey1 = "{setKey}-1-" + UUID.randomUUID();

        transaction
                .sadd(setKey1, new String[] {"baz", "foo"})
                .srem(setKey1, new String[] {"foo"})
                .scard(setKey1)
                .sismember(setKey1, "baz")
                .smembers(setKey1);

        return new Object[] {
            2L, // sadd(setKey1, new String[] {"baz", "foo"});
            1L, // srem(setKey1, new String[] {"foo"});
            1L, // scard(setKey1);
            true, // sismember(key7, "baz")
            Set.of("baz"), // smembers(setKey1);
        };
    }

    private static Object[] sortedSetCommands(BaseTransaction<?> transaction) {
        String zSetKey1 = "{ZSetKey}-1-" + UUID.randomUUID();
        String zSetKey2 = "{ZSetKey}-2-" + UUID.randomUUID();

        transaction
                .zadd(zSetKey1, Map.of("one", 1.0, "two", 2.0, "three", 3.0))
                .zrank(zSetKey1, "one")
                .zaddIncr(zSetKey1, "one", 3)
                .zrem(zSetKey1, new String[] {"one"})
                .zcard(zSetKey1)
                .zmscore(zSetKey1, new String[] {"two", "three"})
                .zrange(zSetKey1, new RangeByIndex(0, 1))
                .zrangeWithScores(zSetKey1, new RangeByIndex(0, 1))
                .zscore(zSetKey1, "two")
                .zcount(zSetKey1, new ScoreBoundary(2, true), InfScoreBound.POSITIVE_INFINITY)
                .zlexcount(zSetKey1, new LexBoundary("a", true), InfLexBound.POSITIVE_INFINITY)
                .zpopmin(zSetKey1)
                .zpopmax(zSetKey1)
                .zremrangebyrank(zSetKey1, 5, 10)
                .zremrangebylex(zSetKey1, new LexBoundary("j"), InfLexBound.POSITIVE_INFINITY)
                .zremrangebyscore(zSetKey1, new ScoreBoundary(5), InfScoreBound.POSITIVE_INFINITY)
                .zdiffstore(zSetKey1, new String[] {zSetKey1, zSetKey1})
                .zadd(zSetKey2, Map.of("one", 1.0, "two", 2.0))
                .zdiff(new String[] {zSetKey2, zSetKey1})
                .zdiffWithScores(new String[] {zSetKey2, zSetKey1});

        return new Object[] {
            3L, // zadd(zSetKey1, Map.of("one", 1.0, "two", 2.0, "three", 3.0))
            0L, // zrank(zSetKey1, "one")
            4.0, // zaddIncr(zSetKey1, "one", 3)
            1L, // zrem(zSetKey1, new String[] {"one"})
            2L, // zcard(zSetKey1)
            new Double[] {2.0, 3.0}, // zmscore(zSetKey1, new String[] {"two", "three"})
            new String[] {"two", "three"}, // zrange(zSetKey1, new RangeByIndex(0, 1))
            Map.of("two", 2.0, "three", 3.0), // zrangeWithScores(zSetKey1, new RangeByIndex(0, 1))
            2.0, // zscore(zSetKey1, "two")
            2L, // zcount(zSetKey1, new ScoreBoundary(2, true), InfScoreBound.POSITIVE_INFINITY)
            2L, // zlexcount(zSetKey1, new LexBoundary("a", true), InfLexBound.POSITIVE_INFINITY)
            Map.of("two", 2.0), // zpopmin(zSetKey1)
            Map.of("three", 3.0), // zpopmax(zSetKey1)
            0L, // zremrangebyrank(zSetKey1, 5, 10)
            0L, // zremrangebylex(zSetKey1, new LexBoundary("j"), InfLexBound.POSITIVE_INFINITY)
            0L, // zremrangebyscore(zSetKey1, new ScoreBoundary(5), InfScoreBound.POSITIVE_INFINITY)
            0L, // zdiffstore(zSetKey1, new String[] {zSetKey1, zSetKey1})
            2L, // zadd(zSetKey2, Map.of("one", 1.0, "two", 2.0))
            new String[] {"one", "two"}, // zdiff(new String[] {zSetKey2, zSetKey1})
            Map.of("one", 1.0, "two", 2.0), // zdiffWithScores(new String[] {zSetKey2, zSetKey1})
        };
    }

    private static Object[] serverManagementCommands(BaseTransaction<?> transaction) {
        transaction
                .configSet(Map.of("timeout", "1000"))
                .configGet(new String[] {"timeout"})
                .configResetStat();

        return new Object[] {
            OK, // configSet(Map.of("timeout", "1000"))
            Map.of("timeout", "1000"), // configGet(new String[] {"timeout"})
            OK // configResetStat()
        };
    }

    private static Object[] connectionManagementCommands(BaseTransaction<?> transaction) {
        transaction.ping().ping(value1).echo(value2);
        // untested:
        // clientId
        // clientGetName

        return new Object[] {
            "PONG", // ping()
            value1, // ping(value1)
            value2, // echo(value2)
        };
    }

    private static Object[] hyperLogLogCommands(BaseTransaction<?> transaction) {
        String hllKey1 = "{HllKey}-1-" + UUID.randomUUID();
        String hllKey2 = "{HllKey}-2-" + UUID.randomUUID();
        String hllKey3 = "{HllKey}-3-" + UUID.randomUUID();

        transaction
                .pfadd(hllKey1, new String[] {"a", "b", "c"})
                .pfcount(new String[] {hllKey1, hllKey2})
                .pfmerge(hllKey3, new String[] {hllKey1, hllKey2})
                .pfcount(new String[] {hllKey3});

        return new Object[] {
            1L, // pfadd(hllKey1, new String[] {"a", "b", "c"})
            3L, // pfcount(new String[] { hllKey1, hllKey2 })
            OK, // pfmerge(hllKey3, new String[] {hllKey1, hllKey2})
            3L, // pfcount(new String[] { hllKey3 })
        };
    }

    private static Object[] streamCommands(BaseTransaction<?> transaction) {
        final String streamKey1 = "{streamKey}-1-" + UUID.randomUUID();

        transaction
                .xadd(streamKey1, Map.of("field1", "value1"), StreamAddOptions.builder().id("0-1").build())
                .xadd(streamKey1, Map.of("field2", "value2"), StreamAddOptions.builder().id("0-2").build())
                .xadd(streamKey1, Map.of("field3", "value3"), StreamAddOptions.builder().id("0-3").build());

        return new Object[] {
            "0-1", // xadd(streamKey1, Map.of("field1", "value1"), ... .id("0-1").build());
            "0-2", // xadd(streamKey1, Map.of("field2", "value2"), ... .id("0-2").build());
            "0-3", // xadd(streamKey1, Map.of("field3", "value3"), ... .id("0-3").build());
        };
    }

    /** Commands supported by redis version 7.0 and higher */
    public static Object[] redisV7plusCommands(BaseTransaction<?> transaction) {
        String genericKey1 = "{GenericKey}-1-" + UUID.randomUUID();

        transaction
                .set(genericKey1, value1)
                .expire(genericKey1, 42, ExpireOptions.HAS_NO_EXPIRY)
                .expireAt(genericKey1, 500, ExpireOptions.HAS_EXISTING_EXPIRY)
                .pexpire(genericKey1, 42, ExpireOptions.NEW_EXPIRY_GREATER_THAN_CURRENT)
                .pexpireAt(genericKey1, 42, ExpireOptions.HAS_NO_EXPIRY);
        // TODO add BZMPOP from #194 here

        return new Object[] {
            OK, // set(genericKey1, value1)
            true, // expire(genericKey1, 42, ExpireOptions.HAS_NO_EXPIRY)
            true, // expireAt(genericKey1, 500, ExpireOptions.HAS_EXISTING_EXPIRY)
            false, // pexpire(genericKey1, 42, ExpireOptions.NEW_EXPIRY_GREATER_THAN_CURRENT)
            false, // pexpireAt(genericKey1, 42, ExpireOptions.HAS_NO_EXPIRY)
        };
    }
}<|MERGE_RESOLUTION|>--- conflicted
+++ resolved
@@ -22,174 +22,10 @@
 import java.util.Set;
 import java.util.UUID;
 import java.util.function.Function;
+import java.util.stream.Stream;
+import org.junit.jupiter.params.provider.Arguments;
 
 public class TransactionTestUtilities {
-<<<<<<< HEAD
-=======
-    private static final String key1 = "{key}" + UUID.randomUUID();
-    private static final String key2 = "{key}" + UUID.randomUUID();
-    private static final String key3 = "{key}" + UUID.randomUUID();
-    private static final String key4 = "{key}" + UUID.randomUUID();
-    private static final String key5 = "{key}" + UUID.randomUUID();
-    private static final String key6 = "{key}" + UUID.randomUUID();
-    private static final String listKey3 = "{key}:listKey3-" + UUID.randomUUID();
-    private static final String key7 = "{key}" + UUID.randomUUID();
-    private static final String setKey2 = "{key}" + UUID.randomUUID();
-    private static final String setKey3 = "{key}" + UUID.randomUUID();
-    private static final String key8 = "{key}" + UUID.randomUUID();
-    private static final String zSetKey2 = "{key}:zsetKey2-" + UUID.randomUUID();
-    private static final String key9 = "{key}" + UUID.randomUUID();
-    private static final String hllKey1 = "{key}:hllKey1-" + UUID.randomUUID();
-    private static final String hllKey2 = "{key}:hllKey2-" + UUID.randomUUID();
-    private static final String hllKey3 = "{key}:hllKey3-" + UUID.randomUUID();
-    private static final String geoKey1 = "{key}:geoKey1-" + UUID.randomUUID();
-    private static final String value1 = UUID.randomUUID().toString();
-    private static final String value2 = UUID.randomUUID().toString();
-    private static final String value3 = UUID.randomUUID().toString();
-    private static final String field1 = UUID.randomUUID().toString();
-    private static final String field2 = UUID.randomUUID().toString();
-    private static final String field3 = UUID.randomUUID().toString();
-
-    public static BaseTransaction<?> transactionTest(BaseTransaction<?> baseTransaction) {
-
-        baseTransaction.set(key1, value1);
-        baseTransaction.get(key1);
-        baseTransaction.type(key1);
-        baseTransaction.objectEncoding(key1);
-
-        baseTransaction.set(key2, value2, SetOptions.builder().returnOldValue(true).build());
-        baseTransaction.strlen(key2);
-        baseTransaction.customCommand(new String[] {"MGET", key1, key2});
-        baseTransaction.renamenx(key1, key2);
-
-        baseTransaction.exists(new String[] {key1});
-        baseTransaction.persist(key1);
-
-        baseTransaction.touch(new String[] {key1});
-
-        baseTransaction.del(new String[] {key1});
-        baseTransaction.get(key1);
-
-        baseTransaction.unlink(new String[] {key2});
-        baseTransaction.get(key2);
-
-        baseTransaction.mset(Map.of(key1, value2, key2, value1));
-        baseTransaction.mget(new String[] {key1, key2});
-
-        baseTransaction.incr(key3);
-        baseTransaction.incrBy(key3, 2);
-
-        baseTransaction.decr(key3);
-        baseTransaction.decrBy(key3, 2);
-
-        baseTransaction.incrByFloat(key3, 0.5);
-
-        baseTransaction.unlink(new String[] {key3});
-        baseTransaction.setrange(key3, 0, "GLIDE");
-        baseTransaction.getrange(key3, 0, 5);
-
-        baseTransaction.hset(key4, Map.of(field1, value1, field2, value2));
-        baseTransaction.hget(key4, field1);
-        baseTransaction.hlen(key4);
-        baseTransaction.hexists(key4, field2);
-        baseTransaction.hsetnx(key4, field1, value1);
-        baseTransaction.hmget(key4, new String[] {field1, "non_existing_field", field2});
-        baseTransaction.hgetall(key4);
-        baseTransaction.hdel(key4, new String[] {field1});
-        baseTransaction.hvals(key4);
-
-        baseTransaction.hincrBy(key4, field3, 5);
-        baseTransaction.hincrByFloat(key4, field3, 5.5);
-        baseTransaction.hkeys(key4);
-
-        baseTransaction.lpush(key5, new String[] {value1, value1, value2, value3, value3});
-        baseTransaction.llen(key5);
-        baseTransaction.lindex(key5, 0);
-        baseTransaction.lrem(key5, 1, value1);
-        baseTransaction.ltrim(key5, 1, -1);
-        baseTransaction.lrange(key5, 0, -2);
-        baseTransaction.lpop(key5);
-        baseTransaction.lpopCount(key5, 2);
-
-        baseTransaction.rpush(key6, new String[] {value1, value2, value2});
-        baseTransaction.rpop(key6);
-        baseTransaction.rpopCount(key6, 2);
-
-        baseTransaction.sadd(key7, new String[] {"baz", "foo"});
-        baseTransaction.srem(key7, new String[] {"foo"});
-        baseTransaction.scard(key7);
-        baseTransaction.sismember(key7, "baz");
-        baseTransaction.smembers(key7);
-        baseTransaction.smismember(key7, new String[] {"baz", "foo"});
-        baseTransaction.sinter(new String[] {key7, key7});
-
-        baseTransaction.sadd(setKey2, new String[] {"a", "b"});
-        baseTransaction.sunionstore(setKey3, new String[] {setKey2, key7});
-        baseTransaction.sdiffstore(setKey3, new String[] {setKey2, key7});
-        baseTransaction.sinterstore(setKey3, new String[] {setKey2, key7});
-        baseTransaction.sdiff(new String[] {setKey2, setKey3});
-        baseTransaction.smove(key7, setKey2, "baz");
-
-        baseTransaction.zadd(key8, Map.of("one", 1.0, "two", 2.0, "three", 3.0));
-        baseTransaction.zrank(key8, "one");
-        baseTransaction.zrevrank(key8, "one");
-        baseTransaction.zaddIncr(key8, "one", 3);
-        baseTransaction.zrem(key8, new String[] {"one"});
-        baseTransaction.zcard(key8);
-        baseTransaction.zmscore(key8, new String[] {"two", "three"});
-        baseTransaction.zrange(key8, new RangeByIndex(0, 1));
-        baseTransaction.zrangeWithScores(key8, new RangeByIndex(0, 1));
-        baseTransaction.zrangestore(key8, key8, new RangeByIndex(0, -1));
-        baseTransaction.zscore(key8, "two");
-        baseTransaction.zcount(key8, new ScoreBoundary(2, true), InfScoreBound.POSITIVE_INFINITY);
-        baseTransaction.zlexcount(key8, new LexBoundary("a", true), InfLexBound.POSITIVE_INFINITY);
-        baseTransaction.zpopmin(key8);
-        baseTransaction.zpopmax(key8);
-        baseTransaction.zremrangebyrank(key8, 5, 10);
-        baseTransaction.zremrangebylex(key8, new LexBoundary("j"), InfLexBound.POSITIVE_INFINITY);
-        baseTransaction.zremrangebyscore(key8, new ScoreBoundary(5), InfScoreBound.POSITIVE_INFINITY);
-        baseTransaction.zdiffstore(key8, new String[] {key8, key8});
-
-        baseTransaction.zadd(zSetKey2, Map.of("one", 1.0, "two", 2.0));
-        baseTransaction.zdiff(new String[] {zSetKey2, key8});
-        baseTransaction.zdiffWithScores(new String[] {zSetKey2, key8});
-        baseTransaction.zunion(new KeyArray(new String[] {zSetKey2, key8}));
-        baseTransaction.zunion(new KeyArray(new String[] {zSetKey2, key8}), Aggregate.MAX);
-        baseTransaction.zunionWithScores(new KeyArray(new String[] {zSetKey2, key8}));
-        baseTransaction.zunionWithScores(new KeyArray(new String[] {zSetKey2, key8}), Aggregate.MAX);
-        baseTransaction.zinterstore(key8, new KeyArray(new String[] {zSetKey2, key8}));
-        baseTransaction.bzpopmax(new String[] {zSetKey2}, .1);
-
-        baseTransaction.geoadd(
-                geoKey1,
-                Map.of(
-                        "Palermo",
-                        new GeospatialData(13.361389, 38.115556),
-                        "Catania",
-                        new GeospatialData(15.087269, 37.502669)));
-
-        baseTransaction.xadd(
-                key9, Map.of("field1", "value1"), StreamAddOptions.builder().id("0-1").build());
-        baseTransaction.xadd(
-                key9, Map.of("field2", "value2"), StreamAddOptions.builder().id("0-2").build());
-        baseTransaction.xadd(
-                key9, Map.of("field3", "value3"), StreamAddOptions.builder().id("0-3").build());
-        baseTransaction.xtrim(key9, new MinId(true, "0-2"));
-
-        baseTransaction.configSet(Map.of("timeout", "1000"));
-        baseTransaction.configGet(new String[] {"timeout"});
-
-        baseTransaction.configResetStat();
-
-        baseTransaction.echo("GLIDE");
-
-        baseTransaction.lolwut(1);
-
-        baseTransaction.rpushx(listKey3, new String[] {"_"}).lpushx(listKey3, new String[] {"_"});
-        baseTransaction
-                .lpush(listKey3, new String[] {value1, value2, value3})
-                .linsert(listKey3, AFTER, value2, value2);
->>>>>>> 5fbda569
 
     private static final String value1 = "value1-" + UUID.randomUUID();
     private static final String value2 = "value2-" + UUID.randomUUID();
@@ -200,6 +36,23 @@
 
     @FunctionalInterface
     public interface TransactionBuilder extends Function<BaseTransaction<?>, Object[]> {}
+
+    /** Generate test samples for parametrized tests. */
+    public static Stream<Arguments> getTransactionBuilders() {
+        return Stream.of(
+                Arguments.of("Generic Commands", GenericCommandsTransactionBuilder),
+                Arguments.of("String Commands", StringCommandsTransactionBuilder),
+                Arguments.of("Hash Commands", HashCommandsTransactionBuilder),
+                Arguments.of("List Commands", ListCommandsTransactionBuilder),
+                Arguments.of("Set Commands", SetCommandsTransactionBuilder),
+                Arguments.of("Sorted Set Commands", SortedSetCommandsTransactionBuilder),
+                Arguments.of("Server Management Commands", ServerManagementCommandsTransactionBuilder),
+                Arguments.of("HyperLogLog Commands", HyperLogLogCommandsTransactionBuilder),
+                Arguments.of("Stream Commands", StreamCommandsTransactionBuilder),
+                Arguments.of(
+                        "Connection Management Commands", ConnectionManagementCommandsTransactionBuilder),
+                Arguments.of("Geospatial Commands", GeospatialCommandsTransactionBuilder));
+    }
 
     public static TransactionBuilder GenericCommandsTransactionBuilder =
             TransactionTestUtilities::genericCommands;
@@ -221,6 +74,8 @@
             TransactionTestUtilities::streamCommands;
     public static TransactionBuilder ConnectionManagementCommandsTransactionBuilder =
             TransactionTestUtilities::connectionManagementCommands;
+    public static TransactionBuilder GeospatialCommandsTransactionBuilder =
+            TransactionTestUtilities::geospatialCommands;
 
     private static Object[] genericCommands(BaseTransaction<?> transaction) {
         String genericKey1 = "{GenericKey}-1-" + UUID.randomUUID();
@@ -232,9 +87,12 @@
                 .exists(new String[] {genericKey1})
                 .persist(genericKey1)
                 .type(genericKey1)
+                .objectEncoding(genericKey1)
+                .touch(new String[] {genericKey1})
                 .del(new String[] {genericKey1})
                 .get(genericKey1)
                 .set(genericKey2, value2)
+                .renamenx(genericKey1, genericKey2)
                 .unlink(new String[] {genericKey2})
                 .get(genericKey2)
                 .set(genericKey1, value1)
@@ -250,9 +108,12 @@
             1L, // exists(new String[] {genericKey1})
             false, // persist(key1)
             "string", // type(genericKey1)
+            "embstr", // objectEncoding(genericKey1)
+            1L, // touch(new String[] {genericKey1})
             1L, // del(new String[] {genericKey1})
             null, // get(genericKey1)
             OK, // set(genericKey2, value2)
+            false, // renamenx(genericKey1, genericKey2)
             1L, // unlink(new String[] {genericKey2})
             null, // get(genericKey2)
             OK, // set(genericKey1, value1)
@@ -281,10 +142,10 @@
                 .decr(stringKey3)
                 .decrBy(stringKey3, 2)
                 .incrByFloat(stringKey3, 0.5)
-                .setrange(stringKey3, 0, "GLIDE");
-
-        return new Object[] {
-<<<<<<< HEAD
+                .setrange(stringKey3, 0, "GLIDE")
+                .getrange(stringKey3, 0, 5);
+
+        return new Object[] {
             OK, // set(stringKey1, value1)
             value1, // get(stringKey1)
             null, // set(stringKey2, value2, returnOldValue(true))
@@ -297,6 +158,7 @@
             0L, // decrBy(stringKey3, 2)
             0.5, // incrByFloat(stringKey3, 0.5)
             5L, // setrange(stringKey3, 0, "GLIDE")
+            "GLIDE" // getrange(stringKey3, 0, 5)
         };
     }
 
@@ -314,7 +176,8 @@
                 .hdel(hashKey1, new String[] {field1})
                 .hvals(hashKey1)
                 .hincrBy(hashKey1, field3, 5)
-                .hincrByFloat(hashKey1, field3, 5.5);
+                .hincrByFloat(hashKey1, field3, 5.5)
+                .hkeys(hashKey1);
 
         return new Object[] {
             2L, // hset(hashKey1, Map.of(field1, value1, field2, value2))
@@ -328,6 +191,7 @@
             new String[] {value2}, // hvals(hashKey1)
             5L, // hincrBy(hashKey1, field3, 5)
             10.5, // hincrByFloat(hashKey1, field3, 5.5)
+            new String[] {field2, field3}, // hkeys(hashKey1)
         };
     }
 
@@ -367,107 +231,6 @@
             3L, // rpush(listKey2, new String[] {value1, value2, value2})
             value2, // rpop(listKey2)
             new String[] {value2, value1}, // rpopCount(listKey2, 2)
-=======
-            OK,
-            value1,
-            "string", // type(key1)
-            "embstr", // objectEncoding(key1)
-            null,
-            (long) value1.length(), // strlen(key2)
-            new String[] {value1, value2},
-            false, // renamenx(key1, key2)
-            1L,
-            Boolean.FALSE, // persist(key1)
-            1L, // touch(new String[] {key1})
-            1L,
-            null,
-            1L,
-            null,
-            OK,
-            new String[] {value2, value1},
-            1L,
-            3L,
-            2L,
-            0L,
-            0.5,
-            1L,
-            5L, // setrange(key3, 0, "GLIDE")
-            "GLIDE", // getrange(key3, 0, 5)
-            2L,
-            value1,
-            2L, // hlen(key4)
-            true,
-            Boolean.FALSE, // hsetnx(key4, field1, value1)
-            new String[] {value1, null, value2},
-            Map.of(field1, value1, field2, value2),
-            1L,
-            new String[] {value2}, // hvals(key4)
-            5L,
-            10.5,
-            new String[] {field2, field3}, // hkeys(key4)
-            5L,
-            5L,
-            value3, // lindex(key5, 0)
-            1L,
-            OK,
-            new String[] {value3, value2},
-            value3,
-            new String[] {value2, value1},
-            3L,
-            value2,
-            new String[] {value2, value1},
-            2L,
-            1L,
-            1L,
-            true, // sismember(key7, "baz")
-            Set.of("baz"), // smembers(key7)
-            new Boolean[] {true, false}, // smismembmer(key7, new String[] {"baz", "foo"})
-            Set.of("baz"), // sinter(new String[] { key7, key7 })
-            2L, // sadd(setKey2, new String[] { "a", "b" })
-            3L, // sunionstore(setKey3, new String[] { setKey2, key7 })
-            2L, // sdiffstore(setKey3, new String[] { setKey2, key7 })
-            0L, // sinterstore(setKey3, new String[] { setKey2, key7 })
-            Set.of("a", "b"), // sdiff(new String[] {setKey2, setKey3})
-            true, // smove(key7, setKey2, "baz")
-            3L,
-            0L, // zrank(key8, "one")
-            2L, // zrevrank(key8, "one")
-            4.0,
-            1L,
-            2L,
-            new Double[] {2.0, 3.0}, // zmscore(key8, new String[] {"two", "three"})
-            new String[] {"two", "three"}, // zrange
-            Map.of("two", 2.0, "three", 3.0), // zrangeWithScores
-            2L, // zrangestore(key8, key8, new RangeByIndex(0, -1))
-            2.0, // zscore(key8, "two")
-            2L, // zcount(key8, new ScoreBoundary(2, true), InfScoreBound.POSITIVE_INFINITY)
-            2L, // zlexcount(key8, new LexBoundary("a", true), InfLexBound.POSITIVE_INFINITY)
-            Map.of("two", 2.0), // zpopmin(key8)
-            Map.of("three", 3.0), // zpopmax(key8)
-            0L, // zremrangebyrank(key8, 5, 10)
-            0L, // zremrangebylex(key8, new LexBoundary("j"), InfLexBound.POSITIVE_INFINITY)
-            0L, // zremrangebyscore(key8, new ScoreBoundary(5), InfScoreBound.POSITIVE_INFINITY)
-            0L, // zdiffstore(key8, new String[] {key8, key8})
-            2L, // zadd(zSetKey2, Map.of("one", 1.0, "two", 2.0))
-            new String[] {"one", "two"}, // zdiff(new String[] {zSetKey2, key8})
-            Map.of("one", 1.0, "two", 2.0), // zdiffWithScores(new String[] {zSetKey2, key8})
-            new String[] {"one", "two"}, // zunion(new KeyArray({zSetKey2, key8}))
-            new String[] {"one", "two"}, // zunion(new KeyArray({zSetKey2, key8}), Aggregate.MAX);
-            Map.of("one", 1.0, "two", 2.0), // zunionWithScores(new KeyArray({zSetKey2, key8}));
-            Map.of("one", 1.0, "two", 2.0), // zunionWithScores(new KeyArray({zSetKey2, key8}), MAX)
-            0L, // zinterstore(key8, new String[] {zSetKey2, key8})
-            new Object[] {zSetKey2, "two", 2.0}, // bzpopmax(new String[] { zsetKey2 }, .1)
-            2L, // geoadd(geoKey1, Map.of("Palermo", ..., "Catania", ...))
-            "0-1", // xadd(key9, Map.of("field1", "value1"), id("0-1"));
-            "0-2", // xadd(key9, Map.of("field2", "value2"), id("0-2"));
-            "0-3", // xadd(key9, Map.of("field3", "value3"), id("0-3"));
-            1L, // xtrim(key9, new MinId(true, "0-2"));
-            OK,
-            Map.of("timeout", "1000"),
-            OK,
-            "GLIDE", // echo
-            "Redis ver. " + REDIS_VERSION + '\n', // lolwut(1)
->>>>>>> 5fbda569
             0L, // rpushx(listKey3, new String[] { "_" })
             0L, // lpushx(listKey3, new String[] { "_" })
             3L, // lpush(listKey3, new String[] { value1, value2, value3})
@@ -479,20 +242,38 @@
 
     private static Object[] setCommands(BaseTransaction<?> transaction) {
         String setKey1 = "{setKey}-1-" + UUID.randomUUID();
+        String setKey2 = "{setKey}-2-" + UUID.randomUUID();
+        String setKey3 = "{setKey}-3-" + UUID.randomUUID();
 
         transaction
                 .sadd(setKey1, new String[] {"baz", "foo"})
                 .srem(setKey1, new String[] {"foo"})
                 .scard(setKey1)
                 .sismember(setKey1, "baz")
-                .smembers(setKey1);
+                .smembers(setKey1)
+                .smismember(setKey1, new String[] {"baz", "foo"})
+                .sinter(new String[] {setKey1, setKey1})
+                .sadd(setKey2, new String[] {"a", "b"})
+                .sunionstore(setKey3, new String[] {setKey2, setKey1})
+                .sdiffstore(setKey3, new String[] {setKey2, setKey1})
+                .sinterstore(setKey3, new String[] {setKey2, setKey1})
+                .sdiff(new String[] {setKey2, setKey3})
+                .smove(setKey1, setKey2, "baz");
 
         return new Object[] {
             2L, // sadd(setKey1, new String[] {"baz", "foo"});
             1L, // srem(setKey1, new String[] {"foo"});
             1L, // scard(setKey1);
-            true, // sismember(key7, "baz")
+            true, // sismember(setKey1, "baz")
             Set.of("baz"), // smembers(setKey1);
+            new Boolean[] {true, false}, // smismembmer(setKey1, new String[] {"baz", "foo"})
+            Set.of("baz"), // sinter(new String[] { setKey1, setKey1 })
+            2L, // sadd(setKey2, new String[] { "a", "b" })
+            3L, // sunionstore(setKey3, new String[] { setKey2, setKey1 })
+            2L, // sdiffstore(setKey3, new String[] { setKey2, setKey1 })
+            0L, // sinterstore(setKey3, new String[] { setKey2, setKey1 })
+            Set.of("a", "b"), // sdiff(new String[] {setKey2, setKey3})
+            true, // smove(setKey1, setKey2, "baz")
         };
     }
 
@@ -503,12 +284,14 @@
         transaction
                 .zadd(zSetKey1, Map.of("one", 1.0, "two", 2.0, "three", 3.0))
                 .zrank(zSetKey1, "one")
+                .zrevrank(zSetKey1, "one")
                 .zaddIncr(zSetKey1, "one", 3)
                 .zrem(zSetKey1, new String[] {"one"})
                 .zcard(zSetKey1)
                 .zmscore(zSetKey1, new String[] {"two", "three"})
                 .zrange(zSetKey1, new RangeByIndex(0, 1))
                 .zrangeWithScores(zSetKey1, new RangeByIndex(0, 1))
+                .zrangestore(zSetKey1, zSetKey1, new RangeByIndex(0, -1))
                 .zscore(zSetKey1, "two")
                 .zcount(zSetKey1, new ScoreBoundary(2, true), InfScoreBound.POSITIVE_INFINITY)
                 .zlexcount(zSetKey1, new LexBoundary("a", true), InfLexBound.POSITIVE_INFINITY)
@@ -520,17 +303,25 @@
                 .zdiffstore(zSetKey1, new String[] {zSetKey1, zSetKey1})
                 .zadd(zSetKey2, Map.of("one", 1.0, "two", 2.0))
                 .zdiff(new String[] {zSetKey2, zSetKey1})
-                .zdiffWithScores(new String[] {zSetKey2, zSetKey1});
+                .zdiffWithScores(new String[] {zSetKey2, zSetKey1})
+                .zunion(new KeyArray(new String[] {zSetKey2, zSetKey1}))
+                .zunion(new KeyArray(new String[] {zSetKey2, zSetKey1}), Aggregate.MAX)
+                .zunionWithScores(new KeyArray(new String[] {zSetKey2, zSetKey1}))
+                .zunionWithScores(new KeyArray(new String[] {zSetKey2, zSetKey1}), Aggregate.MAX)
+                .zinterstore(zSetKey1, new KeyArray(new String[] {zSetKey2, zSetKey1}))
+                .bzpopmax(new String[] {zSetKey2}, .1);
 
         return new Object[] {
             3L, // zadd(zSetKey1, Map.of("one", 1.0, "two", 2.0, "three", 3.0))
             0L, // zrank(zSetKey1, "one")
+            2L, // zrevrank(zSetKey1, "one")
             4.0, // zaddIncr(zSetKey1, "one", 3)
             1L, // zrem(zSetKey1, new String[] {"one"})
             2L, // zcard(zSetKey1)
             new Double[] {2.0, 3.0}, // zmscore(zSetKey1, new String[] {"two", "three"})
             new String[] {"two", "three"}, // zrange(zSetKey1, new RangeByIndex(0, 1))
             Map.of("two", 2.0, "three", 3.0), // zrangeWithScores(zSetKey1, new RangeByIndex(0, 1))
+            2L, // zrangestore(zSetKey1, zSetKey1, new RangeByIndex(0, -1))
             2.0, // zscore(zSetKey1, "two")
             2L, // zcount(zSetKey1, new ScoreBoundary(2, true), InfScoreBound.POSITIVE_INFINITY)
             2L, // zlexcount(zSetKey1, new LexBoundary("a", true), InfLexBound.POSITIVE_INFINITY)
@@ -543,6 +334,12 @@
             2L, // zadd(zSetKey2, Map.of("one", 1.0, "two", 2.0))
             new String[] {"one", "two"}, // zdiff(new String[] {zSetKey2, zSetKey1})
             Map.of("one", 1.0, "two", 2.0), // zdiffWithScores(new String[] {zSetKey2, zSetKey1})
+            new String[] {"one", "two"}, // zunion(new KeyArray({zSetKey2, zSetKey1}))
+            new String[] {"one", "two"}, // zunion(new KeyArray({zSetKey2, zSetKey1}), Aggregate.MAX);
+            Map.of("one", 1.0, "two", 2.0), // zunionWithScores(new KeyArray({zSetKey2, zSetKey1}));
+            Map.of("one", 1.0, "two", 2.0), // zunionWithScores(new KeyArray({zSetKey2, zSetKey1}), MAX)
+            0L, // zinterstore(zSetKey1, new String[] {zSetKey2, zSetKey1})
+            new Object[] {zSetKey2, "two", 2.0}, // bzpopmax(new String[] { zsetKey2 }, .1)
         };
     }
 
@@ -550,12 +347,14 @@
         transaction
                 .configSet(Map.of("timeout", "1000"))
                 .configGet(new String[] {"timeout"})
-                .configResetStat();
+                .configResetStat()
+                .lolwut(1);
 
         return new Object[] {
             OK, // configSet(Map.of("timeout", "1000"))
             Map.of("timeout", "1000"), // configGet(new String[] {"timeout"})
-            OK // configResetStat()
+            OK, // configResetStat()
+            "Redis ver. " + REDIS_VERSION + '\n', // lolwut(1)
         };
     }
 
@@ -597,12 +396,30 @@
         transaction
                 .xadd(streamKey1, Map.of("field1", "value1"), StreamAddOptions.builder().id("0-1").build())
                 .xadd(streamKey1, Map.of("field2", "value2"), StreamAddOptions.builder().id("0-2").build())
-                .xadd(streamKey1, Map.of("field3", "value3"), StreamAddOptions.builder().id("0-3").build());
+                .xadd(streamKey1, Map.of("field3", "value3"), StreamAddOptions.builder().id("0-3").build())
+                .xtrim(streamKey1, new MinId(true, "0-2"));
 
         return new Object[] {
             "0-1", // xadd(streamKey1, Map.of("field1", "value1"), ... .id("0-1").build());
             "0-2", // xadd(streamKey1, Map.of("field2", "value2"), ... .id("0-2").build());
             "0-3", // xadd(streamKey1, Map.of("field3", "value3"), ... .id("0-3").build());
+            1L, // xtrim(streamKey1, new MinId(true, "0-2"))
+        };
+    }
+
+    private static Object[] geospatialCommands(BaseTransaction<?> transaction) {
+        final String geoKey1 = "{geoKey}-1-" + UUID.randomUUID();
+
+        transaction.geoadd(
+                geoKey1,
+                Map.of(
+                        "Palermo",
+                        new GeospatialData(13.361389, 38.115556),
+                        "Catania",
+                        new GeospatialData(15.087269, 37.502669)));
+
+        return new Object[] {
+            2L, // geoadd(geoKey1, Map.of("Palermo", ..., "Catania", ...))
         };
     }
 
