--- conflicted
+++ resolved
@@ -139,11 +139,8 @@
     GeoPos = 128,
     BZPopMax = 129,
     ObjectFreq = 130,
-<<<<<<< HEAD
     RenameNx = 131,
-=======
     Touch = 132,
->>>>>>> b269d4d2
 }
 
 fn get_two_word_command(first: &str, second: &str) -> Cmd {
@@ -286,11 +283,8 @@
             ProtobufRequestType::LOLWUT => RequestType::LOLWUT,
             ProtobufRequestType::GeoPos => RequestType::GeoPos,
             ProtobufRequestType::BZPopMax => RequestType::BZPopMax,
-<<<<<<< HEAD
             ProtobufRequestType::RenameNx => RequestType::RenameNx,
-=======
             ProtobufRequestType::Touch => RequestType::Touch,
->>>>>>> b269d4d2
         }
     }
 }
@@ -429,11 +423,8 @@
             RequestType::LOLWUT => Some(cmd("LOLWUT")),
             RequestType::GeoPos => Some(cmd("GEOPOS")),
             RequestType::BZPopMax => Some(cmd("BZPOPMAX")),
-<<<<<<< HEAD
             RequestType::RenameNx => Some(cmd("RENAMENX")),
-=======
             RequestType::Touch => Some(cmd("TOUCH")),
->>>>>>> b269d4d2
         }
     }
 }