--- conflicted
+++ resolved
@@ -52,12 +52,9 @@
 import static redis_request.RedisRequestOuterClass.RequestType.RPushX;
 import static redis_request.RedisRequestOuterClass.RequestType.SAdd;
 import static redis_request.RedisRequestOuterClass.RequestType.SCard;
-<<<<<<< HEAD
 import static redis_request.RedisRequestOuterClass.RequestType.SMIsMember;
-=======
 import static redis_request.RedisRequestOuterClass.RequestType.SInterStore;
 import static redis_request.RedisRequestOuterClass.RequestType.SIsMember;
->>>>>>> 7abb59ab
 import static redis_request.RedisRequestOuterClass.RequestType.SMembers;
 import static redis_request.RedisRequestOuterClass.RequestType.SRem;
 import static redis_request.RedisRequestOuterClass.RequestType.SetRange;
@@ -545,16 +542,16 @@
     }
 
     @Override
-<<<<<<< HEAD
     public CompletableFuture<Boolean[]> smismember(@NonNull String key, @NonNull String[] members) {
         String[] arguments = ArrayUtils.addFirst(members, key);
         return commandManager.submitNewCommand(
                 SMIsMember, arguments, response -> castArray(handleArrayResponse(response), Boolean.class));
-=======
+    }
+
+    @Override
     public CompletableFuture<Long> sinterstore(@NonNull String destination, @NonNull String[] keys) {
         String[] arguments = ArrayUtils.addFirst(keys, destination);
         return commandManager.submitNewCommand(SInterStore, arguments, this::handleLongResponse);
->>>>>>> 7abb59ab
     }
 
     @Override
