--- conflicted
+++ resolved
@@ -15,18 +15,14 @@
     ClosingError,
     ConditionalChange,
     ExpireOptions,
-<<<<<<< HEAD
-    GeoUnit,
-=======
     FlushMode,
     GeoUnit,
     GeospatialData,
-    ListDirection,
->>>>>>> cc1c2e6d
     GlideClient,
     GlideClusterClient,
     InfoOptions,
     InsertPosition,
+    ListDirection,
     ProtocolVersion,
     RequestError,
     ScoreFilter,
@@ -36,18 +32,6 @@
 } from "../";
 import { RedisCluster } from "../../utils/TestUtils";
 import { SingleNodeRoute } from "../build-ts/src/GlideClusterClient";
-<<<<<<< HEAD
-import {
-    BitOffsetOptions,
-    BitmapIndexType,
-} from "../build-ts/src/commands/BitOffsetOptions";
-import { ConditionalChange } from "../build-ts/src/commands/ConditionalChange";
-import { FlushMode } from "../build-ts/src/commands/FlushMode";
-import { LPosOptions } from "../build-ts/src/commands/LPosOptions";
-import { GeoAddOptions } from "../build-ts/src/commands/geospatial/GeoAddOptions";
-import { GeospatialData } from "../build-ts/src/commands/geospatial/GeospatialData";
-=======
->>>>>>> cc1c2e6d
 import {
     Client,
     GetAndSetRandomValue,
