--- conflicted
+++ resolved
@@ -178,11 +178,8 @@
     HRandField = 135;
     ZUnion = 136;
     BZPopMin = 137;
-<<<<<<< HEAD
+    FlushAll = 138;
     BZMPop = 139;
-=======
-    FlushAll = 138;
->>>>>>> ef1a84c8
 }
 
 message Command {
