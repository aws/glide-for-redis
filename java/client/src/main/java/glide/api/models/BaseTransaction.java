/** Copyright GLIDE-for-Redis Project Contributors - SPDX Identifier: Apache-2.0 */
package glide.api.models;

import static glide.api.commands.SortedSetBaseCommands.WITH_SCORE_REDIS_API;
import static glide.api.models.commands.RangeOptions.createZrangeArgs;
import static glide.utils.ArrayTransformUtils.concatenateArrays;
import static glide.utils.ArrayTransformUtils.convertMapToKeyValueStringArray;
import static glide.utils.ArrayTransformUtils.convertMapToValueKeyStringArray;
import static redis_request.RedisRequestOuterClass.RequestType.Blpop;
import static redis_request.RedisRequestOuterClass.RequestType.Brpop;
import static redis_request.RedisRequestOuterClass.RequestType.ClientGetName;
import static redis_request.RedisRequestOuterClass.RequestType.ClientId;
import static redis_request.RedisRequestOuterClass.RequestType.ConfigGet;
import static redis_request.RedisRequestOuterClass.RequestType.ConfigResetStat;
import static redis_request.RedisRequestOuterClass.RequestType.ConfigRewrite;
import static redis_request.RedisRequestOuterClass.RequestType.ConfigSet;
import static redis_request.RedisRequestOuterClass.RequestType.CustomCommand;
import static redis_request.RedisRequestOuterClass.RequestType.Decr;
import static redis_request.RedisRequestOuterClass.RequestType.DecrBy;
import static redis_request.RedisRequestOuterClass.RequestType.Del;
import static redis_request.RedisRequestOuterClass.RequestType.Echo;
import static redis_request.RedisRequestOuterClass.RequestType.Exists;
import static redis_request.RedisRequestOuterClass.RequestType.Expire;
import static redis_request.RedisRequestOuterClass.RequestType.ExpireAt;
import static redis_request.RedisRequestOuterClass.RequestType.GetString;
import static redis_request.RedisRequestOuterClass.RequestType.HSetNX;
import static redis_request.RedisRequestOuterClass.RequestType.HashDel;
import static redis_request.RedisRequestOuterClass.RequestType.HashExists;
import static redis_request.RedisRequestOuterClass.RequestType.HashGet;
import static redis_request.RedisRequestOuterClass.RequestType.HashGetAll;
import static redis_request.RedisRequestOuterClass.RequestType.HashIncrBy;
import static redis_request.RedisRequestOuterClass.RequestType.HashIncrByFloat;
import static redis_request.RedisRequestOuterClass.RequestType.HashMGet;
import static redis_request.RedisRequestOuterClass.RequestType.HashSet;
import static redis_request.RedisRequestOuterClass.RequestType.Hvals;
import static redis_request.RedisRequestOuterClass.RequestType.Incr;
import static redis_request.RedisRequestOuterClass.RequestType.IncrBy;
import static redis_request.RedisRequestOuterClass.RequestType.IncrByFloat;
import static redis_request.RedisRequestOuterClass.RequestType.Info;
import static redis_request.RedisRequestOuterClass.RequestType.LLen;
import static redis_request.RedisRequestOuterClass.RequestType.LPop;
import static redis_request.RedisRequestOuterClass.RequestType.LPush;
import static redis_request.RedisRequestOuterClass.RequestType.LRange;
import static redis_request.RedisRequestOuterClass.RequestType.LRem;
import static redis_request.RedisRequestOuterClass.RequestType.LTrim;
import static redis_request.RedisRequestOuterClass.RequestType.MGet;
import static redis_request.RedisRequestOuterClass.RequestType.MSet;
import static redis_request.RedisRequestOuterClass.RequestType.PExpire;
import static redis_request.RedisRequestOuterClass.RequestType.PExpireAt;
import static redis_request.RedisRequestOuterClass.RequestType.PTTL;
import static redis_request.RedisRequestOuterClass.RequestType.Persist;
import static redis_request.RedisRequestOuterClass.RequestType.Ping;
import static redis_request.RedisRequestOuterClass.RequestType.RPop;
import static redis_request.RedisRequestOuterClass.RequestType.RPush;
import static redis_request.RedisRequestOuterClass.RequestType.SAdd;
import static redis_request.RedisRequestOuterClass.RequestType.SCard;
import static redis_request.RedisRequestOuterClass.RequestType.SMembers;
import static redis_request.RedisRequestOuterClass.RequestType.SRem;
import static redis_request.RedisRequestOuterClass.RequestType.SetString;
import static redis_request.RedisRequestOuterClass.RequestType.Strlen;
import static redis_request.RedisRequestOuterClass.RequestType.TTL;
import static redis_request.RedisRequestOuterClass.RequestType.Time;
import static redis_request.RedisRequestOuterClass.RequestType.Type;
import static redis_request.RedisRequestOuterClass.RequestType.Unlink;
import static redis_request.RedisRequestOuterClass.RequestType.ZPopMax;
import static redis_request.RedisRequestOuterClass.RequestType.ZPopMin;
import static redis_request.RedisRequestOuterClass.RequestType.ZScore;
import static redis_request.RedisRequestOuterClass.RequestType.Zadd;
import static redis_request.RedisRequestOuterClass.RequestType.Zcard;
import static redis_request.RedisRequestOuterClass.RequestType.Zrange;
import static redis_request.RedisRequestOuterClass.RequestType.Zrank;
import static redis_request.RedisRequestOuterClass.RequestType.Zrem;

import glide.api.models.commands.ExpireOptions;
import glide.api.models.commands.InfoOptions;
import glide.api.models.commands.InfoOptions.Section;
import glide.api.models.commands.RangeOptions.RangeByIndex;
import glide.api.models.commands.RangeOptions.RangeByLex;
import glide.api.models.commands.RangeOptions.RangeByScore;
import glide.api.models.commands.RangeOptions.RangeQuery;
import glide.api.models.commands.RangeOptions.ScoredRangeQuery;
import glide.api.models.commands.SetOptions;
import glide.api.models.commands.SetOptions.ConditionalSet;
import glide.api.models.commands.SetOptions.SetOptionsBuilder;
import glide.api.models.commands.ZaddOptions;
import java.util.Map;
import lombok.Getter;
import lombok.NonNull;
import org.apache.commons.lang3.ArrayUtils;
import redis_request.RedisRequestOuterClass.Command;
import redis_request.RedisRequestOuterClass.Command.ArgsArray;
import redis_request.RedisRequestOuterClass.RequestType;
import redis_request.RedisRequestOuterClass.Transaction;

/**
 * Base class encompassing shared commands for both standalone and cluster mode implementations in a
 * transaction. Transactions allow the execution of a group of commands in a single step.
 *
 * <p>Command Response: An array of command responses is returned by the client exec command, in the
 * order they were given. Each element in the array represents a command given to the transaction.
 * The response for each command depends on the executed Redis command. Specific response types are
 * documented alongside each method.
 *
 * @param <T> child typing for chaining method calls
 */
@Getter
public abstract class BaseTransaction<T extends BaseTransaction<T>> {
    /** Command class to send a single request to Redis. */
    protected final Transaction.Builder protobufTransaction = Transaction.newBuilder();

    protected abstract T getThis();

    /**
     * Executes a single command, without checking inputs. Every part of the command, including
     * subcommands, should be added as a separate value in args.
     *
     * @param args Arguments for the custom command.
     * @return A response from Redis with an <code>Object</code>.
     * @remarks This function should only be used for single-response commands. Commands that don't
     *     return response (such as <em>SUBSCRIBE</em>), or that return potentially more than a single
     *     response (such as <em>XREAD</em>), or that change the client's behavior (such as entering
     *     <em>pub</em>/<em>sub</em> mode on <em>RESP2</em> connections) shouldn't be called using
     *     this function.
     * @example Returns a list of all pub/sub clients:
     *     <pre>{@code
     * Object result = client.customCommand(new String[]{ "CLIENT", "LIST", "TYPE", "PUBSUB" }).get();
     * }</pre>
     */
    public T customCommand(String[] args) {

        ArgsArray commandArgs = buildArgs(args);
        protobufTransaction.addCommands(buildCommand(CustomCommand, commandArgs));
        return getThis();
    }

    /**
     * Echoes the provided <code>message</code> back.
     *
     * @see <a href="https://redis.io/commands/echo>redis.io</a> for details.
     * @param message The message to be echoed back.
     * @return Command Response - The provided <code>message</code>.
     */
    public T echo(@NonNull String message) {
        ArgsArray commandArgs = buildArgs(message);
        protobufTransaction.addCommands(buildCommand(Echo, commandArgs));
        return getThis();
    }

    /**
     * Pings the Redis server.
     *
     * @see <a href="https://redis.io/commands/ping/">redis.io</a> for details.
     * @return Command Response - A response from Redis with a <code>String</code>.
     */
    public T ping() {
        protobufTransaction.addCommands(buildCommand(Ping));
        return getThis();
    }

    /**
     * Pings the Redis server.
     *
     * @see <a href="https://redis.io/commands/ping/">redis.io</a> for details.
     * @param msg The ping argument that will be returned.
     * @return Command Response - A response from Redis with a <code>String</code>.
     */
    public T ping(@NonNull String msg) {
        ArgsArray commandArgs = buildArgs(msg);

        protobufTransaction.addCommands(buildCommand(Ping, commandArgs));
        return getThis();
    }

    /**
     * Gets information and statistics about the Redis server using the {@link Section#DEFAULT}
     * option.
     *
     * @see <a href="https://redis.io/commands/info/">redis.io</a> for details.
     * @return Command Response - A <code>String</code> with server info.
     */
    public T info() {
        protobufTransaction.addCommands(buildCommand(Info));
        return getThis();
    }

    /**
     * Gets information and statistics about the Redis server.
     *
     * @see <a href="https://redis.io/commands/info/">redis.io</a> for details.
     * @param options A list of {@link Section} values specifying which sections of information to
     *     retrieve. When no parameter is provided, the {@link Section#DEFAULT} option is assumed.
     * @return Command Response - A <code>String</code> containing the requested {@link Section}s.
     */
    public T info(@NonNull InfoOptions options) {
        ArgsArray commandArgs = buildArgs(options.toArgs());

        protobufTransaction.addCommands(buildCommand(Info, commandArgs));
        return getThis();
    }

    /**
     * Removes the specified <code>keys</code> from the database. A key is ignored if it does not
     * exist.
     *
     * @see <a href="https://redis.io/commands/del/">redis.io</a> for details.
     * @param keys The keys we wanted to remove.
     * @return Command Response - The number of keys that were removed.
     */
    public T del(@NonNull String[] keys) {
        ArgsArray commandArgs = buildArgs(keys);

        protobufTransaction.addCommands(buildCommand(Del, commandArgs));
        return getThis();
    }

    /**
     * Gets the value associated with the given key, or null if no such value exists.
     *
     * @see <a href="https://redis.io/commands/get/">redis.io</a> for details.
     * @param key The key to retrieve from the database.
     * @return Command Response - If <code>key</code> exists, returns the <code>value</code> of <code>
     *     key</code> as a String. Otherwise, return <code>null</code>.
     */
    public T get(@NonNull String key) {
        ArgsArray commandArgs = buildArgs(key);

        protobufTransaction.addCommands(buildCommand(GetString, commandArgs));
        return getThis();
    }

    /**
     * Sets the given key with the given value.
     *
     * @see <a href="https://redis.io/commands/set/">redis.io</a> for details.
     * @param key The key to store.
     * @param value The value to store with the given <code>key</code>.
     * @return Command Response - A response from Redis.
     */
    public T set(@NonNull String key, @NonNull String value) {
        ArgsArray commandArgs = buildArgs(key, value);

        protobufTransaction.addCommands(buildCommand(SetString, commandArgs));
        return getThis();
    }

    /**
     * Sets the given key with the given value. Return value is dependent on the passed options.
     *
     * @see <a href="https://redis.io/commands/set/">redis.io</a> for details.
     * @param key The key to store.
     * @param value The value to store with the given key.
     * @param options The Set options.
     * @return Command Response - A <code>String</code> or <code>null</code> response. The old value
     *     as a <code>String</code> if {@link SetOptionsBuilder#returnOldValue(boolean)} is set.
     *     Otherwise, if the value isn't set because of {@link ConditionalSet#ONLY_IF_EXISTS} or
     *     {@link ConditionalSet#ONLY_IF_DOES_NOT_EXIST} conditions, return <code>null</code>.
     *     Otherwise, return <code>OK</code>.
     */
    public T set(@NonNull String key, @NonNull String value, @NonNull SetOptions options) {
        ArgsArray commandArgs =
                buildArgs(ArrayUtils.addAll(new String[] {key, value}, options.toArgs()));

        protobufTransaction.addCommands(buildCommand(SetString, commandArgs));
        return getThis();
    }

    /**
     * Retrieves the values of multiple <code>keys</code>.
     *
     * @see <a href="https://redis.io/commands/mget/">redis.io</a> for details.
     * @param keys A list of keys to retrieve values for.
     * @return Command Response - An array of values corresponding to the provided <code>keys</code>.
     *     <br>
     *     If a <code>key</code>is not found, its corresponding value in the list will be <code>null
     *     </code>.
     */
    public T mget(@NonNull String[] keys) {
        ArgsArray commandArgs = buildArgs(keys);

        protobufTransaction.addCommands(buildCommand(MGet, commandArgs));
        return getThis();
    }

    /**
     * Sets multiple keys to multiple values in a single operation.
     *
     * @see <a href="https://redis.io/commands/mset/">redis.io</a> for details.
     * @param keyValueMap A key-value map consisting of keys and their respective values to set.
     * @return Command Response - Always <code>OK</code>.
     */
    public T mset(@NonNull Map<String, String> keyValueMap) {
        String[] args = convertMapToKeyValueStringArray(keyValueMap);
        ArgsArray commandArgs = buildArgs(args);

        protobufTransaction.addCommands(buildCommand(MSet, commandArgs));
        return getThis();
    }

    /**
     * Increments the number stored at <code>key</code> by one. If <code>key</code> does not exist, it
     * is set to 0 before performing the operation.
     *
     * @see <a href="https://redis.io/commands/incr/">redis.io</a> for details.
     * @param key The key to increment its value.
     * @return Command Response - The value of <code>key</code> after the increment.
     */
    public T incr(@NonNull String key) {
        ArgsArray commandArgs = buildArgs(key);

        protobufTransaction.addCommands(buildCommand(Incr, commandArgs));
        return getThis();
    }

    /**
     * Increments the number stored at <code>key</code> by <code>amount</code>. If <code>key</code>
     * does not exist, it is set to 0 before performing the operation.
     *
     * @see <a href="https://redis.io/commands/incrby/">redis.io</a> for details.
     * @param key The key to increment its value.
     * @param amount The amount to increment.
     * @return Command Response - The value of <code>key</code> after the increment.
     */
    public T incrBy(@NonNull String key, long amount) {
        ArgsArray commandArgs = buildArgs(key, Long.toString(amount));

        protobufTransaction.addCommands(buildCommand(IncrBy, commandArgs));
        return getThis();
    }

    /**
     * Increments the string representing a floating point number stored at <code>key</code> by <code>
     * amount</code>. By using a negative increment value, the result is that the value stored at
     * <code>key</code> is decremented. If <code>key</code> does not exist, it is set to 0 before
     * performing the operation.
     *
     * @see <a href="https://redis.io/commands/incrbyfloat/">redis.io</a> for details.
     * @param key The key to increment its value.
     * @param amount The amount to increment.
     * @return Command Response - The value of <code>key</code> after the increment.
     */
    public T incrByFloat(@NonNull String key, double amount) {
        ArgsArray commandArgs = buildArgs(key, Double.toString(amount));

        protobufTransaction.addCommands(buildCommand(IncrByFloat, commandArgs));
        return getThis();
    }

    /**
     * Decrements the number stored at <code>key</code> by one. If <code>key</code> does not exist, it
     * is set to 0 before performing the operation.
     *
     * @see <a href="https://redis.io/commands/decr/">redis.io</a> for details.
     * @param key The key to decrement its value.
     * @return Command Response - The value of <code>key</code> after the decrement.
     */
    public T decr(@NonNull String key) {
        ArgsArray commandArgs = buildArgs(key);

        protobufTransaction.addCommands(buildCommand(Decr, commandArgs));
        return getThis();
    }

    /**
     * Decrements the number stored at <code>key</code> by <code>amount</code>. If <code>key</code>
     * does not exist, it is set to 0 before performing the operation.
     *
     * @see <a href="https://redis.io/commands/decrby/">redis.io</a> for details.
     * @param key The key to decrement its value.
     * @param amount The amount to decrement.
     * @return Command Response - The value of <code>key</code> after the decrement.
     */
    public T decrBy(@NonNull String key, long amount) {
        ArgsArray commandArgs = buildArgs(key, Long.toString(amount));

        protobufTransaction.addCommands(buildCommand(DecrBy, commandArgs));
        return getThis();
    }

    /**
     * Returns the length of the string value stored at <code>key</code>.
     *
     * @see <a href="https://redis.io/commands/strlen/">redis.io</a> for details.
     * @param key The key to check its length.
     * @return Command Response - The length of the string value stored at key.<br>
     *     If <code>key</code> does not exist, it is treated as an empty string, and the command
     *     returns <code>0</code>.
     */
    public T strlen(@NonNull String key) {
        ArgsArray commandArgs = buildArgs(key);
        protobufTransaction.addCommands(buildCommand(Strlen, commandArgs));
        return getThis();
    }

    /**
     * Retrieves the value associated with <code>field</code> in the hash stored at <code>key</code>.
     *
     * @see <a href="https://redis.io/commands/hget/">redis.io</a> for details.
     * @param key The key of the hash.
     * @param field The field in the hash stored at <code>key</code> to retrieve from the database.
     * @return Command Response - The value associated with <code>field</code>, or <code>null</code>
     *     when <code>field</code> is not present in the hash or <code>key</code> does not exist.
     */
    public T hget(@NonNull String key, @NonNull String field) {
        ArgsArray commandArgs = buildArgs(key, field);

        protobufTransaction.addCommands(buildCommand(HashGet, commandArgs));
        return getThis();
    }

    /**
     * Sets the specified fields to their respective values in the hash stored at <code>key</code>.
     *
     * @see <a href="https://redis.io/commands/hset/">redis.io</a> for details.
     * @param key The key of the hash.
     * @param fieldValueMap A field-value map consisting of fields and their corresponding values to
     *     be set in the hash stored at the specified key.
     * @return Command Response - The number of fields that were added.
     */
    public T hset(@NonNull String key, @NonNull Map<String, String> fieldValueMap) {
        ArgsArray commandArgs =
                buildArgs(ArrayUtils.addFirst(convertMapToKeyValueStringArray(fieldValueMap), key));

        protobufTransaction.addCommands(buildCommand(HashSet, commandArgs));
        return getThis();
    }

    /**
     * Sets <code>field</code> in the hash stored at <code>key</code> to <code>value</code>, only if
     * <code>field</code> does not yet exist.<br>
     * If <code>key</code> does not exist, a new key holding a hash is created.<br>
     * If <code>field</code> already exists, this operation has no effect.
     *
     * @see <a href="https://redis.io/commands/hsetnx/">redis.io</a> for details.
     * @param key The key of the hash.
     * @param field The field to set the value for.
     * @param value The value to set.
     * @return Command Response - <code>true</code> if the field was set, <code>false</code> if the
     *     field already existed and was not set.
     */
    public T hsetnx(@NonNull String key, @NonNull String field, @NonNull String value) {
        ArgsArray commandArgs = buildArgs(key, field, value);

        protobufTransaction.addCommands(buildCommand(HSetNX, commandArgs));
        return getThis();
    }

    /**
     * Removes the specified fields from the hash stored at <code>key</code>. Specified fields that do
     * not exist within this hash are ignored.
     *
     * @see <a href="https://redis.io/commands/hdel/">redis.io</a> for details.
     * @param key The key of the hash.
     * @param fields The fields to remove from the hash stored at <code>key</code>.
     * @return Command Response - The number of fields that were removed from the hash, not including
     *     specified but non-existing fields.<br>
     *     If <code>key</code> does not exist, it is treated as an empty hash and it returns 0.<br>
     */
    public T hdel(@NonNull String key, @NonNull String[] fields) {
        ArgsArray commandArgs = buildArgs(ArrayUtils.addFirst(fields, key));

        protobufTransaction.addCommands(buildCommand(HashDel, commandArgs));
        return getThis();
    }

    /**
     * Returns all values in the hash stored at <code>key</code>.
     *
     * @see <a href="https://redis.io/commands/hvals/">redis.io</a> for details.
     * @param key The key of the hash.
     * @return Command Response - An <code>array</code> of values in the hash, or an <code>empty array
     *     </code> when the key does not exist.
     */
    public T hvals(@NonNull String key) {
        ArgsArray commandArgs = buildArgs(key);

        protobufTransaction.addCommands(buildCommand(Hvals, commandArgs));
        return getThis();
    }

    /**
     * Returns the values associated with the specified fields in the hash stored at <code>key</code>.
     *
     * @see <a href="https://redis.io/commands/hmget/">redis.io</a> for details.
     * @param key The key of the hash.
     * @param fields The fields in the hash stored at <code>key</code> to retrieve from the database.
     * @return Command Response - An array of values associated with the given fields, in the same
     *     order as they are requested.<br>
     *     For every field that does not exist in the hash, a null value is returned.<br>
     *     If <code>key</code> does not exist, it is treated as an empty hash, and it returns an array
     *     of null values.<br>
     */
    public T hmget(@NonNull String key, @NonNull String[] fields) {
        ArgsArray commandArgs = buildArgs(ArrayUtils.addFirst(fields, key));

        protobufTransaction.addCommands(buildCommand(HashMGet, commandArgs));
        return getThis();
    }

    /**
     * Returns if <code>field</code> is an existing field in the hash stored at <code>key</code>.
     *
     * @see <a href="https://redis.io/commands/hexists/">redis.io</a> for details.
     * @param key The key of the hash.
     * @param field The field to check in the hash stored at <code>key</code>.
     * @return Command Response - <code>True</code> if the hash contains the specified field. If the
     *     hash does not contain the field, or if the key does not exist, it returns <code>False
     *     </code>.
     */
    public T hexists(@NonNull String key, @NonNull String field) {
        ArgsArray commandArgs = buildArgs(key, field);

        protobufTransaction.addCommands(buildCommand(HashExists, commandArgs));
        return getThis();
    }

    /**
     * Returns all fields and values of the hash stored at <code>key</code>.
     *
     * @see <a href="https://redis.io/commands/hgetall/">redis.io</a> for details.
     * @param key The key of the hash.
     * @return Command Response - A <code>Map</code> of fields and their values stored in the hash.
     *     Every field name in the map is associated with its corresponding value.<br>
     *     If <code>key</code> does not exist, it returns an empty map.
     */
    public T hgetall(@NonNull String key) {
        ArgsArray commandArgs = buildArgs(key);

        protobufTransaction.addCommands(buildCommand(HashGetAll, commandArgs));
        return getThis();
    }

    /**
     * Increments the number stored at <code>field</code> in the hash stored at <code>key</code> by
     * increment. By using a negative increment value, the value stored at <code>field</code> in the
     * hash stored at <code>key</code> is decremented. If <code>field</code> or <code>key</code> does
     * not exist, it is set to 0 before performing the operation.
     *
     * @see <a href="https://redis.io/commands/hincrby/">redis.io</a> for details.
     * @param key The key of the hash.
     * @param field The field in the hash stored at <code>key</code> to increment or decrement its
     *     value.
     * @param amount The amount by which to increment or decrement the field's value. Use a negative
     *     value to decrement.
     * @return Command Response - The value of <code>field</code> in the hash stored at <code>key
     *     </code> after the increment or decrement.
     */
    public T hincrBy(@NonNull String key, @NonNull String field, long amount) {
        ArgsArray commandArgs = buildArgs(key, field, Long.toString(amount));

        protobufTransaction.addCommands(buildCommand(HashIncrBy, commandArgs));
        return getThis();
    }

    /**
     * Increments the string representing a floating point number stored at <code>field</code> in the
     * hash stored at <code>key</code> by increment. By using a negative increment value, the value
     * stored at <code>field</code> in the hash stored at <code>key</code> is decremented. If <code>
     * field</code> or <code>key</code> does not exist, it is set to 0 before performing the
     * operation.
     *
     * @see <a href="https://redis.io/commands/hincrbyfloat/">redis.io</a> for details.
     * @param key The key of the hash.
     * @param field The field in the hash stored at <code>key</code> to increment or decrement its
     *     value.
     * @param amount The amount by which to increment or decrement the field's value. Use a negative
     *     value to decrement.
     * @return Command Response - The value of <code>field</code> in the hash stored at <code>key
     *     </code> after the increment or decrement.
     */
    public T hincrByFloat(@NonNull String key, @NonNull String field, double amount) {
        ArgsArray commandArgs = buildArgs(key, field, Double.toString(amount));

        protobufTransaction.addCommands(buildCommand(HashIncrByFloat, commandArgs));
        return getThis();
    }

    /**
     * Inserts all the specified values at the head of the list stored at <code>key</code>. <code>
     * elements</code> are inserted one after the other to the head of the list, from the leftmost
     * element to the rightmost element. If <code>key</code> does not exist, it is created as an empty
     * list before performing the push operations.
     *
     * @see <a href="https://redis.io/commands/lpush/">redis.io</a> for details.
     * @param key The key of the list.
     * @param elements The elements to insert at the head of the list stored at <code>key</code>.
     * @return Command Response - The length of the list after the push operations.
     */
    public T lpush(@NonNull String key, @NonNull String[] elements) {
        ArgsArray commandArgs = buildArgs(ArrayUtils.addFirst(elements, key));

        protobufTransaction.addCommands(buildCommand(LPush, commandArgs));
        return getThis();
    }

    /**
     * Removes and returns the first elements of the list stored at <code>key</code>. The command pops
     * a single element from the beginning of the list.
     *
     * @see <a href="https://redis.io/commands/lpop/">redis.io</a> for details.
     * @param key The key of the list.
     * @return Command Response - The value of the first element.<br>
     *     If <code>key</code> does not exist, null will be returned.
     */
    public T lpop(@NonNull String key) {
        ArgsArray commandArgs = buildArgs(key);

        protobufTransaction.addCommands(buildCommand(LPop, commandArgs));
        return getThis();
    }

    /**
     * Removes and returns up to <code>count</code> elements of the list stored at <code>key</code>,
     * depending on the list's length.
     *
     * @see <a href="https://redis.io/commands/lpop/">redis.io</a> for details.
     * @param key The key of the list.
     * @param count The count of the elements to pop from the list.
     * @return Command Response - An array of the popped elements will be returned depending on the
     *     list's length.<br>
     *     If <code>key</code> does not exist, null will be returned.
     */
    public T lpopCount(@NonNull String key, long count) {
        ArgsArray commandArgs = buildArgs(key, Long.toString(count));

        protobufTransaction.addCommands(buildCommand(LPop, commandArgs));
        return getThis();
    }

    /**
     * Returns the specified elements of the list stored at <code>key</code>.<br>
     * The offsets <code>start</code> and <code>end</code> are zero-based indexes, with <code>0</code>
     * being the first element of the list, <code>1</code> being the next element and so on. These
     * offsets can also be negative numbers indicating offsets starting at the end of the list, with
     * <code>-1</code> being the last element of the list, <code>-2</code> being the penultimate, and
     * so on.
     *
     * @see <a href="https://redis.io/commands/lrange/">redis.io</a> for details.
     * @param key The key of the list.
     * @param start The starting point of the range.
     * @param end The end of the range.
     * @return Command Response - Array of elements in the specified range.<br>
     *     If <code>start</code> exceeds the end of the list, or if <code>start</code> is greater than
     *     <code>end</code>, an empty array will be returned.<br>
     *     If <code>end</code> exceeds the actual end of the list, the range will stop at the actual
     *     end of the list.<br>
     *     If <code>key</code> does not exist an empty array will be returned.
     */
    public T lrange(@NonNull String key, long start, long end) {
        ArgsArray commandArgs = buildArgs(key, Long.toString(start), Long.toString(end));

        protobufTransaction.addCommands(buildCommand(LRange, commandArgs));
        return getThis();
    }

    /**
     * Trims an existing list so that it will contain only the specified range of elements specified.<br>
     * The offsets <code>start</code> and <code>end</code> are zero-based indexes, with <code>0</code> being the
     * first element of the list, </code>1<code> being the next element and so on.<br>
     * These offsets can also be negative numbers indicating offsets starting at the end of the list,
     * with <code>-1</code> being the last element of the list, <code>-2</code> being the penultimate, and so on.
     *
     * @see <a href="https://redis.io/commands/ltrim/">redis.io</a> for details.
     * @param key The key of the list.
     * @param start The starting point of the range.
     * @param end The end of the range.
     * @return Command Response - Always <code>OK</code>.<br>
     *     If <code>start</code> exceeds the end of the list, or if <code>start</code> is greater than
     *     <code>end</code>, the result will be an empty list (which causes key to be removed).<br>
     *     If <code>end</code> exceeds the actual end of the list, it will be treated like the last
     *     element of the list.<br>
     *     If <code>key</code> does not exist, OK will be returned without changes to the database.
     */
    public T ltrim(@NonNull String key, long start, long end) {
        ArgsArray commandArgs = buildArgs(key, Long.toString(start), Long.toString(end));

        protobufTransaction.addCommands(buildCommand(LTrim, commandArgs));
        return getThis();
    }

    /**
     * Returns the length of the list stored at <code>key</code>.
     *
     * @see <a href="https://redis.io/commands/llen/">redis.io</a> for details.
     * @param key The key of the list.
     * @return Command Response - The length of the list at <code>key</code>.<br>
     *     If <code>key</code> does not exist, it is interpreted as an empty list and <code>0</code>
     *     is returned.
     */
    public T llen(@NonNull String key) {
        ArgsArray commandArgs = buildArgs(key);

        protobufTransaction.addCommands(buildCommand(LLen, commandArgs));
        return getThis();
    }

    /**
     * Removes the first <code>count</code> occurrences of elements equal to <code>element</code> from
     * the list stored at <code>key</code>.<br>
     * If <code>count</code> is positive: Removes elements equal to <code>element</code> moving from
     * head to tail.<br>
     * If <code>count</code> is negative: Removes elements equal to <code>element</code> moving from
     * tail to head.<br>
     * If <code>count</code> is 0 or <code>count</code> is greater than the occurrences of elements
     * equal to <code>element</code>, it removes all elements equal to <code>element</code>.
     *
     * @see <a href="https://redis.io/commands/lrem/">redis.io</a> for details.
     * @param key The key of the list.
     * @param count The count of the occurrences of elements equal to <code>element</code> to remove.
     * @param element The element to remove from the list.
     * @return Command Response - The number of the removed elements.<br>
     *     If <code>key</code> does not exist, <code>0</code> is returned.
     */
    public T lrem(@NonNull String key, long count, @NonNull String element) {
        ArgsArray commandArgs = buildArgs(key, Long.toString(count), element);

        protobufTransaction.addCommands(buildCommand(LRem, commandArgs));
        return getThis();
    }

    /**
     * Inserts all the specified values at the tail of the list stored at <code>key</code>.<br>
     * <code>elements</code> are inserted one after the other to the tail of the list, from the
     * leftmost element to the rightmost element. If <code>key</code> does not exist, it is created as
     * an empty list before performing the push operations.
     *
     * @see <a href="https://redis.io/commands/rpush/">redis.io</a> for details.
     * @param key The key of the list.
     * @param elements The elements to insert at the tail of the list stored at <code>key</code>.
     * @return Command Response - The length of the list after the push operations.
     */
    public T rpush(@NonNull String key, @NonNull String[] elements) {
        ArgsArray commandArgs = buildArgs(ArrayUtils.addFirst(elements, key));

        protobufTransaction.addCommands(buildCommand(RPush, commandArgs));
        return getThis();
    }

    /**
     * Removes and returns the last elements of the list stored at <code>key</code>.<br>
     * The command pops a single element from the end of the list.
     *
     * @see <a href="https://redis.io/commands/rpop/">redis.io</a> for details.
     * @param key The key of the list.
     * @return Command Response - The value of the last element.<br>
     *     If <code>key</code> does not exist, <code>null</code> will be returned.
     */
    public T rpop(@NonNull String key) {
        ArgsArray commandArgs = buildArgs(key);

        protobufTransaction.addCommands(buildCommand(RPop, commandArgs));
        return getThis();
    }

    /**
     * Removes and returns up to <code>count</code> elements from the list stored at <code>key</code>,
     * depending on the list's length.
     *
     * @see <a href="https://redis.io/commands/rpop/">redis.io</a> for details.
     * @param count The count of the elements to pop from the list.
     * @return Command Response - An array of popped elements will be returned depending on the list's
     *     length.<br>
     *     If <code>key</code> does not exist, <code>null</code> will be returned.
     */
    public T rpopCount(@NonNull String key, long count) {
        ArgsArray commandArgs = buildArgs(key, Long.toString(count));

        protobufTransaction.addCommands(buildCommand(RPop, commandArgs));
        return getThis();
    }

    /**
     * Adds specified members to the set stored at <code>key</code>. Specified members that are
     * already a member of this set are ignored.
     *
     * @see <a href="https://redis.io/commands/sadd/">redis.io</a> for details.
     * @param key The <code>key</code> where members will be added to its set.
     * @param members A list of members to add to the set stored at <code>key</code>.
     * @return Command Response - The number of members that were added to the set, excluding members
     *     already present.
     * @remarks If <code>key</code> does not exist, a new set is created before adding <code>members
     *     </code>.
     */
    public T sadd(@NonNull String key, @NonNull String[] members) {
        ArgsArray commandArgs = buildArgs(ArrayUtils.addFirst(members, key));

        protobufTransaction.addCommands(buildCommand(SAdd, commandArgs));
        return getThis();
    }

    /**
     * Removes specified members from the set stored at <code>key</code>. Specified members that are
     * not a member of this set are ignored.
     *
     * @see <a href="https://redis.io/commands/srem/">redis.io</a> for details.
     * @param key The <code>key</code> from which members will be removed.
     * @param members A list of members to remove from the set stored at <code>key</code>.
     * @return Command Response - The number of members that were removed from the set, excluding
     *     non-existing members.
     * @remarks If <code>key</code> does not exist, it is treated as an empty set and this command
     *     returns <code>0</code>.
     */
    public T srem(@NonNull String key, @NonNull String[] members) {
        ArgsArray commandArgs = buildArgs(ArrayUtils.addFirst(members, key));

        protobufTransaction.addCommands(buildCommand(SRem, commandArgs));
        return getThis();
    }

    /**
     * Retrieves all the members of the set value stored at <code>key</code>.
     *
     * @see <a href="https://redis.io/commands/smembers/">redis.io</a> for details.
     * @param key The key from which to retrieve the set members.
     * @return Command Response - A <code>Set</code> of all members of the set.
     * @remarks If <code>key</code> does not exist an empty set will be returned.
     */
    public T smembers(@NonNull String key) {
        ArgsArray commandArgs = buildArgs(key);

        protobufTransaction.addCommands(buildCommand(SMembers, commandArgs));
        return getThis();
    }

    /**
     * Retrieves the set cardinality (number of elements) of the set stored at <code>key</code>.
     *
     * @see <a href="https://redis.io/commands/scard/">redis.io</a> for details.
     * @param key The key from which to retrieve the number of set members.
     * @return Command Response - The cardinality (number of elements) of the set, or 0 if the key
     *     does not exist.
     */
    public T scard(@NonNull String key) {
        ArgsArray commandArgs = buildArgs(key);

        protobufTransaction.addCommands(buildCommand(SCard, commandArgs));
        return getThis();
    }

    /**
     * Reads the configuration parameters of a running Redis server.
     *
     * @see <a href="https://redis.io/commands/config-get/">redis.io</a> for details.
     * @param parameters An <code>array</code> of configuration parameter names to retrieve values
     *     for.
     * @return Command response - A <code>map</code> of values corresponding to the configuration
     *     parameters.
     */
    public T configGet(@NonNull String[] parameters) {
        ArgsArray commandArgs = buildArgs(parameters);

        protobufTransaction.addCommands(buildCommand(ConfigGet, commandArgs));
        return getThis();
    }

    /**
     * Sets configuration parameters to the specified values.
     *
     * @see <a href="https://redis.io/commands/config-set/">redis.io</a> for details.
     * @param parameters A <code>map</code> consisting of configuration parameters and their
     *     respective values to set.
     * @return Command response - <code>OK</code> if all configurations have been successfully set.
     *     Otherwise, the transaction fails with an error.
     */
    public T configSet(@NonNull Map<String, String> parameters) {
        ArgsArray commandArgs = buildArgs(convertMapToKeyValueStringArray(parameters));

        protobufTransaction.addCommands(buildCommand(ConfigSet, commandArgs));
        return getThis();
    }

    /**
     * Returns the number of keys in <code>keys</code> that exist in the database.
     *
     * @see <a href="https://redis.io/commands/exists/">redis.io</a> for details.
     * @param keys The keys list to check.
     * @return Command Response - The number of keys that exist. If the same existing key is mentioned
     *     in <code>keys</code> multiple times, it will be counted multiple times.
     */
    public T exists(@NonNull String[] keys) {
        ArgsArray commandArgs = buildArgs(keys);

        protobufTransaction.addCommands(buildCommand(Exists, commandArgs));
        return getThis();
    }

    /**
     * Unlinks (deletes) multiple <code>keys</code> from the database. A key is ignored if it does not
     * exist. This command, similar to DEL, removes specified keys and ignores non-existent ones.
     * However, this command does not block the server, while <a
     * href="https://redis.io/commands/del/">DEL</a> does.
     *
     * @see <a href="https://redis.io/commands/unlink/">redis.io</a> for details.
     * @param keys The list of keys to unlink.
     * @return Command Response - The number of <code>keys</code> that were unlinked.
     */
    public T unlink(@NonNull String[] keys) {
        ArgsArray commandArgs = buildArgs(keys);

        protobufTransaction.addCommands(buildCommand(Unlink, commandArgs));
        return getThis();
    }

    /**
     * Sets a timeout on <code>key</code> in seconds. After the timeout has expired, the <code>key
     * </code> will automatically be deleted.<br>
     * If <code>key</code> already has an existing <code>expire
     * </code> set, the time to live is updated to the new value.<br>
     * If <code>seconds</code> is a non-positive number, the <code>key</code> will be deleted rather
     * than expired.<br>
     * The timeout will only be cleared by commands that delete or overwrite the contents of <code>key
     * </code>.
     *
     * @see <a href="https://redis.io/commands/expire/">redis.io</a> for details.
     * @param key The key to set timeout on it.
     * @param seconds The timeout in seconds.
     * @return Command response - <code>true</code> if the timeout was set. <code>false</code> if the
     *     timeout was not set. e.g. key doesn't exist.
     */
    public T expire(@NonNull String key, long seconds) {
        ArgsArray commandArgs = buildArgs(key, Long.toString(seconds));

        protobufTransaction.addCommands(buildCommand(Expire, commandArgs));
        return getThis();
    }

    /**
     * Sets a timeout on <code>key</code> in seconds. After the timeout has expired, the <code>key
     * </code> will automatically be deleted.<br>
     * If <code>key</code> already has an existing <code>expire
     * </code> set, the time to live is updated to the new value.<br>
     * If <code>seconds</code> is a non-positive number, the <code>key</code> will be deleted rather
     * than expired.<br>
     * The timeout will only be cleared by commands that delete or overwrite the contents of <code>key
     * </code>.
     *
     * @see <a href="https://redis.io/commands/expire/">redis.io</a> for details.
     * @param key The key to set timeout on it.
     * @param seconds The timeout in seconds.
     * @param expireOptions The expire options.
     * @return Command response - <code>true</code> if the timeout was set. <code>false</code> if the
     *     timeout was not set. e.g. <code>key</code> doesn't exist, or operation skipped due to the
     *     provided arguments.
     */
    public T expire(@NonNull String key, long seconds, @NonNull ExpireOptions expireOptions) {
        ArgsArray commandArgs =
                buildArgs(
                        ArrayUtils.addAll(new String[] {key, Long.toString(seconds)}, expireOptions.toArgs()));

        protobufTransaction.addCommands(buildCommand(Expire, commandArgs));
        return getThis();
    }

    /**
     * Sets a timeout on <code>key</code>. It takes an absolute Unix timestamp (seconds since January
     * 1, 1970) instead of specifying the number of seconds.<br>
     * A timestamp in the past will delete the <code>key</code> immediately. After the timeout has
     * expired, the <code>key</code> will automatically be deleted.<br>
     * If <code>key</code> already has an existing <code>expire</code> set, the time to live is
     * updated to the new value.<br>
     * The timeout will only be cleared by commands that delete or overwrite the contents of <code>key
     * </code>.
     *
     * @see <a href="https://redis.io/commands/expireat/">redis.io</a> for details.
     * @param key The key to set timeout on it.
     * @param unixSeconds The timeout in an absolute Unix timestamp.
     * @return Command response - <code>true</code> if the timeout was set. <code>false</code> if the
     *     timeout was not set. e.g. <code>key</code> doesn't exist.
     */
    public T expireAt(@NonNull String key, long unixSeconds) {
        ArgsArray commandArgs = buildArgs(key, Long.toString(unixSeconds));

        protobufTransaction.addCommands(buildCommand(ExpireAt, commandArgs));
        return getThis();
    }

    /**
     * Sets a timeout on <code>key</code>. It takes an absolute Unix timestamp (seconds since January
     * 1, 1970) instead of specifying the number of seconds.<br>
     * A timestamp in the past will delete the <code>key</code> immediately. After the timeout has
     * expired, the <code>key</code> will automatically be deleted.<br>
     * If <code>key</code> already has an existing <code>expire</code> set, the time to live is
     * updated to the new value.<br>
     * The timeout will only be cleared by commands that delete or overwrite the contents of <code>key
     * </code>.
     *
     * @see <a href="https://redis.io/commands/expireat/">redis.io</a> for details.
     * @param key The key to set timeout on it.
     * @param unixSeconds The timeout in an absolute Unix timestamp.
     * @param expireOptions The expire options.
     * @return Command response - <code>true</code> if the timeout was set. <code>false</code> if the
     *     timeout was not set. e.g. <code>key</code> doesn't exist, or operation skipped due to the
     *     provided arguments.
     */
    public T expireAt(@NonNull String key, long unixSeconds, @NonNull ExpireOptions expireOptions) {
        ArgsArray commandArgs =
                buildArgs(
                        ArrayUtils.addAll(
                                new String[] {key, Long.toString(unixSeconds)}, expireOptions.toArgs()));

        protobufTransaction.addCommands(buildCommand(ExpireAt, commandArgs));
        return getThis();
    }

    /**
     * Sets a timeout on <code>key</code> in milliseconds. After the timeout has expired, the <code>
     * key</code> will automatically be deleted.<br>
     * If <code>key</code> already has an existing <code>
     * expire</code> set, the time to live is updated to the new value.<br>
     * If <code>milliseconds</code> is a non-positive number, the <code>key</code> will be deleted
     * rather than expired.<br>
     * The timeout will only be cleared by commands that delete or overwrite the contents of <code>key
     * </code>.
     *
     * @see <a href="https://redis.io/commands/pexpire/">redis.io</a> for details.
     * @param key The key to set timeout on it.
     * @param milliseconds The timeout in milliseconds.
     * @return Command response - <code>true</code> if the timeout was set. <code>false</code> if the
     *     timeout was not set. e.g. <code>key</code> doesn't exist.
     */
    public T pexpire(@NonNull String key, long milliseconds) {
        ArgsArray commandArgs = buildArgs(key, Long.toString(milliseconds));

        protobufTransaction.addCommands(buildCommand(PExpire, commandArgs));
        return getThis();
    }

    /**
     * Sets a timeout on <code>key</code> in milliseconds. After the timeout has expired, the <code>
     * key</code> will automatically be deleted.<br>
     * If <code>key</code> already has an existing expire set, the time to live is updated to the new
     * value.<br>
     * If <code>milliseconds</code> is a non-positive number, the <code>key</code> will be deleted
     * rather than expired.<br>
     * The timeout will only be cleared by commands that delete or overwrite the contents of <code>key
     * </code>.
     *
     * @see <a href="https://redis.io/commands/pexpire/">redis.io</a> for details.
     * @param key The key to set timeout on it.
     * @param milliseconds The timeout in milliseconds.
     * @param expireOptions The expire options.
     * @return Command response - <code>true</code> if the timeout was set. <code>false</code> if the
     *     timeout was not set. e.g. <code>key</code> doesn't exist, or operation skipped due to the
     *     provided arguments.
     */
    public T pexpire(@NonNull String key, long milliseconds, @NonNull ExpireOptions expireOptions) {
        ArgsArray commandArgs =
                buildArgs(
                        ArrayUtils.addAll(
                                new String[] {key, Long.toString(milliseconds)}, expireOptions.toArgs()));

        protobufTransaction.addCommands(buildCommand(PExpire, commandArgs));
        return getThis();
    }

    /**
     * Sets a timeout on <code>key</code>. It takes an absolute Unix timestamp (milliseconds since
     * January 1, 1970) instead of specifying the number of milliseconds.<br>
     * A timestamp in the past will delete the <code>key</code> immediately. After the timeout has
     * expired, the <code>key</code> will automatically be deleted.<br>
     * If <code>key</code> already has an existing <code>expire</code> set, the time to live is
     * updated to the new value.<br>
     * The timeout will only be cleared by commands that delete or overwrite the contents of <code>key
     * </code>.
     *
     * @see <a href="https://redis.io/commands/pexpireat/">redis.io</a> for details.
     * @param key The <code>key</code> to set timeout on it.
     * @param unixMilliseconds The timeout in an absolute Unix timestamp.
     * @return Command response - <code>true</code> if the timeout was set. <code>false</code> if the
     *     timeout was not set. e.g. <code>key</code> doesn't exist.
     */
    public T pexpireAt(@NonNull String key, long unixMilliseconds) {
        ArgsArray commandArgs = buildArgs(key, Long.toString(unixMilliseconds));

        protobufTransaction.addCommands(buildCommand(PExpireAt, commandArgs));
        return getThis();
    }

    /**
     * Sets a timeout on <code>key</code>. It takes an absolute Unix timestamp (milliseconds since
     * January 1, 1970) instead of specifying the number of milliseconds.<br>
     * A timestamp in the past will delete the <code>key</code> immediately. After the timeout has
     * expired, the <code>key</code> will automatically be deleted.<br>
     * If <code>key</code> already has an existing <code>expire</code> set, the time to live is
     * updated to the new value.<br>
     * The timeout will only be cleared by commands that delete or overwrite the contents of <code>key
     * </code>.
     *
     * @see <a href="https://redis.io/commands/pexpireat/">redis.io</a> for details.
     * @param key The <code>key</code> to set timeout on it.
     * @param unixMilliseconds The timeout in an absolute Unix timestamp.
     * @param expireOptions The expiration option.
     * @return Command response - <code>true</code> if the timeout was set. <code>false</code> if the
     *     timeout was not set. e.g. <code>key</code> doesn't exist, or operation skipped due to the
     *     provided arguments.
     */
    public T pexpireAt(
            @NonNull String key, long unixMilliseconds, @NonNull ExpireOptions expireOptions) {
        ArgsArray commandArgs =
                buildArgs(
                        ArrayUtils.addAll(
                                new String[] {key, Long.toString(unixMilliseconds)}, expireOptions.toArgs()));

        protobufTransaction.addCommands(buildCommand(PExpireAt, commandArgs));
        return getThis();
    }

    /**
     * Returns the remaining time to live of <code>key</code> that has a timeout.
     *
     * @see <a href="https://redis.io/commands/ttl/">redis.io</a> for details.
     * @param key The <code>key</code> to return its timeout.
     * @return Command response - TTL in seconds, <code>-2</code> if <code>key</code> does not exist,
     *     or <code>-1</code> if <code>key</code> exists but has no associated expire.
     */
    public T ttl(@NonNull String key) {
        ArgsArray commandArgs = buildArgs(key);

        protobufTransaction.addCommands(buildCommand(TTL, commandArgs));
        return getThis();
    }

    /**
     * Gets the current connection id.
     *
     * @see <a href="https://redis.io/commands/client-id/">redis.io</a> for details.
     * @return Command response - The id of the client.
     */
    public T clientId() {
        protobufTransaction.addCommands(buildCommand(ClientId));
        return getThis();
    }

    /**
     * Gets the name of the current connection.
     *
     * @see <a href="https://redis.io/commands/client-getname/">redis.io</a> for details.
     * @return Command response - The name of the client connection as a string if a name is set, or
     *     <code>null</code> if no name is assigned.
     */
    public T clientGetName() {
        protobufTransaction.addCommands(buildCommand(ClientGetName));
        return getThis();
    }

    /**
     * Rewrites the configuration file with the current configuration.
     *
     * @see <a href="https://redis.io/commands/config-rewrite/">redis.io</a> for details.
     * @return <code>OK</code> is returned when the configuration was rewritten properly. Otherwise,
     *     the transaction fails with an error.
     */
    public T configRewrite() {
        protobufTransaction.addCommands(buildCommand(ConfigRewrite));
        return getThis();
    }

    /**
     * Resets the statistics reported by Redis using the <a
     * href="https://redis.io/commands/info/">INFO</a> and <a
     * href="https://redis.io/commands/latency-histogram/">LATENCY HISTOGRAM</a> commands.
     *
     * @see <a href="https://redis.io/commands/config-resetstat/">redis.io</a> for details.
     * @return <code>OK</code> to confirm that the statistics were successfully reset.
     */
    public T configResetStat() {
        protobufTransaction.addCommands(buildCommand(ConfigResetStat));
        return getThis();
    }

    /**
     * Adds members with their scores to the sorted set stored at <code>key</code>.<br>
     * If a member is already a part of the sorted set, its score is updated.
     *
     * @see <a href="https://redis.io/commands/zadd/">redis.io</a> for more details.
     * @param key The key of the sorted set.
     * @param membersScoresMap A <code>Map</code> of members to their corresponding scores.
     * @param options The Zadd options.
     * @param changed Modify the return value from the number of new elements added, to the total
     *     number of elements changed.
     * @return Command Response - The number of elements added to the sorted set. <br>
     *     If <code>changed</code> is set, returns the number of elements updated in the sorted set.
     */
    public T zadd(
            @NonNull String key,
            @NonNull Map<String, Double> membersScoresMap,
            @NonNull ZaddOptions options,
            boolean changed) {
        String[] changedArg = changed ? new String[] {"CH"} : new String[] {};
        String[] membersScores = convertMapToValueKeyStringArray(membersScoresMap);

        String[] arguments =
                concatenateArrays(new String[] {key}, options.toArgs(), changedArg, membersScores);

        ArgsArray commandArgs = buildArgs(arguments);

        protobufTransaction.addCommands(buildCommand(Zadd, commandArgs));
        return getThis();
    }

    /**
     * Adds members with their scores to the sorted set stored at <code>key</code>.<br>
     * If a member is already a part of the sorted set, its score is updated.
     *
     * @see <a href="https://redis.io/commands/zadd/">redis.io</a> for more details.
     * @param key The key of the sorted set.
     * @param membersScoresMap A <code>Map</code> of members to their corresponding scores.
     * @param options The Zadd options.
     * @return Command Response - The number of elements added to the sorted set.
     */
    public T zadd(
            @NonNull String key,
            @NonNull Map<String, Double> membersScoresMap,
            @NonNull ZaddOptions options) {
        return getThis().zadd(key, membersScoresMap, options, false);
    }

    /**
     * Adds members with their scores to the sorted set stored at <code>key</code>.<br>
     * If a member is already a part of the sorted set, its score is updated.
     *
     * @see <a href="https://redis.io/commands/zadd/">redis.io</a> for more details.
     * @param key The key of the sorted set.
     * @param membersScoresMap A <code>Map</code> of members to their corresponding scores.
     * @param changed Modify the return value from the number of new elements added, to the total
     *     number of elements changed.
     * @return Command Response - The number of elements added to the sorted set. <br>
     *     If <code>changed</code> is set, returns the number of elements updated in the sorted set.
     */
    public T zadd(
            @NonNull String key, @NonNull Map<String, Double> membersScoresMap, boolean changed) {
        return getThis().zadd(key, membersScoresMap, ZaddOptions.builder().build(), changed);
    }

    /**
     * Adds members with their scores to the sorted set stored at <code>key</code>.<br>
     * If a member is already a part of the sorted set, its score is updated.
     *
     * @see <a href="https://redis.io/commands/zadd/">redis.io</a> for more details.
     * @param key The key of the sorted set.
     * @param membersScoresMap A <code>Map</code> of members to their corresponding scores.
     * @return Command Response - The number of elements added to the sorted set.
     */
    public T zadd(@NonNull String key, @NonNull Map<String, Double> membersScoresMap) {
        return getThis().zadd(key, membersScoresMap, ZaddOptions.builder().build(), false);
    }

    /**
     * Increments the score of member in the sorted set stored at <code>key</code> by <code>increment
     * </code>.<br>
     * If <code>member</code> does not exist in the sorted set, it is added with <code>
     * increment</code> as its score (as if its previous score was 0.0).<br>
     * If <code>key</code> does not exist, a new sorted set with the specified member as its sole
     * member is created.
     *
     * @see <a href="https://redis.io/commands/zadd/">redis.io</a> for more details.
     * @param key The key of the sorted set.
     * @param member A member in the sorted set to increment.
     * @param increment The score to increment the member.
     * @param options The Zadd options.
     * @return Command Response - The score of the member.<br>
     *     If there was a conflict with the options, the operation aborts and <code>null</code> is
     *     returned.<br>
     */
    public T zaddIncr(
            @NonNull String key, @NonNull String member, double increment, @NonNull ZaddOptions options) {
        ArgsArray commandArgs =
                buildArgs(
                        concatenateArrays(
                                new String[] {key},
                                options.toArgs(),
                                new String[] {"INCR", Double.toString(increment), member}));

        protobufTransaction.addCommands(buildCommand(Zadd, commandArgs));
        return getThis();
    }

    /**
     * Increments the score of member in the sorted set stored at <code>key</code> by <code>increment
     * </code>.<br>
     * If <code>member</code> does not exist in the sorted set, it is added with <code>
     * increment</code> as its score (as if its previous score was 0.0).<br>
     * If <code>key</code> does not exist, a new sorted set with the specified member as its sole
     * member is created.
     *
     * @see <a href="https://redis.io/commands/zadd/">redis.io</a> for more details.
     * @param key The key of the sorted set.
     * @param member A member in the sorted set to increment.
     * @param increment The score to increment the member.
     * @return Command Response - The score of the member.
     */
    public T zaddIncr(@NonNull String key, @NonNull String member, double increment) {
        return getThis().zaddIncr(key, member, increment, ZaddOptions.builder().build());
    }

    /**
     * Removes the specified members from the sorted set stored at <code>key</code>.<br>
     * Specified members that are not a member of this set are ignored.
     *
     * @see <a href="https://redis.io/commands/zrem/">redis.io</a> for more details.
     * @param key The key of the sorted set.
     * @param members An array of members to remove from the sorted set.
     * @return Command Response - The number of members that were removed from the sorted set, not
     *     including non-existing members.<br>
     *     If <code>key</code> does not exist, it is treated as an empty sorted set, and this command
     *     returns <code>0</code>.
     */
    public T zrem(@NonNull String key, @NonNull String[] members) {
        ArgsArray commandArgs = buildArgs(ArrayUtils.addFirst(members, key));
        protobufTransaction.addCommands(buildCommand(Zrem, commandArgs));
        return getThis();
    }

    /**
     * Returns the cardinality (number of elements) of the sorted set stored at <code>key</code>.
     *
     * @see <a href="https://redis.io/commands/zcard/">redis.io</a> for more details.
     * @param key The key of the sorted set.
     * @return Command Response - The number of elements in the sorted set.<br>
     *     If <code>key</code> does not exist, it is treated as an empty sorted set, and this command
     *     return <code>0</code>.
     */
    public T zcard(@NonNull String key) {
        ArgsArray commandArgs = buildArgs(new String[] {key});
        protobufTransaction.addCommands(buildCommand(Zcard, commandArgs));
        return getThis();
    }

    /**
     * Removes and returns up to <code>count</code> members with the lowest scores from the sorted set
     * stored at the specified <code>key</code>.
     *
     * @see <a href="https://redis.io/commands/zpopmin/">redis.io</a> for more details.
     * @param key The key of the sorted set.
     * @param count Specifies the quantity of members to pop.<br>
     *     If <code>count</code> is higher than the sorted set's cardinality, returns all members and
     *     their scores, ordered from lowest to highest.
     * @return Command Response - A map of the removed members and their scores, ordered from the one
     *     with the lowest score to the one with the highest.<br>
     *     If <code>key</code> doesn't exist, it will be treated as an empty sorted set and the
     *     command returns an empty <code>Map</code>.
     */
    public T zpopmin(@NonNull String key, long count) {
        ArgsArray commandArgs = buildArgs(new String[] {key, Long.toString(count)});
        protobufTransaction.addCommands(buildCommand(ZPopMin, commandArgs));
        return getThis();
    }

    /**
     * Removes and returns the member with the lowest score from the sorted set stored at the
     * specified <code>key</code>.
     *
     * @see <a href="https://redis.io/commands/zpopmin/">redis.io</a> for more details.
     * @param key The key of the sorted set.
     * @return Command Response - A map containing the removed member and its corresponding score.<br>
     *     If <code>key</code> doesn't exist, it will be treated as an empty sorted set and the
     *     command returns an empty <code>Map</code>.
     */
    public T zpopmin(@NonNull String key) {
        ArgsArray commandArgs = buildArgs(new String[] {key});
        protobufTransaction.addCommands(buildCommand(ZPopMin, commandArgs));
        return getThis();
    }

    /**
     * Removes and returns up to <code>count</code> members with the highest scores from the sorted
     * set stored at the specified <code>key</code>.
     *
     * @see <a href="https://redis.io/commands/zpopmax/">redis.io</a> for more details.
     * @param key The key of the sorted set.
     * @param count Specifies the quantity of members to pop.<br>
     *     If <code>count</code> is higher than the sorted set's cardinality, returns all members and
     *     their scores, ordered from highest to lowest.
     * @return Command Response - A map of the removed members and their scores, ordered from the one
     *     with the highest score to the one with the lowest.<br>
     *     If <code>key</code> doesn't exist, it will be treated as an empty sorted set and the
     *     command returns an empty <code>Map</code>.
     */
    public T zpopmax(@NonNull String key, long count) {
        ArgsArray commandArgs = buildArgs(new String[] {key, Long.toString(count)});
        protobufTransaction.addCommands(buildCommand(ZPopMax, commandArgs));
        return getThis();
    }

    /**
     * Removes and returns the member with the highest score from the sorted set stored at the
     * specified <code>key</code>.
     *
     * @see <a href="https://redis.io/commands/zpopmax/">redis.io</a> for more details.
     * @param key The key of the sorted set.
     * @return Command Response - A map containing the removed member and its corresponding score.<br>
     *     If <code>key</code> doesn't exist, it will be treated as an empty sorted set and the
     *     command returns an empty <code>Map</code>.
     */
    public T zpopmax(@NonNull String key) {
        ArgsArray commandArgs = buildArgs(new String[] {key});
        protobufTransaction.addCommands(buildCommand(ZPopMax, commandArgs));
        return getThis();
    }

    /**
     * Returns the score of <code>member</code> in the sorted set stored at <code>key</code>.
     *
     * @see <a href="https://redis.io/commands/zscore/">redis.io</a> for more details.
     * @param key The key of the sorted set.
     * @param member The member whose score is to be retrieved.
     * @return Command Response - The score of the member.<br>
     *     If <code>member</code> does not exist in the sorted set, <code>null</code> is returned.<br>
     *     If <code>key</code> does not exist, <code>null</code> is returned.
     */
    public T zscore(@NonNull String key, @NonNull String member) {
        ArgsArray commandArgs = buildArgs(new String[] {key, member});
        protobufTransaction.addCommands(buildCommand(ZScore, commandArgs));
        return getThis();
    }

    /**
     * Returns the rank of <code>member</code> in the sorted set stored at <code>key</code>, with
     * scores ordered from low to high.<br>
     * To get the rank of <code>member</code> with it's score, see <code>zrankWithScore</code>.
     *
     * @see <a href="https://redis.io/commands/zrank/">redis.io</a> for more details.
     * @param key The key of the sorted set.
     * @param member The member whose rank is to be retrieved.
     * @return The rank of <code>member</code> in the sorted set.<br>
     *     If <code>key</code> doesn't exist, or if <code>member</code> is not present in the set,
     *     <code>null</code> will be returned.
     */
    public T zrank(@NonNull String key, @NonNull String member) {
        ArgsArray commandArgs = buildArgs(new String[] {key, member});
        protobufTransaction.addCommands(buildCommand(Zrank, commandArgs));
        return getThis();
    }

    /**
     * Returns the rank of <code>member</code> in the sorted set stored at <code>key</code> with it's
     * score, where scores are ordered from the lowest to highest.
     *
     * @see <a href="https://redis.io/commands/zrank/">redis.io</a> for more details.
     * @param key The key of the sorted set.
     * @param member The member whose rank is to be retrieved.
     * @return An array containing the rank (as <code>Long</code>) and score (as <code>Double</code>)
     *     of <code>member</code> in the sorted set.<br>
     *     If <code>key</code> doesn't exist, or if <code>member</code> is not present in the set,
     *     <code>null</code> will be returned.
     */
    public T zrankWithScore(@NonNull String key, @NonNull String member) {
        ArgsArray commandArgs = buildArgs(new String[] {key, member, WITH_SCORE_REDIS_API});
        protobufTransaction.addCommands(buildCommand(Zrank, commandArgs));
        return getThis();
    }

    /**
     * Returns the remaining time to live of <code>key</code> that has a timeout, in milliseconds.
     *
     * @see <a href="https://redis.io/commands/pttl/">redis.io</a> for details.
     * @param key The key to return its timeout.
     * @return Command Response - TTL in milliseconds. <code>-2</code> if <code>key</code> does not
     *     exist, <code>-1</code> if <code>key</code> exists but has no associated expire.
     */
    public T pttl(@NonNull String key) {
        ArgsArray commandArgs = buildArgs(key);

        protobufTransaction.addCommands(buildCommand(PTTL, commandArgs));
        return getThis();
    }

    /**
     * Removes the existing timeout on <code>key</code>, turning the <code>key</code> from volatile (a
     * <code>key</code> with an expire set) to persistent (a <code>key</code> that will never expire
     * as no timeout is associated).
     *
     * @see <a href="https://redis.io/commands/persist/">redis.io</a> for details.
     * @param key The <code>key</code> to remove the existing timeout on.
     * @return Command Response - <code>false</code> if <code>key</code> does not exist or does not
     *     have an associated timeout, <code>true</code> if the timeout has been removed.
     */
    public T persist(@NonNull String key) {
        ArgsArray commandArgs = buildArgs(new String[] {key});
        protobufTransaction.addCommands(buildCommand(Persist, commandArgs));
        return getThis();
    }

    /**
     * Returns the server time.
     *
     * @see <a href="https://redis.io/commands/time/">redis.io</a> for details.
     * @return Command Response - The current server time as a <code>String</code> array with two
     *     elements: A Unix timestamp and the amount of microseconds already elapsed in the current
     *     second. The returned array is in a <code>[Unix timestamp, Microseconds already elapsed]
     *     </code> format.
     */
    public T time() {
        protobufTransaction.addCommands(buildCommand(Time));
        return getThis();
    }

    /**
     * Returns the string representation of the type of the value stored at <code>key</code>.
     *
     * @see <a href="https://redis.io/commands/type/>redis.io</a> for details.
     * @param key The <code>key</code> to check its data type.
     * @return Command Response - If the <code>key</code> exists, the type of the stored value is
     *     returned. Otherwise, a "none" string is returned.
     */
    public T type(@NonNull String key) {
        ArgsArray commandArgs = buildArgs(key);
        protobufTransaction.addCommands(buildCommand(Type, commandArgs));
        return getThis();
    }

    /**
<<<<<<< HEAD
     * Pops an element from the head of the first list that is non-empty, with the given keys being
     * checked in the order that they are given.<br>
     * Blocks the connection when there are no elements to pop from any of the given lists.
     *
     * @see <a href="https://redis.io/commands/blpop/">redis.io</a> for details.
     * @apiNote <code>BLPOP</code> is a client blocking command, see <a
     *     href="https://github.com/aws/glide-for-redis/wiki/General-Concepts#blocking-commands">Blocking
     *     Commands</a> for more details and best practices.
     * @param keys The <code>keys</code> of the lists to pop from.
     * @param timeout The number of seconds to wait for a blocking <code>BLPOP</code> operation to
     *     complete. A value of <code>0</code> will block indefinitely.
     * @return Command Response - An <code>array</code> containing the <code>key</code> from which the
     *     element was popped and the <code>value</code> of the popped element, formatted as <code>
     *     [key, value]</code>. If no element could be popped and the timeout expired, returns </code>
     *     null</code>.
     */
    public T blpop(@NonNull String[] keys, double timeout) {
        ArgsArray commandArgs = buildArgs(ArrayUtils.add(keys, Double.toString(timeout)));
        protobufTransaction.addCommands(buildCommand(Blpop, commandArgs));
=======
     * Returns the specified range of elements in the sorted set stored at <code>key</code>.<br>
     * <code>ZRANGE</code> can perform different types of range queries: by index (rank), by the
     * score, or by lexicographical order.<br>
     * To get the elements with their scores, see {@link #zrangeWithScores}.
     *
     * @see <a href="https://redis.io/commands/zrange/">redis.io</a> for more details.
     * @param key The key of the sorted set.
     * @param rangeQuery The range query object representing the type of range query to perform.<br>
     *     <ul>
     *       <li>For range queries by index (rank), use {@link RangeByIndex}.
     *       <li>For range queries by lexicographical order, use {@link RangeByLex}.
     *       <li>For range queries by score, use {@link RangeByScore}.
     *     </ul>
     *
     * @param reverse If true, reverses the sorted set, with index 0 as the element with the highest
     *     score.
     * @return Command Response - An array of elements within the specified range. If <code>key</code>
     *     does not exist, it is treated as an empty sorted set, and the command returns an empty
     *     array.
     */
    public T zrange(@NonNull String key, @NonNull RangeQuery rangeQuery, boolean reverse) {
        ArgsArray commandArgs = buildArgs(createZrangeArgs(key, rangeQuery, reverse, false));
        protobufTransaction.addCommands(buildCommand(Zrange, commandArgs));
>>>>>>> a422b242
        return getThis();
    }

    /**
<<<<<<< HEAD
     * Pops an element from the tail of the first list that is non-empty, with the given keys being
     * checked in the order that they are given.<br>
     * Blocks the connection when there are no elements to pop from any of the given lists.
     *
     * @see <a href="https://redis.io/commands/brpop/">redis.io</a> for details.
     * @apiNote <code>BRPOP</code> is a client blocking command, see <a
     *     href="https://github.com/aws/glide-for-redis/wiki/General-Concepts#blocking-commands">Blocking
     *     Commands</a> for more details and best practices.
     * @param keys The <code>keys</code> of the lists to pop from.
     * @param timeout The number of seconds to wait for a blocking <code>BRPOP</code> operation to
     *     complete. A value of <code>0</code> will block indefinitely.
     * @return Command Response - An <code>array</code> containing the <code>key</code> from which the
     *     element was popped and the <code>value</code> of the popped element, formatted as <code>
     *     [key, value]</code>. If no element could be popped and the timeout expired, returns </code>
     *     null</code>.
     */
    public T brpop(@NonNull String[] keys, double timeout) {
        ArgsArray commandArgs = buildArgs(ArrayUtils.add(keys, Double.toString(timeout)));
        protobufTransaction.addCommands(buildCommand(Brpop, commandArgs));
        return getThis();
    }

=======
     * Returns the specified range of elements in the sorted set stored at <code>key</code>.<br>
     * <code>ZRANGE</code> can perform different types of range queries: by index (rank), by the
     * score, or by lexicographical order.<br>
     * To get the elements with their scores, see {@link #zrangeWithScores}.
     *
     * @see <a href="https://redis.io/commands/zrange/">redis.io</a> for more details.
     * @param key The key of the sorted set.
     * @param rangeQuery The range query object representing the type of range query to perform.<br>
     *     <ul>
     *       <li>For range queries by index (rank), use {@link RangeByIndex}.
     *       <li>For range queries by lexicographical order, use {@link RangeByLex}.
     *       <li>For range queries by score, use {@link RangeByScore}.
     *     </ul>
     *
     * @return Command Response - An array of elements within the specified range. If <code>key</code>
     *     does not exist, it is treated as an empty sorted set, and the command returns an empty
     *     array.
     */
    public T zrange(@NonNull String key, @NonNull RangeQuery rangeQuery) {
        return getThis().zrange(key, rangeQuery, false);
    }

    /**
     * Returns the specified range of elements with their scores in the sorted set stored at <code>key
     * </code>. Similar to {@link #zrange} but with a <code>WITHSCORE</code> flag.
     *
     * @see <a href="https://redis.io/commands/zrange/">redis.io</a> for more details.
     * @param key The key of the sorted set.
     * @param rangeQuery The range query object representing the type of range query to perform.<br>
     *     <ul>
     *       <li>For range queries by index (rank), use {@link RangeByIndex}.
     *       <li>For range queries by score, use {@link RangeByScore}.
     *     </ul>
     *
     * @param reverse If true, reverses the sorted set, with index 0 as the element with the highest
     *     score.
     * @return Command Response - A <code>Map</code> of elements and their scores within the specified
     *     range. If <code>key</code> does not exist, it is treated as an empty sorted set, and the
     *     command returns an empty <code>Map</code>.
     */
    public T zrangeWithScores(
            @NonNull String key, @NonNull ScoredRangeQuery rangeQuery, boolean reverse) {
        ArgsArray commandArgs = buildArgs(createZrangeArgs(key, rangeQuery, reverse, true));
        protobufTransaction.addCommands(buildCommand(Zrange, commandArgs));
        return getThis();
    }

    /**
     * Returns the specified range of elements with their scores in the sorted set stored at <code>key
     * </code>. Similar to {@link #zrange} but with a <code>WITHSCORE</code> flag.
     *
     * @see <a href="https://redis.io/commands/zrange/">redis.io</a> for more details.
     * @param key The key of the sorted set.
     * @param rangeQuery The range query object representing the type of range query to perform.<br>
     *     <ul>
     *       <li>For range queries by index (rank), use {@link RangeByIndex}.
     *       <li>For range queries by score, use {@link RangeByScore}.
     *     </ul>
     *
     * @return Command Response - A <code>Map</code> of elements and their scores within the specified
     *     range. If <code>key</code> does not exist, it is treated as an empty sorted set, and the
     *     command returns an empty <code>Map</code>.
     */
    public T zrangeWithScores(@NonNull String key, @NonNull ScoredRangeQuery rangeQuery) {
        return getThis().zrangeWithScores(key, rangeQuery, false);
    }

>>>>>>> a422b242
    /** Build protobuf {@link Command} object for given command and arguments. */
    protected Command buildCommand(RequestType requestType) {
        return buildCommand(requestType, buildArgs());
    }

    /** Build protobuf {@link Command} object for given command and arguments. */
    protected Command buildCommand(RequestType requestType, ArgsArray args) {
        return Command.newBuilder().setRequestType(requestType).setArgsArray(args).build();
    }

    /** Build protobuf {@link ArgsArray} object for given arguments. */
    protected ArgsArray buildArgs(String... stringArgs) {
        ArgsArray.Builder commandArgs = ArgsArray.newBuilder();

        for (String string : stringArgs) {
            commandArgs.addArgs(string);
        }

        return commandArgs.build();
    }
}<|MERGE_RESOLUTION|>--- conflicted
+++ resolved
@@ -1509,7 +1509,29 @@
     }
 
     /**
-<<<<<<< HEAD
+     * Pops an element from the tail of the first list that is non-empty, with the given keys being
+     * checked in the order that they are given.<br>
+     * Blocks the connection when there are no elements to pop from any of the given lists.
+     *
+     * @see <a href="https://redis.io/commands/brpop/">redis.io</a> for details.
+     * @apiNote <code>BRPOP</code> is a client blocking command, see <a
+     *     href="https://github.com/aws/glide-for-redis/wiki/General-Concepts#blocking-commands">Blocking
+     *     Commands</a> for more details and best practices.
+     * @param keys The <code>keys</code> of the lists to pop from.
+     * @param timeout The number of seconds to wait for a blocking <code>BRPOP</code> operation to
+     *     complete. A value of <code>0</code> will block indefinitely.
+     * @return Command Response - An <code>array</code> containing the <code>key</code> from which the
+     *     element was popped and the <code>value</code> of the popped element, formatted as <code>
+     *     [key, value]</code>. If no element could be popped and the timeout expired, returns </code>
+     *     null</code>.
+     */
+    public T brpop(@NonNull String[] keys, double timeout) {
+        ArgsArray commandArgs = buildArgs(ArrayUtils.add(keys, Double.toString(timeout)));
+        protobufTransaction.addCommands(buildCommand(Brpop, commandArgs));
+        return getThis();
+    }
+
+    /**
      * Pops an element from the head of the first list that is non-empty, with the given keys being
      * checked in the order that they are given.<br>
      * Blocks the connection when there are no elements to pop from any of the given lists.
@@ -1529,7 +1551,10 @@
     public T blpop(@NonNull String[] keys, double timeout) {
         ArgsArray commandArgs = buildArgs(ArrayUtils.add(keys, Double.toString(timeout)));
         protobufTransaction.addCommands(buildCommand(Blpop, commandArgs));
-=======
+        return getThis();
+    }
+
+    /**
      * Returns the specified range of elements in the sorted set stored at <code>key</code>.<br>
      * <code>ZRANGE</code> can perform different types of range queries: by index (rank), by the
      * score, or by lexicographical order.<br>
@@ -1553,35 +1578,10 @@
     public T zrange(@NonNull String key, @NonNull RangeQuery rangeQuery, boolean reverse) {
         ArgsArray commandArgs = buildArgs(createZrangeArgs(key, rangeQuery, reverse, false));
         protobufTransaction.addCommands(buildCommand(Zrange, commandArgs));
->>>>>>> a422b242
-        return getThis();
-    }
-
-    /**
-<<<<<<< HEAD
-     * Pops an element from the tail of the first list that is non-empty, with the given keys being
-     * checked in the order that they are given.<br>
-     * Blocks the connection when there are no elements to pop from any of the given lists.
-     *
-     * @see <a href="https://redis.io/commands/brpop/">redis.io</a> for details.
-     * @apiNote <code>BRPOP</code> is a client blocking command, see <a
-     *     href="https://github.com/aws/glide-for-redis/wiki/General-Concepts#blocking-commands">Blocking
-     *     Commands</a> for more details and best practices.
-     * @param keys The <code>keys</code> of the lists to pop from.
-     * @param timeout The number of seconds to wait for a blocking <code>BRPOP</code> operation to
-     *     complete. A value of <code>0</code> will block indefinitely.
-     * @return Command Response - An <code>array</code> containing the <code>key</code> from which the
-     *     element was popped and the <code>value</code> of the popped element, formatted as <code>
-     *     [key, value]</code>. If no element could be popped and the timeout expired, returns </code>
-     *     null</code>.
-     */
-    public T brpop(@NonNull String[] keys, double timeout) {
-        ArgsArray commandArgs = buildArgs(ArrayUtils.add(keys, Double.toString(timeout)));
-        protobufTransaction.addCommands(buildCommand(Brpop, commandArgs));
-        return getThis();
-    }
-
-=======
+        return getThis();
+    }
+
+    /**
      * Returns the specified range of elements in the sorted set stored at <code>key</code>.<br>
      * <code>ZRANGE</code> can perform different types of range queries: by index (rank), by the
      * score, or by lexicographical order.<br>
@@ -1649,7 +1649,6 @@
         return getThis().zrangeWithScores(key, rangeQuery, false);
     }
 
->>>>>>> a422b242
     /** Build protobuf {@link Command} object for given command and arguments. */
     protected Command buildCommand(RequestType requestType) {
         return buildCommand(requestType, buildArgs());
