--- conflicted
+++ resolved
@@ -53,11 +53,8 @@
 import static redis_request.RedisRequestOuterClass.RequestType.ExpireAt;
 import static redis_request.RedisRequestOuterClass.RequestType.FlushAll;
 import static redis_request.RedisRequestOuterClass.RequestType.GeoAdd;
-<<<<<<< HEAD
+import static redis_request.RedisRequestOuterClass.RequestType.GeoDist;
 import static redis_request.RedisRequestOuterClass.RequestType.GeoHash;
-=======
-import static redis_request.RedisRequestOuterClass.RequestType.GeoDist;
->>>>>>> 8c590a72
 import static redis_request.RedisRequestOuterClass.RequestType.GeoPos;
 import static redis_request.RedisRequestOuterClass.RequestType.Get;
 import static redis_request.RedisRequestOuterClass.RequestType.GetRange;
@@ -4194,7 +4191,6 @@
 
     @SneakyThrows
     @Test
-<<<<<<< HEAD
     public void geohash_returns_success() {
         // setup
         String key = "testKey";
@@ -4212,7 +4208,14 @@
         // exercise
         CompletableFuture<String[]> response = service.geohash(key, members);
         Object[] payload = response.get();
-=======
+
+        // verify
+        assertEquals(testResponse, response);
+        assertEquals(value, payload);
+    }
+
+    @SneakyThrows
+    @Test
     public void geodist_returns_success() {
         // setup
         String key = "testKey";
@@ -4258,7 +4261,6 @@
         // exercise
         CompletableFuture<Double> response = service.geodist(key, member1, member2, geoUnit);
         Double payload = response.get();
->>>>>>> 8c590a72
 
         // verify
         assertEquals(testResponse, response);
