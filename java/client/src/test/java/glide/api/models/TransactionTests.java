/** Copyright GLIDE-for-Redis Project Contributors - SPDX Identifier: Apache-2.0 */
package glide.api.models;

import static glide.api.commands.SortedSetBaseCommands.WITH_SCORES_REDIS_API;
import static glide.api.commands.SortedSetBaseCommands.WITH_SCORE_REDIS_API;
import static glide.api.models.commands.ExpireOptions.HAS_EXISTING_EXPIRY;
import static glide.api.models.commands.ExpireOptions.HAS_NO_EXPIRY;
import static glide.api.models.commands.ExpireOptions.NEW_EXPIRY_LESS_THAN_CURRENT;
import static glide.api.models.commands.InfoOptions.Section.EVERYTHING;
import static glide.api.models.commands.LInsertOptions.InsertPosition.AFTER;
import static glide.api.models.commands.RangeOptions.InfScoreBound.NEGATIVE_INFINITY;
import static glide.api.models.commands.RangeOptions.InfScoreBound.POSITIVE_INFINITY;
import static glide.api.models.commands.SetOptions.RETURN_OLD_VALUE;
import static glide.api.models.commands.ZaddOptions.UpdateOptions.SCORE_LESS_THAN_CURRENT;
import static org.junit.jupiter.api.Assertions.assertEquals;
import static redis_request.RedisRequestOuterClass.RequestType.Blpop;
import static redis_request.RedisRequestOuterClass.RequestType.Brpop;
import static redis_request.RedisRequestOuterClass.RequestType.ClientGetName;
import static redis_request.RedisRequestOuterClass.RequestType.ClientId;
import static redis_request.RedisRequestOuterClass.RequestType.ConfigGet;
import static redis_request.RedisRequestOuterClass.RequestType.ConfigResetStat;
import static redis_request.RedisRequestOuterClass.RequestType.ConfigRewrite;
import static redis_request.RedisRequestOuterClass.RequestType.ConfigSet;
import static redis_request.RedisRequestOuterClass.RequestType.Decr;
import static redis_request.RedisRequestOuterClass.RequestType.DecrBy;
import static redis_request.RedisRequestOuterClass.RequestType.Del;
import static redis_request.RedisRequestOuterClass.RequestType.Echo;
import static redis_request.RedisRequestOuterClass.RequestType.Exists;
import static redis_request.RedisRequestOuterClass.RequestType.Expire;
import static redis_request.RedisRequestOuterClass.RequestType.ExpireAt;
import static redis_request.RedisRequestOuterClass.RequestType.GetRange;
import static redis_request.RedisRequestOuterClass.RequestType.GetString;
import static redis_request.RedisRequestOuterClass.RequestType.HLen;
import static redis_request.RedisRequestOuterClass.RequestType.HSetNX;
import static redis_request.RedisRequestOuterClass.RequestType.HashDel;
import static redis_request.RedisRequestOuterClass.RequestType.HashExists;
import static redis_request.RedisRequestOuterClass.RequestType.HashGet;
import static redis_request.RedisRequestOuterClass.RequestType.HashGetAll;
import static redis_request.RedisRequestOuterClass.RequestType.HashIncrBy;
import static redis_request.RedisRequestOuterClass.RequestType.HashIncrByFloat;
import static redis_request.RedisRequestOuterClass.RequestType.HashMGet;
import static redis_request.RedisRequestOuterClass.RequestType.HashSet;
import static redis_request.RedisRequestOuterClass.RequestType.Hvals;
import static redis_request.RedisRequestOuterClass.RequestType.Incr;
import static redis_request.RedisRequestOuterClass.RequestType.IncrBy;
import static redis_request.RedisRequestOuterClass.RequestType.IncrByFloat;
import static redis_request.RedisRequestOuterClass.RequestType.Info;
import static redis_request.RedisRequestOuterClass.RequestType.LInsert;
import static redis_request.RedisRequestOuterClass.RequestType.LLen;
import static redis_request.RedisRequestOuterClass.RequestType.LPop;
import static redis_request.RedisRequestOuterClass.RequestType.LPush;
import static redis_request.RedisRequestOuterClass.RequestType.LPushX;
import static redis_request.RedisRequestOuterClass.RequestType.LRange;
import static redis_request.RedisRequestOuterClass.RequestType.LRem;
import static redis_request.RedisRequestOuterClass.RequestType.LTrim;
import static redis_request.RedisRequestOuterClass.RequestType.LastSave;
import static redis_request.RedisRequestOuterClass.RequestType.Lindex;
import static redis_request.RedisRequestOuterClass.RequestType.MGet;
import static redis_request.RedisRequestOuterClass.RequestType.MSet;
import static redis_request.RedisRequestOuterClass.RequestType.ObjectEncoding;
import static redis_request.RedisRequestOuterClass.RequestType.PExpire;
import static redis_request.RedisRequestOuterClass.RequestType.PExpireAt;
import static redis_request.RedisRequestOuterClass.RequestType.PTTL;
import static redis_request.RedisRequestOuterClass.RequestType.Persist;
import static redis_request.RedisRequestOuterClass.RequestType.PfAdd;
import static redis_request.RedisRequestOuterClass.RequestType.PfCount;
import static redis_request.RedisRequestOuterClass.RequestType.PfMerge;
import static redis_request.RedisRequestOuterClass.RequestType.Ping;
import static redis_request.RedisRequestOuterClass.RequestType.RPop;
import static redis_request.RedisRequestOuterClass.RequestType.RPush;
import static redis_request.RedisRequestOuterClass.RequestType.RPushX;
import static redis_request.RedisRequestOuterClass.RequestType.SAdd;
import static redis_request.RedisRequestOuterClass.RequestType.SCard;
import static redis_request.RedisRequestOuterClass.RequestType.SDiffStore;
import static redis_request.RedisRequestOuterClass.RequestType.SInter;
import static redis_request.RedisRequestOuterClass.RequestType.SInterStore;
import static redis_request.RedisRequestOuterClass.RequestType.SIsMember;
import static redis_request.RedisRequestOuterClass.RequestType.SMIsMember;
import static redis_request.RedisRequestOuterClass.RequestType.SMembers;
import static redis_request.RedisRequestOuterClass.RequestType.SMove;
import static redis_request.RedisRequestOuterClass.RequestType.SRem;
import static redis_request.RedisRequestOuterClass.RequestType.SUnionStore;
import static redis_request.RedisRequestOuterClass.RequestType.SetRange;
import static redis_request.RedisRequestOuterClass.RequestType.SetString;
import static redis_request.RedisRequestOuterClass.RequestType.Strlen;
import static redis_request.RedisRequestOuterClass.RequestType.TTL;
import static redis_request.RedisRequestOuterClass.RequestType.Time;
import static redis_request.RedisRequestOuterClass.RequestType.Type;
import static redis_request.RedisRequestOuterClass.RequestType.Unlink;
import static redis_request.RedisRequestOuterClass.RequestType.XAdd;
import static redis_request.RedisRequestOuterClass.RequestType.ZDiff;
import static redis_request.RedisRequestOuterClass.RequestType.ZDiffStore;
import static redis_request.RedisRequestOuterClass.RequestType.ZLexCount;
import static redis_request.RedisRequestOuterClass.RequestType.ZMScore;
import static redis_request.RedisRequestOuterClass.RequestType.ZPopMax;
import static redis_request.RedisRequestOuterClass.RequestType.ZPopMin;
import static redis_request.RedisRequestOuterClass.RequestType.ZRangeStore;
import static redis_request.RedisRequestOuterClass.RequestType.ZRemRangeByLex;
import static redis_request.RedisRequestOuterClass.RequestType.ZRemRangeByRank;
import static redis_request.RedisRequestOuterClass.RequestType.ZRemRangeByScore;
import static redis_request.RedisRequestOuterClass.RequestType.ZScore;
import static redis_request.RedisRequestOuterClass.RequestType.Zadd;
import static redis_request.RedisRequestOuterClass.RequestType.Zcard;
import static redis_request.RedisRequestOuterClass.RequestType.Zcount;
import static redis_request.RedisRequestOuterClass.RequestType.Zrange;
import static redis_request.RedisRequestOuterClass.RequestType.Zrank;
import static redis_request.RedisRequestOuterClass.RequestType.Zrem;

import glide.api.models.commands.InfoOptions;
import glide.api.models.commands.RangeOptions;
import glide.api.models.commands.RangeOptions.InfLexBound;
import glide.api.models.commands.RangeOptions.InfScoreBound;
import glide.api.models.commands.RangeOptions.LexBoundary;
import glide.api.models.commands.RangeOptions.Limit;
import glide.api.models.commands.RangeOptions.RangeByIndex;
import glide.api.models.commands.RangeOptions.RangeByScore;
import glide.api.models.commands.RangeOptions.ScoreBoundary;
import glide.api.models.commands.SetOptions;
import glide.api.models.commands.StreamAddOptions;
import glide.api.models.commands.ZaddOptions;
import java.util.LinkedHashMap;
import java.util.LinkedList;
import java.util.List;
import java.util.Map;
import java.util.stream.Stream;
import org.apache.commons.lang3.tuple.Pair;
import org.junit.jupiter.params.ParameterizedTest;
import org.junit.jupiter.params.provider.Arguments;
import org.junit.jupiter.params.provider.MethodSource;
import redis_request.RedisRequestOuterClass.Command;
import redis_request.RedisRequestOuterClass.Command.ArgsArray;
import redis_request.RedisRequestOuterClass.RequestType;

public class TransactionTests {
    private static Stream<Arguments> getTransactionBuilders() {
        return Stream.of(Arguments.of(new Transaction()), Arguments.of(new ClusterTransaction()));
    }

    @ParameterizedTest
    @MethodSource("getTransactionBuilders")
    public void transaction_builds_protobuf_request(BaseTransaction<?> transaction) {
        List<Pair<RequestType, ArgsArray>> results = new LinkedList<>();

        transaction.get("key");
        results.add(Pair.of(GetString, buildArgs("key")));

        transaction.set("key", "value");
        results.add(Pair.of(SetString, buildArgs("key", "value")));

        transaction.set("key", "value", SetOptions.builder().returnOldValue(true).build());
        results.add(Pair.of(SetString, buildArgs("key", "value", RETURN_OLD_VALUE)));

        transaction.del(new String[] {"key1", "key2"});
        results.add(Pair.of(Del, buildArgs("key1", "key2")));

        transaction.echo("GLIDE");
        results.add(Pair.of(Echo, buildArgs("GLIDE")));

        transaction.ping();
        results.add(Pair.of(Ping, buildArgs()));

        transaction.ping("KING PONG");
        results.add(Pair.of(Ping, buildArgs("KING PONG")));

        transaction.info();
        results.add(Pair.of(Info, buildArgs()));

        transaction.info(InfoOptions.builder().section(EVERYTHING).build());
        results.add(Pair.of(Info, buildArgs(EVERYTHING.toString())));

        transaction.mset(Map.of("key", "value"));
        results.add(Pair.of(MSet, buildArgs("key", "value")));

        transaction.mget(new String[] {"key"});
        results.add(Pair.of(MGet, buildArgs("key")));

        transaction.incr("key");
        results.add(Pair.of(Incr, buildArgs("key")));

        transaction.incrBy("key", 1);
        results.add(Pair.of(IncrBy, buildArgs("key", "1")));

        transaction.incrByFloat("key", 2.5);
        results.add(Pair.of(IncrByFloat, buildArgs("key", "2.5")));

        transaction.decr("key");
        results.add(Pair.of(Decr, buildArgs("key")));

        transaction.decrBy("key", 2);
        results.add(Pair.of(DecrBy, buildArgs("key", "2")));

        transaction.strlen("key");
        results.add(Pair.of(Strlen, buildArgs("key")));

        transaction.setrange("key", 42, "str");
        results.add(Pair.of(SetRange, buildArgs("key", "42", "str")));

        transaction.getrange("key", 42, 54);
        results.add(Pair.of(GetRange, buildArgs("key", "42", "54")));

        transaction.hset("key", Map.of("field", "value"));
        results.add(Pair.of(HashSet, buildArgs("key", "field", "value")));

        transaction.hsetnx("key", "field", "value");
        results.add(Pair.of(HSetNX, buildArgs("key", "field", "value")));

        transaction.hget("key", "field");
        results.add(Pair.of(HashGet, buildArgs("key", "field")));

        transaction.hdel("key", new String[] {"field"});
        results.add(Pair.of(HashDel, buildArgs("key", "field")));

        transaction.hlen("key");
        results.add(Pair.of(HLen, buildArgs("key")));

        transaction.hvals("key");
        results.add(Pair.of(Hvals, buildArgs("key")));

        transaction.hmget("key", new String[] {"field"});
        results.add(Pair.of(HashMGet, buildArgs("key", "field")));

        transaction.hexists("key", "field");
        results.add(Pair.of(HashExists, buildArgs("key", "field")));

        transaction.hgetall("key");
        results.add(Pair.of(HashGetAll, buildArgs("key")));

        transaction.hincrBy("key", "field", 1);
        results.add(Pair.of(HashIncrBy, buildArgs("key", "field", "1")));

        transaction.hincrByFloat("key", "field", 1.5);
        results.add(Pair.of(HashIncrByFloat, buildArgs("key", "field", "1.5")));

        transaction.lpush("key", new String[] {"element1", "element2"});
        results.add(Pair.of(LPush, buildArgs("key", "element1", "element2")));

        transaction.lpop("key");
        results.add(Pair.of(LPop, buildArgs("key")));

        transaction.lpopCount("key", 2);
        results.add(Pair.of(LPop, buildArgs("key", "2")));

        transaction.lrange("key", 1, 2);
        results.add(Pair.of(LRange, buildArgs("key", "1", "2")));

        transaction.lindex("key", 1);
        results.add(Pair.of(Lindex, ArgsArray.newBuilder().addArgs("key").addArgs("1").build()));

        transaction.ltrim("key", 1, 2);
        results.add(Pair.of(LTrim, buildArgs("key", "1", "2")));

        transaction.llen("key");
        results.add(Pair.of(LLen, buildArgs("key")));

        transaction.lrem("key", 1, "element");
        results.add(Pair.of(LRem, buildArgs("key", "1", "element")));

        transaction.rpush("key", new String[] {"element"});
        results.add(Pair.of(RPush, buildArgs("key", "element")));

        transaction.rpop("key");
        results.add(Pair.of(RPop, buildArgs("key")));

        transaction.rpopCount("key", 2);
        results.add(Pair.of(RPop, buildArgs("key", "2")));

        transaction.sadd("key", new String[] {"value"});
        results.add(Pair.of(SAdd, buildArgs("key", "value")));

        transaction.sismember("key", "member");
        results.add(
                Pair.of(SIsMember, ArgsArray.newBuilder().addArgs("key").addArgs("member").build()));

        transaction.srem("key", new String[] {"value"});
        results.add(Pair.of(SRem, buildArgs("key", "value")));

        transaction.smembers("key");
        results.add(Pair.of(SMembers, buildArgs("key")));

        transaction.scard("key");
        results.add(Pair.of(SCard, buildArgs("key")));

        transaction.smove("key1", "key2", "elem");
        results.add(Pair.of(SMove, buildArgs("key1", "key2", "elem")));

        transaction.sinter(new String[] {"key1", "key2"});
        results.add(Pair.of(SInter, buildArgs("key1", "key2")));

        transaction.sinterstore("key", new String[] {"set1", "set2"});
        results.add(Pair.of(SInterStore, buildArgs("key", "set1", "set2")));

        transaction.smismember("key", new String[] {"1", "2"});
        results.add(Pair.of(SMIsMember, buildArgs("key", "1", "2")));

        transaction.sunionstore("key", new String[] {"set1", "set2"});
        results.add(
                Pair.of(
                        SUnionStore,
                        ArgsArray.newBuilder().addArgs("key").addArgs("set1").addArgs("set2").build()));

        transaction.exists(new String[] {"key1", "key2"});
        results.add(Pair.of(Exists, buildArgs("key1", "key2")));

        transaction.unlink(new String[] {"key1", "key2"});
        results.add(Pair.of(Unlink, buildArgs("key1", "key2")));

        transaction.expire("key", 9L);
        results.add(Pair.of(Expire, buildArgs("key", "9")));
        transaction.expireAt("key", 9999L, NEW_EXPIRY_LESS_THAN_CURRENT);
        results.add(Pair.of(ExpireAt, buildArgs("key", "9999", "LT")));

        transaction.pexpire("key", 99999L);
        results.add(Pair.of(PExpire, buildArgs("key", "99999")));

        transaction.pexpire("key", 999999L, HAS_EXISTING_EXPIRY);
        results.add(Pair.of(PExpire, buildArgs("key", "999999", "XX")));

        transaction.pexpireAt("key", 9999999L);
        results.add(Pair.of(PExpireAt, buildArgs("key", "9999999")));

        transaction.pexpireAt("key", 99999999L, HAS_NO_EXPIRY);
        results.add(Pair.of(PExpireAt, buildArgs("key", "99999999", "NX")));

        transaction.ttl("key");
        results.add(Pair.of(TTL, buildArgs("key")));

        transaction.pttl("key");
        results.add(Pair.of(PTTL, buildArgs("key")));

        transaction.clientId();
        results.add(Pair.of(ClientId, buildArgs()));

        transaction.clientGetName();
        results.add(Pair.of(ClientGetName, buildArgs()));

        transaction.configRewrite();
        results.add(Pair.of(ConfigRewrite, buildArgs()));

        transaction.configResetStat();
        results.add(Pair.of(ConfigResetStat, buildArgs()));

        transaction.configGet(new String[] {"maxmemory", "hash-max-listpack-entries"});
        results.add(Pair.of(ConfigGet, buildArgs("maxmemory", "hash-max-listpack-entries")));

        var configSetMap = new LinkedHashMap<String, String>();
        configSetMap.put("maxmemory", "100mb");
        configSetMap.put("save", "60");

        transaction.configSet(configSetMap);
        results.add(Pair.of(ConfigSet, buildArgs("maxmemory", "100mb", "save", "60")));

        Map<String, Double> membersScores = new LinkedHashMap<>();
        membersScores.put("member1", 1.0);
        membersScores.put("member2", 2.0);
        transaction.zadd(
                "key",
                membersScores,
                ZaddOptions.builder().updateOptions(SCORE_LESS_THAN_CURRENT).build(),
                true);
        results.add(Pair.of(Zadd, buildArgs("key", "LT", "CH", "1.0", "member1", "2.0", "member2")));

        transaction.zaddIncr(
                "key",
                "member1",
                3.0,
                ZaddOptions.builder().updateOptions(SCORE_LESS_THAN_CURRENT).build());
        results.add(Pair.of(Zadd, buildArgs("key", "LT", "INCR", "3.0", "member1")));

        transaction.zrem("key", new String[] {"member1", "member2"});
        results.add(Pair.of(Zrem, buildArgs("key", "member1", "member2")));

        transaction.zcard("key");
        results.add(Pair.of(Zcard, buildArgs("key")));

        transaction.zpopmin("key");
        results.add(Pair.of(ZPopMin, buildArgs("key")));

        transaction.zpopmin("key", 2);
        results.add(Pair.of(ZPopMin, buildArgs("key", "2")));

        transaction.zpopmax("key");
        results.add(Pair.of(ZPopMax, buildArgs("key")));

        transaction.zpopmax("key", 2);
        results.add(Pair.of(ZPopMax, buildArgs("key", "2")));

        transaction.zscore("key", "member");
        results.add(Pair.of(ZScore, buildArgs("key", "member")));

        transaction.zrank("key", "member");
        results.add(Pair.of(Zrank, buildArgs("key", "member")));

        transaction.zrankWithScore("key", "member");
        results.add(Pair.of(Zrank, buildArgs("key", "member", WITH_SCORE_REDIS_API)));

        transaction.zmscore("key", new String[] {"member1", "member2"});
        results.add(Pair.of(ZMScore, buildArgs("key", "member1", "member2")));

        transaction.zdiff(new String[] {"key1", "key2"});
        results.add(Pair.of(ZDiff, buildArgs("2", "key1", "key2")));

        transaction.zdiffWithScores(new String[] {"key1", "key2"});
        results.add(
                Pair.of(
                        ZDiff,
                        ArgsArray.newBuilder()
                                .addArgs("2")
                                .addArgs("key1")
                                .addArgs("key2")
                                .addArgs(WITH_SCORES_REDIS_API)
                                .build()));

        transaction.zdiffstore("destKey", new String[] {"key1", "key2"});
        results.add(Pair.of(ZDiffStore, buildArgs("destKey", "2", "key1", "key2")));

        transaction.zcount("key", new ScoreBoundary(5, false), InfScoreBound.POSITIVE_INFINITY);
        results.add(Pair.of(Zcount, buildArgs("key", "(5.0", "+inf")));

        transaction.zremrangebyrank("key", 0, -1);
        results.add(Pair.of(ZRemRangeByRank, buildArgs("key", "0", "-1")));

        transaction.zremrangebylex("key", new LexBoundary("a", false), InfLexBound.POSITIVE_INFINITY);
        results.add(Pair.of(ZRemRangeByLex, buildArgs("key", "(a", "+")));

        transaction.zremrangebyscore(
                "key", new ScoreBoundary(5, false), RangeOptions.InfScoreBound.POSITIVE_INFINITY);
        results.add(Pair.of(ZRemRangeByScore, buildArgs("key", "(5.0", "+inf")));

        transaction.zlexcount("key", new LexBoundary("c", false), InfLexBound.POSITIVE_INFINITY);
        results.add(Pair.of(ZLexCount, buildArgs("key", "(c", "+")));

        transaction.zrangestore(
                "destination",
                "source",
                new RangeByScore(
                        InfScoreBound.NEGATIVE_INFINITY, new ScoreBoundary(3, false), new Limit(1, 2)),
                true);
        results.add(
                Pair.of(
                        ZRangeStore,
                        buildArgs(
                                "destination", "source", "-inf", "(3.0", "BYSCORE", "REV", "LIMIT", "1", "2")));

        transaction.zrangestore("destination", "source", new RangeByIndex(2, 3));
        results.add(Pair.of(ZRangeStore, buildArgs("destination", "source", "2", "3")));

        transaction.xadd("key", Map.of("field1", "foo1"));
        results.add(Pair.of(XAdd, buildArgs("key", "*", "field1", "foo1")));

        transaction.xadd("key", Map.of("field1", "foo1"), StreamAddOptions.builder().id("id").build());
        results.add(Pair.of(XAdd, buildArgs("key", "id", "field1", "foo1")));

        transaction.time();
        results.add(Pair.of(Time, buildArgs()));

        transaction.lastsave();
        results.add(Pair.of(LastSave, buildArgs()));

        transaction.persist("key");
        results.add(Pair.of(Persist, buildArgs("key")));

        transaction.type("key");
        results.add(Pair.of(Type, buildArgs("key")));

        transaction.linsert("key", AFTER, "pivot", "elem");
        results.add(Pair.of(LInsert, buildArgs("key", "AFTER", "pivot", "elem")));

        transaction.brpop(new String[] {"key1", "key2"}, 0.5);
        results.add(Pair.of(Brpop, buildArgs("key1", "key2", "0.5")));
        transaction.blpop(new String[] {"key1", "key2"}, 0.5);
        results.add(Pair.of(Blpop, buildArgs("key1", "key2", "0.5")));

        transaction.rpushx("key", new String[] {"element1", "element2"});
        results.add(Pair.of(RPushX, buildArgs("key", "element1", "element2")));

        transaction.lpushx("key", new String[] {"element1", "element2"});
        results.add(Pair.of(LPushX, buildArgs("key", "element1", "element2")));

        transaction.zrange(
                "key",
                new RangeByScore(NEGATIVE_INFINITY, new ScoreBoundary(3, false), new Limit(1, 2)),
                true);
        results.add(
                Pair.of(Zrange, buildArgs("key", "-inf", "(3.0", "BYSCORE", "REV", "LIMIT", "1", "2")));

        transaction.zrangeWithScores(
                "key",
                new RangeByScore(new ScoreBoundary(5, true), POSITIVE_INFINITY, new Limit(1, 2)),
                false);
        results.add(
                Pair.of(
                        Zrange,
                        buildArgs("key", "5.0", "+inf", "BYSCORE", "LIMIT", "1", "2", WITH_SCORES_REDIS_API)));

        transaction.pfadd("hll", new String[] {"a", "b", "c"});
        results.add(Pair.of(PfAdd, buildArgs("hll", "a", "b", "c")));

        transaction.pfcount(new String[] {"hll1", "hll2"});
        results.add(Pair.of(PfCount, ArgsArray.newBuilder().addArgs("hll1").addArgs("hll2").build()));
        transaction.pfmerge("hll", new String[] {"hll1", "hll2"});
        results.add(
                Pair.of(
                        PfMerge,
                        ArgsArray.newBuilder().addArgs("hll").addArgs("hll1").addArgs("hll2").build()));

<<<<<<< HEAD
        transaction.objectEncoding("key");
        results.add(Pair.of(ObjectEncoding, buildArgs("key")));
=======
        transaction.sdiffstore("key1", new String[] {"key2", "key3"});
        results.add(
                Pair.of(
                        SDiffStore,
                        ArgsArray.newBuilder().addArgs("key1").addArgs("key2").addArgs("key3").build()));
>>>>>>> 6eb0f964

        var protobufTransaction = transaction.getProtobufTransaction().build();

        for (int idx = 0; idx < protobufTransaction.getCommandsCount(); idx++) {
            Command protobuf = protobufTransaction.getCommands(idx);

            assertEquals(results.get(idx).getLeft(), protobuf.getRequestType());
            assertEquals(
                    results.get(idx).getRight().getArgsCount(), protobuf.getArgsArray().getArgsCount());
            assertEquals(results.get(idx).getRight(), protobuf.getArgsArray());
        }
    }

    private ArgsArray buildArgs(String... args) {
        var builder = ArgsArray.newBuilder();
        for (var arg : args) {
            builder.addArgs(arg);
        }
        return builder.build();
    }
}<|MERGE_RESOLUTION|>--- conflicted
+++ resolved
@@ -502,17 +502,15 @@
                 Pair.of(
                         PfMerge,
                         ArgsArray.newBuilder().addArgs("hll").addArgs("hll1").addArgs("hll2").build()));
-
-<<<<<<< HEAD
-        transaction.objectEncoding("key");
-        results.add(Pair.of(ObjectEncoding, buildArgs("key")));
-=======
+      
         transaction.sdiffstore("key1", new String[] {"key2", "key3"});
         results.add(
                 Pair.of(
                         SDiffStore,
                         ArgsArray.newBuilder().addArgs("key1").addArgs("key2").addArgs("key3").build()));
->>>>>>> 6eb0f964
+      
+        transaction.objectEncoding("key");
+        results.add(Pair.of(ObjectEncoding, buildArgs("key")));
 
         var protobufTransaction = transaction.getProtobufTransaction().build();
 
