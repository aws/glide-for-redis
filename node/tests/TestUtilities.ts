--- conflicted
+++ resolved
@@ -20,11 +20,7 @@
     GlideClient,
     GlideClusterClient,
     InsertPosition,
-<<<<<<< HEAD
-=======
-    Logger,
     ListDirection,
->>>>>>> a302dc83
     ProtocolVersion,
     ReturnType,
     ScoreFilter,
