--- conflicted
+++ resolved
@@ -18,21 +18,17 @@
     CoordOrigin, // eslint-disable-line @typescript-eslint/no-unused-vars
     ExpireOptions,
     GeoAddOptions,
-<<<<<<< HEAD
-=======
     GeoBoxShape, // eslint-disable-line @typescript-eslint/no-unused-vars
     GeoCircleShape, // eslint-disable-line @typescript-eslint/no-unused-vars
     GeoSearchResultOptions,
     GeoSearchShape,
-    GeospatialData,
->>>>>>> f69904e5
     GeoUnit,
     GeospatialData,
     InsertPosition,
-    KeyWeight,
-    MemberOrigin, // eslint-disable-line @typescript-eslint/no-unused-vars
+    KeyWeight, // eslint-disable-line @typescript-eslint/no-unused-vars
     LPosOptions,
     ListDirection,
+    MemberOrigin,
     RangeByIndex,
     RangeByLex,
     RangeByScore,
