--- conflicted
+++ resolved
@@ -56,11 +56,8 @@
 import static redis_request.RedisRequestOuterClass.RequestType.MGet;
 import static redis_request.RedisRequestOuterClass.RequestType.MSet;
 import static redis_request.RedisRequestOuterClass.RequestType.ObjectEncoding;
-<<<<<<< HEAD
 import static redis_request.RedisRequestOuterClass.RequestType.ObjectIdletime;
-=======
 import static redis_request.RedisRequestOuterClass.RequestType.ObjectRefcount;
->>>>>>> e5702c34
 import static redis_request.RedisRequestOuterClass.RequestType.PExpire;
 import static redis_request.RedisRequestOuterClass.RequestType.PExpireAt;
 import static redis_request.RedisRequestOuterClass.RequestType.PTTL;
@@ -2366,7 +2363,6 @@
     }
 
     /**
-<<<<<<< HEAD
      * Returns the time in seconds since the last access to the value stored at <code>key</code>.
      *
      * @see <a href="https://redis.io/commands/object-idletime/">redis.io</a> for details.
@@ -2377,7 +2373,8 @@
     public T objectIdletime(@NonNull String key) {
         ArgsArray commandArgs = buildArgs(key);
         protobufTransaction.addCommands(buildCommand(ObjectIdletime, commandArgs));
-=======
+
+    /**
      * Returns the reference count of the object stored at <code>key</code>.
      *
      * @see <a href="https://redis.io/commands/object-refcount/">redis.io</a> for details.
@@ -2389,7 +2386,6 @@
     public T objectRefcount(@NonNull String key) {
         ArgsArray commandArgs = buildArgs(key);
         protobufTransaction.addCommands(buildCommand(ObjectRefcount, commandArgs));
->>>>>>> e5702c34
         return getThis();
     }
 
