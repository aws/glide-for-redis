--- conflicted
+++ resolved
@@ -138,11 +138,8 @@
     GeoDist = 127,
     GeoPos = 128,
     BZPopMax = 129,
-<<<<<<< HEAD
-    RenameNx = 130,
-=======
     ObjectFreq = 130,
->>>>>>> 27669899
+    RenameNx = 131,
 }
 
 fn get_two_word_command(first: &str, second: &str) -> Cmd {
