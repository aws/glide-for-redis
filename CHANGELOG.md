#### Changes
* Python: Added JSON.DEL JSON.FORGET commands  ([#1146](https://github.com/aws/glide-for-redis/pull/1146))
<<<<<<< HEAD
* Core: Added `BLPOP` and `BRPOP` commands ([#1218](https://github.com/aws/glide-for-redis/pull/1218))
=======
* 
#### Fixes
* Python: Fix typing error "‘type’ object is not subscriptable" ([#1203](https://github.com/aws/glide-for-redis/pull/1203))
>>>>>>> 3158103d

## 0.3.3 (2024-03-28)

#### Fixes

* Node: Fix issue with dual usage, `CommonJS` and `ECMAScript` modules. ([#1199](https://github.com/aws/glide-for-redis/pull/1199))

## 0.3.0 (2024-03-25)

#### Changes

* Python Node: Allow routing Cluster requests by address. ([#1021](https://github.com/aws/glide-for-redis/pull/1021))
* Python, Node: Added HSETNX command. ([#954](https://github.com/aws/glide-for-redis/pull/954), [#1091](https://github.com/aws/glide-for-redis/pull/1091))
* Python, Node: Added SISMEMBER command ([#972](https://github.com/aws/glide-for-redis/pull/972), [#1083](https://github.com/aws/glide-for-redis/pull/1083))
* Python, Node: Added TYPE command ([#945](https://github.com/aws/glide-for-redis/pull/945), [#980](https://github.com/aws/glide-for-redis/pull/980))
* Python, Node: Added HLEN command ([#944](https://github.com/aws/glide-for-redis/pull/944), [#981](https://github.com/aws/glide-for-redis/pull/981))
* Python, Node: Added ZCOUNT command ([#878](https://github.com/aws/glide-for-redis/pull/878)) ([#909](https://github.com/aws/glide-for-redis/pull/909))
* Python, Node: Added ECHO command ([#953](https://github.com/aws/glide-for-redis/pull/953), [#1010](https://github.com/aws/glide-for-redis/pull/1010))
* Python, Node: Added ZPOPMIN command ([#975](https://github.com/aws/glide-for-redis/pull/975), [#1008](https://github.com/aws/glide-for-redis/pull/1008))
* Node: Added STRLEN command ([#993](https://github.com/aws/glide-for-redis/pull/993))
* Node: Added LINDEX command ([#999](https://github.com/aws/glide-for-redis/pull/999))
* Python, Node: Added ZPOPMAX command ([#996](https://github.com/aws/glide-for-redis/pull/996), [#1009](https://github.com/aws/glide-for-redis/pull/1009))
* Python: Added ZRANGE command ([#906](https://github.com/aws/glide-for-redis/pull/906))
* Python, Node: Added PTTL command ([#1036](https://github.com/aws/glide-for-redis/pull/1036), [#1082](https://github.com/aws/glide-for-redis/pull/1082))
* Python, Node: Added HVAL command ([#1130](https://github.com/aws/glide-for-redis/pull/1130)), ([#1022](https://github.com/aws/glide-for-redis/pull/1022))
* Python, Node: Added PERSIST command ([#1129](https://github.com/aws/glide-for-redis/pull/1129)), ([#1023](https://github.com/aws/glide-for-redis/pull/1023))
* Node: Added ZREMRANGEBYSCORE command ([#926](https://github.com/aws/glide-for-redis/pull/926))
* Node: Added ZREMRANGEBYRANK command ([#924](https://github.com/aws/glide-for-redis/pull/924))
* Node: Added Xadd, Xtrim commands. ([#1057](https://github.com/aws/glide-for-redis/pull/1057))
* Python: Added json module and JSON.SET JSON.GET commands  ([#1056](https://github.com/aws/glide-for-redis/pull/1056))
* Python, Node: Added Time command ([#1147](https://github.com/aws/glide-for-redis/pull/1147)), ([#1114](https://github.com/aws/glide-for-redis/pull/1114))
* Python, Node: Added LINDEX command ([#1058](https://github.com/aws/glide-for-redis/pull/1058), [#999](https://github.com/aws/glide-for-redis/pull/999))
* Python, Node: Added ZRANK command ([#1065](https://github.com/aws/glide-for-redis/pull/1065), [#1149](https://github.com/aws/glide-for-redis/pull/1149))
* Core: Enabled Cluster Mode periodic checks by default ([#1089](https://github.com/aws/glide-for-redis/pull/1089))
* Node: Added Rename command. ([#1124](https://github.com/aws/glide-for-redis/pull/1124))
* Python: Added JSON.TOGGLE command ([#1184](https://github.com/aws/glide-for-redis/pull/1184))

#### Features

* Python: Allow chaining function calls on transaction. ([#987](https://github.com/aws/glide-for-redis/pull/987))
* Node: Adding support for GLIDE's usage in projects based on either `CommonJS` or `ECMAScript` modules. ([#1132](https://github.com/aws/glide-for-redis/pull/1132))
* Python, Node: Added Cluster Mode configuration for periodic checks interval ([#1089](https://github.com/aws/glide-for-redis/pull/1089), [#1158](https://github.com/aws/glide-for-redis/pull/1158))

## 0.2.0 (2024-02-11)

#### Changes
* Python, Node: Added ZCARD command ([#871](https://github.com/aws/glide-for-redis/pull/871), [#885](https://github.com/aws/glide-for-redis/pull/885))
* Python, Node: Added ZADD and ZADDINCR commands ([#814](https://github.com/aws/glide-for-redis/pull/814), [#830](https://github.com/aws/glide-for-redis/pull/830))
* Python, Node: Added ZREM command ([#834](https://github.com/aws/glide-for-redis/pull/834), [#831](https://github.com/aws/glide-for-redis/pull/831))
* Python, Node: Added ZSCORE command ([#877](https://github.com/aws/glide-for-redis/pull/877), [#889](https://github.com/aws/glide-for-redis/pull/889))
* Use jemalloc as default allocator. ([#847](https://github.com/aws/glide-for-redis/pull/847))
* Python, Node: Added RPOPCOUNT and LPOPCOUNT to transaction ([#874](https://github.com/aws/glide-for-redis/pull/874))
* Standalone client: Improve connection errors. ([#854](https://github.com/aws/glide-for-redis/pull/854))
* Python, Node: When recieving LPOP/RPOP with count, convert result to Array. ([#811](https://github.com/aws/glide-for-redis/pull/811))
* Python, Node: Added TYPE command ([#945](https://github.com/aws/glide-for-redis/pull/945), [#980](https://github.com/aws/glide-for-redis/pull/980))
* Python, Node: Added HLEN command ([#944](https://github.com/aws/glide-for-redis/pull/944), [#981](https://github.com/aws/glide-for-redis/pull/981))
* Python, Node: Added ZCOUNT command ([#878](https://github.com/aws/glide-for-redis/pull/878)) ([#909](https://github.com/aws/glide-for-redis/pull/909))
* Python: Added ECHO command ([#953](https://github.com/aws/glide-for-redis/pull/953))
* Python, Node: Added ZPOPMIN command ([#975](https://github.com/aws/glide-for-redis/pull/975), [#1008](https://github.com/aws/glide-for-redis/pull/1008))
* Node: Added STRLEN command ([#993](https://github.com/aws/glide-for-redis/pull/993))
* Node: Added LINDEX command ([#999](https://github.com/aws/glide-for-redis/pull/999))
* Python, Node: Added ZPOPMAX command ([#996](https://github.com/aws/glide-for-redis/pull/996), [#1009](https://github.com/aws/glide-for-redis/pull/1009))
* Python: Added DBSIZE command ([#1040](https://github.com/aws/glide-for-redis/pull/1040))

#### Features
* Python, Node: Added support in Lua Scripts ([#775](https://github.com/aws/glide-for-redis/pull/775), [#860](https://github.com/aws/glide-for-redis/pull/860))
* Node: Allow chaining function calls on transaction. ([#902](https://github.com/aws/glide-for-redis/pull/902))

#### Fixes
* Core: Fixed `Connection Refused` error not to close the client ([#872](https://github.com/aws/glide-for-redis/pull/872))
* Socket listener: fix identifier for closed reader error. ([#853](https://github.com/aws/glide-for-redis/pull/853))
* Node: Fix issues with type import & exports ([#767](https://github.com/aws/glide-for-redis/pull/767))
* Core: Added handling to "?" and NULL hostnames in CLUSTER SLOTS ([#104](https://github.com/amazon-contributing/redis-rs/pull/104))
* Core: Cluster connection now reconnects after full disconnect. ([#100](https://github.com/amazon-contributing/redis-rs/pull/100))

## 0.1.0 (2024-01-17)

Preview release of **GLIDE for Redis** a Polyglot Redis client.

See the [README](README.md) for additional information.<|MERGE_RESOLUTION|>--- conflicted
+++ resolved
@@ -1,12 +1,9 @@
 #### Changes
 * Python: Added JSON.DEL JSON.FORGET commands  ([#1146](https://github.com/aws/glide-for-redis/pull/1146))
-<<<<<<< HEAD
 * Core: Added `BLPOP` and `BRPOP` commands ([#1218](https://github.com/aws/glide-for-redis/pull/1218))
-=======
-* 
+ 
 #### Fixes
 * Python: Fix typing error "‘type’ object is not subscriptable" ([#1203](https://github.com/aws/glide-for-redis/pull/1203))
->>>>>>> 3158103d
 
 ## 0.3.3 (2024-03-28)
 
