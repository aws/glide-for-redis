/** Copyright GLIDE-for-Redis Project Contributors - SPDX Identifier: Apache-2.0 */
package glide;

import static glide.TestConfiguration.REDIS_VERSION;
import static glide.api.BaseClient.OK;
import static glide.api.models.commands.LInsertOptions.InsertPosition.AFTER;

import glide.api.models.BaseTransaction;
import glide.api.models.commands.RangeOptions.InfLexBound;
import glide.api.models.commands.RangeOptions.InfScoreBound;
import glide.api.models.commands.RangeOptions.LexBoundary;
import glide.api.models.commands.RangeOptions.RangeByIndex;
import glide.api.models.commands.RangeOptions.ScoreBoundary;
import glide.api.models.commands.SetOptions;
import glide.api.models.commands.StreamAddOptions;
import java.util.Map;
import java.util.Set;
import java.util.UUID;

public class TransactionTestUtilities {
    private static final String key1 = "{key}" + UUID.randomUUID();
    private static final String key2 = "{key}" + UUID.randomUUID();
    private static final String key3 = "{key}" + UUID.randomUUID();
    private static final String key4 = "{key}" + UUID.randomUUID();
    private static final String key5 = "{key}" + UUID.randomUUID();
    private static final String key6 = "{key}" + UUID.randomUUID();
    private static final String listKey3 = "{key}:listKey3-" + UUID.randomUUID();
    private static final String key7 = "{key}" + UUID.randomUUID();
    private static final String setKey2 = "{key}" + UUID.randomUUID();
    private static final String setKey3 = "{key}" + UUID.randomUUID();
    private static final String key8 = "{key}" + UUID.randomUUID();
<<<<<<< HEAD
    private static final String zsetKey2 = "{key}:zsetKey2-" + UUID.randomUUID();
=======
    private static final String zSetKey2 = "{key}:zsetKey2-" + UUID.randomUUID();
>>>>>>> a046ec5e
    private static final String key9 = "{key}" + UUID.randomUUID();
    private static final String hllKey1 = "{key}:hllKey1-" + UUID.randomUUID();
    private static final String hllKey2 = "{key}:hllKey2-" + UUID.randomUUID();
    private static final String hllKey3 = "{key}:hllKey3-" + UUID.randomUUID();
    private static final String value1 = UUID.randomUUID().toString();
    private static final String value2 = UUID.randomUUID().toString();
    private static final String value3 = UUID.randomUUID().toString();
    private static final String field1 = UUID.randomUUID().toString();
    private static final String field2 = UUID.randomUUID().toString();
    private static final String field3 = UUID.randomUUID().toString();

    public static BaseTransaction<?> transactionTest(BaseTransaction<?> baseTransaction) {

        baseTransaction.set(key1, value1);
        baseTransaction.get(key1);
        baseTransaction.type(key1);
        baseTransaction.objectEncoding(key1);

        baseTransaction.set(key2, value2, SetOptions.builder().returnOldValue(true).build());
        baseTransaction.strlen(key2);
        baseTransaction.customCommand(new String[] {"MGET", key1, key2});

        baseTransaction.exists(new String[] {key1});
        baseTransaction.persist(key1);

        baseTransaction.del(new String[] {key1});
        baseTransaction.get(key1);

        baseTransaction.unlink(new String[] {key2});
        baseTransaction.get(key2);

        baseTransaction.mset(Map.of(key1, value2, key2, value1));
        baseTransaction.mget(new String[] {key1, key2});

        baseTransaction.incr(key3);
        baseTransaction.incrBy(key3, 2);

        baseTransaction.decr(key3);
        baseTransaction.decrBy(key3, 2);

        baseTransaction.incrByFloat(key3, 0.5);

        baseTransaction.unlink(new String[] {key3});
        baseTransaction.setrange(key3, 0, "GLIDE");
        baseTransaction.getrange(key3, 0, 5);

        baseTransaction.hset(key4, Map.of(field1, value1, field2, value2));
        baseTransaction.hget(key4, field1);
        baseTransaction.hlen(key4);
        baseTransaction.hexists(key4, field2);
        baseTransaction.hsetnx(key4, field1, value1);
        baseTransaction.hmget(key4, new String[] {field1, "non_existing_field", field2});
        baseTransaction.hgetall(key4);
        baseTransaction.hdel(key4, new String[] {field1});
        baseTransaction.hvals(key4);

        baseTransaction.hincrBy(key4, field3, 5);
        baseTransaction.hincrByFloat(key4, field3, 5.5);

        baseTransaction.lpush(key5, new String[] {value1, value1, value2, value3, value3});
        baseTransaction.llen(key5);
        baseTransaction.lindex(key5, 0);
        baseTransaction.lrem(key5, 1, value1);
        baseTransaction.ltrim(key5, 1, -1);
        baseTransaction.lrange(key5, 0, -2);
        baseTransaction.lpop(key5);
        baseTransaction.lpopCount(key5, 2);

        baseTransaction.rpush(key6, new String[] {value1, value2, value2});
        baseTransaction.rpop(key6);
        baseTransaction.rpopCount(key6, 2);

        baseTransaction.sadd(key7, new String[] {"baz", "foo"});
        baseTransaction.srem(key7, new String[] {"foo"});
        baseTransaction.scard(key7);
        baseTransaction.sismember(key7, "baz");
        baseTransaction.smembers(key7);
        baseTransaction.smismember(key7, new String[] {"baz", "foo"});
        baseTransaction.sinter(new String[] {key7, key7});

        baseTransaction.sadd(setKey2, new String[] {"a", "b"});
        baseTransaction.sunionstore(setKey3, new String[] {setKey2, key7});
        baseTransaction.sdiffstore(setKey3, new String[] {setKey2, key7});
        baseTransaction.sinterstore(setKey3, new String[] {setKey2, key7});
        baseTransaction.sdiff(new String[] {setKey2, setKey3});
        baseTransaction.smove(key7, setKey2, "baz");

        baseTransaction.zadd(key8, Map.of("one", 1.0, "two", 2.0, "three", 3.0));
        baseTransaction.zrank(key8, "one");
        baseTransaction.zaddIncr(key8, "one", 3);
        baseTransaction.zrem(key8, new String[] {"one"});
        baseTransaction.zcard(key8);
        baseTransaction.zmscore(key8, new String[] {"two", "three"});
        baseTransaction.zrange(key8, new RangeByIndex(0, 1));
        baseTransaction.zrangeWithScores(key8, new RangeByIndex(0, 1));
        baseTransaction.zrangestore(key8, key8, new RangeByIndex(0, -1));
        baseTransaction.zscore(key8, "two");
        baseTransaction.zcount(key8, new ScoreBoundary(2, true), InfScoreBound.POSITIVE_INFINITY);
        baseTransaction.zlexcount(key8, new LexBoundary("a", true), InfLexBound.POSITIVE_INFINITY);
        baseTransaction.zpopmin(key8);
        baseTransaction.zpopmax(key8);
        baseTransaction.zremrangebyrank(key8, 5, 10);
        baseTransaction.zremrangebylex(key8, new LexBoundary("j"), InfLexBound.POSITIVE_INFINITY);
        baseTransaction.zremrangebyscore(key8, new ScoreBoundary(5), InfScoreBound.POSITIVE_INFINITY);
        baseTransaction.zdiffstore(key8, new String[] {key8, key8});

        baseTransaction.zadd(zSetKey2, Map.of("one", 1.0, "two", 2.0));
        baseTransaction.zdiff(new String[] {zSetKey2, key8});
        baseTransaction.zdiffWithScores(new String[] {zSetKey2, key8});

        baseTransaction.xadd(
                key9, Map.of("field1", "value1"), StreamAddOptions.builder().id("0-1").build());
        baseTransaction.xadd(
                key9, Map.of("field2", "value2"), StreamAddOptions.builder().id("0-2").build());
        baseTransaction.xadd(
                key9, Map.of("field3", "value3"), StreamAddOptions.builder().id("0-3").build());

        baseTransaction.configSet(Map.of("timeout", "1000"));
        baseTransaction.configGet(new String[] {"timeout"});

        baseTransaction.configResetStat();

        baseTransaction.echo("GLIDE");

        baseTransaction.lolwut(1);

        baseTransaction.rpushx(listKey3, new String[] {"_"}).lpushx(listKey3, new String[] {"_"});
        baseTransaction
                .lpush(listKey3, new String[] {value1, value2, value3})
                .linsert(listKey3, AFTER, value2, value2);

        baseTransaction.blpop(new String[] {listKey3}, 0.01).brpop(new String[] {listKey3}, 0.01);

        baseTransaction.pfadd(hllKey1, new String[] {"a", "b", "c"});
        baseTransaction.pfcount(new String[] {hllKey1, hllKey2});
        baseTransaction
                .pfmerge(hllKey3, new String[] {hllKey1, hllKey2})
                .pfcount(new String[] {hllKey3});

        baseTransaction
                .zadd(zsetKey2, Map.of("one", 1.0, "two", 2.0, "three", 3.0))
                .bzpopmax(new String[] {zsetKey2}, .1);

        return baseTransaction;
    }

    public static Object[] transactionTestResult() {
        return new Object[] {
            OK,
            value1,
            "string", // type(key1)
            "embstr", // objectEncoding(key1)
            null,
            (long) value1.length(), // strlen(key2)
            new String[] {value1, value2},
            1L,
            Boolean.FALSE, // persist(key1)
            1L,
            null,
            1L,
            null,
            OK,
            new String[] {value2, value1},
            1L,
            3L,
            2L,
            0L,
            0.5,
            1L,
            5L, // setrange(key3, 0, "GLIDE")
            "GLIDE", // getrange(key3, 0, 5)
            2L,
            value1,
            2L, // hlen(key4)
            true,
            Boolean.FALSE, // hsetnx(key4, field1, value1)
            new String[] {value1, null, value2},
            Map.of(field1, value1, field2, value2),
            1L,
            new String[] {value2}, // hvals(key4)
            5L,
            10.5,
            5L,
            5L,
            value3, // lindex(key5, 0)
            1L,
            OK,
            new String[] {value3, value2},
            value3,
            new String[] {value2, value1},
            3L,
            value2,
            new String[] {value2, value1},
            2L,
            1L,
            1L,
            true, // sismember(key7, "baz")
            Set.of("baz"), // smembers(key7)
            new Boolean[] {true, false}, // smismembmer(key7, new String[] {"baz", "foo"})
            Set.of("baz"), // sinter(new String[] { key7, key7 })
            2L, // sadd(setKey2, new String[] { "a", "b" })
            3L, // sunionstore(setKey3, new String[] { setKey2, key7 })
            2L, // sdiffstore(setKey3, new String[] { setKey2, key7 })
            0L, // sinterstore(setKey3, new String[] { setKey2, key7 })
            Set.of("a", "b"), // sdiff(new String[] {setKey2, setKey3})
            true, // smove(key7, setKey2, "baz")
            3L,
            0L, // zrank(key8, "one")
            4.0,
            1L,
            2L,
            new Double[] {2.0, 3.0}, // zmscore(key8, new String[] {"two", "three"})
            new String[] {"two", "three"}, // zrange
            Map.of("two", 2.0, "three", 3.0), // zrangeWithScores
            2L, // zrangestore(key8, key8, new RangeByIndex(0, -1))
            2.0, // zscore(key8, "two")
            2L, // zcount(key8, new ScoreBoundary(2, true), InfScoreBound.POSITIVE_INFINITY)
            2L, // zlexcount(key8, new LexBoundary("a", true), InfLexBound.POSITIVE_INFINITY)
            Map.of("two", 2.0), // zpopmin(key8)
            Map.of("three", 3.0), // zpopmax(key8)
            0L, // zremrangebyrank(key8, 5, 10)
            0L, // zremrangebylex(key8, new LexBoundary("j"), InfLexBound.POSITIVE_INFINITY)
            0L, // zremrangebyscore(key8, new ScoreBoundary(5), InfScoreBound.POSITIVE_INFINITY)
            0L, // zdiffstore(key8, new String[] {key8, key8})
            2L, // zadd(zSetKey2, Map.of("one", 1.0, "two", 2.0))
            new String[] {"one", "two"}, // zdiff(new String[] {zSetKey2, key8})
            Map.of("one", 1.0, "two", 2.0), // zdiffWithScores(new String[] {zSetKey2, key8})
            "0-1", // xadd(key9, Map.of("field1", "value1"),
            // StreamAddOptions.builder().id("0-1").build());
            "0-2", // xadd(key9, Map.of("field2", "value2"),
            // StreamAddOptions.builder().id("0-2").build());
            "0-3", // xadd(key9, Map.of("field3", "value3"),
            // StreamAddOptions.builder().id("0-3").build());
            OK,
            Map.of("timeout", "1000"),
            OK,
            "GLIDE", // echo
            "Redis ver. " + REDIS_VERSION + '\n', // lolwut(1)
            0L, // rpushx(listKey3, new String[] { "_" })
            0L, // lpushx(listKey3, new String[] { "_" })
            3L, // lpush(listKey3, new String[] { value1, value2, value3})
            4L, // linsert(listKey3, AFTER, value2, value2)
            new String[] {listKey3, value3}, // blpop(new String[] { listKey3 }, 0.01)
            new String[] {listKey3, value1}, // brpop(new String[] { listKey3 }, 0.01);
            1L, // pfadd(hllKey1, new String[] {"a", "b", "c"})
            3L, // pfcount(new String[] { hllKey1, hllKey2 });;
            OK, // pfmerge(hllKey3, new String[] {hllKey1, hllKey2})
            3L, // pfcount(new String[] { hllKey3 })
            3L, // zadd(zsetKey2, Map.of("one", 1.0, "two", 2.0, "three", 3.0))
            new Object[] {zsetKey2, "three", 3.0}, // bzpopmax(new String[] { zsetKey2 }, .1)
        };
    }
}<|MERGE_RESOLUTION|>--- conflicted
+++ resolved
@@ -29,11 +29,7 @@
     private static final String setKey2 = "{key}" + UUID.randomUUID();
     private static final String setKey3 = "{key}" + UUID.randomUUID();
     private static final String key8 = "{key}" + UUID.randomUUID();
-<<<<<<< HEAD
-    private static final String zsetKey2 = "{key}:zsetKey2-" + UUID.randomUUID();
-=======
     private static final String zSetKey2 = "{key}:zsetKey2-" + UUID.randomUUID();
->>>>>>> a046ec5e
     private static final String key9 = "{key}" + UUID.randomUUID();
     private static final String hllKey1 = "{key}:hllKey1-" + UUID.randomUUID();
     private static final String hllKey2 = "{key}:hllKey2-" + UUID.randomUUID();
@@ -143,6 +139,7 @@
         baseTransaction.zadd(zSetKey2, Map.of("one", 1.0, "two", 2.0));
         baseTransaction.zdiff(new String[] {zSetKey2, key8});
         baseTransaction.zdiffWithScores(new String[] {zSetKey2, key8});
+        baseTransaction.bzpopmax(new String[] {zSetKey2}, .1);
 
         baseTransaction.xadd(
                 key9, Map.of("field1", "value1"), StreamAddOptions.builder().id("0-1").build());
@@ -172,10 +169,6 @@
         baseTransaction
                 .pfmerge(hllKey3, new String[] {hllKey1, hllKey2})
                 .pfcount(new String[] {hllKey3});
-
-        baseTransaction
-                .zadd(zsetKey2, Map.of("one", 1.0, "two", 2.0, "three", 3.0))
-                .bzpopmax(new String[] {zsetKey2}, .1);
 
         return baseTransaction;
     }
@@ -261,6 +254,7 @@
             2L, // zadd(zSetKey2, Map.of("one", 1.0, "two", 2.0))
             new String[] {"one", "two"}, // zdiff(new String[] {zSetKey2, key8})
             Map.of("one", 1.0, "two", 2.0), // zdiffWithScores(new String[] {zSetKey2, key8})
+            new Object[] {zSetKey2, "two", 2.0}, // bzpopmax(new String[] { zsetKey2 }, .1)
             "0-1", // xadd(key9, Map.of("field1", "value1"),
             // StreamAddOptions.builder().id("0-1").build());
             "0-2", // xadd(key9, Map.of("field2", "value2"),
@@ -282,8 +276,6 @@
             3L, // pfcount(new String[] { hllKey1, hllKey2 });;
             OK, // pfmerge(hllKey3, new String[] {hllKey1, hllKey2})
             3L, // pfcount(new String[] { hllKey3 })
-            3L, // zadd(zsetKey2, Map.of("one", 1.0, "two", 2.0, "three", 3.0))
-            new Object[] {zsetKey2, "three", 3.0}, // bzpopmax(new String[] { zsetKey2 }, .1)
         };
     }
 }