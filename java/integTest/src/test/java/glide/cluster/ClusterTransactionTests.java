--- conflicted
+++ resolved
@@ -2,12 +2,6 @@
 package glide.cluster;
 
 import static glide.TestConfiguration.REDIS_VERSION;
-<<<<<<< HEAD
-import static glide.TransactionTestUtilities.transactionTest;
-import static glide.TransactionTestUtilities.transactionTestRedis7;
-import static glide.TransactionTestUtilities.transactionTestResult;
-=======
->>>>>>> d4ffa996
 import static glide.api.BaseClient.OK;
 import static glide.api.models.configuration.RequestRoutingConfiguration.SimpleSingleNodeRoute.RANDOM;
 import static org.junit.jupiter.api.Assertions.assertArrayEquals;
@@ -184,16 +178,4 @@
         assertArrayEquals(new Object[] {0L, 1.0}, (Object[]) result[1]);
         assertArrayEquals(new Object[] {2L, 1.0}, (Object[]) result[2]);
     }
-
-    // Test commands supported by redis >= 7 only
-    @SneakyThrows
-    @Test
-    public void test_cluster_transactions_redis_7() {
-        assumeTrue(REDIS_VERSION.isGreaterThanOrEqualTo("7.0.0"), "This feature added in redis 7");
-        ClusterTransaction transaction = new ClusterTransaction();
-        Object[] expectedResult = transactionTestRedis7(transaction);
-
-        Object[] results = clusterClient.exec(transaction, RANDOM).get();
-        assertArrayEquals(expectedResult, results);
-    }
 }