/** Copyright GLIDE-for-Redis Project Contributors - SPDX Identifier: Apache-2.0 */
package glide;

import static glide.TestConfiguration.CLUSTER_PORTS;
import static glide.TestConfiguration.REDIS_VERSION;
import static glide.TestConfiguration.STANDALONE_PORTS;
import static glide.TestUtilities.commonClientConfig;
import static glide.TestUtilities.commonClusterClientConfig;
import static glide.api.BaseClient.OK;
import static glide.api.models.commands.LInsertOptions.InsertPosition.AFTER;
import static glide.api.models.commands.LInsertOptions.InsertPosition.BEFORE;
import static glide.api.models.commands.RangeOptions.InfScoreBound.NEGATIVE_INFINITY;
import static glide.api.models.commands.RangeOptions.InfScoreBound.POSITIVE_INFINITY;
import static glide.api.models.commands.ScoreFilter.MAX;
import static glide.api.models.commands.ScoreFilter.MIN;
import static glide.api.models.commands.SetOptions.ConditionalSet.ONLY_IF_DOES_NOT_EXIST;
import static glide.api.models.commands.SetOptions.ConditionalSet.ONLY_IF_EXISTS;
import static glide.api.models.commands.SetOptions.Expiry.Milliseconds;
import static org.junit.jupiter.api.Assertions.assertArrayEquals;
import static org.junit.jupiter.api.Assertions.assertEquals;
import static org.junit.jupiter.api.Assertions.assertFalse;
import static org.junit.jupiter.api.Assertions.assertInstanceOf;
import static org.junit.jupiter.api.Assertions.assertNotNull;
import static org.junit.jupiter.api.Assertions.assertNull;
import static org.junit.jupiter.api.Assertions.assertThrows;
import static org.junit.jupiter.api.Assertions.assertTrue;
import static org.junit.jupiter.api.Assumptions.assumeTrue;

import glide.api.BaseClient;
import glide.api.RedisClient;
import glide.api.RedisClusterClient;
import glide.api.models.Script;
import glide.api.models.commands.ConditionalChange;
import glide.api.models.commands.ExpireOptions;
import glide.api.models.commands.RangeOptions.InfLexBound;
import glide.api.models.commands.RangeOptions.InfScoreBound;
import glide.api.models.commands.RangeOptions.LexBoundary;
import glide.api.models.commands.RangeOptions.Limit;
import glide.api.models.commands.RangeOptions.RangeByIndex;
import glide.api.models.commands.RangeOptions.RangeByLex;
import glide.api.models.commands.RangeOptions.RangeByScore;
import glide.api.models.commands.RangeOptions.ScoreBoundary;
import glide.api.models.commands.ScriptOptions;
import glide.api.models.commands.SetOptions;
import glide.api.models.commands.WeightAggregateOptions.Aggregate;
import glide.api.models.commands.WeightAggregateOptions.KeyArray;
import glide.api.models.commands.WeightAggregateOptions.WeightedKeys;
import glide.api.models.commands.ZAddOptions;
import glide.api.models.commands.bitmap.BitmapIndexType;
import glide.api.models.commands.geospatial.GeoAddOptions;
import glide.api.models.commands.geospatial.GeoUnit;
import glide.api.models.commands.geospatial.GeospatialData;
import glide.api.models.commands.stream.StreamAddOptions;
import glide.api.models.commands.stream.StreamTrimOptions.MaxLen;
import glide.api.models.commands.stream.StreamTrimOptions.MinId;
import glide.api.models.configuration.NodeAddress;
import glide.api.models.configuration.RedisClientConfiguration;
import glide.api.models.configuration.RedisClusterClientConfiguration;
import glide.api.models.exceptions.RequestException;
import java.time.Instant;
import java.util.Arrays;
import java.util.HashMap;
import java.util.HashSet;
import java.util.LinkedHashMap;
import java.util.List;
import java.util.Map;
import java.util.Set;
import java.util.UUID;
import java.util.concurrent.ExecutionException;
import java.util.concurrent.TimeUnit;
import java.util.concurrent.TimeoutException;
import lombok.Getter;
import lombok.SneakyThrows;
import org.apache.commons.lang3.tuple.Pair;
import org.junit.jupiter.api.AfterAll;
import org.junit.jupiter.api.BeforeAll;
import org.junit.jupiter.api.Test;
import org.junit.jupiter.api.Timeout;
import org.junit.jupiter.params.ParameterizedTest;
import org.junit.jupiter.params.provider.Arguments;
import org.junit.jupiter.params.provider.MethodSource;

@Timeout(10) // seconds
public class SharedCommandTests {

    private static RedisClient standaloneClient = null;
    private static RedisClusterClient clusterClient = null;

    @Getter private static List<Arguments> clients;

    private static final String KEY_NAME = "key";
    private static final String INITIAL_VALUE = "VALUE";
    private static final String ANOTHER_VALUE = "VALUE2";

    @BeforeAll
    @SneakyThrows
    public static void init() {
        standaloneClient =
                RedisClient.CreateClient(
                                RedisClientConfiguration.builder()
                                        .address(NodeAddress.builder().port(STANDALONE_PORTS[0]).build())
                                        .requestTimeout(5000)
                                        .build())
                        .get();

        clusterClient =
                RedisClusterClient.CreateClient(
                                RedisClusterClientConfiguration.builder()
                                        .address(NodeAddress.builder().port(CLUSTER_PORTS[0]).build())
                                        .requestTimeout(5000)
                                        .build())
                        .get();

        clients = List.of(Arguments.of(standaloneClient), Arguments.of(clusterClient));
    }

    @AfterAll
    @SneakyThrows
    public static void teardown() {
        standaloneClient.close();
        clusterClient.close();
    }

    @SneakyThrows
    @ParameterizedTest(autoCloseArguments = false)
    @MethodSource("getClients")
    public void unlink_multiple_keys(BaseClient client) {
        String key1 = "{key}" + UUID.randomUUID();
        String key2 = "{key}" + UUID.randomUUID();
        String key3 = "{key}" + UUID.randomUUID();
        String value = UUID.randomUUID().toString();

        String setResult = client.set(key1, value).get();
        assertEquals(OK, setResult);
        setResult = client.set(key2, value).get();
        assertEquals(OK, setResult);
        setResult = client.set(key3, value).get();
        assertEquals(OK, setResult);

        Long unlinkedKeysNum = client.unlink(new String[] {key1, key2, key3}).get();
        assertEquals(3L, unlinkedKeysNum);
    }

    @SneakyThrows
    @ParameterizedTest(autoCloseArguments = false)
    @MethodSource("getClients")
    public void unlink_non_existent_key(BaseClient client) {
        Long unlinkedKeysNum = client.unlink(new String[] {UUID.randomUUID().toString()}).get();
        assertEquals(0L, unlinkedKeysNum);
    }

    @SneakyThrows
    @ParameterizedTest(autoCloseArguments = false)
    @MethodSource("getClients")
    public void set_and_get_without_options(BaseClient client) {
        String ok = client.set(KEY_NAME, INITIAL_VALUE).get();
        assertEquals(OK, ok);

        String data = client.get(KEY_NAME).get();
        assertEquals(INITIAL_VALUE, data);
    }

    @SneakyThrows
    @ParameterizedTest(autoCloseArguments = false)
    @MethodSource("getClients")
    public void get_missing_value(BaseClient client) {
        String data = client.get("invalid").get();
        assertNull(data);
    }

    @SneakyThrows
    @ParameterizedTest(autoCloseArguments = false)
    @MethodSource("getClients")
    public void append(BaseClient client) {
        String key1 = UUID.randomUUID().toString();
        String value1 = String.valueOf(UUID.randomUUID());
        String key2 = UUID.randomUUID().toString();

        // Append on non-existing string(similar to SET)
        assertEquals(value1.length(), client.append(key1, value1).get());

        assertEquals(value1.length() * 2L, client.append(key1, value1).get());
        assertEquals(value1.concat(value1), client.get(key1).get());

        // key exists but holding the wrong kind of value
        assertEquals(1, client.sadd(key2, new String[] {"a"}).get());
        ExecutionException executionException =
                assertThrows(ExecutionException.class, () -> client.append(key2, "z").get());
        assertTrue(executionException.getCause() instanceof RequestException);
    }

    @SneakyThrows
    @ParameterizedTest(autoCloseArguments = false)
    @MethodSource("getClients")
    public void del_multiple_keys(BaseClient client) {
        String key1 = "{key}" + UUID.randomUUID();
        String key2 = "{key}" + UUID.randomUUID();
        String key3 = "{key}" + UUID.randomUUID();
        String value = UUID.randomUUID().toString();

        String setResult = client.set(key1, value).get();
        assertEquals(OK, setResult);
        setResult = client.set(key2, value).get();
        assertEquals(OK, setResult);
        setResult = client.set(key3, value).get();
        assertEquals(OK, setResult);

        Long deletedKeysNum = client.del(new String[] {key1, key2, key3}).get();
        assertEquals(3L, deletedKeysNum);
    }

    @SneakyThrows
    @ParameterizedTest(autoCloseArguments = false)
    @MethodSource("getClients")
    public void del_non_existent_key(BaseClient client) {
        Long deletedKeysNum = client.del(new String[] {UUID.randomUUID().toString()}).get();
        assertEquals(0L, deletedKeysNum);
    }

    @SneakyThrows
    @ParameterizedTest(autoCloseArguments = false)
    @MethodSource("getClients")
    public void set_overwrite_value_and_returnOldValue_returns_string(BaseClient client) {
        String ok = client.set(KEY_NAME, INITIAL_VALUE).get();
        assertEquals(OK, ok);

        SetOptions options = SetOptions.builder().returnOldValue(true).build();
        String data = client.set(KEY_NAME, ANOTHER_VALUE, options).get();
        assertEquals(INITIAL_VALUE, data);
    }

    @ParameterizedTest(autoCloseArguments = false)
    @MethodSource("getClients")
    public void set_requires_a_value(BaseClient client) {
        assertThrows(NullPointerException.class, () -> client.set("SET", null));
    }

    @ParameterizedTest(autoCloseArguments = false)
    @MethodSource("getClients")
    public void set_requires_a_key(BaseClient client) {
        assertThrows(NullPointerException.class, () -> client.set(null, INITIAL_VALUE));
    }

    @ParameterizedTest(autoCloseArguments = false)
    @MethodSource("getClients")
    public void get_requires_a_key(BaseClient client) {
        assertThrows(NullPointerException.class, () -> client.get(null));
    }

    @SneakyThrows
    @ParameterizedTest(autoCloseArguments = false)
    @MethodSource("getClients")
    public void set_only_if_exists_overwrite(BaseClient client) {
        String key = "set_only_if_exists_overwrite";
        SetOptions options = SetOptions.builder().conditionalSet(ONLY_IF_EXISTS).build();
        client.set(key, INITIAL_VALUE).get();
        client.set(key, ANOTHER_VALUE, options).get();
        String data = client.get(key).get();
        assertEquals(ANOTHER_VALUE, data);
    }

    @SneakyThrows
    @ParameterizedTest(autoCloseArguments = false)
    @MethodSource("getClients")
    public void set_only_if_exists_missing_key(BaseClient client) {
        String key = "set_only_if_exists_missing_key";
        SetOptions options = SetOptions.builder().conditionalSet(ONLY_IF_EXISTS).build();
        client.set(key, ANOTHER_VALUE, options).get();
        String data = client.get(key).get();
        assertNull(data);
    }

    @SneakyThrows
    @ParameterizedTest(autoCloseArguments = false)
    @MethodSource("getClients")
    public void set_only_if_does_not_exists_missing_key(BaseClient client) {
        String key = "set_only_if_does_not_exists_missing_key";
        SetOptions options = SetOptions.builder().conditionalSet(ONLY_IF_DOES_NOT_EXIST).build();
        client.set(key, ANOTHER_VALUE, options).get();
        String data = client.get(key).get();
        assertEquals(ANOTHER_VALUE, data);
    }

    @SneakyThrows
    @ParameterizedTest(autoCloseArguments = false)
    @MethodSource("getClients")
    public void set_only_if_does_not_exists_existing_key(BaseClient client) {
        String key = "set_only_if_does_not_exists_existing_key";
        SetOptions options = SetOptions.builder().conditionalSet(ONLY_IF_DOES_NOT_EXIST).build();
        client.set(key, INITIAL_VALUE).get();
        client.set(key, ANOTHER_VALUE, options).get();
        String data = client.get(key).get();
        assertEquals(INITIAL_VALUE, data);
    }

    @SneakyThrows
    @ParameterizedTest(autoCloseArguments = false)
    @MethodSource("getClients")
    public void set_value_with_ttl_and_update_value_with_keeping_ttl(BaseClient client) {
        String key = "set_value_with_ttl_and_update_value_with_keeping_ttl";
        SetOptions options = SetOptions.builder().expiry(Milliseconds(2000L)).build();
        client.set(key, INITIAL_VALUE, options).get();
        String data = client.get(key).get();
        assertEquals(INITIAL_VALUE, data);

        options = SetOptions.builder().expiry(SetOptions.Expiry.KeepExisting()).build();
        client.set(key, ANOTHER_VALUE, options).get();
        data = client.get(key).get();
        assertEquals(ANOTHER_VALUE, data);

        Thread.sleep(2222); // sleep a bit more than TTL

        data = client.get(key).get();
        assertNull(data);
    }

    @SneakyThrows
    @ParameterizedTest(autoCloseArguments = false)
    @MethodSource("getClients")
    public void set_value_with_ttl_and_update_value_with_new_ttl(BaseClient client) {
        String key = "set_value_with_ttl_and_update_value_with_new_ttl";
        SetOptions options = SetOptions.builder().expiry(Milliseconds(100500L)).build();
        client.set(key, INITIAL_VALUE, options).get();
        String data = client.get(key).get();
        assertEquals(INITIAL_VALUE, data);

        options = SetOptions.builder().expiry(Milliseconds(2000L)).build();
        client.set(key, ANOTHER_VALUE, options).get();
        data = client.get(key).get();
        assertEquals(ANOTHER_VALUE, data);

        Thread.sleep(2222); // sleep a bit more than new TTL

        data = client.get(key).get();
        assertNull(data);
    }

    @SneakyThrows
    @ParameterizedTest(autoCloseArguments = false)
    @MethodSource("getClients")
    public void set_expired_value(BaseClient client) {
        String key = "set_expired_value";
        SetOptions options =
                SetOptions.builder()
                        // expiration is in the past
                        .expiry(SetOptions.Expiry.UnixSeconds(100500L))
                        .build();
        client.set(key, INITIAL_VALUE, options).get();
        String data = client.get(key).get();
        assertNull(data);
    }

    @SneakyThrows
    @ParameterizedTest(autoCloseArguments = false)
    @MethodSource("getClients")
    public void set_missing_value_and_returnOldValue_is_null(BaseClient client) {
        String ok = client.set(KEY_NAME, INITIAL_VALUE).get();
        assertEquals(OK, ok);

        SetOptions options = SetOptions.builder().returnOldValue(true).build();
        String data = client.set(UUID.randomUUID().toString(), ANOTHER_VALUE, options).get();
        assertNull(data);
    }

    @SneakyThrows
    @ParameterizedTest(autoCloseArguments = false)
    @MethodSource("getClients")
    public void mset_mget_existing_non_existing_key(BaseClient client) {
        // keys are from different slots
        String key1 = UUID.randomUUID().toString();
        String key2 = UUID.randomUUID().toString();
        String key3 = UUID.randomUUID().toString();
        String nonExisting = UUID.randomUUID().toString();
        String value = UUID.randomUUID().toString();
        Map<String, String> keyValueMap = Map.of(key1, value, key2, value, key3, value);

        assertEquals(OK, client.mset(keyValueMap).get());
        assertArrayEquals(
                new String[] {value, value, null, value},
                client.mget(new String[] {key1, key2, nonExisting, key3}).get());
    }

    @SneakyThrows
    @ParameterizedTest(autoCloseArguments = false)
    @MethodSource("getClients")
    public void incr_commands_existing_key(BaseClient client) {
        String key = UUID.randomUUID().toString();

        assertEquals(OK, client.set(key, "10").get());

        assertEquals(11, client.incr(key).get());
        assertEquals("11", client.get(key).get());

        assertEquals(15, client.incrBy(key, 4).get());
        assertEquals("15", client.get(key).get());

        assertEquals(20.5, client.incrByFloat(key, 5.5).get());
        assertEquals("20.5", client.get(key).get());
    }

    @SneakyThrows
    @ParameterizedTest(autoCloseArguments = false)
    @MethodSource("getClients")
    public void incr_commands_non_existing_key(BaseClient client) {
        String key1 = UUID.randomUUID().toString();
        String key2 = UUID.randomUUID().toString();
        String key3 = UUID.randomUUID().toString();

        assertNull(client.get(key1).get());
        assertEquals(1, client.incr(key1).get());
        assertEquals("1", client.get(key1).get());

        assertNull(client.get(key2).get());
        assertEquals(3, client.incrBy(key2, 3).get());
        assertEquals("3", client.get(key2).get());

        assertNull(client.get(key3).get());
        assertEquals(0.5, client.incrByFloat(key3, 0.5).get());
        assertEquals("0.5", client.get(key3).get());
    }

    @SneakyThrows
    @ParameterizedTest(autoCloseArguments = false)
    @MethodSource("getClients")
    public void test_incr_commands_type_error(BaseClient client) {
        String key1 = UUID.randomUUID().toString();

        assertEquals(OK, client.set(key1, "foo").get());

        Exception incrException = assertThrows(ExecutionException.class, () -> client.incr(key1).get());
        assertTrue(incrException.getCause() instanceof RequestException);

        Exception incrByException =
                assertThrows(ExecutionException.class, () -> client.incrBy(key1, 3).get());
        assertTrue(incrByException.getCause() instanceof RequestException);

        Exception incrByFloatException =
                assertThrows(ExecutionException.class, () -> client.incrByFloat(key1, 3.5).get());
        assertTrue(incrByFloatException.getCause() instanceof RequestException);
    }

    @SneakyThrows
    @ParameterizedTest(autoCloseArguments = false)
    @MethodSource("getClients")
    public void decr_and_decrBy_existing_key(BaseClient client) {
        String key = UUID.randomUUID().toString();

        assertEquals(OK, client.set(key, "10").get());

        assertEquals(9, client.decr(key).get());
        assertEquals("9", client.get(key).get());

        assertEquals(5, client.decrBy(key, 4).get());
        assertEquals("5", client.get(key).get());
    }

    @SneakyThrows
    @ParameterizedTest(autoCloseArguments = false)
    @MethodSource("getClients")
    public void decr_and_decrBy_non_existing_key(BaseClient client) {
        String key1 = UUID.randomUUID().toString();
        String key2 = UUID.randomUUID().toString();

        assertNull(client.get(key1).get());
        assertEquals(-1, client.decr(key1).get());
        assertEquals("-1", client.get(key1).get());

        assertNull(client.get(key2).get());
        assertEquals(-3, client.decrBy(key2, 3).get());
        assertEquals("-3", client.get(key2).get());
    }

    @SneakyThrows
    @ParameterizedTest(autoCloseArguments = false)
    @MethodSource("getClients")
    public void strlen(BaseClient client) {
        String stringKey = UUID.randomUUID().toString();
        String nonStringKey = UUID.randomUUID().toString();
        String nonExistingKey = UUID.randomUUID().toString();

        assertEquals(OK, client.set(stringKey, "GLIDE").get());
        assertEquals(5L, client.strlen(stringKey).get());

        assertEquals(0L, client.strlen(nonExistingKey).get());

        assertEquals(1, client.lpush(nonStringKey, new String[] {"_"}).get());
        Exception exception =
                assertThrows(ExecutionException.class, () -> client.strlen(nonStringKey).get());
        assertTrue(exception.getCause() instanceof RequestException);
    }

    @SneakyThrows
    @ParameterizedTest(autoCloseArguments = false)
    @MethodSource("getClients")
    public void setrange(BaseClient client) {
        String stringKey = UUID.randomUUID().toString();
        String nonStringKey = UUID.randomUUID().toString();
        // new key
        assertEquals(11L, client.setrange(stringKey, 0, "Hello world").get());
        // existing key
        assertEquals(11L, client.setrange(stringKey, 6, "GLIDE").get());
        assertEquals("Hello GLIDE", client.get(stringKey).get());

        // offset > len
        assertEquals(20L, client.setrange(stringKey, 15, "GLIDE").get());
        assertEquals("Hello GLIDE\0\0\0\0GLIDE", client.get(stringKey).get());

        // non-string key
        assertEquals(1, client.lpush(nonStringKey, new String[] {"_"}).get());
        Exception exception =
                assertThrows(ExecutionException.class, () -> client.setrange(nonStringKey, 0, "_").get());
        assertTrue(exception.getCause() instanceof RequestException);
        exception =
                assertThrows(
                        ExecutionException.class,
                        () -> client.setrange(stringKey, Integer.MAX_VALUE, "_").get());
        assertTrue(exception.getCause() instanceof RequestException);
    }

    @SneakyThrows
    @ParameterizedTest(autoCloseArguments = false)
    @MethodSource("getClients")
    public void getrange(BaseClient client) {
        String stringKey = UUID.randomUUID().toString();
        String nonStringKey = UUID.randomUUID().toString();

        assertEquals(OK, client.set(stringKey, "This is a string").get());
        assertEquals("This", client.getrange(stringKey, 0, 3).get());
        assertEquals("ing", client.getrange(stringKey, -3, -1).get());
        assertEquals("This is a string", client.getrange(stringKey, 0, -1).get());

        // out of range
        assertEquals("string", client.getrange(stringKey, 10, 100).get());
        assertEquals("This is a stri", client.getrange(stringKey, -200, -3).get());
        assertEquals("", client.getrange(stringKey, 100, 200).get());

        // incorrect range
        assertEquals("", client.getrange(stringKey, -1, -3).get());

        // a redis bug, fixed in version 8: https://github.com/redis/redis/issues/13207
        assertEquals(
                REDIS_VERSION.isLowerThan("8.0.0") ? "T" : "",
                client.getrange(stringKey, -200, -100).get());

        // empty key (returning null isn't implemented)
        assertEquals(
                REDIS_VERSION.isLowerThan("8.0.0") ? "" : null, client.getrange(nonStringKey, 0, -1).get());

        // non-string key
        assertEquals(1, client.lpush(nonStringKey, new String[] {"_"}).get());
        Exception exception =
                assertThrows(ExecutionException.class, () -> client.getrange(nonStringKey, 0, -1).get());
        assertTrue(exception.getCause() instanceof RequestException);
    }

    @SneakyThrows
    @ParameterizedTest(autoCloseArguments = false)
    @MethodSource("getClients")
    public void hset_hget_existing_fields_non_existing_fields(BaseClient client) {
        String key = UUID.randomUUID().toString();
        String field1 = UUID.randomUUID().toString();
        String field2 = UUID.randomUUID().toString();
        String value = UUID.randomUUID().toString();
        Map<String, String> fieldValueMap = Map.of(field1, value, field2, value);

        assertEquals(2, client.hset(key, fieldValueMap).get());
        assertEquals(value, client.hget(key, field1).get());
        assertEquals(value, client.hget(key, field2).get());
        assertNull(client.hget(key, "non_existing_field").get());
    }

    @SneakyThrows
    @ParameterizedTest(autoCloseArguments = false)
    @MethodSource("getClients")
    public void hsetnx(BaseClient client) {
        String key1 = UUID.randomUUID().toString();
        String key2 = UUID.randomUUID().toString();
        String field = UUID.randomUUID().toString();

        assertTrue(client.hsetnx(key1, field, "value").get());
        assertFalse(client.hsetnx(key1, field, "newValue").get());
        assertEquals("value", client.hget(key1, field).get());

        // Key exists, but it is not a hash
        assertEquals(OK, client.set(key2, "value").get());
        ExecutionException executionException =
                assertThrows(ExecutionException.class, () -> client.hsetnx(key2, field, "value").get());
        assertTrue(executionException.getCause() instanceof RequestException);
    }

    @SneakyThrows
    @ParameterizedTest(autoCloseArguments = false)
    @MethodSource("getClients")
    public void hdel_multiple_existing_fields_non_existing_field_non_existing_key(BaseClient client) {
        String key = UUID.randomUUID().toString();
        String field1 = UUID.randomUUID().toString();
        String field2 = UUID.randomUUID().toString();
        String field3 = UUID.randomUUID().toString();
        String value = UUID.randomUUID().toString();
        Map<String, String> fieldValueMap = Map.of(field1, value, field2, value, field3, value);

        assertEquals(3, client.hset(key, fieldValueMap).get());
        assertEquals(2, client.hdel(key, new String[] {field1, field2}).get());
        assertEquals(0, client.hdel(key, new String[] {"non_existing_field"}).get());
        assertEquals(0, client.hdel("non_existing_key", new String[] {field3}).get());
    }

    @SneakyThrows
    @ParameterizedTest(autoCloseArguments = false)
    @MethodSource("getClients")
    public void hlen(BaseClient client) {
        String key1 = UUID.randomUUID().toString();
        String key2 = UUID.randomUUID().toString();
        String field1 = UUID.randomUUID().toString();
        String field2 = UUID.randomUUID().toString();
        String value = UUID.randomUUID().toString();
        Map<String, String> fieldValueMap = Map.of(field1, value, field2, value);

        assertEquals(2, client.hset(key1, fieldValueMap).get());
        assertEquals(2, client.hlen(key1).get());
        assertEquals(1, client.hdel(key1, new String[] {field1}).get());
        assertEquals(1, client.hlen(key1).get());
        assertEquals(0, client.hlen("nonExistingHash").get());

        // Key exists, but it is not a hash
        assertEquals(OK, client.set(key2, "value").get());
        ExecutionException executionException =
                assertThrows(ExecutionException.class, () -> client.hlen(key2).get());
        assertTrue(executionException.getCause() instanceof RequestException);
    }

    @SneakyThrows
    @ParameterizedTest(autoCloseArguments = false)
    @MethodSource("getClients")
    public void hvals(BaseClient client) {
        String key1 = UUID.randomUUID().toString();
        String key2 = UUID.randomUUID().toString();
        String field1 = UUID.randomUUID().toString();
        String field2 = UUID.randomUUID().toString();
        Map<String, String> fieldValueMap = Map.of(field1, "value1", field2, "value2");

        assertEquals(2, client.hset(key1, fieldValueMap).get());

        String[] hvalsPayload = client.hvals(key1).get();
        Arrays.sort(hvalsPayload); // ordering for values by hvals is not guaranteed
        assertArrayEquals(new String[] {"value1", "value2"}, hvalsPayload);

        assertEquals(1, client.hdel(key1, new String[] {field1}).get());
        assertArrayEquals(new String[] {"value2"}, client.hvals(key1).get());
        assertArrayEquals(new String[] {}, client.hvals("nonExistingKey").get());

        assertEquals(OK, client.set(key2, "value2").get());
        ExecutionException executionException =
                assertThrows(ExecutionException.class, () -> client.hvals(key2).get());
        assertTrue(executionException.getCause() instanceof RequestException);
    }

    @SneakyThrows
    @ParameterizedTest(autoCloseArguments = false)
    @MethodSource("getClients")
    public void hmget_multiple_existing_fields_non_existing_field_non_existing_key(
            BaseClient client) {
        String key = UUID.randomUUID().toString();
        String field1 = UUID.randomUUID().toString();
        String field2 = UUID.randomUUID().toString();
        String value = UUID.randomUUID().toString();
        Map<String, String> fieldValueMap = Map.of(field1, value, field2, value);

        assertEquals(2, client.hset(key, fieldValueMap).get());
        assertArrayEquals(
                new String[] {value, null, value},
                client.hmget(key, new String[] {field1, "non_existing_field", field2}).get());
        assertArrayEquals(
                new String[] {null, null},
                client.hmget("non_existing_key", new String[] {field1, field2}).get());
    }

    @SneakyThrows
    @ParameterizedTest(autoCloseArguments = false)
    @MethodSource("getClients")
    public void hexists_existing_field_non_existing_field_non_existing_key(BaseClient client) {
        String key = UUID.randomUUID().toString();
        String field1 = UUID.randomUUID().toString();
        String field2 = UUID.randomUUID().toString();
        Map<String, String> fieldValueMap = Map.of(field1, "value1", field2, "value1");

        assertEquals(2, client.hset(key, fieldValueMap).get());
        assertTrue(client.hexists(key, field1).get());
        assertFalse(client.hexists(key, "non_existing_field").get());
        assertFalse(client.hexists("non_existing_key", field2).get());
    }

    @SneakyThrows
    @ParameterizedTest(autoCloseArguments = false)
    @MethodSource("getClients")
    public void hgetall_multiple_existing_fields_existing_key_non_existing_key(BaseClient client) {
        String key = UUID.randomUUID().toString();
        String field1 = UUID.randomUUID().toString();
        String field2 = UUID.randomUUID().toString();
        String value = UUID.randomUUID().toString();
        Map<String, String> fieldValueMap = Map.of(field1, value, field2, value);

        assertEquals(2, client.hset(key, fieldValueMap).get());
        assertEquals(fieldValueMap, client.hgetall(key).get());
        assertEquals(Map.of(), client.hgetall("non_existing_key").get());
    }

    @SneakyThrows
    @ParameterizedTest(autoCloseArguments = false)
    @MethodSource("getClients")
    public void hincrBy_hincrByFloat_commands_existing_key_existing_field(BaseClient client) {
        String key = UUID.randomUUID().toString();
        String field = UUID.randomUUID().toString();
        Map<String, String> fieldValueMap = Map.of(field, "10");

        assertEquals(1, client.hset(key, fieldValueMap).get());

        assertEquals(11, client.hincrBy(key, field, 1).get());
        assertEquals(15, client.hincrBy(key, field, 4).get());
        assertEquals(16.5, client.hincrByFloat(key, field, 1.5).get());
    }

    @SneakyThrows
    @ParameterizedTest(autoCloseArguments = false)
    @MethodSource("getClients")
    public void hincrBy_hincrByFloat_commands_non_existing_key_non_existing_field(BaseClient client) {
        String key1 = UUID.randomUUID().toString();
        String key2 = UUID.randomUUID().toString();
        String field = UUID.randomUUID().toString();
        Map<String, String> fieldValueMap = Map.of(field, "10");

        assertEquals(1, client.hincrBy("non_existing_key_1", field, 1).get());
        assertEquals(1, client.hset(key1, fieldValueMap).get());
        assertEquals(2, client.hincrBy(key1, "non_existing_field_1", 2).get());

        assertEquals(0.5, client.hincrByFloat("non_existing_key_2", field, 0.5).get());
        assertEquals(1, client.hset(key2, fieldValueMap).get());
        assertEquals(-0.5, client.hincrByFloat(key1, "non_existing_field_2", -0.5).get());
    }

    @SneakyThrows
    @ParameterizedTest(autoCloseArguments = false)
    @MethodSource("getClients")
    public void hincrBy_hincrByFloat_type_error(BaseClient client) {
        String key = UUID.randomUUID().toString();
        String field = UUID.randomUUID().toString();
        Map<String, String> fieldValueMap = Map.of(field, "foo");

        assertEquals(1, client.hset(key, fieldValueMap).get());

        Exception hincrByException =
                assertThrows(ExecutionException.class, () -> client.hincrBy(key, field, 2).get());
        assertTrue(hincrByException.getCause() instanceof RequestException);

        Exception hincrByFloatException =
                assertThrows(ExecutionException.class, () -> client.hincrByFloat(key, field, 2.5).get());
        assertTrue(hincrByFloatException.getCause() instanceof RequestException);
    }

    @SneakyThrows
    @ParameterizedTest(autoCloseArguments = false)
    @MethodSource("getClients")
    public void hkeys(BaseClient client) {
        String key1 = UUID.randomUUID().toString();
        String key2 = UUID.randomUUID().toString();

        var data = new LinkedHashMap<String, String>();
        data.put("f 1", "v 1");
        data.put("f 2", "v 2");
        assertEquals(2, client.hset(key1, data).get());
        assertArrayEquals(new String[] {"f 1", "f 2"}, client.hkeys(key1).get());

        assertEquals(0, client.hkeys(key2).get().length);

        // Key exists, but it is not a hash
        assertEquals(OK, client.set(key2, "value").get());
        Exception executionException =
                assertThrows(ExecutionException.class, () -> client.hkeys(key2).get());
        assertTrue(executionException.getCause() instanceof RequestException);
    }

    @SneakyThrows
    @ParameterizedTest(autoCloseArguments = false)
    @MethodSource("getClients")
<<<<<<< HEAD
    public void hstrlen(BaseClient client) {
        String key1 = UUID.randomUUID().toString();
        String key2 = UUID.randomUUID().toString();

        assertEquals(1, client.hset(key1, Map.of("field", "value")).get());
        assertEquals(5L, client.hstrlen(key1, "field").get());

        // missing value
        assertEquals(0, client.hstrlen(key1, "field 2").get());

        // missing key
        assertEquals(0, client.hstrlen(key2, "field").get());

        // Key exists, but it is not a hash
        assertEquals(OK, client.set(key2, "value").get());
        Exception executionException =
                assertThrows(ExecutionException.class, () -> client.hkeys(key2).get());
=======
    public void hrandfield(BaseClient client) {
        String key1 = UUID.randomUUID().toString();
        String key2 = UUID.randomUUID().toString();

        // key does not exist
        assertNull(client.hrandfield(key1).get());
        assertEquals(0, client.hrandfieldWithCount(key1, 5).get().length);
        assertEquals(0, client.hrandfieldWithCountWithValues(key1, 5).get().length);

        var data = Map.of("f 1", "v 1", "f 2", "v 2", "f 3", "v 3");
        assertEquals(3, client.hset(key1, data).get());

        // random key
        assertTrue(data.containsKey(client.hrandfield(key1).get()));

        // WithCount - positive count
        var keys = client.hrandfieldWithCount(key1, 5).get();
        assertEquals(data.keySet().size(), keys.length);
        assertEquals(data.keySet(), Set.of(keys));

        // WithCount - negative count
        keys = client.hrandfieldWithCount(key1, -5).get();
        assertEquals(5, keys.length);
        Arrays.stream(keys).forEach(key -> assertTrue(data.containsKey(key)));

        // WithCountWithValues - positive count
        var keysWithValues = client.hrandfieldWithCountWithValues(key1, 5).get();
        assertEquals(data.keySet().size(), keysWithValues.length);
        for (var pair : keysWithValues) {
            assertEquals(data.get(pair[0]), pair[1]);
        }

        // WithCountWithValues - negative count
        keysWithValues = client.hrandfieldWithCountWithValues(key1, -5).get();
        assertEquals(5, keysWithValues.length);
        for (var pair : keysWithValues) {
            assertEquals(data.get(pair[0]), pair[1]);
        }

        // Key exists, but it is not a List
        assertEquals(OK, client.set(key2, "value").get());
        Exception executionException =
                assertThrows(ExecutionException.class, () -> client.hrandfield(key2).get());
        assertInstanceOf(RequestException.class, executionException.getCause());
        executionException =
                assertThrows(ExecutionException.class, () -> client.hrandfieldWithCount(key2, 2).get());
        assertInstanceOf(RequestException.class, executionException.getCause());
        executionException =
                assertThrows(
                        ExecutionException.class, () -> client.hrandfieldWithCountWithValues(key2, 3).get());
>>>>>>> 6d75ec3c
        assertInstanceOf(RequestException.class, executionException.getCause());
    }

    @SneakyThrows
    @ParameterizedTest(autoCloseArguments = false)
    @MethodSource("getClients")
    public void lpush_lpop_lrange_existing_non_existing_key(BaseClient client) {
        String key = UUID.randomUUID().toString();
        String[] valueArray = new String[] {"value4", "value3", "value2", "value1"};

        assertEquals(4, client.lpush(key, valueArray).get());
        assertEquals("value1", client.lpop(key).get());
        assertArrayEquals(new String[] {"value2", "value3", "value4"}, client.lrange(key, 0, -1).get());
        assertArrayEquals(new String[] {"value2", "value3"}, client.lpopCount(key, 2).get());
        assertArrayEquals(new String[] {}, client.lrange("non_existing_key", 0, -1).get());
        assertNull(client.lpop("non_existing_key").get());
    }

    @SneakyThrows
    @ParameterizedTest(autoCloseArguments = false)
    @MethodSource("getClients")
    public void lpush_lpop_lrange_type_error(BaseClient client) {
        String key = UUID.randomUUID().toString();

        assertEquals(OK, client.set(key, "foo").get());

        Exception lpushException =
                assertThrows(ExecutionException.class, () -> client.lpush(key, new String[] {"foo"}).get());
        assertTrue(lpushException.getCause() instanceof RequestException);

        Exception lpopException = assertThrows(ExecutionException.class, () -> client.lpop(key).get());
        assertTrue(lpopException.getCause() instanceof RequestException);

        Exception lpopCountException =
                assertThrows(ExecutionException.class, () -> client.lpopCount(key, 2).get());
        assertTrue(lpopCountException.getCause() instanceof RequestException);

        Exception lrangeException =
                assertThrows(ExecutionException.class, () -> client.lrange(key, 0, -1).get());
        assertTrue(lrangeException.getCause() instanceof RequestException);
    }

    @SneakyThrows
    @ParameterizedTest(autoCloseArguments = false)
    @MethodSource("getClients")
    public void lindex(BaseClient client) {
        String key1 = UUID.randomUUID().toString();
        String key2 = UUID.randomUUID().toString();
        String[] valueArray = new String[] {"value1", "value2"};

        assertEquals(2, client.lpush(key1, valueArray).get());
        assertEquals(valueArray[1], client.lindex(key1, 0).get());
        assertEquals(valueArray[0], client.lindex(key1, -1).get());
        assertNull(client.lindex(key1, 3).get());
        assertNull(client.lindex(key2, 3).get());

        // Key exists, but it is not a List
        assertEquals(OK, client.set(key2, "value").get());
        Exception executionException =
                assertThrows(ExecutionException.class, () -> client.lindex(key2, 0).get());
        assertTrue(executionException.getCause() instanceof RequestException);
    }

    @SneakyThrows
    @ParameterizedTest(autoCloseArguments = false)
    @MethodSource("getClients")
    public void ltrim_existing_non_existing_key_and_type_error(BaseClient client) {
        String key = UUID.randomUUID().toString();
        String[] valueArray = new String[] {"value4", "value3", "value2", "value1"};

        assertEquals(4, client.lpush(key, valueArray).get());
        assertEquals(OK, client.ltrim(key, 0, 1).get());
        assertArrayEquals(new String[] {"value1", "value2"}, client.lrange(key, 0, -1).get());

        // `start` is greater than `end` so the key will be removed.
        assertEquals(OK, client.ltrim(key, 4, 2).get());
        assertArrayEquals(new String[] {}, client.lrange(key, 0, -1).get());

        assertEquals(OK, client.set(key, "foo").get());

        Exception ltrimException =
                assertThrows(ExecutionException.class, () -> client.ltrim(key, 0, 1).get());
        assertTrue(ltrimException.getCause() instanceof RequestException);
    }

    @SneakyThrows
    @ParameterizedTest(autoCloseArguments = false)
    @MethodSource("getClients")
    public void llen_existing_non_existing_key_and_type_error(BaseClient client) {
        String key1 = UUID.randomUUID().toString();
        String key2 = UUID.randomUUID().toString();
        String[] valueArray = new String[] {"value4", "value3", "value2", "value1"};

        assertEquals(4, client.lpush(key1, valueArray).get());
        assertEquals(4, client.llen(key1).get());
        assertEquals(0, client.llen("non_existing_key").get());

        assertEquals(OK, client.set(key2, "foo").get());

        Exception lrangeException =
                assertThrows(ExecutionException.class, () -> client.llen(key2).get());
        assertTrue(lrangeException.getCause() instanceof RequestException);
    }

    @SneakyThrows
    @ParameterizedTest(autoCloseArguments = false)
    @MethodSource("getClients")
    public void lrem_existing_non_existing_key_and_type_error(BaseClient client) {
        String key = UUID.randomUUID().toString();
        String[] valueArray =
                new String[] {
                    "value1", "value2", "value1", "value1", "value2",
                };

        assertEquals(5, client.lpush(key, valueArray).get());
        assertEquals(2, client.lrem(key, 2, "value1").get());
        assertArrayEquals(
                new String[] {
                    "value2", "value2", "value1",
                },
                client.lrange(key, 0, -1).get());
        assertEquals(1, client.lrem(key, -1, "value2").get());
        assertArrayEquals(new String[] {"value2", "value1"}, client.lrange(key, 0, -1).get());
        assertEquals(1, client.lrem(key, 0, "value2").get());
        assertArrayEquals(new String[] {"value1"}, client.lrange(key, 0, -1).get());
        assertEquals(0, client.lrem("non_existing_key", 0, "value").get());
    }

    @SneakyThrows
    @ParameterizedTest(autoCloseArguments = false)
    @MethodSource("getClients")
    public void rpush_rpop_existing_non_existing_key(BaseClient client) {
        String key = UUID.randomUUID().toString();
        String[] valueArray = new String[] {"value1", "value2", "value3", "value4"};

        assertEquals(4, client.rpush(key, valueArray).get());
        assertEquals("value4", client.rpop(key).get());

        assertArrayEquals(new String[] {"value3", "value2"}, client.rpopCount(key, 2).get());
        assertNull(client.rpop("non_existing_key").get());
    }

    @SneakyThrows
    @ParameterizedTest(autoCloseArguments = false)
    @MethodSource("getClients")
    public void rpush_rpop_type_error(BaseClient client) {
        String key = UUID.randomUUID().toString();

        assertEquals(OK, client.set(key, "foo").get());

        Exception rpushException =
                assertThrows(ExecutionException.class, () -> client.rpush(key, new String[] {"foo"}).get());
        assertTrue(rpushException.getCause() instanceof RequestException);

        Exception rpopException = assertThrows(ExecutionException.class, () -> client.rpop(key).get());
        assertTrue(rpopException.getCause() instanceof RequestException);
    }

    @SneakyThrows
    @ParameterizedTest(autoCloseArguments = false)
    @MethodSource("getClients")
    public void sadd_srem_scard_smembers_existing_set(BaseClient client) {
        String key = UUID.randomUUID().toString();
        assertEquals(
                4, client.sadd(key, new String[] {"member1", "member2", "member3", "member4"}).get());
        assertEquals(1, client.srem(key, new String[] {"member3", "nonExistingMember"}).get());

        Set<String> expectedMembers = Set.of("member1", "member2", "member4");
        assertEquals(expectedMembers, client.smembers(key).get());
        assertEquals(1, client.srem(key, new String[] {"member1"}).get());
        assertEquals(2, client.scard(key).get());
    }

    @SneakyThrows
    @ParameterizedTest(autoCloseArguments = false)
    @MethodSource("getClients")
    public void srem_scard_smembers_non_existing_key(BaseClient client) {
        assertEquals(0, client.srem("nonExistingKey", new String[] {"member"}).get());
        assertEquals(0, client.scard("nonExistingKey").get());
        assertEquals(Set.of(), client.smembers("nonExistingKey").get());
    }

    @SneakyThrows
    @ParameterizedTest(autoCloseArguments = false)
    @MethodSource("getClients")
    public void sadd_srem_scard_smembers_key_with_non_set_value(BaseClient client) {
        String key = UUID.randomUUID().toString();
        assertEquals(OK, client.set(key, "foo").get());

        Exception e =
                assertThrows(ExecutionException.class, () -> client.sadd(key, new String[] {"baz"}).get());
        assertTrue(e.getCause() instanceof RequestException);

        e = assertThrows(ExecutionException.class, () -> client.srem(key, new String[] {"baz"}).get());
        assertTrue(e.getCause() instanceof RequestException);

        e = assertThrows(ExecutionException.class, () -> client.scard(key).get());
        assertTrue(e.getCause() instanceof RequestException);

        e = assertThrows(ExecutionException.class, () -> client.smembers(key).get());
        assertTrue(e.getCause() instanceof RequestException);
    }

    @SneakyThrows
    @ParameterizedTest(autoCloseArguments = false)
    @MethodSource("getClients")
    public void smove(BaseClient client) {
        String setKey1 = "{key}" + UUID.randomUUID();
        String setKey2 = "{key}" + UUID.randomUUID();
        String setKey3 = "{key}" + UUID.randomUUID();
        String nonSetKey = "{key}" + UUID.randomUUID();

        assertEquals(3, client.sadd(setKey1, new String[] {"1", "2", "3"}).get());
        assertEquals(2, client.sadd(setKey2, new String[] {"2", "3"}).get());

        // move an elem
        assertTrue(client.smove(setKey1, setKey2, "1").get());
        assertEquals(Set.of("2", "3"), client.smembers(setKey1).get());
        assertEquals(Set.of("1", "2", "3"), client.smembers(setKey2).get());

        // move an elem which preset at destination
        assertTrue(client.smove(setKey2, setKey1, "2").get());
        assertEquals(Set.of("2", "3"), client.smembers(setKey1).get());
        assertEquals(Set.of("1", "3"), client.smembers(setKey2).get());

        // move from missing key
        assertFalse(client.smove(setKey3, setKey1, "4").get());
        assertEquals(Set.of("2", "3"), client.smembers(setKey1).get());

        // move to a new set
        assertTrue(client.smove(setKey1, setKey3, "2").get());
        assertEquals(Set.of("3"), client.smembers(setKey1).get());
        assertEquals(Set.of("2"), client.smembers(setKey3).get());

        // move missing element
        assertFalse(client.smove(setKey1, setKey3, "42").get());
        assertEquals(Set.of("3"), client.smembers(setKey1).get());
        assertEquals(Set.of("2"), client.smembers(setKey3).get());

        // move missing element to missing key
        assertFalse(client.smove(setKey1, nonSetKey, "42").get());
        assertEquals(Set.of("3"), client.smembers(setKey1).get());
        assertEquals("none", client.type(nonSetKey).get());

        // Key exists, but it is not a set
        assertEquals(OK, client.set(nonSetKey, "bar").get());
        ExecutionException executionException =
                assertThrows(ExecutionException.class, () -> client.smove(nonSetKey, setKey1, "_").get());
        assertInstanceOf(RequestException.class, executionException.getCause());

        executionException =
                assertThrows(ExecutionException.class, () -> client.smove(setKey1, nonSetKey, "_").get());
        assertInstanceOf(RequestException.class, executionException.getCause());
    }

    @SneakyThrows
    @ParameterizedTest(autoCloseArguments = false)
    @MethodSource("getClients")
    public void renamenx(BaseClient client) {
        String key1 = "{key}" + UUID.randomUUID();
        String key2 = "{key}" + UUID.randomUUID();
        String key3 = "{key}" + UUID.randomUUID();

        assertEquals(OK, client.set(key3, "key3").get());

        // rename missing key
        var executionException =
                assertThrows(ExecutionException.class, () -> client.renamenx(key1, key2).get());
        assertInstanceOf(RequestException.class, executionException.getCause());
        assertTrue(executionException.getMessage().toLowerCase().contains("no such key"));

        // rename a string
        assertEquals(OK, client.set(key1, "key1").get());
        assertTrue(client.renamenx(key1, key2).get());
        assertFalse(client.renamenx(key2, key3).get());
        assertEquals("key1", client.get(key2).get());
        assertEquals(1, client.del(new String[] {key1, key2}).get());

        // this one remains unchanged
        assertEquals("key3", client.get(key3).get());
    }

    @SneakyThrows
    @ParameterizedTest(autoCloseArguments = false)
    @MethodSource("getClients")
    public void sismember(BaseClient client) {
        String key1 = UUID.randomUUID().toString();
        String key2 = UUID.randomUUID().toString();
        String member = UUID.randomUUID().toString();

        assertEquals(1, client.sadd(key1, new String[] {member}).get());
        assertTrue(client.sismember(key1, member).get());
        assertFalse(client.sismember(key1, "nonExistingMember").get());
        assertFalse(client.sismember("nonExistingKey", member).get());

        assertEquals(OK, client.set(key2, "value").get());
        ExecutionException executionException =
                assertThrows(ExecutionException.class, () -> client.sismember(key2, member).get());
        assertTrue(executionException.getCause() instanceof RequestException);
    }

    @SneakyThrows
    @ParameterizedTest(autoCloseArguments = false)
    @MethodSource("getClients")
    public void sinterstore(BaseClient client) {
        String key1 = "{key}-1-" + UUID.randomUUID();
        String key2 = "{key}-2-" + UUID.randomUUID();
        String key3 = "{key}-3-" + UUID.randomUUID();
        String key4 = "{key}-4-" + UUID.randomUUID();
        String key5 = "{key}-5-" + UUID.randomUUID();

        assertEquals(3, client.sadd(key1, new String[] {"a", "b", "c"}).get());
        assertEquals(3, client.sadd(key2, new String[] {"c", "d", "e"}).get());
        assertEquals(3, client.sadd(key4, new String[] {"e", "f", "g"}).get());

        // create new
        assertEquals(1, client.sinterstore(key3, new String[] {key1, key2}).get());
        assertEquals(Set.of("c"), client.smembers(key3).get());

        // overwrite existing set
        assertEquals(1, client.sinterstore(key2, new String[] {key3, key2}).get());
        assertEquals(Set.of("c"), client.smembers(key2).get());

        // overwrite source
        assertEquals(0, client.sinterstore(key1, new String[] {key1, key4}).get());
        assertEquals(Set.of(), client.smembers(key1).get());

        // overwrite source
        assertEquals(1, client.sinterstore(key2, new String[] {key2}).get());
        assertEquals(Set.of("c"), client.smembers(key2).get());

        // source key exists, but it is not a set
        assertEquals(OK, client.set(key5, "value").get());
        ExecutionException executionException =
                assertThrows(
                        ExecutionException.class, () -> client.sinterstore(key1, new String[] {key5}).get());
        assertTrue(executionException.getCause() instanceof RequestException);

        // overwrite destination - not a set
        assertEquals(0, client.sinterstore(key5, new String[] {key1, key2}).get());
        assertEquals(Set.of(), client.smembers(key5).get());

        // wrong arguments
        executionException =
                assertThrows(ExecutionException.class, () -> client.sinterstore(key5, new String[0]).get());
        assertTrue(executionException.getCause() instanceof RequestException);
    }

    @SneakyThrows
    @ParameterizedTest(autoCloseArguments = false)
    @MethodSource("getClients")
    public void sdiff(BaseClient client) {
        String key1 = "{key}-1-" + UUID.randomUUID();
        String key2 = "{key}-2-" + UUID.randomUUID();
        String key3 = "{key}-3-" + UUID.randomUUID();

        assertEquals(3, client.sadd(key1, new String[] {"a", "b", "c"}).get());
        assertEquals(3, client.sadd(key2, new String[] {"c", "d", "e"}).get());

        assertEquals(Set.of("a", "b"), client.sdiff(new String[] {key1, key2}).get());
        assertEquals(Set.of("d", "e"), client.sdiff(new String[] {key2, key1}).get());

        // second set is empty
        assertEquals(Set.of("a", "b", "c"), client.sdiff(new String[] {key1, key3}).get());

        // first set is empty
        assertEquals(Set.of(), client.sdiff(new String[] {key3, key1}).get());

        // source key exists, but it is not a set
        assertEquals(OK, client.set(key3, "value").get());
        ExecutionException executionException =
                assertThrows(ExecutionException.class, () -> client.sdiff(new String[] {key1, key3}).get());
        assertInstanceOf(RequestException.class, executionException.getCause());
    }

    @SneakyThrows
    @ParameterizedTest(autoCloseArguments = false)
    @MethodSource("getClients")
    public void smismember(BaseClient client) {
        String key1 = UUID.randomUUID().toString();
        String key2 = UUID.randomUUID().toString();

        assertEquals(2, client.sadd(key1, new String[] {"one", "two"}).get());
        assertArrayEquals(
                new Boolean[] {true, false}, client.smismember(key1, new String[] {"one", "three"}).get());

        // empty set
        assertArrayEquals(
                new Boolean[] {false, false}, client.smismember(key2, new String[] {"one", "three"}).get());

        // Key exists, but it is not a set
        assertEquals(OK, client.set(key2, "value").get());
        ExecutionException executionException =
                assertThrows(
                        ExecutionException.class, () -> client.smismember(key2, new String[] {"_"}).get());
        assertInstanceOf(RequestException.class, executionException.getCause());
    }

    @SneakyThrows
    @ParameterizedTest(autoCloseArguments = false)
    @MethodSource("getClients")
    public void sdiffstore(BaseClient client) {
        String key1 = "{key}-1-" + UUID.randomUUID();
        String key2 = "{key}-2-" + UUID.randomUUID();
        String key3 = "{key}-3-" + UUID.randomUUID();
        String key4 = "{key}-4-" + UUID.randomUUID();
        String key5 = "{key}-5-" + UUID.randomUUID();

        assertEquals(3, client.sadd(key1, new String[] {"a", "b", "c"}).get());
        assertEquals(3, client.sadd(key2, new String[] {"c", "d", "e"}).get());
        assertEquals(3, client.sadd(key4, new String[] {"e", "f", "g"}).get());

        // create new
        assertEquals(2, client.sdiffstore(key3, new String[] {key1, key2}).get());
        assertEquals(Set.of("a", "b"), client.smembers(key3).get());

        // overwrite existing set
        assertEquals(2, client.sdiffstore(key2, new String[] {key3, key2}).get());
        assertEquals(Set.of("a", "b"), client.smembers(key2).get());

        // overwrite source
        assertEquals(3, client.sdiffstore(key1, new String[] {key1, key4}).get());
        assertEquals(Set.of("a", "b", "c"), client.smembers(key1).get());

        // diff with empty set
        assertEquals(3, client.sdiffstore(key1, new String[] {key1, key5}).get());
        assertEquals(Set.of("a", "b", "c"), client.smembers(key1).get());

        // diff empty with non-empty set
        assertEquals(0, client.sdiffstore(key3, new String[] {key5, key1}).get());
        assertEquals(Set.of(), client.smembers(key3).get());

        // source key exists, but it is not a set
        assertEquals(OK, client.set(key5, "value").get());
        ExecutionException executionException =
                assertThrows(
                        ExecutionException.class, () -> client.sdiffstore(key1, new String[] {key5}).get());
        assertInstanceOf(RequestException.class, executionException.getCause());

        // overwrite destination - not a set
        assertEquals(1, client.sdiffstore(key5, new String[] {key1, key2}).get());
        assertEquals(Set.of("c"), client.smembers(key5).get());

        // wrong arguments
        executionException =
                assertThrows(ExecutionException.class, () -> client.sdiffstore(key5, new String[0]).get());
        assertInstanceOf(RequestException.class, executionException.getCause());
    }

    @SneakyThrows
    @ParameterizedTest(autoCloseArguments = false)
    @MethodSource("getClients")
    public void sinter(BaseClient client) {
        String key1 = "{sinter}-" + UUID.randomUUID();
        String key2 = "{sinter}-" + UUID.randomUUID();
        String key3 = "{sinter}-" + UUID.randomUUID();

        assertEquals(3, client.sadd(key1, new String[] {"a", "b", "c"}).get());
        assertEquals(3, client.sadd(key2, new String[] {"c", "d", "e"}).get());
        assertEquals(Set.of("c"), client.sinter(new String[] {key1, key2}).get());
        assertEquals(0, client.sinter(new String[] {key1, key3}).get().size());

        // Key exists, but it is not a set
        assertEquals(OK, client.set(key3, "bar").get());
        ExecutionException executionException =
                assertThrows(ExecutionException.class, () -> client.sinter(new String[] {key3}).get());
        assertInstanceOf(RequestException.class, executionException.getCause());
    }

    @SneakyThrows
    @ParameterizedTest(autoCloseArguments = false)
    @MethodSource("getClients")
    public void sunionstore(BaseClient client) {
        String key1 = "{key}-1-" + UUID.randomUUID();
        String key2 = "{key}-2-" + UUID.randomUUID();
        String key3 = "{key}-3-" + UUID.randomUUID();
        String key4 = "{key}-4-" + UUID.randomUUID();
        String key5 = "{key}-5-" + UUID.randomUUID();

        assertEquals(3, client.sadd(key1, new String[] {"a", "b", "c"}).get());
        assertEquals(3, client.sadd(key2, new String[] {"c", "d", "e"}).get());
        assertEquals(3, client.sadd(key4, new String[] {"e", "f", "g"}).get());

        // create new
        assertEquals(5, client.sunionstore(key3, new String[] {key1, key2}).get());
        assertEquals(Set.of("a", "b", "c", "d", "e"), client.smembers(key3).get());

        // overwrite existing set
        assertEquals(5, client.sunionstore(key2, new String[] {key3, key2}).get());
        assertEquals(Set.of("a", "b", "c", "d", "e"), client.smembers(key2).get());

        // overwrite source
        assertEquals(6, client.sunionstore(key1, new String[] {key1, key4}).get());
        assertEquals(Set.of("a", "b", "c", "e", "f", "g"), client.smembers(key1).get());

        // source key exists, but it is not a set
        assertEquals(OK, client.set(key5, "value").get());
        ExecutionException executionException =
                assertThrows(
                        ExecutionException.class, () -> client.sunionstore(key1, new String[] {key5}).get());
        assertInstanceOf(RequestException.class, executionException.getCause());

        // overwrite destination - not a set
        assertEquals(7, client.sunionstore(key5, new String[] {key1, key2}).get());
        assertEquals(Set.of("a", "b", "c", "d", "e", "f", "g"), client.smembers(key5).get());

        // wrong arguments
        executionException =
                assertThrows(ExecutionException.class, () -> client.sunionstore(key5, new String[0]).get());
        assertInstanceOf(RequestException.class, executionException.getCause());
    }

    @SneakyThrows
    @ParameterizedTest(autoCloseArguments = false)
    @MethodSource("getClients")
    public void exists_multiple_keys(BaseClient client) {
        String key1 = "{key}" + UUID.randomUUID();
        String key2 = "{key}" + UUID.randomUUID();
        String value = UUID.randomUUID().toString();

        String setResult = client.set(key1, value).get();
        assertEquals(OK, setResult);
        setResult = client.set(key2, value).get();
        assertEquals(OK, setResult);

        Long existsKeysNum =
                client.exists(new String[] {key1, key2, key1, UUID.randomUUID().toString()}).get();
        assertEquals(3L, existsKeysNum);
    }

    @SneakyThrows
    @ParameterizedTest(autoCloseArguments = false)
    @MethodSource("getClients")
    public void expire_pexpire_and_ttl_with_positive_timeout(BaseClient client) {
        String key = UUID.randomUUID().toString();
        assertEquals(OK, client.set(key, "expire_timeout").get());
        assertTrue(client.expire(key, 10L).get());
        assertTrue(client.ttl(key).get() <= 10L);

        // set command clears the timeout.
        assertEquals(OK, client.set(key, "pexpire_timeout").get());
        if (REDIS_VERSION.isLowerThan("7.0.0")) {
            assertTrue(client.pexpire(key, 10000L).get());
        } else {
            assertTrue(client.pexpire(key, 10000L, ExpireOptions.HAS_NO_EXPIRY).get());
        }
        assertTrue(client.ttl(key).get() <= 10L);

        // TTL will be updated to the new value = 15
        if (REDIS_VERSION.isLowerThan("7.0.0")) {
            assertTrue(client.expire(key, 15L).get());
        } else {
            assertTrue(client.expire(key, 15L, ExpireOptions.HAS_EXISTING_EXPIRY).get());
        }
        assertTrue(client.ttl(key).get() <= 15L);
    }

    @SneakyThrows
    @ParameterizedTest(autoCloseArguments = false)
    @MethodSource("getClients")
    public void expireAt_pexpireAt_and_ttl_with_positive_timeout(BaseClient client) {
        String key = UUID.randomUUID().toString();
        assertEquals(OK, client.set(key, "expireAt_timeout").get());
        assertTrue(client.expireAt(key, Instant.now().getEpochSecond() + 10L).get());
        assertTrue(client.ttl(key).get() <= 10L);

        // extend TTL
        if (REDIS_VERSION.isLowerThan("7.0.0")) {
            assertTrue(client.expireAt(key, Instant.now().getEpochSecond() + 50L).get());
        } else {
            assertTrue(
                    client
                            .expireAt(
                                    key,
                                    Instant.now().getEpochSecond() + 50L,
                                    ExpireOptions.NEW_EXPIRY_GREATER_THAN_CURRENT)
                            .get());
        }
        assertTrue(client.ttl(key).get() <= 50L);

        if (REDIS_VERSION.isLowerThan("7.0.0")) {
            assertTrue(client.pexpireAt(key, Instant.now().toEpochMilli() + 50000L).get());
        } else {
            // set command clears the timeout.
            assertEquals(OK, client.set(key, "pexpireAt_timeout").get());
            assertFalse(
                    client
                            .pexpireAt(
                                    key, Instant.now().toEpochMilli() + 50000L, ExpireOptions.HAS_EXISTING_EXPIRY)
                            .get());
        }
    }

    @SneakyThrows
    @ParameterizedTest(autoCloseArguments = false)
    @MethodSource("getClients")
    public void expire_pexpire_ttl_with_timestamp_in_the_past_or_negative_timeout(BaseClient client) {
        String key = UUID.randomUUID().toString();

        assertEquals(OK, client.set(key, "expire_with_past_timestamp").get());
        assertEquals(-1L, client.ttl(key).get());
        assertTrue(client.expire(key, -10L).get());
        assertEquals(-2L, client.ttl(key).get());

        assertEquals(OK, client.set(key, "pexpire_with_past_timestamp").get());
        assertTrue(client.pexpire(key, -10000L).get());
        assertEquals(-2L, client.ttl(key).get());
    }

    @SneakyThrows
    @ParameterizedTest(autoCloseArguments = false)
    @MethodSource("getClients")
    public void expireAt_pexpireAt_ttl_with_timestamp_in_the_past_or_negative_timeout(
            BaseClient client) {
        String key = UUID.randomUUID().toString();

        assertEquals(OK, client.set(key, "expireAt_with_past_timestamp").get());
        // set timeout in the past
        assertTrue(client.expireAt(key, Instant.now().getEpochSecond() - 50L).get());
        assertEquals(-2L, client.ttl(key).get());

        assertEquals(OK, client.set(key, "pexpireAt_with_past_timestamp").get());
        // set timeout in the past
        assertTrue(client.pexpireAt(key, Instant.now().toEpochMilli() - 50000L).get());
        assertEquals(-2L, client.ttl(key).get());
    }

    @SneakyThrows
    @ParameterizedTest(autoCloseArguments = false)
    @MethodSource("getClients")
    public void expire_pexpire_and_ttl_with_non_existing_key(BaseClient client) {
        String key = UUID.randomUUID().toString();

        assertFalse(client.expire(key, 10L).get());
        assertFalse(client.pexpire(key, 10000L).get());

        assertEquals(-2L, client.ttl(key).get());
    }

    @SneakyThrows
    @ParameterizedTest(autoCloseArguments = false)
    @MethodSource("getClients")
    public void expireAt_pexpireAt_and_ttl_with_non_existing_key(BaseClient client) {
        String key = UUID.randomUUID().toString();

        assertFalse(client.expireAt(key, Instant.now().getEpochSecond() + 10L).get());
        assertFalse(client.pexpireAt(key, Instant.now().toEpochMilli() + 10000L).get());

        assertEquals(-2L, client.ttl(key).get());
    }

    @SneakyThrows
    @ParameterizedTest(autoCloseArguments = false)
    @MethodSource("getClients")
    public void expire_pexpire_and_pttl_with_positive_timeout(BaseClient client) {
        String key = UUID.randomUUID().toString();

        assertEquals(-2L, client.pttl(key).get());

        assertEquals(OK, client.set(key, "expire_timeout").get());
        assertTrue(client.expire(key, 10L).get());
        Long pttlResult = client.pttl(key).get();
        assertTrue(0 <= pttlResult);
        assertTrue(pttlResult <= 10000L);

        assertEquals(OK, client.set(key, "pexpire_timeout").get());
        assertEquals(-1L, client.pttl(key).get());

        assertTrue(client.pexpire(key, 10000L).get());
        pttlResult = client.pttl(key).get();
        assertTrue(0 <= pttlResult);
        assertTrue(pttlResult <= 10000L);
    }

    @SneakyThrows
    @ParameterizedTest(autoCloseArguments = false)
    @MethodSource("getClients")
    public void persist_on_existing_and_non_existing_key(BaseClient client) {
        String key = UUID.randomUUID().toString();

        assertFalse(client.persist(key).get());

        assertEquals(OK, client.set(key, "persist_value").get());
        assertFalse(client.persist(key).get());

        assertTrue(client.expire(key, 10L).get());
        Long persistAmount = client.ttl(key).get();
        assertTrue(0L <= persistAmount && persistAmount <= 10L);
        assertTrue(client.persist(key).get());

        assertEquals(-1L, client.ttl(key).get());
    }

    @SneakyThrows
    @ParameterizedTest(autoCloseArguments = false)
    @MethodSource("getClients")
    public void invokeScript_test(BaseClient client) {
        String key1 = UUID.randomUUID().toString();
        String key2 = UUID.randomUUID().toString();

        try (Script script = new Script("return 'Hello'")) {
            Object response = client.invokeScript(script).get();
            assertEquals("Hello", response);
        }

        try (Script script = new Script("return redis.call('SET', KEYS[1], ARGV[1])")) {
            Object setResponse1 =
                    client
                            .invokeScript(script, ScriptOptions.builder().key(key1).arg("value1").build())
                            .get();
            assertEquals(OK, setResponse1);

            Object setResponse2 =
                    client
                            .invokeScript(script, ScriptOptions.builder().key(key2).arg("value2").build())
                            .get();
            assertEquals(OK, setResponse2);
        }

        try (Script script = new Script("return redis.call('GET', KEYS[1])")) {
            Object getResponse1 =
                    client.invokeScript(script, ScriptOptions.builder().key(key1).build()).get();
            assertEquals("value1", getResponse1);

            Object getResponse2 =
                    client.invokeScript(script, ScriptOptions.builder().key(key2).build()).get();
            assertEquals("value2", getResponse2);
        }
    }

    @SneakyThrows
    @ParameterizedTest(autoCloseArguments = false)
    @MethodSource("getClients")
    public void zadd_and_zaddIncr(BaseClient client) {
        String key = UUID.randomUUID().toString();
        Map<String, Double> membersScores = Map.of("one", 1.0, "two", 2.0, "three", 3.0);

        assertEquals(3, client.zadd(key, membersScores).get());
        assertEquals(3.0, client.zaddIncr(key, "one", 2.0).get());
    }

    @SneakyThrows
    @ParameterizedTest(autoCloseArguments = false)
    @MethodSource("getClients")
    public void zadd_and_zaddIncr_wrong_type(BaseClient client) {
        assertEquals(OK, client.set("foo", "bar").get());
        Map<String, Double> membersScores = Map.of("one", 1.0, "two", 2.0, "three", 3.0);

        ExecutionException executionExceptionZadd =
                assertThrows(ExecutionException.class, () -> client.zadd("foo", membersScores).get());
        assertTrue(executionExceptionZadd.getCause() instanceof RequestException);

        ExecutionException executionExceptionZaddIncr =
                assertThrows(ExecutionException.class, () -> client.zaddIncr("foo", "one", 2.0).get());
        assertTrue(executionExceptionZaddIncr.getCause() instanceof RequestException);
    }

    @SneakyThrows
    @ParameterizedTest(autoCloseArguments = false)
    @MethodSource("getClients")
    public void zadd_and_zaddIncr_with_NX_XX(BaseClient client) {
        String key = UUID.randomUUID().toString();
        Map<String, Double> membersScores = Map.of("one", 1.0, "two", 2.0, "three", 3.0);

        ZAddOptions onlyIfExistsOptions =
                ZAddOptions.builder()
                        .conditionalChange(ZAddOptions.ConditionalChange.ONLY_IF_EXISTS)
                        .build();
        ZAddOptions onlyIfDoesNotExistOptions =
                ZAddOptions.builder()
                        .conditionalChange(ZAddOptions.ConditionalChange.ONLY_IF_DOES_NOT_EXIST)
                        .build();

        assertEquals(0, client.zadd(key, membersScores, onlyIfExistsOptions).get());
        assertEquals(3, client.zadd(key, membersScores, onlyIfDoesNotExistOptions).get());
        assertNull(client.zaddIncr(key, "one", 5, onlyIfDoesNotExistOptions).get());
        assertEquals(6, client.zaddIncr(key, "one", 5, onlyIfExistsOptions).get());
    }

    @SneakyThrows
    @ParameterizedTest(autoCloseArguments = false)
    @MethodSource("getClients")
    public void zadd_and_zaddIncr_with_GT_LT(BaseClient client) {
        String key = UUID.randomUUID().toString();
        Map<String, Double> membersScores = new LinkedHashMap<>();
        membersScores.put("one", -3.0);
        membersScores.put("two", 2.0);
        membersScores.put("three", 3.0);

        assertEquals(3, client.zadd(key, membersScores).get());
        membersScores.put("one", 10.0);

        ZAddOptions scoreGreaterThanOptions =
                ZAddOptions.builder()
                        .updateOptions(ZAddOptions.UpdateOptions.SCORE_GREATER_THAN_CURRENT)
                        .build();
        ZAddOptions scoreLessThanOptions =
                ZAddOptions.builder()
                        .updateOptions(ZAddOptions.UpdateOptions.SCORE_LESS_THAN_CURRENT)
                        .build();

        assertEquals(1, client.zadd(key, membersScores, scoreGreaterThanOptions, true).get());
        assertEquals(0, client.zadd(key, membersScores, scoreLessThanOptions, true).get());
        assertEquals(7, client.zaddIncr(key, "one", -3, scoreLessThanOptions).get());
        assertNull(client.zaddIncr(key, "one", -3, scoreGreaterThanOptions).get());
    }

    // TODO move to another class
    @Test
    public void zadd_illegal_arguments() {
        ZAddOptions existsGreaterThanOptions =
                ZAddOptions.builder()
                        .conditionalChange(ZAddOptions.ConditionalChange.ONLY_IF_DOES_NOT_EXIST)
                        .updateOptions(ZAddOptions.UpdateOptions.SCORE_GREATER_THAN_CURRENT)
                        .build();
        assertThrows(IllegalArgumentException.class, existsGreaterThanOptions::toArgs);
        ZAddOptions existsLessThanOptions =
                ZAddOptions.builder()
                        .conditionalChange(ZAddOptions.ConditionalChange.ONLY_IF_DOES_NOT_EXIST)
                        .updateOptions(ZAddOptions.UpdateOptions.SCORE_LESS_THAN_CURRENT)
                        .build();
        assertThrows(IllegalArgumentException.class, existsLessThanOptions::toArgs);
        ZAddOptions options =
                ZAddOptions.builder()
                        .conditionalChange(ZAddOptions.ConditionalChange.ONLY_IF_DOES_NOT_EXIST)
                        .build();
        options.toArgs();
        options =
                ZAddOptions.builder()
                        .conditionalChange(ZAddOptions.ConditionalChange.ONLY_IF_EXISTS)
                        .updateOptions(ZAddOptions.UpdateOptions.SCORE_GREATER_THAN_CURRENT)
                        .build();
        options.toArgs();
        options =
                ZAddOptions.builder()
                        .conditionalChange(ZAddOptions.ConditionalChange.ONLY_IF_EXISTS)
                        .updateOptions(ZAddOptions.UpdateOptions.SCORE_LESS_THAN_CURRENT)
                        .build();
        options.toArgs();
    }

    @SneakyThrows
    @ParameterizedTest(autoCloseArguments = false)
    @MethodSource("getClients")
    public void zrem(BaseClient client) {
        String key = UUID.randomUUID().toString();
        Map<String, Double> membersScores = Map.of("one", 1.0, "two", 2.0, "three", 3.0);
        assertEquals(3, client.zadd(key, membersScores).get());
        assertEquals(1, client.zrem(key, new String[] {"one"}).get());
        assertEquals(2, client.zrem(key, new String[] {"one", "two", "three"}).get());
        assertEquals(0, client.zrem("non_existing_set", new String[] {"member"}).get());

        // Key exists, but it is not a set
        assertEquals(OK, client.set("foo", "bar").get());
        ExecutionException executionException =
                assertThrows(
                        ExecutionException.class, () -> client.zrem("foo", new String[] {"bar"}).get());
        assertTrue(executionException.getCause() instanceof RequestException);
    }

    @SneakyThrows
    @ParameterizedTest(autoCloseArguments = false)
    @MethodSource("getClients")
    public void zcard(BaseClient client) {
        String key = UUID.randomUUID().toString();
        Map<String, Double> membersScores = Map.of("one", 1.0, "two", 2.0, "three", 3.0);
        assertEquals(3, client.zadd(key, membersScores).get());
        assertEquals(3, client.zcard(key).get());
        assertEquals(1, client.zrem(key, new String[] {"one"}).get());
        assertEquals(2, client.zcard(key).get());

        assertEquals(0, client.zcard("nonExistentSet").get());

        // Key exists, but it is not a set
        assertEquals(OK, client.set("foo", "bar").get());
        ExecutionException executionException =
                assertThrows(ExecutionException.class, () -> client.zcard("foo").get());
        assertTrue(executionException.getCause() instanceof RequestException);
    }

    @SneakyThrows
    @ParameterizedTest(autoCloseArguments = false)
    @MethodSource("getClients")
    public void zpopmin(BaseClient client) {
        String key = UUID.randomUUID().toString();
        Map<String, Double> membersScores = Map.of("a", 1.0, "b", 2.0, "c", 3.0);
        assertEquals(3, client.zadd(key, membersScores).get());
        assertEquals(Map.of("a", 1.0), client.zpopmin(key).get());
        assertEquals(Map.of("b", 2.0, "c", 3.0), client.zpopmin(key, 3).get());
        assertTrue(client.zpopmin(key).get().isEmpty());
        assertTrue(client.zpopmin("non_existing_key").get().isEmpty());

        // Key exists, but it is not a set
        assertEquals(OK, client.set(key, "value").get());
        ExecutionException executionException =
                assertThrows(ExecutionException.class, () -> client.zpopmin(key).get());
        assertTrue(executionException.getCause() instanceof RequestException);
    }

    @SneakyThrows
    @ParameterizedTest(autoCloseArguments = false)
    @MethodSource("getClients")
    public void bzpopmin(BaseClient client) {
        String key1 = "{test}-1-" + UUID.randomUUID();
        String key2 = "{test}-2-" + UUID.randomUUID();
        String key3 = "{test}-3-" + UUID.randomUUID();

        assertEquals(2, client.zadd(key1, Map.of("a", 1.0, "b", 1.5)).get());
        assertEquals(1, client.zadd(key2, Map.of("c", 2.0)).get());
        assertArrayEquals(
                new Object[] {key1, "a", 1.0}, client.bzpopmin(new String[] {key1, key2}, .5).get());

        // nothing popped out - key does not exist
        assertNull(
                client
                        .bzpopmin(new String[] {key3}, REDIS_VERSION.isLowerThan("7.0.0") ? 1. : 0.001)
                        .get());

        // pops from the second key
        assertArrayEquals(
                new Object[] {key2, "c", 2.0}, client.bzpopmin(new String[] {key3, key2}, .5).get());

        // Key exists, but it is not a sorted set
        assertEquals(OK, client.set(key3, "value").get());
        ExecutionException executionException =
                assertThrows(
                        ExecutionException.class, () -> client.bzpopmin(new String[] {key3}, .5).get());
        assertInstanceOf(RequestException.class, executionException.getCause());
    }

    @SneakyThrows
    @ParameterizedTest(autoCloseArguments = false)
    @MethodSource("getClients")
    public void bzpopmin_timeout_check(BaseClient client) {
        String key = UUID.randomUUID().toString();
        // create new client with default request timeout (250 millis)
        try (var testClient =
                client instanceof RedisClient
                        ? RedisClient.CreateClient(commonClientConfig().build()).get()
                        : RedisClusterClient.CreateClient(commonClusterClientConfig().build()).get()) {

            // ensure that commands doesn't time out even if timeout > request timeout
            assertNull(testClient.bzpopmin(new String[] {key}, 1).get());

            // with 0 timeout (no timeout) should never time out,
            // but we wrap the test with timeout to avoid test failing or stuck forever
            assertThrows(
                    TimeoutException.class, // <- future timeout, not command timeout
                    () -> testClient.bzpopmin(new String[] {key}, 0).get(3, TimeUnit.SECONDS));
        }
    }

    @SneakyThrows
    @ParameterizedTest(autoCloseArguments = false)
    @MethodSource("getClients")
    public void zpopmax(BaseClient client) {
        String key = UUID.randomUUID().toString();
        Map<String, Double> membersScores = Map.of("a", 1.0, "b", 2.0, "c", 3.0);
        assertEquals(3, client.zadd(key, membersScores).get());
        assertEquals(Map.of("c", 3.0), client.zpopmax(key).get());
        assertEquals(Map.of("b", 2.0, "a", 1.0), client.zpopmax(key, 3).get());
        assertTrue(client.zpopmax(key).get().isEmpty());
        assertTrue(client.zpopmax("non_existing_key").get().isEmpty());

        // Key exists, but it is not a set
        assertEquals(OK, client.set(key, "value").get());
        ExecutionException executionException =
                assertThrows(ExecutionException.class, () -> client.zpopmax(key).get());
        assertTrue(executionException.getCause() instanceof RequestException);
    }

    @SneakyThrows
    @ParameterizedTest(autoCloseArguments = false)
    @MethodSource("getClients")
    public void bzpopmax(BaseClient client) {
        String key1 = "{test}-1-" + UUID.randomUUID();
        String key2 = "{test}-2-" + UUID.randomUUID();
        String key3 = "{test}-3-" + UUID.randomUUID();

        assertEquals(2, client.zadd(key1, Map.of("a", 1.0, "b", 1.5)).get());
        assertEquals(1, client.zadd(key2, Map.of("c", 2.0)).get());
        assertArrayEquals(
                new Object[] {key1, "b", 1.5}, client.bzpopmax(new String[] {key1, key2}, .5).get());

        // nothing popped out - key does not exist
        assertNull(
                client
                        .bzpopmax(new String[] {key3}, REDIS_VERSION.isLowerThan("7.0.0") ? 1. : 0.001)
                        .get());

        // pops from the second key
        assertArrayEquals(
                new Object[] {key2, "c", 2.0}, client.bzpopmax(new String[] {key3, key2}, .5).get());

        // Key exists, but it is not a sorted set
        assertEquals(OK, client.set(key3, "value").get());
        ExecutionException executionException =
                assertThrows(
                        ExecutionException.class, () -> client.bzpopmax(new String[] {key3}, .5).get());
        assertInstanceOf(RequestException.class, executionException.getCause());
    }

    @SneakyThrows
    @ParameterizedTest(autoCloseArguments = false)
    @MethodSource("getClients")
    public void bzpopmax_timeout_check(BaseClient client) {
        String key = UUID.randomUUID().toString();
        // create new client with default request timeout (250 millis)
        try (var testClient =
                client instanceof RedisClient
                        ? RedisClient.CreateClient(commonClientConfig().build()).get()
                        : RedisClusterClient.CreateClient(commonClusterClientConfig().build()).get()) {

            // ensure that commands doesn't time out even if timeout > request timeout
            assertNull(testClient.bzpopmax(new String[] {key}, 1).get());

            // with 0 timeout (no timeout) should never time out,
            // but we wrap the test with timeout to avoid test failing or stuck forever
            assertThrows(
                    TimeoutException.class, // <- future timeout, not command timeout
                    () -> testClient.bzpopmax(new String[] {key}, 0).get(3, TimeUnit.SECONDS));
        }
    }

    @SneakyThrows
    @ParameterizedTest(autoCloseArguments = false)
    @MethodSource("getClients")
    public void zscore(BaseClient client) {
        String key1 = UUID.randomUUID().toString();
        String key2 = UUID.randomUUID().toString();

        Map<String, Double> membersScores = Map.of("one", 1.0, "two", 2.0, "three", 3.0);
        assertEquals(3, client.zadd(key1, membersScores).get());
        assertEquals(1.0, client.zscore(key1, "one").get());
        assertNull(client.zscore(key1, "non_existing_member").get());
        assertNull(client.zscore("non_existing_key", "non_existing_member").get());

        // Key exists, but it is not a set
        assertEquals(OK, client.set(key2, "bar").get());
        ExecutionException executionException =
                assertThrows(ExecutionException.class, () -> client.zscore(key2, "one").get());
        assertTrue(executionException.getCause() instanceof RequestException);
    }

    @SneakyThrows
    @ParameterizedTest(autoCloseArguments = false)
    @MethodSource("getClients")
    public void zrank(BaseClient client) {
        String key = UUID.randomUUID().toString();
        Map<String, Double> membersScores = Map.of("one", 1.5, "two", 2.0, "three", 3.0);
        assertEquals(3, client.zadd(key, membersScores).get());
        assertEquals(0, client.zrank(key, "one").get());

        if (REDIS_VERSION.isGreaterThanOrEqualTo("7.2.0")) {
            assertArrayEquals(new Object[] {0L, 1.5}, client.zrankWithScore(key, "one").get());
            assertNull(client.zrankWithScore(key, "nonExistingMember").get());
            assertNull(client.zrankWithScore("nonExistingKey", "nonExistingMember").get());
        }
        assertNull(client.zrank(key, "nonExistingMember").get());
        assertNull(client.zrank("nonExistingKey", "nonExistingMember").get());

        // Key exists, but it is not a set
        assertEquals(OK, client.set(key, "value").get());
        ExecutionException executionException =
                assertThrows(ExecutionException.class, () -> client.zrank(key, "one").get());
        assertTrue(executionException.getCause() instanceof RequestException);
    }

    @SneakyThrows
    @ParameterizedTest(autoCloseArguments = false)
    @MethodSource("getClients")
    public void zrevrank(BaseClient client) {
        String key = UUID.randomUUID().toString();
        Map<String, Double> membersScores = Map.of("one", 1.5, "two", 2.0, "three", 3.0);
        assertEquals(3, client.zadd(key, membersScores).get());
        assertEquals(0, client.zrevrank(key, "three").get());

        if (REDIS_VERSION.isGreaterThanOrEqualTo("7.2.0")) {
            assertArrayEquals(new Object[] {2L, 1.5}, client.zrevrankWithScore(key, "one").get());
            assertNull(client.zrevrankWithScore(key, "nonExistingMember").get());
            assertNull(client.zrevrankWithScore("nonExistingKey", "nonExistingMember").get());
        }
        assertNull(client.zrevrank(key, "nonExistingMember").get());
        assertNull(client.zrevrank("nonExistingKey", "nonExistingMember").get());

        // Key exists, but it is not a set
        assertEquals(OK, client.set(key, "value").get());
        ExecutionException executionException =
                assertThrows(ExecutionException.class, () -> client.zrevrank(key, "one").get());
        assertTrue(executionException.getCause() instanceof RequestException);
    }

    @SneakyThrows
    @ParameterizedTest(autoCloseArguments = false)
    @MethodSource("getClients")
    public void zdiff(BaseClient client) {
        String key1 = "{testKey}:1-" + UUID.randomUUID();
        String key2 = "{testKey}:2-" + UUID.randomUUID();
        String key3 = "{testKey}:3-" + UUID.randomUUID();
        String nonExistentKey = "{testKey}:4-" + UUID.randomUUID();

        Map<String, Double> membersScores1 = Map.of("one", 1.0, "two", 2.0, "three", 3.0);
        Map<String, Double> membersScores2 = Map.of("two", 2.0);
        Map<String, Double> membersScores3 = Map.of("one", 0.5, "two", 2.0, "three", 3.0, "four", 4.0);

        assertEquals(3, client.zadd(key1, membersScores1).get());
        assertEquals(1, client.zadd(key2, membersScores2).get());
        assertEquals(4, client.zadd(key3, membersScores3).get());

        assertArrayEquals(new String[] {"one", "three"}, client.zdiff(new String[] {key1, key2}).get());
        assertArrayEquals(new String[] {}, client.zdiff(new String[] {key1, key3}).get());
        assertArrayEquals(new String[] {}, client.zdiff(new String[] {nonExistentKey, key3}).get());

        assertEquals(
                Map.of("one", 1.0, "three", 3.0), client.zdiffWithScores(new String[] {key1, key2}).get());
        assertEquals(Map.of(), client.zdiffWithScores(new String[] {key1, key3}).get());
        assertTrue(client.zdiffWithScores(new String[] {nonExistentKey, key3}).get().isEmpty());

        // Key exists, but it is not a set
        assertEquals(OK, client.set(nonExistentKey, "bar").get());

        ExecutionException executionException =
                assertThrows(
                        ExecutionException.class,
                        () -> client.zdiff(new String[] {nonExistentKey, key2}).get());
        assertTrue(executionException.getCause() instanceof RequestException);

        executionException =
                assertThrows(
                        ExecutionException.class,
                        () -> client.zdiffWithScores(new String[] {nonExistentKey, key2}).get());
        assertTrue(executionException.getCause() instanceof RequestException);
    }

    @SneakyThrows
    @ParameterizedTest(autoCloseArguments = false)
    @MethodSource("getClients")
    public void zmscore(BaseClient client) {
        String key1 = UUID.randomUUID().toString();
        String key2 = UUID.randomUUID().toString();
        Map<String, Double> membersScores = Map.of("one", 1.0, "two", 2.0, "three", 3.0);
        assertEquals(3, client.zadd(key1, membersScores).get());
        assertArrayEquals(
                new Double[] {1.0, 2.0, 3.0},
                client.zmscore(key1, new String[] {"one", "two", "three"}).get());
        assertArrayEquals(
                new Double[] {1.0, null, null, 3.0},
                client
                        .zmscore(key1, new String[] {"one", "nonExistentMember", "nonExistentMember", "three"})
                        .get());
        assertArrayEquals(
                new Double[] {null}, client.zmscore("nonExistentKey", new String[] {"one"}).get());

        // Key exists, but it is not a set
        assertEquals(OK, client.set(key2, "bar").get());
        ExecutionException executionException =
                assertThrows(
                        ExecutionException.class, () -> client.zmscore(key2, new String[] {"one"}).get());
        assertTrue(executionException.getCause() instanceof RequestException);
    }

    @SneakyThrows
    @ParameterizedTest(autoCloseArguments = false)
    @MethodSource("getClients")
    public void zdiffstore(BaseClient client) {
        String key1 = "{testKey}:1-" + UUID.randomUUID();
        String key2 = "{testKey}:2-" + UUID.randomUUID();
        String key3 = "{testKey}:3-" + UUID.randomUUID();
        String key4 = "{testKey}:4-" + UUID.randomUUID();
        String key5 = "{testKey}:5-" + UUID.randomUUID();

        Map<String, Double> membersScores1 = Map.of("one", 1.0, "two", 2.0, "three", 3.0);
        Map<String, Double> membersScores2 = Map.of("two", 2.0);
        Map<String, Double> membersScores3 = Map.of("one", 0.5, "two", 2.0, "three", 3.0, "four", 4.0);

        assertEquals(3, client.zadd(key1, membersScores1).get());
        assertEquals(1, client.zadd(key2, membersScores2).get());
        assertEquals(4, client.zadd(key3, membersScores3).get());

        assertEquals(2, client.zdiffstore(key4, new String[] {key1, key2}).get());
        assertEquals(
                Map.of("one", 1.0, "three", 3.0),
                client.zrangeWithScores(key4, new RangeByIndex(0, -1)).get());

        assertEquals(1, client.zdiffstore(key4, new String[] {key3, key2, key1}).get());
        assertEquals(Map.of("four", 4.0), client.zrangeWithScores(key4, new RangeByIndex(0, -1)).get());

        assertEquals(0, client.zdiffstore(key4, new String[] {key1, key3}).get());
        assertTrue(client.zrangeWithScores(key4, new RangeByIndex(0, -1)).get().isEmpty());

        // Non-Existing key
        assertEquals(0, client.zdiffstore(key4, new String[] {key5, key1}).get());
        assertTrue(client.zrangeWithScores(key4, new RangeByIndex(0, -1)).get().isEmpty());

        // Key exists, but it is not a set
        assertEquals(OK, client.set(key5, "bar").get());
        ExecutionException executionException =
                assertThrows(
                        ExecutionException.class,
                        () -> client.zdiffstore(key4, new String[] {key5, key1}).get());
        assertTrue(executionException.getCause() instanceof RequestException);
    }

    @SneakyThrows
    @ParameterizedTest(autoCloseArguments = false)
    @MethodSource("getClients")
    public void zcount(BaseClient client) {
        String key1 = UUID.randomUUID().toString();
        String key2 = UUID.randomUUID().toString();
        Map<String, Double> membersScores = Map.of("one", 1.0, "two", 2.0, "three", 3.0);
        assertEquals(3, client.zadd(key1, membersScores).get());

        // In range negative to positive infinity.
        assertEquals(3, client.zcount(key1, NEGATIVE_INFINITY, POSITIVE_INFINITY).get());
        assertEquals(
                3,
                client
                        .zcount(
                                key1,
                                new ScoreBoundary(Double.NEGATIVE_INFINITY),
                                new ScoreBoundary(Double.POSITIVE_INFINITY))
                        .get());
        // In range 1 (exclusive) to 3 (inclusive)
        assertEquals(
                2, client.zcount(key1, new ScoreBoundary(1, false), new ScoreBoundary(3, true)).get());
        // In range negative infinity to 3 (inclusive)
        assertEquals(3, client.zcount(key1, NEGATIVE_INFINITY, new ScoreBoundary(3, true)).get());
        // Incorrect range start > end
        assertEquals(0, client.zcount(key1, POSITIVE_INFINITY, new ScoreBoundary(3, true)).get());
        // Non-existing key
        assertEquals(0, client.zcount("non_existing_key", NEGATIVE_INFINITY, POSITIVE_INFINITY).get());

        // Key exists, but it is not a set
        assertEquals(OK, client.set(key2, "value").get());
        ExecutionException executionException =
                assertThrows(
                        ExecutionException.class,
                        () -> client.zcount(key2, NEGATIVE_INFINITY, POSITIVE_INFINITY).get());
        assertTrue(executionException.getCause() instanceof RequestException);
    }

    @SneakyThrows
    @ParameterizedTest(autoCloseArguments = false)
    @MethodSource("getClients")
    public void zremrangebyrank(BaseClient client) {
        String key1 = UUID.randomUUID().toString();
        String key2 = UUID.randomUUID().toString();
        RangeByIndex query = new RangeByIndex(0, -1);
        Map<String, Double> membersScores = Map.of("one", 1.0, "two", 2.0, "three", 3.0);
        assertEquals(3, client.zadd(key1, membersScores).get());

        // Incorrect range start > stop
        assertEquals(0, client.zremrangebyrank(key1, 2, 1).get());
        assertEquals(
                Map.of("one", 1.0, "two", 2.0, "three", 3.0), client.zrangeWithScores(key1, query).get());

        assertEquals(2, client.zremrangebyrank(key1, 0, 1).get());
        assertEquals(Map.of("three", 3.0), client.zrangeWithScores(key1, query).get());

        assertEquals(1, client.zremrangebyrank(key1, 0, 10).get());
        assertTrue(client.zrangeWithScores(key1, query).get().isEmpty());

        // Non Existing Key
        assertEquals(0, client.zremrangebyrank(key2, 0, 10).get());

        // Key exists, but it is not a set
        assertEquals(OK, client.set(key2, "value").get());
        ExecutionException executionException =
                assertThrows(ExecutionException.class, () -> client.zremrangebyrank(key2, 2, 1).get());
        assertTrue(executionException.getCause() instanceof RequestException);
    }

    @SneakyThrows
    @ParameterizedTest(autoCloseArguments = false)
    @MethodSource("getClients")
    public void zremrangebylex(BaseClient client) {
        String key1 = UUID.randomUUID().toString();
        String key2 = UUID.randomUUID().toString();
        RangeByIndex query = new RangeByIndex(0, -1);
        Map<String, Double> membersScores = Map.of("a", 1.0, "b", 2.0, "c", 3.0, "d", 4.0);
        assertEquals(4, client.zadd(key1, membersScores).get());

        assertEquals(
                2, client.zremrangebylex(key1, new LexBoundary("a", false), new LexBoundary("c")).get());
        assertEquals(Map.of("a", 1.0, "d", 4.0), client.zrangeWithScores(key1, query).get());

        assertEquals(
                1, client.zremrangebylex(key1, new LexBoundary("d"), InfLexBound.POSITIVE_INFINITY).get());
        assertEquals(Map.of("a", 1.0), client.zrangeWithScores(key1, query).get());

        // MinLex > MaxLex
        assertEquals(
                0, client.zremrangebylex(key1, new LexBoundary("a"), InfLexBound.NEGATIVE_INFINITY).get());
        assertEquals(Map.of("a", 1.0), client.zrangeWithScores(key1, query).get());

        // Non Existing Key
        assertEquals(
                0,
                client
                        .zremrangebylex(key2, InfLexBound.NEGATIVE_INFINITY, InfLexBound.POSITIVE_INFINITY)
                        .get());

        // Key exists, but it is not a set
        assertEquals(OK, client.set(key2, "value").get());
        ExecutionException executionException =
                assertThrows(
                        ExecutionException.class,
                        () -> client.zremrangebylex(key2, new LexBoundary("a"), new LexBoundary("c")).get());
        assertTrue(executionException.getCause() instanceof RequestException);
    }

    @SneakyThrows
    @ParameterizedTest(autoCloseArguments = false)
    @MethodSource("getClients")
    public void zremrangebyscore(BaseClient client) {
        String key1 = UUID.randomUUID().toString();
        String key2 = UUID.randomUUID().toString();
        RangeByIndex query = new RangeByIndex(0, -1);
        Map<String, Double> membersScores = Map.of("one", 1.0, "two", 2.0, "three", 3.0, "four", 4.0);
        assertEquals(4, client.zadd(key1, membersScores).get());

        // MinScore > MaxScore
        assertEquals(
                0,
                client.zremrangebyscore(key1, new ScoreBoundary(1), InfScoreBound.NEGATIVE_INFINITY).get());
        assertEquals(
                Map.of("one", 1.0, "two", 2.0, "three", 3.0, "four", 4.0),
                client.zrangeWithScores(key1, query).get());

        assertEquals(
                2, client.zremrangebyscore(key1, new ScoreBoundary(1, false), new ScoreBoundary(3)).get());
        assertEquals(Map.of("one", 1.0, "four", 4.0), client.zrangeWithScores(key1, query).get());

        assertEquals(
                1,
                client.zremrangebyscore(key1, new ScoreBoundary(4), InfScoreBound.POSITIVE_INFINITY).get());
        assertEquals(Map.of("one", 1.0), client.zrangeWithScores(key1, query).get());

        // Non Existing Key
        assertEquals(
                0,
                client
                        .zremrangebyscore(
                                key2, InfScoreBound.NEGATIVE_INFINITY, InfScoreBound.POSITIVE_INFINITY)
                        .get());

        // Key exists, but it is not a set
        assertEquals(OK, client.set(key2, "value").get());
        ExecutionException executionException =
                assertThrows(
                        ExecutionException.class,
                        () -> client.zremrangebyscore(key2, new ScoreBoundary(1), new ScoreBoundary(2)).get());
        assertTrue(executionException.getCause() instanceof RequestException);
    }

    @SneakyThrows
    @ParameterizedTest(autoCloseArguments = false)
    @MethodSource("getClients")
    public void zlexcount(BaseClient client) {
        String key1 = UUID.randomUUID().toString();
        String key2 = UUID.randomUUID().toString();
        Map<String, Double> membersScores = Map.of("a", 1.0, "b", 2.0, "c", 3.0);
        assertEquals(3, client.zadd(key1, membersScores).get());

        // In range negative to positive infinity.
        assertEquals(
                3,
                client.zlexcount(key1, InfLexBound.NEGATIVE_INFINITY, InfLexBound.POSITIVE_INFINITY).get());

        // In range a (exclusive) to c (inclusive)
        assertEquals(
                2, client.zlexcount(key1, new LexBoundary("a", false), new LexBoundary("c", true)).get());

        // In range negative infinity to c (inclusive)
        assertEquals(
                3, client.zlexcount(key1, InfLexBound.NEGATIVE_INFINITY, new LexBoundary("c", true)).get());

        // Incorrect range start > end
        assertEquals(
                0, client.zlexcount(key1, InfLexBound.POSITIVE_INFINITY, new LexBoundary("c", true)).get());

        // Non-existing key
        assertEquals(
                0,
                client
                        .zlexcount(
                                "non_existing_key", InfLexBound.NEGATIVE_INFINITY, InfLexBound.POSITIVE_INFINITY)
                        .get());

        // Key exists, but it is not a set
        assertEquals(OK, client.set(key2, "value").get());
        ExecutionException executionException =
                assertThrows(
                        ExecutionException.class,
                        () ->
                                client
                                        .zlexcount(key2, InfLexBound.NEGATIVE_INFINITY, InfLexBound.POSITIVE_INFINITY)
                                        .get());
        assertTrue(executionException.getCause() instanceof RequestException);
    }

    @SneakyThrows
    @ParameterizedTest(autoCloseArguments = false)
    @MethodSource("getClients")
    public void zrangestore_by_index(BaseClient client) {
        String key = "{testKey}:" + UUID.randomUUID();
        String destination = "{testKey}:" + UUID.randomUUID();
        String source = "{testKey}:" + UUID.randomUUID();
        Map<String, Double> membersScores = Map.of("one", 1.0, "two", 2.0, "three", 3.0);
        assertEquals(3, client.zadd(source, membersScores).get());

        // Full range.
        assertEquals(3, client.zrangestore(destination, source, new RangeByIndex(0, -1)).get());
        assertEquals(
                Map.of("one", 1.0, "two", 2.0, "three", 3.0),
                client.zrangeWithScores(destination, new RangeByIndex(0, -1)).get());

        // Range from rank 0 to 1. In descending order of scores.
        assertEquals(2, client.zrangestore(destination, source, new RangeByIndex(0, 1), true).get());
        assertEquals(
                Map.of("three", 3.0, "two", 2.0),
                client.zrangeWithScores(destination, new RangeByIndex(0, -1)).get());

        // Incorrect range as start > stop.
        assertEquals(0, client.zrangestore(destination, source, new RangeByIndex(3, 1)).get());
        assertEquals(Map.of(), client.zrangeWithScores(destination, new RangeByIndex(0, -1)).get());

        // Non-existing source.
        assertEquals(0, client.zrangestore(destination, key, new RangeByIndex(0, -1)).get());
        assertEquals(Map.of(), client.zrangeWithScores(destination, new RangeByIndex(0, -1)).get());

        // Key exists, but it is not a set
        assertEquals(OK, client.set(key, "value").get());
        ExecutionException executionException =
                assertThrows(
                        ExecutionException.class,
                        () -> client.zrangestore(destination, key, new RangeByIndex(3, 1)).get());
        assertTrue(executionException.getCause() instanceof RequestException);
    }

    @SneakyThrows
    @ParameterizedTest(autoCloseArguments = false)
    @MethodSource("getClients")
    public void zrangestore_by_score(BaseClient client) {
        String key = "{testKey}:" + UUID.randomUUID();
        String destination = "{testKey}:" + UUID.randomUUID();
        String source = "{testKey}:" + UUID.randomUUID();
        Map<String, Double> membersScores = Map.of("one", 1.0, "two", 2.0, "three", 3.0);
        assertEquals(3, client.zadd(source, membersScores).get());

        // Range from negative infinity to 3 (exclusive).
        RangeByScore query =
                new RangeByScore(InfScoreBound.NEGATIVE_INFINITY, new ScoreBoundary(3, false));
        assertEquals(2, client.zrangestore(destination, source, query).get());
        assertEquals(
                Map.of("one", 1.0, "two", 2.0),
                client.zrangeWithScores(destination, new RangeByIndex(0, -1)).get());

        // Range from 1 (inclusive) to positive infinity.
        query = new RangeByScore(new ScoreBoundary(1), InfScoreBound.POSITIVE_INFINITY);
        assertEquals(3, client.zrangestore(destination, source, query).get());
        assertEquals(
                Map.of("one", 1.0, "two", 2.0, "three", 3.0),
                client.zrangeWithScores(destination, new RangeByIndex(0, -1)).get());

        // Range from negative to positive infinity. Limited to ranks 1 to 2.
        query =
                new RangeByScore(
                        InfScoreBound.NEGATIVE_INFINITY, InfScoreBound.POSITIVE_INFINITY, new Limit(1, 2));
        assertEquals(2, client.zrangestore(destination, source, query).get());
        assertEquals(
                Map.of("two", 2.0, "three", 3.0),
                client.zrangeWithScores(destination, new RangeByIndex(0, -1)).get());

        // Range from positive to negative infinity with rev set to true. Limited to ranks 1 to 2.
        query =
                new RangeByScore(
                        InfScoreBound.POSITIVE_INFINITY, InfScoreBound.NEGATIVE_INFINITY, new Limit(1, 2));
        assertEquals(2, client.zrangestore(destination, source, query, true).get());
        assertEquals(
                Map.of("two", 2.0, "one", 1.0),
                client.zrangeWithScores(destination, new RangeByIndex(0, -1)).get());

        // Incorrect range as start > stop.
        query = new RangeByScore(new ScoreBoundary(3, false), InfScoreBound.NEGATIVE_INFINITY);
        assertEquals(0, client.zrangestore(destination, source, query).get());
        assertEquals(Map.of(), client.zrangeWithScores(destination, new RangeByIndex(0, -1)).get());

        // Non-existent source.
        query = new RangeByScore(InfScoreBound.NEGATIVE_INFINITY, new ScoreBoundary(3, false));
        assertEquals(0, client.zrangestore(destination, key, query).get());
        assertEquals(Map.of(), client.zrangeWithScores(destination, new RangeByIndex(0, -1)).get());

        // Key exists, but it is not a set
        assertEquals(OK, client.set(key, "value").get());
        ExecutionException executionException =
                assertThrows(
                        ExecutionException.class,
                        () ->
                                client
                                        .zrangestore(
                                                destination,
                                                key,
                                                new RangeByScore(new ScoreBoundary(0), new ScoreBoundary(3)))
                                        .get());
        assertTrue(executionException.getCause() instanceof RequestException);
    }

    @SneakyThrows
    @ParameterizedTest(autoCloseArguments = false)
    @MethodSource("getClients")
    public void zrangestore_by_lex(BaseClient client) {
        String key = "{testKey}:" + UUID.randomUUID();
        String destination = "{testKey}:" + UUID.randomUUID();
        String source = "{testKey}:" + UUID.randomUUID();
        Map<String, Double> membersScores = Map.of("a", 1.0, "b", 2.0, "c", 3.0);
        assertEquals(3, client.zadd(source, membersScores).get());

        // Range from negative infinity to "c" (exclusive).
        RangeByLex query = new RangeByLex(InfLexBound.NEGATIVE_INFINITY, new LexBoundary("c", false));
        assertEquals(2, client.zrangestore(destination, source, query).get());
        assertEquals(
                Map.of("a", 1.0, "b", 2.0),
                client.zrangeWithScores(destination, new RangeByIndex(0, -1)).get());

        // Range from "a" (inclusive) to positive infinity.
        query = new RangeByLex(new LexBoundary("a"), InfLexBound.POSITIVE_INFINITY);
        assertEquals(3, client.zrangestore(destination, source, query).get());
        assertEquals(
                Map.of("a", 1.0, "b", 2.0, "c", 3.0),
                client.zrangeWithScores(destination, new RangeByIndex(0, -1)).get());

        // Range from negative to positive infinity. Limited to ranks 1 to 2.
        query =
                new RangeByLex(
                        InfLexBound.NEGATIVE_INFINITY, InfLexBound.POSITIVE_INFINITY, new Limit(1, 2));
        assertEquals(2, client.zrangestore(destination, source, query).get());
        assertEquals(
                Map.of("b", 2.0, "c", 3.0),
                client.zrangeWithScores(destination, new RangeByIndex(0, -1)).get());

        // Range from positive to negative infinity with rev set to true. Limited to ranks 1 to 2.
        query =
                new RangeByLex(
                        InfLexBound.POSITIVE_INFINITY, InfLexBound.NEGATIVE_INFINITY, new Limit(1, 2));
        assertEquals(2, client.zrangestore(destination, source, query, true).get());
        assertEquals(
                Map.of("b", 2.0, "a", 1.0),
                client.zrangeWithScores(destination, new RangeByIndex(0, -1)).get());

        // Non-existent source.
        query = new RangeByLex(InfLexBound.NEGATIVE_INFINITY, new LexBoundary("c", false));
        assertEquals(0, client.zrangestore(destination, key, query).get());
        assertEquals(Map.of(), client.zrangeWithScores(destination, new RangeByIndex(0, -1)).get());

        // Key exists, but it is not a set
        assertEquals(OK, client.set(key, "value").get());
        ExecutionException executionException =
                assertThrows(
                        ExecutionException.class,
                        () ->
                                client
                                        .zrangestore(
                                                destination,
                                                key,
                                                new RangeByLex(new LexBoundary("a"), new LexBoundary("c")))
                                        .get());
        assertTrue(executionException.getCause() instanceof RequestException);
    }

    @SneakyThrows
    @ParameterizedTest(autoCloseArguments = false)
    @MethodSource("getClients")
    public void zunionstore(BaseClient client) {
        String key1 = "{testKey}:1-" + UUID.randomUUID();
        String key2 = "{testKey}:2-" + UUID.randomUUID();
        String key3 = "{testKey}:3-" + UUID.randomUUID();
        String key4 = "{testKey}:4-" + UUID.randomUUID();
        RangeByIndex query = new RangeByIndex(0, -1);
        Map<String, Double> membersScores1 = Map.of("one", 1.0, "two", 2.0);
        Map<String, Double> membersScores2 = Map.of("two", 2.5, "three", 3.0);

        assertEquals(2, client.zadd(key1, membersScores1).get());
        assertEquals(2, client.zadd(key2, membersScores2).get());

        assertEquals(3, client.zunionstore(key3, new KeyArray(new String[] {key1, key2})).get());
        assertEquals(
                Map.of("one", 1.0, "two", 4.5, "three", 3.0), client.zrangeWithScores(key3, query).get());

        // Union results are aggregated by the max score of elements
        assertEquals(
                3, client.zunionstore(key3, new KeyArray(new String[] {key1, key2}), Aggregate.MAX).get());
        assertEquals(
                Map.of("one", 1.0, "two", 2.5, "three", 3.0), client.zrangeWithScores(key3, query).get());

        // Union results are aggregated by the min score of elements
        assertEquals(
                3, client.zunionstore(key3, new KeyArray(new String[] {key1, key2}), Aggregate.MIN).get());
        assertEquals(
                Map.of("one", 1.0, "two", 2.0, "three", 3.0), client.zrangeWithScores(key3, query).get());

        // Union results are aggregated by the sum of the scores of elements
        assertEquals(
                3, client.zunionstore(key3, new KeyArray(new String[] {key1, key2}), Aggregate.SUM).get());
        assertEquals(
                Map.of("one", 1.0, "two", 4.5, "three", 3.0), client.zrangeWithScores(key3, query).get());

        // Scores are multiplied by 2.0 for key1 and key2 during aggregation.
        assertEquals(
                3,
                client
                        .zunionstore(key3, new WeightedKeys(List.of(Pair.of(key1, 2.0), Pair.of(key2, 2.0))))
                        .get());
        assertEquals(
                Map.of("one", 2.0, "two", 9.0, "three", 6.0), client.zrangeWithScores(key3, query).get());

        // Union results are aggregated by the maximum score, with scores for key1 multiplied by 1.0 and
        // for key2 by 2.0.
        assertEquals(
                3,
                client
                        .zunionstore(
                                key3,
                                new WeightedKeys(List.of(Pair.of(key1, 1.0), Pair.of(key2, 2.0))),
                                Aggregate.MAX)
                        .get());
        assertEquals(
                Map.of("one", 1.0, "two", 5.0, "three", 6.0), client.zrangeWithScores(key3, query).get());

        // Key exists, but it is not a set
        assertEquals(OK, client.set(key4, "value").get());
        ExecutionException executionException =
                assertThrows(
                        ExecutionException.class,
                        () -> client.zunionstore(key3, new KeyArray(new String[] {key4, key2})).get());
        assertInstanceOf(RequestException.class, executionException.getCause());
    }

    @SneakyThrows
    @ParameterizedTest(autoCloseArguments = false)
    @MethodSource("getClients")
    public void zunion(BaseClient client) {
        String key1 = "{testKey}:1-" + UUID.randomUUID();
        String key2 = "{testKey}:2-" + UUID.randomUUID();
        String key3 = "{testKey}:3-" + UUID.randomUUID();
        Map<String, Double> membersScores1 = Map.of("one", 1.0, "two", 2.0);
        Map<String, Double> membersScores2 = Map.of("two", 3.5, "three", 3.0);

        assertEquals(2, client.zadd(key1, membersScores1).get());
        assertEquals(2, client.zadd(key2, membersScores2).get());

        // Union results are aggregated by the sum of the scores of elements by default
        assertArrayEquals(
                new String[] {"one", "three", "two"},
                client.zunion(new KeyArray(new String[] {key1, key2})).get());
        assertEquals(
                Map.of("one", 1.0, "three", 3.0, "two", 5.5),
                client.zunionWithScores(new KeyArray(new String[] {key1, key2})).get());

        // Union results are aggregated by the max score of elements
        assertArrayEquals(
                new String[] {"one", "three", "two"},
                client.zunion(new KeyArray(new String[] {key1, key2}), Aggregate.MAX).get());
        assertEquals(
                Map.of("one", 1.0, "three", 3.0, "two", 3.5),
                client.zunionWithScores(new KeyArray(new String[] {key1, key2}), Aggregate.MAX).get());

        // Union results are aggregated by the min score of elements
        assertArrayEquals(
                new String[] {"one", "two", "three"},
                client.zunion(new KeyArray(new String[] {key1, key2}), Aggregate.MIN).get());
        assertEquals(
                Map.of("one", 1.0, "two", 2.0, "three", 3.0),
                client.zunionWithScores(new KeyArray(new String[] {key1, key2}), Aggregate.MIN).get());

        // Union results are aggregated by the sum of the scores of elements
        assertArrayEquals(
                new String[] {"one", "three", "two"},
                client.zunion(new KeyArray(new String[] {key1, key2}), Aggregate.SUM).get());
        assertEquals(
                Map.of("one", 1.0, "three", 3.0, "two", 5.5),
                client.zunionWithScores(new KeyArray(new String[] {key1, key2}), Aggregate.SUM).get());

        // Scores are multiplied by 2.0 for key1 and key2 during aggregation.
        assertArrayEquals(
                new String[] {"one", "three", "two"},
                client.zunion(new WeightedKeys(List.of(Pair.of(key1, 2.0), Pair.of(key2, 2.0)))).get());
        assertEquals(
                Map.of("one", 2.0, "three", 6.0, "two", 11.0),
                client
                        .zunionWithScores(new WeightedKeys(List.of(Pair.of(key1, 2.0), Pair.of(key2, 2.0))))
                        .get());

        // Union results are aggregated by the minimum score, with scores for key1 multiplied by 1.0 and
        // for key2 by -2.0.
        assertArrayEquals(
                new String[] {"two", "three", "one"},
                client
                        .zunion(
                                new WeightedKeys(List.of(Pair.of(key1, 1.0), Pair.of(key2, -2.0))), Aggregate.MIN)
                        .get());
        assertEquals(
                Map.of("two", -7.0, "three", -6.0, "one", 1.0),
                client
                        .zunionWithScores(
                                new WeightedKeys(List.of(Pair.of(key1, 1.0), Pair.of(key2, -2.0))), Aggregate.MIN)
                        .get());

        // Non Existing Key
        assertArrayEquals(
                new String[] {"one", "two"}, client.zunion(new KeyArray(new String[] {key1, key3})).get());
        assertEquals(
                Map.of("one", 1.0, "two", 2.0),
                client.zunionWithScores(new KeyArray(new String[] {key1, key3})).get());

        // Key exists, but it is not a set
        assertEquals(OK, client.set(key3, "value").get());
        ExecutionException executionException =
                assertThrows(
                        ExecutionException.class,
                        () -> client.zunion(new KeyArray(new String[] {key1, key3})).get());
        assertTrue(executionException.getCause() instanceof RequestException);
    }

    @SneakyThrows
    @ParameterizedTest(autoCloseArguments = false)
    @MethodSource("getClients")
    public void zinter(BaseClient client) {
        String key1 = "{testKey}:1-" + UUID.randomUUID();
        String key2 = "{testKey}:2-" + UUID.randomUUID();
        String key3 = "{testKey}:3-" + UUID.randomUUID();
        Map<String, Double> membersScores1 = Map.of("one", 1.0, "two", 2.0);
        Map<String, Double> membersScores2 = Map.of("two", 3.5, "three", 3.0);

        assertEquals(2, client.zadd(key1, membersScores1).get());
        assertEquals(2, client.zadd(key2, membersScores2).get());

        // Intersection results are aggregated by the sum of the scores of elements by default
        assertArrayEquals(
                new String[] {"two"}, client.zinter(new KeyArray(new String[] {key1, key2})).get());
        assertEquals(
                Map.of("two", 5.5), client.zinterWithScores(new KeyArray(new String[] {key1, key2})).get());

        // Intersection results are aggregated by the max score of elements
        assertArrayEquals(
                new String[] {"two"},
                client.zinter(new KeyArray(new String[] {key1, key2}), Aggregate.MAX).get());
        assertEquals(
                Map.of("two", 3.5),
                client.zinterWithScores(new KeyArray(new String[] {key1, key2}), Aggregate.MAX).get());

        // Intersection results are aggregated by the min score of elements
        assertArrayEquals(
                new String[] {"two"},
                client.zinter(new KeyArray(new String[] {key1, key2}), Aggregate.MIN).get());
        assertEquals(
                Map.of("two", 2.0),
                client.zinterWithScores(new KeyArray(new String[] {key1, key2}), Aggregate.MIN).get());

        // Intersection results are aggregated by the sum of the scores of elements
        assertArrayEquals(
                new String[] {"two"},
                client.zinter(new KeyArray(new String[] {key1, key2}), Aggregate.SUM).get());
        assertEquals(
                Map.of("two", 5.5),
                client.zinterWithScores(new KeyArray(new String[] {key1, key2}), Aggregate.SUM).get());

        // Scores are multiplied by 2.0 for key1 and key2 during aggregation.
        assertArrayEquals(
                new String[] {"two"},
                client.zinter(new WeightedKeys(List.of(Pair.of(key1, 2.0), Pair.of(key2, 2.0)))).get());
        assertEquals(
                Map.of("two", 11.0),
                client
                        .zinterWithScores(new WeightedKeys(List.of(Pair.of(key1, 2.0), Pair.of(key2, 2.0))))
                        .get());

        // Intersection results are aggregated by the minimum score,
        // with scores for key1 multiplied by 1.0 and for key2 by -2.0.
        assertArrayEquals(
                new String[] {"two"},
                client
                        .zinter(
                                new WeightedKeys(List.of(Pair.of(key1, 1.0), Pair.of(key2, -2.0))), Aggregate.MIN)
                        .get());
        assertEquals(
                Map.of("two", -7.0),
                client
                        .zinterWithScores(
                                new WeightedKeys(List.of(Pair.of(key1, 1.0), Pair.of(key2, -2.0))), Aggregate.MIN)
                        .get());

        // Non-existing Key - empty intersection
        assertEquals(0, client.zinter(new KeyArray(new String[] {key1, key3})).get().length);
        assertEquals(0, client.zinterWithScores(new KeyArray(new String[] {key1, key3})).get().size());

        // empty key list
        ExecutionException executionException =
                assertThrows(
                        ExecutionException.class, () -> client.zinter(new KeyArray(new String[0])).get());
        assertInstanceOf(RequestException.class, executionException.getCause());
        executionException =
                assertThrows(
                        ExecutionException.class, () -> client.zinter(new WeightedKeys(List.of())).get());
        assertInstanceOf(RequestException.class, executionException.getCause());

        // Key exists, but it is not a set
        assertEquals(OK, client.set(key3, "value").get());
        executionException =
                assertThrows(
                        ExecutionException.class,
                        () -> client.zinter(new KeyArray(new String[] {key1, key3})).get());
        assertInstanceOf(RequestException.class, executionException.getCause());
    }

    @SneakyThrows
    @ParameterizedTest(autoCloseArguments = false)
    @MethodSource("getClients")
    public void zintercard(BaseClient client) {
        assumeTrue(REDIS_VERSION.isGreaterThanOrEqualTo("7.0.0"));
        String key1 = "{zintercard}-" + UUID.randomUUID();
        String key2 = "{zintercard}-" + UUID.randomUUID();
        String key3 = "{zintercard}-" + UUID.randomUUID();

        assertEquals(3, client.zadd(key1, Map.of("a", 1.0, "b", 2.0, "c", 3.0)).get());
        assertEquals(3, client.zadd(key2, Map.of("b", 1.0, "c", 2.0, "d", 3.0)).get());

        assertEquals(2L, client.zintercard(new String[] {key1, key2}).get());
        assertEquals(0, client.zintercard(new String[] {key1, key3}).get());

        assertEquals(2L, client.zintercard(new String[] {key1, key2}, 0).get());
        assertEquals(1L, client.zintercard(new String[] {key1, key2}, 1).get());
        assertEquals(2L, client.zintercard(new String[] {key1, key2}, 3).get());

        // Key exists, but it is not a set
        assertEquals(OK, client.set(key3, "bar").get());
        ExecutionException executionException =
                assertThrows(ExecutionException.class, () -> client.zintercard(new String[] {key3}).get());
        assertInstanceOf(RequestException.class, executionException.getCause());

        // incorrect arguments
        executionException =
                assertThrows(ExecutionException.class, () -> client.zintercard(new String[0]).get());
        assertInstanceOf(RequestException.class, executionException.getCause());
        executionException =
                assertThrows(ExecutionException.class, () -> client.zintercard(new String[0], 42).get());
        assertInstanceOf(RequestException.class, executionException.getCause());
    }

    @SneakyThrows
    @ParameterizedTest(autoCloseArguments = false)
    @MethodSource("getClients")
    public void zinterstore(BaseClient client) {
        String key1 = "{testKey}:1-" + UUID.randomUUID();
        String key2 = "{testKey}:2-" + UUID.randomUUID();
        String key3 = "{testKey}:3-" + UUID.randomUUID();
        String key4 = "{testKey}:4-" + UUID.randomUUID();
        RangeByIndex query = new RangeByIndex(0, -1);
        Map<String, Double> membersScores1 = Map.of("one", 1.0, "two", 2.0);
        Map<String, Double> membersScores2 = Map.of("one", 1.5, "two", 2.5, "three", 3.5);

        assertEquals(2, client.zadd(key1, membersScores1).get());
        assertEquals(3, client.zadd(key2, membersScores2).get());

        assertEquals(2, client.zinterstore(key3, new KeyArray(new String[] {key1, key2})).get());
        assertEquals(Map.of("one", 2.5, "two", 4.5), client.zrangeWithScores(key3, query).get());

        // Intersection results are aggregated by the max score of elements
        assertEquals(
                2, client.zinterstore(key3, new KeyArray(new String[] {key1, key2}), Aggregate.MAX).get());
        assertEquals(Map.of("one", 1.5, "two", 2.5), client.zrangeWithScores(key3, query).get());

        // Intersection results are aggregated by the min score of elements
        assertEquals(
                2, client.zinterstore(key3, new KeyArray(new String[] {key1, key2}), Aggregate.MIN).get());
        assertEquals(Map.of("one", 1.0, "two", 2.0), client.zrangeWithScores(key3, query).get());

        // Intersection results are aggregated by the sum of the scores of elements
        assertEquals(
                2, client.zinterstore(key3, new KeyArray(new String[] {key1, key2}), Aggregate.SUM).get());
        assertEquals(Map.of("one", 2.5, "two", 4.5), client.zrangeWithScores(key3, query).get());

        // Scores are multiplied by 2.0 for key1 and key2 during aggregation.
        assertEquals(
                2,
                client
                        .zinterstore(key3, new WeightedKeys(List.of(Pair.of(key1, 2.0), Pair.of(key2, 2.0))))
                        .get());
        assertEquals(Map.of("one", 5.0, "two", 9.0), client.zrangeWithScores(key3, query).get());

        // Intersection results are aggregated by the minimum score, with scores for key1 multiplied by
        // 1.0 and for key2 by -2.0.
        assertEquals(
                2,
                client
                        .zinterstore(
                                key3,
                                new WeightedKeys(List.of(Pair.of(key1, 1.0), Pair.of(key2, -2.0))),
                                Aggregate.MIN)
                        .get());
        assertEquals(Map.of("two", -5.0, "one", -3.0), client.zrangeWithScores(key3, query).get());

        // Key exists, but it is not a set
        assertEquals(OK, client.set(key4, "value").get());
        ExecutionException executionException =
                assertThrows(
                        ExecutionException.class,
                        () -> client.zinterstore(key3, new KeyArray(new String[] {key4, key2})).get());
        assertTrue(executionException.getCause() instanceof RequestException);
    }

    @SneakyThrows
    @ParameterizedTest(autoCloseArguments = false)
    @MethodSource("getClients")
    public void zmpop(BaseClient client) {
        assumeTrue(REDIS_VERSION.isGreaterThanOrEqualTo("7.0.0"), "This feature added in redis 7");
        String key1 = "{zmpop}-1-" + UUID.randomUUID();
        String key2 = "{zmpop}-2-" + UUID.randomUUID();
        String key3 = "{zmpop}-3-" + UUID.randomUUID();

        assertEquals(2, client.zadd(key1, Map.of("a1", 1., "b1", 2.)).get());
        assertEquals(2, client.zadd(key2, Map.of("a2", .1, "b2", .2)).get());

        assertArrayEquals(
                new Object[] {key1, Map.of("b1", 2.)}, client.zmpop(new String[] {key1, key2}, MAX).get());
        assertArrayEquals(
                new Object[] {key2, Map.of("b2", .2, "a2", .1)},
                client.zmpop(new String[] {key2, key1}, MAX, 10).get());

        // nothing popped out
        assertNull(client.zmpop(new String[] {key3}, MIN).get());
        assertNull(client.zmpop(new String[] {key3}, MIN, 1).get());

        // Key exists, but it is not a sorted set
        assertEquals(OK, client.set(key3, "value").get());
        ExecutionException executionException =
                assertThrows(ExecutionException.class, () -> client.zmpop(new String[] {key3}, MAX).get());
        assertInstanceOf(RequestException.class, executionException.getCause());
        executionException =
                assertThrows(
                        ExecutionException.class, () -> client.zmpop(new String[] {key3}, MAX, 1).get());
        assertInstanceOf(RequestException.class, executionException.getCause());

        // incorrect argument
        executionException =
                assertThrows(
                        ExecutionException.class, () -> client.zmpop(new String[] {key1}, MAX, 0).get());
        assertInstanceOf(RequestException.class, executionException.getCause());
        executionException =
                assertThrows(ExecutionException.class, () -> client.zmpop(new String[0], MAX).get());
        assertInstanceOf(RequestException.class, executionException.getCause());

        // check that order of entries in the response is preserved
        var entries = new LinkedHashMap<String, Double>();
        for (int i = 0; i < 10; i++) {
            // a => 1., b => 2. etc
            entries.put("" + ('a' + i), (double) i);
        }
        assertEquals(10, client.zadd(key2, entries).get());
        assertEquals(entries, client.zmpop(new String[] {key2}, MIN, 10).get()[1]);
    }

    @SneakyThrows
    @ParameterizedTest(autoCloseArguments = false)
    @MethodSource("getClients")
    public void bzmpop(BaseClient client) {
        assumeTrue(REDIS_VERSION.isGreaterThanOrEqualTo("7.0.0"), "This feature added in redis 7");
        String key1 = "{bzmpop}-1-" + UUID.randomUUID();
        String key2 = "{bzmpop}-2-" + UUID.randomUUID();
        String key3 = "{bzmpop}-3-" + UUID.randomUUID();

        assertEquals(2, client.zadd(key1, Map.of("a1", 1., "b1", 2.)).get());
        assertEquals(2, client.zadd(key2, Map.of("a2", .1, "b2", .2)).get());

        assertArrayEquals(
                new Object[] {key1, Map.of("b1", 2.)},
                client.bzmpop(new String[] {key1, key2}, MAX, 0.1).get());
        assertArrayEquals(
                new Object[] {key2, Map.of("b2", .2, "a2", .1)},
                client.bzmpop(new String[] {key2, key1}, MAX, 0.1, 10).get());

        // nothing popped out
        assertNull(client.bzmpop(new String[] {key3}, MIN, 0.001).get());
        assertNull(client.bzmpop(new String[] {key3}, MIN, 0.001, 1).get());

        // Key exists, but it is not a sorted set
        assertEquals(OK, client.set(key3, "value").get());
        ExecutionException executionException =
                assertThrows(
                        ExecutionException.class, () -> client.bzmpop(new String[] {key3}, MAX, .1).get());
        assertInstanceOf(RequestException.class, executionException.getCause());
        executionException =
                assertThrows(
                        ExecutionException.class, () -> client.bzmpop(new String[] {key3}, MAX, .1, 1).get());
        assertInstanceOf(RequestException.class, executionException.getCause());

        // incorrect argument
        executionException =
                assertThrows(
                        ExecutionException.class, () -> client.bzmpop(new String[] {key1}, MAX, .1, 0).get());
        assertInstanceOf(RequestException.class, executionException.getCause());

        // check that order of entries in the response is preserved
        var entries = new LinkedHashMap<String, Double>();
        for (int i = 0; i < 10; i++) {
            // a => 1., b => 2. etc
            entries.put("" + ('a' + i), (double) i);
        }
        assertEquals(10, client.zadd(key2, entries).get());
        assertEquals(entries, client.bzmpop(new String[] {key2}, MIN, .1, 10).get()[1]);
    }

    @SneakyThrows
    @ParameterizedTest(autoCloseArguments = false)
    @MethodSource("getClients")
    public void bzmpop_timeout_check(BaseClient client) {
        assumeTrue(REDIS_VERSION.isGreaterThanOrEqualTo("7.0.0"), "This feature added in redis 7");
        String key = UUID.randomUUID().toString();
        // create new client with default request timeout (250 millis)
        try (var testClient =
                client instanceof RedisClient
                        ? RedisClient.CreateClient(commonClientConfig().build()).get()
                        : RedisClusterClient.CreateClient(commonClusterClientConfig().build()).get()) {

            // ensure that commands doesn't time out even if timeout > request timeout
            assertNull(testClient.bzmpop(new String[] {key}, MAX, 1).get());

            // with 0 timeout (no timeout) should never time out,
            // but we wrap the test with timeout to avoid test failing or stuck forever
            assertThrows(
                    TimeoutException.class, // <- future timeout, not command timeout
                    () -> testClient.bzmpop(new String[] {key}, MAX, 0).get(3, TimeUnit.SECONDS));
        }
    }

    @SneakyThrows
    @ParameterizedTest(autoCloseArguments = false)
    @MethodSource("getClients")
    public void xadd_and_xtrim(BaseClient client) {
        String key = UUID.randomUUID().toString();
        String field1 = UUID.randomUUID().toString();
        String field2 = UUID.randomUUID().toString();
        String key2 = UUID.randomUUID().toString();

        assertNull(
                client
                        .xadd(
                                key,
                                Map.of(field1, "foo0", field2, "bar0"),
                                StreamAddOptions.builder().makeStream(Boolean.FALSE).build())
                        .get());

        String timestamp1 = "0-1";
        assertEquals(
                timestamp1,
                client
                        .xadd(
                                key,
                                Map.of(field1, "foo1", field2, "bar1"),
                                StreamAddOptions.builder().id(timestamp1).build())
                        .get());

        assertNotNull(client.xadd(key, Map.of(field1, "foo2", field2, "bar2")).get());
        // TODO update test when XLEN is available
        if (client instanceof RedisClient) {
            assertEquals(2L, ((RedisClient) client).customCommand(new String[] {"XLEN", key}).get());
        } else if (client instanceof RedisClusterClient) {
            assertEquals(
                    2L,
                    ((RedisClusterClient) client)
                            .customCommand(new String[] {"XLEN", key})
                            .get()
                            .getSingleValue());
        }

        // this will trim the first entry.
        String id =
                client
                        .xadd(
                                key,
                                Map.of(field1, "foo3", field2, "bar3"),
                                StreamAddOptions.builder().trim(new MaxLen(true, 2L)).build())
                        .get();
        assertNotNull(id);
        // TODO update test when XLEN is available
        if (client instanceof RedisClient) {
            assertEquals(2L, ((RedisClient) client).customCommand(new String[] {"XLEN", key}).get());
        } else if (client instanceof RedisClusterClient) {
            assertEquals(
                    2L,
                    ((RedisClusterClient) client)
                            .customCommand(new String[] {"XLEN", key})
                            .get()
                            .getSingleValue());
        }

        // this will trim the second entry.
        assertNotNull(
                client
                        .xadd(
                                key,
                                Map.of(field1, "foo4", field2, "bar4"),
                                StreamAddOptions.builder().trim(new MinId(true, id)).build())
                        .get());
        // TODO update test when XLEN is available
        if (client instanceof RedisClient) {
            assertEquals(2L, ((RedisClient) client).customCommand(new String[] {"XLEN", key}).get());
        } else if (client instanceof RedisClusterClient) {
            assertEquals(
                    2L,
                    ((RedisClusterClient) client)
                            .customCommand(new String[] {"XLEN", key})
                            .get()
                            .getSingleValue());
        }

        // test xtrim to remove 1 element
        assertEquals(1L, client.xtrim(key, new MaxLen(1)).get());
        // TODO update test when XLEN is available
        if (client instanceof RedisClient) {
            assertEquals(1L, ((RedisClient) client).customCommand(new String[] {"XLEN", key}).get());
        } else if (client instanceof RedisClusterClient) {
            assertEquals(
                    1L,
                    ((RedisClusterClient) client)
                            .customCommand(new String[] {"XLEN", key})
                            .get()
                            .getSingleValue());
        }

        // Key does not exist - returns 0
        assertEquals(0L, client.xtrim(key, new MaxLen(true, 1)).get());

        // Key exists, but it is not a stream
        assertEquals(OK, client.set(key2, "xtrimtest").get());
        ExecutionException executionException =
                assertThrows(ExecutionException.class, () -> client.xtrim(key2, new MinId("0-1")).get());
        assertTrue(executionException.getCause() instanceof RequestException);
    }

    @SneakyThrows
    @ParameterizedTest(autoCloseArguments = false)
    @MethodSource("getClients")
    public void zrandmember(BaseClient client) {
        String key1 = UUID.randomUUID().toString();
        String key2 = UUID.randomUUID().toString();
        Map<String, Double> membersScores = Map.of("one", 1.0, "two", 2.0);
        assertEquals(2, client.zadd(key1, membersScores).get());

        String randMember = client.zrandmember(key1).get();
        assertTrue(membersScores.containsKey(randMember));
        assertNull(client.zrandmember("nonExistentKey").get());

        // Key exists, but it is not a set
        assertEquals(OK, client.set(key2, "bar").get());
        ExecutionException executionException =
                assertThrows(ExecutionException.class, () -> client.zrandmember(key2).get());
        assertInstanceOf(RequestException.class, executionException.getCause());
    }

    @SneakyThrows
    @ParameterizedTest(autoCloseArguments = false)
    @MethodSource("getClients")
    public void zrandmemberWithCount(BaseClient client) {
        String key1 = UUID.randomUUID().toString();
        String key2 = UUID.randomUUID().toString();
        Map<String, Double> membersScores = Map.of("one", 1.0, "two", 2.0);
        assertEquals(2, client.zadd(key1, membersScores).get());

        // Unique values are expected as count is positive
        List<String> randMembers = Arrays.asList(client.zrandmemberWithCount(key1, 4).get());
        assertEquals(2, randMembers.size());
        assertEquals(2, new HashSet<>(randMembers).size());
        randMembers.forEach(member -> assertTrue(membersScores.containsKey(member)));

        // Duplicate values are expected as count is negative
        randMembers = Arrays.asList(client.zrandmemberWithCount(key1, -4).get());
        assertEquals(4, randMembers.size());
        randMembers.forEach(member -> assertTrue(membersScores.containsKey(member)));

        assertEquals(0, client.zrandmemberWithCount(key1, 0).get().length);
        assertEquals(0, client.zrandmemberWithCount("nonExistentKey", 4).get().length);

        // Key exists, but it is not a set
        assertEquals(OK, client.set(key2, "bar").get());
        ExecutionException executionException =
                assertThrows(ExecutionException.class, () -> client.zrandmemberWithCount(key2, 5).get());
        assertInstanceOf(RequestException.class, executionException.getCause());
    }

    @SneakyThrows
    @ParameterizedTest(autoCloseArguments = false)
    @MethodSource("getClients")
    public void zrandmemberWithCountWithScores(BaseClient client) {
        String key1 = UUID.randomUUID().toString();
        String key2 = UUID.randomUUID().toString();
        Map<String, Double> membersScores = Map.of("one", 1.0, "two", 2.0);
        assertEquals(2, client.zadd(key1, membersScores).get());

        // Unique values are expected as count is positive
        Object[][] randMembersWithScores = client.zrandmemberWithCountWithScores(key1, 4).get();
        assertEquals(2, randMembersWithScores.length);
        for (Object[] membersWithScore : randMembersWithScores) {
            String member = (String) membersWithScore[0];
            Double score = (Double) membersWithScore[1];

            assertEquals(score, membersScores.get(member));
        }

        // Duplicate values are expected as count is negative
        randMembersWithScores = client.zrandmemberWithCountWithScores(key1, -4).get();
        assertEquals(4, randMembersWithScores.length);
        for (Object[] randMembersWithScore : randMembersWithScores) {
            String member = (String) randMembersWithScore[0];
            Double score = (Double) randMembersWithScore[1];

            assertEquals(score, membersScores.get(member));
        }

        assertEquals(0, client.zrandmemberWithCountWithScores(key1, 0).get().length);
        assertEquals(0, client.zrandmemberWithCountWithScores("nonExistentKey", 4).get().length);

        // Key exists, but it is not a set
        assertEquals(OK, client.set(key2, "bar").get());
        ExecutionException executionException =
                assertThrows(
                        ExecutionException.class, () -> client.zrandmemberWithCountWithScores(key2, 5).get());
        assertInstanceOf(RequestException.class, executionException.getCause());
    }

    @SneakyThrows
    @ParameterizedTest(autoCloseArguments = false)
    @MethodSource("getClients")
    public void zincrby(BaseClient client) {
        String key1 = UUID.randomUUID().toString();
        String key2 = UUID.randomUUID().toString();

        // key does not exist
        assertEquals(2.5, client.zincrby(key1, 2.5, "value1").get());
        assertEquals(2.5, client.zscore(key1, "value1").get());

        // key exists, but value doesn't
        assertEquals(-3.3, client.zincrby(key1, -3.3, "value2").get());
        assertEquals(-3.3, client.zscore(key1, "value2").get());

        // updating existing value in existing key
        assertEquals(3.5, client.zincrby(key1, 1., "value1").get());
        assertEquals(3.5, client.zscore(key1, "value1").get());

        // Key exists, but it is not a sorted set
        assertEquals(2L, client.sadd(key2, new String[] {"one", "two"}).get());
        ExecutionException executionException =
                assertThrows(ExecutionException.class, () -> client.zincrby(key2, .5, "_").get());
        assertInstanceOf(RequestException.class, executionException.getCause());
    }

    @SneakyThrows
    @ParameterizedTest(autoCloseArguments = false)
    @MethodSource("getClients")
    public void type(BaseClient client) {
        String nonExistingKey = UUID.randomUUID().toString();
        String stringKey = UUID.randomUUID().toString();
        String listKey = UUID.randomUUID().toString();
        String hashKey = UUID.randomUUID().toString();
        String setKey = UUID.randomUUID().toString();
        String zsetKey = UUID.randomUUID().toString();
        String streamKey = UUID.randomUUID().toString();

        assertEquals(OK, client.set(stringKey, "value").get());
        assertEquals(1, client.lpush(listKey, new String[] {"value"}).get());
        assertEquals(1, client.hset(hashKey, Map.of("1", "2")).get());
        assertEquals(1, client.sadd(setKey, new String[] {"value"}).get());
        assertEquals(1, client.zadd(zsetKey, Map.of("1", 2d)).get());
        assertNotNull(client.xadd(streamKey, Map.of("field", "value")));

        assertTrue("none".equalsIgnoreCase(client.type(nonExistingKey).get()));
        assertTrue("string".equalsIgnoreCase(client.type(stringKey).get()));
        assertTrue("list".equalsIgnoreCase(client.type(listKey).get()));
        assertTrue("hash".equalsIgnoreCase(client.type(hashKey).get()));
        assertTrue("set".equalsIgnoreCase(client.type(setKey).get()));
        assertTrue("zset".equalsIgnoreCase(client.type(zsetKey).get()));
        assertTrue("stream".equalsIgnoreCase(client.type(streamKey).get()));
    }

    @SneakyThrows
    @ParameterizedTest(autoCloseArguments = false)
    @MethodSource("getClients")
    public void linsert(BaseClient client) {
        String key1 = UUID.randomUUID().toString();
        String key2 = UUID.randomUUID().toString();

        assertEquals(4, client.lpush(key1, new String[] {"4", "3", "2", "1"}).get());
        assertEquals(5, client.linsert(key1, BEFORE, "2", "1.5").get());
        assertEquals(6, client.linsert(key1, AFTER, "3", "3.5").get());
        assertArrayEquals(
                new String[] {"1", "1.5", "2", "3", "3.5", "4"}, client.lrange(key1, 0, -1).get());

        assertEquals(0, client.linsert(key2, BEFORE, "pivot", "elem").get());
        assertEquals(-1, client.linsert(key1, AFTER, "5", "6").get());

        // Key exists, but it is not a list
        assertEquals(OK, client.set(key2, "linsert").get());
        ExecutionException executionException =
                assertThrows(ExecutionException.class, () -> client.linsert(key2, AFTER, "p", "e").get());
        assertTrue(executionException.getCause() instanceof RequestException);
    }

    @SneakyThrows
    @ParameterizedTest(autoCloseArguments = false)
    @MethodSource("getClients")
    public void brpop(BaseClient client) {
        String listKey1 = "{listKey}-1-" + UUID.randomUUID();
        String listKey2 = "{listKey}-2-" + UUID.randomUUID();
        String value1 = "value1-" + UUID.randomUUID();
        String value2 = "value2-" + UUID.randomUUID();
        assertEquals(2, client.lpush(listKey1, new String[] {value1, value2}).get());

        var response = client.brpop(new String[] {listKey1, listKey2}, 0.5).get();
        assertArrayEquals(new String[] {listKey1, value1}, response);

        // nothing popped out
        assertNull(
                client
                        .brpop(new String[] {listKey2}, REDIS_VERSION.isLowerThan("7.0.0") ? 1. : 0.001)
                        .get());

        // Key exists, but it is not a list
        assertEquals(OK, client.set("foo", "bar").get());
        ExecutionException executionException =
                assertThrows(
                        ExecutionException.class, () -> client.brpop(new String[] {"foo"}, .0001).get());
        assertTrue(executionException.getCause() instanceof RequestException);
    }

    @SneakyThrows
    @ParameterizedTest(autoCloseArguments = false)
    @MethodSource("getClients")
    public void rpushx(BaseClient client) {
        String key1 = UUID.randomUUID().toString();
        String key2 = UUID.randomUUID().toString();
        String key3 = UUID.randomUUID().toString();

        assertEquals(1, client.rpush(key1, new String[] {"0"}).get());
        assertEquals(4, client.rpushx(key1, new String[] {"1", "2", "3"}).get());
        assertArrayEquals(new String[] {"0", "1", "2", "3"}, client.lrange(key1, 0, -1).get());

        assertEquals(0, client.rpushx(key2, new String[] {"1"}).get());
        assertArrayEquals(new String[0], client.lrange(key2, 0, -1).get());

        // Key exists, but it is not a list
        assertEquals(OK, client.set(key3, "bar").get());
        ExecutionException executionException =
                assertThrows(ExecutionException.class, () -> client.rpushx(key3, new String[] {"_"}).get());
        assertTrue(executionException.getCause() instanceof RequestException);
        // empty element list
        executionException =
                assertThrows(ExecutionException.class, () -> client.rpushx(key2, new String[0]).get());
        assertTrue(executionException.getCause() instanceof RequestException);
    }

    @SneakyThrows
    @ParameterizedTest(autoCloseArguments = false)
    @MethodSource("getClients")
    public void blpop(BaseClient client) {
        String listKey1 = "{listKey}-1-" + UUID.randomUUID();
        String listKey2 = "{listKey}-2-" + UUID.randomUUID();
        String value1 = "value1-" + UUID.randomUUID();
        String value2 = "value2-" + UUID.randomUUID();
        assertEquals(2, client.lpush(listKey1, new String[] {value1, value2}).get());

        var response = client.blpop(new String[] {listKey1, listKey2}, 0.5).get();
        assertArrayEquals(new String[] {listKey1, value2}, response);

        // nothing popped out
        assertNull(
                client
                        .blpop(new String[] {listKey2}, REDIS_VERSION.isLowerThan("7.0.0") ? 1. : 0.001)
                        .get());

        // Key exists, but it is not a list
        assertEquals(OK, client.set("foo", "bar").get());
        ExecutionException executionException =
                assertThrows(
                        ExecutionException.class, () -> client.blpop(new String[] {"foo"}, .0001).get());
        assertTrue(executionException.getCause() instanceof RequestException);
    }

    @SneakyThrows
    @ParameterizedTest(autoCloseArguments = false)
    @MethodSource("getClients")
    public void lpushx(BaseClient client) {
        String key1 = UUID.randomUUID().toString();
        String key2 = UUID.randomUUID().toString();
        String key3 = UUID.randomUUID().toString();

        assertEquals(1, client.lpush(key1, new String[] {"0"}).get());
        assertEquals(4, client.lpushx(key1, new String[] {"1", "2", "3"}).get());
        assertArrayEquals(new String[] {"3", "2", "1", "0"}, client.lrange(key1, 0, -1).get());

        assertEquals(0, client.lpushx(key2, new String[] {"1"}).get());
        assertArrayEquals(new String[0], client.lrange(key2, 0, -1).get());

        // Key exists, but it is not a list
        assertEquals(OK, client.set(key3, "bar").get());
        ExecutionException executionException =
                assertThrows(ExecutionException.class, () -> client.lpushx(key3, new String[] {"_"}).get());
        // empty element list
        executionException =
                assertThrows(ExecutionException.class, () -> client.lpushx(key2, new String[0]).get());
        assertTrue(executionException.getCause() instanceof RequestException);
    }

    @SneakyThrows
    @ParameterizedTest(autoCloseArguments = false)
    @MethodSource("getClients")
    public void zrange_by_index(BaseClient client) {
        String key = UUID.randomUUID().toString();
        Map<String, Double> membersScores = Map.of("one", 1.0, "two", 2.0, "three", 3.0);
        assertEquals(3, client.zadd(key, membersScores).get());

        RangeByIndex query = new RangeByIndex(0, 1);
        assertArrayEquals(new String[] {"one", "two"}, client.zrange(key, query).get());

        query = new RangeByIndex(0, -1);
        assertEquals(
                Map.of("one", 1.0, "two", 2.0, "three", 3.0), client.zrangeWithScores(key, query).get());

        query = new RangeByIndex(0, 1);
        assertArrayEquals(new String[] {"three", "two"}, client.zrange(key, query, true).get());

        query = new RangeByIndex(3, 1);
        assertArrayEquals(new String[] {}, client.zrange(key, query, true).get());
        assertTrue(client.zrangeWithScores(key, query).get().isEmpty());
    }

    @SneakyThrows
    @ParameterizedTest(autoCloseArguments = false)
    @MethodSource("getClients")
    public void zrange_by_score(BaseClient client) {
        String key = UUID.randomUUID().toString();
        Map<String, Double> membersScores = Map.of("one", 1.0, "two", 2.0, "three", 3.0);
        assertEquals(3, client.zadd(key, membersScores).get());

        RangeByScore query = new RangeByScore(NEGATIVE_INFINITY, new ScoreBoundary(3, false));
        assertArrayEquals(new String[] {"one", "two"}, client.zrange(key, query).get());

        query = new RangeByScore(NEGATIVE_INFINITY, POSITIVE_INFINITY);
        assertEquals(
                Map.of("one", 1.0, "two", 2.0, "three", 3.0), client.zrangeWithScores(key, query).get());

        query = new RangeByScore(new ScoreBoundary(3, false), NEGATIVE_INFINITY);
        assertArrayEquals(new String[] {"two", "one"}, client.zrange(key, query, true).get());

        query = new RangeByScore(NEGATIVE_INFINITY, POSITIVE_INFINITY, new Limit(1, 2));
        assertArrayEquals(new String[] {"two", "three"}, client.zrange(key, query).get());

        query = new RangeByScore(NEGATIVE_INFINITY, new ScoreBoundary(3, false));
        assertArrayEquals(
                new String[] {},
                client
                        .zrange(key, query, true)
                        .get()); // stop is greater than start with reverse set to True

        query = new RangeByScore(POSITIVE_INFINITY, new ScoreBoundary(3, false));
        assertArrayEquals(
                new String[] {}, client.zrange(key, query, true).get()); // start is greater than stop

        query = new RangeByScore(POSITIVE_INFINITY, new ScoreBoundary(3, false));
        assertTrue(client.zrangeWithScores(key, query).get().isEmpty()); // start is greater than stop

        query = new RangeByScore(NEGATIVE_INFINITY, new ScoreBoundary(3, false));
        assertTrue(
                client
                        .zrangeWithScores(key, query, true)
                        .get()
                        .isEmpty()); // stop is greater than start with reverse set to True
    }

    @SneakyThrows
    @ParameterizedTest(autoCloseArguments = false)
    @MethodSource("getClients")
    public void zrange_by_lex(BaseClient client) {
        String key = UUID.randomUUID().toString();
        Map<String, Double> membersScores = Map.of("a", 1.0, "b", 2.0, "c", 3.0);
        assertEquals(3, client.zadd(key, membersScores).get());

        RangeByLex query = new RangeByLex(InfLexBound.NEGATIVE_INFINITY, new LexBoundary("c", false));
        assertArrayEquals(new String[] {"a", "b"}, client.zrange(key, query).get());

        query =
                new RangeByLex(
                        InfLexBound.NEGATIVE_INFINITY, InfLexBound.POSITIVE_INFINITY, new Limit(1, 2));
        assertArrayEquals(new String[] {"b", "c"}, client.zrange(key, query).get());

        query = new RangeByLex(new LexBoundary("c", false), InfLexBound.NEGATIVE_INFINITY);
        assertArrayEquals(new String[] {"b", "a"}, client.zrange(key, query, true).get());

        query = new RangeByLex(InfLexBound.NEGATIVE_INFINITY, new LexBoundary("c", false));
        assertArrayEquals(
                new String[] {},
                client
                        .zrange(key, query, true)
                        .get()); // stop is greater than start with reverse set to True

        query = new RangeByLex(InfLexBound.POSITIVE_INFINITY, new LexBoundary("c", false));
        assertArrayEquals(
                new String[] {}, client.zrange(key, query).get()); // start is greater than stop
    }

    @SneakyThrows
    @ParameterizedTest(autoCloseArguments = false)
    @MethodSource("getClients")
    public void zrange_with_different_types_of_keys(BaseClient client) {
        String key = UUID.randomUUID().toString();
        RangeByIndex query = new RangeByIndex(0, 1);

        assertArrayEquals(new String[] {}, client.zrange("non_existing_key", query).get());

        assertTrue(
                client
                        .zrangeWithScores("non_existing_key", query)
                        .get()
                        .isEmpty()); // start is greater than stop

        // Key exists, but it is not a set
        assertEquals(OK, client.set(key, "value").get());
        ExecutionException executionException =
                assertThrows(ExecutionException.class, () -> client.zrange(key, query).get());
        assertTrue(executionException.getCause() instanceof RequestException);

        executionException =
                assertThrows(ExecutionException.class, () -> client.zrangeWithScores(key, query).get());
        assertTrue(executionException.getCause() instanceof RequestException);
    }

    @SneakyThrows
    @ParameterizedTest(autoCloseArguments = false)
    @MethodSource("getClients")
    public void pfadd(BaseClient client) {
        String key = UUID.randomUUID().toString();
        assertEquals(1, client.pfadd(key, new String[0]).get());
        assertEquals(1, client.pfadd(key, new String[] {"one", "two"}).get());
        assertEquals(0, client.pfadd(key, new String[] {"two"}).get());
        assertEquals(0, client.pfadd(key, new String[0]).get());

        // Key exists, but it is not a HyperLogLog
        assertEquals(OK, client.set("foo", "bar").get());
        ExecutionException executionException =
                assertThrows(ExecutionException.class, () -> client.pfadd("foo", new String[0]).get());
        assertTrue(executionException.getCause() instanceof RequestException);
    }

    @SneakyThrows
    @ParameterizedTest(autoCloseArguments = false)
    @MethodSource("getClients")
    public void pfcount(BaseClient client) {
        String key1 = "{test}-hll1-" + UUID.randomUUID();
        String key2 = "{test}-hll2-" + UUID.randomUUID();
        String key3 = "{test}-hll3-" + UUID.randomUUID();
        assertEquals(1, client.pfadd(key1, new String[] {"a", "b", "c"}).get());
        assertEquals(1, client.pfadd(key2, new String[] {"b", "c", "d"}).get());
        assertEquals(3, client.pfcount(new String[] {key1}).get());
        assertEquals(3, client.pfcount(new String[] {key2}).get());
        assertEquals(4, client.pfcount(new String[] {key1, key2}).get());
        assertEquals(4, client.pfcount(new String[] {key1, key2, key3}).get());
        // empty HyperLogLog data set
        assertEquals(1, client.pfadd(key3, new String[0]).get());
        assertEquals(0, client.pfcount(new String[] {key3}).get());

        // Key exists, but it is not a HyperLogLog
        assertEquals(OK, client.set("foo", "bar").get());
        ExecutionException executionException =
                assertThrows(ExecutionException.class, () -> client.pfcount(new String[] {"foo"}).get());
        assertTrue(executionException.getCause() instanceof RequestException);
    }

    @SneakyThrows
    @ParameterizedTest(autoCloseArguments = false)
    @MethodSource("getClients")
    public void pfmerge(BaseClient client) {
        String key1 = "{test}-hll1-" + UUID.randomUUID();
        String key2 = "{test}-hll2-" + UUID.randomUUID();
        String key3 = "{test}-hll3-" + UUID.randomUUID();
        assertEquals(1, client.pfadd(key1, new String[] {"a", "b", "c"}).get());
        assertEquals(1, client.pfadd(key2, new String[] {"b", "c", "d"}).get());
        // new HyperLogLog data set
        assertEquals(OK, client.pfmerge(key3, new String[] {key1, key2}).get());
        assertEquals(
                client.pfcount(new String[] {key1, key2}).get(), client.pfcount(new String[] {key3}).get());
        // existing HyperLogLog data set
        assertEquals(OK, client.pfmerge(key1, new String[] {key2}).get());
        assertEquals(
                client.pfcount(new String[] {key1, key2}).get(), client.pfcount(new String[] {key1}).get());

        // Key exists, but it is not a HyperLogLog
        assertEquals(OK, client.set("foo", "bar").get());
        ExecutionException executionException =
                assertThrows(
                        ExecutionException.class, () -> client.pfmerge("foo", new String[] {key1}).get());
        assertTrue(executionException.getCause() instanceof RequestException);
        executionException =
                assertThrows(
                        ExecutionException.class, () -> client.pfmerge(key1, new String[] {"foo"}).get());
        assertTrue(executionException.getCause() instanceof RequestException);
    }

    @SneakyThrows
    @ParameterizedTest(autoCloseArguments = false)
    @MethodSource("getClients")
    public void objectEncoding_returns_null(BaseClient client) {
        String nonExistingKey = UUID.randomUUID().toString();
        assertNull(client.objectEncoding(nonExistingKey).get());
    }

    @SneakyThrows
    @ParameterizedTest(autoCloseArguments = false)
    @MethodSource("getClients")
    public void objectEncoding_returns_string_raw(BaseClient client) {
        String stringRawKey = UUID.randomUUID().toString();
        assertEquals(
                OK,
                client
                        .set(stringRawKey, "a really loooooooooooooooooooooooooooooooooooooooong value")
                        .get());
        assertEquals("raw", client.objectEncoding(stringRawKey).get());
    }

    @SneakyThrows
    @ParameterizedTest(autoCloseArguments = false)
    @MethodSource("getClients")
    public void objectEncoding_returns_string_int(BaseClient client) {
        String stringIntKey = UUID.randomUUID().toString();
        assertEquals(OK, client.set(stringIntKey, "2").get());
        assertEquals("int", client.objectEncoding(stringIntKey).get());
    }

    @SneakyThrows
    @ParameterizedTest(autoCloseArguments = false)
    @MethodSource("getClients")
    public void objectEncoding_returns_string_embstr(BaseClient client) {
        String stringEmbstrKey = UUID.randomUUID().toString();
        assertEquals(OK, client.set(stringEmbstrKey, "value").get());
        assertEquals("embstr", client.objectEncoding(stringEmbstrKey).get());
    }

    @SneakyThrows
    @ParameterizedTest(autoCloseArguments = false)
    @MethodSource("getClients")
    public void objectEncoding_returns_list_listpack(BaseClient client) {
        String listListpackKey = UUID.randomUUID().toString();
        assertEquals(1, client.lpush(listListpackKey, new String[] {"1"}).get());
        // API documentation states that a ziplist should be returned for Redis versions <= 6.2, but
        // actual behavior returns a quicklist.
        assertEquals(
                REDIS_VERSION.isLowerThan("7.0.0") ? "quicklist" : "listpack",
                client.objectEncoding(listListpackKey).get());
    }

    @SneakyThrows
    @ParameterizedTest(autoCloseArguments = false)
    @MethodSource("getClients")
    public void objectEncoding_returns_set_hashtable(BaseClient client) {
        String setHashtableKey = UUID.randomUUID().toString();
        // The default value of set-max-intset-entries is 512
        for (Integer i = 0; i <= 512; i++) {
            assertEquals(1, client.sadd(setHashtableKey, new String[] {i.toString()}).get());
        }
        assertEquals("hashtable", client.objectEncoding(setHashtableKey).get());
    }

    @SneakyThrows
    @ParameterizedTest(autoCloseArguments = false)
    @MethodSource("getClients")
    public void objectEncoding_returns_set_intset(BaseClient client) {
        String setIntsetKey = UUID.randomUUID().toString();
        assertEquals(1, client.sadd(setIntsetKey, new String[] {"1"}).get());
        assertEquals("intset", client.objectEncoding(setIntsetKey).get());
    }

    @SneakyThrows
    @ParameterizedTest(autoCloseArguments = false)
    @MethodSource("getClients")
    public void objectEncoding_returns_set_listpack(BaseClient client) {
        String setListpackKey = UUID.randomUUID().toString();
        assertEquals(1, client.sadd(setListpackKey, new String[] {"foo"}).get());
        assertEquals(
                REDIS_VERSION.isLowerThan("7.2.0") ? "hashtable" : "listpack",
                client.objectEncoding(setListpackKey).get());
    }

    @SneakyThrows
    @ParameterizedTest(autoCloseArguments = false)
    @MethodSource("getClients")
    public void objectEncoding_returns_hash_hashtable(BaseClient client) {
        String hashHashtableKey = UUID.randomUUID().toString();
        // The default value of hash-max-listpack-entries is 512
        for (Integer i = 0; i <= 512; i++) {
            assertEquals(1, client.hset(hashHashtableKey, Map.of(i.toString(), "2")).get());
        }
        assertEquals("hashtable", client.objectEncoding(hashHashtableKey).get());
    }

    @SneakyThrows
    @ParameterizedTest(autoCloseArguments = false)
    @MethodSource("getClients")
    public void objectEncoding_returns_hash_listpack(BaseClient client) {
        String hashListpackKey = UUID.randomUUID().toString();
        assertEquals(1, client.hset(hashListpackKey, Map.of("1", "2")).get());
        assertEquals(
                REDIS_VERSION.isLowerThan("7.0.0") ? "ziplist" : "listpack",
                client.objectEncoding(hashListpackKey).get());
    }

    @SneakyThrows
    @ParameterizedTest(autoCloseArguments = false)
    @MethodSource("getClients")
    public void objectEncoding_returns_zset_skiplist(BaseClient client) {
        String zsetSkiplistKey = UUID.randomUUID().toString();
        // The default value of zset-max-listpack-entries is 128
        for (Integer i = 0; i <= 128; i++) {
            assertEquals(1, client.zadd(zsetSkiplistKey, Map.of(i.toString(), 2d)).get());
        }
        assertEquals("skiplist", client.objectEncoding(zsetSkiplistKey).get());
    }

    @SneakyThrows
    @ParameterizedTest(autoCloseArguments = false)
    @MethodSource("getClients")
    public void objectEncoding_returns_zset_listpack(BaseClient client) {
        String zsetListpackKey = UUID.randomUUID().toString();
        assertEquals(1, client.zadd(zsetListpackKey, Map.of("1", 2d)).get());
        assertEquals(
                REDIS_VERSION.isLowerThan("7.0.0") ? "ziplist" : "listpack",
                client.objectEncoding(zsetListpackKey).get());
    }

    @SneakyThrows
    @ParameterizedTest(autoCloseArguments = false)
    @MethodSource("getClients")
    public void objectEncoding_returns_stream(BaseClient client) {
        String streamKey = UUID.randomUUID().toString();
        assertNotNull(client.xadd(streamKey, Map.of("field", "value")));
        assertEquals("stream", client.objectEncoding(streamKey).get());
    }

    @SneakyThrows
    @ParameterizedTest(autoCloseArguments = false)
    @MethodSource("getClients")
    public void objectFreq_returns_null(BaseClient client) {
        String nonExistingKey = UUID.randomUUID().toString();
        assertNull(client.objectFreq(nonExistingKey).get());
    }

    @SneakyThrows
    @ParameterizedTest(autoCloseArguments = false)
    @MethodSource("getClients")
    public void objectIdletime_returns_null(BaseClient client) {
        String nonExistingKey = UUID.randomUUID().toString();
        assertNull(client.objectIdletime(nonExistingKey).get());
    }

    @SneakyThrows
    @ParameterizedTest(autoCloseArguments = false)
    @MethodSource("getClients")
    public void objectIdletime(BaseClient client) {
        String key = UUID.randomUUID().toString();
        assertEquals(OK, client.set(key, "").get());
        Thread.sleep(2000);
        assertTrue(client.objectIdletime(key).get() > 0L);
    }

    @SneakyThrows
    @ParameterizedTest(autoCloseArguments = false)
    @MethodSource("getClients")
    public void objectRefcount_returns_null(BaseClient client) {
        String nonExistingKey = UUID.randomUUID().toString();
        assertNull(client.objectRefcount(nonExistingKey).get());
    }

    @SneakyThrows
    @ParameterizedTest(autoCloseArguments = false)
    @MethodSource("getClients")
    public void objectRefcount(BaseClient client) {
        String key = UUID.randomUUID().toString();
        assertEquals(OK, client.set(key, "").get());
        assertTrue(client.objectRefcount(key).get() >= 0L);
    }

    @SneakyThrows
    @ParameterizedTest(autoCloseArguments = false)
    @MethodSource("getClients")
    public void touch(BaseClient client) {
        String key1 = UUID.randomUUID().toString();
        String key2 = UUID.randomUUID().toString();
        String key3 = UUID.randomUUID().toString();
        String value = "{value}" + UUID.randomUUID();

        assertEquals(OK, client.set(key1, value).get());
        assertEquals(OK, client.set(key2, value).get());

        assertEquals(2, client.touch(new String[] {key1, key2}).get());
        assertEquals(0, client.touch(new String[] {key3}).get());
    }

    @SneakyThrows
    @ParameterizedTest(autoCloseArguments = false)
    @MethodSource("getClients")
    public void geoadd(BaseClient client) {
        String key1 = UUID.randomUUID().toString();
        String key2 = UUID.randomUUID().toString();
        Map<String, GeospatialData> membersToCoordinates = new HashMap<>();
        membersToCoordinates.put("Palermo", new GeospatialData(13.361389, 38.115556));
        membersToCoordinates.put("Catania", new GeospatialData(15.087269, 37.502669));

        assertEquals(2, client.geoadd(key1, membersToCoordinates).get());

        membersToCoordinates.put("Catania", new GeospatialData(15.087269, 39));
        assertEquals(
                0,
                client
                        .geoadd(
                                key1,
                                membersToCoordinates,
                                new GeoAddOptions(ConditionalChange.ONLY_IF_DOES_NOT_EXIST))
                        .get());
        assertEquals(
                0,
                client
                        .geoadd(key1, membersToCoordinates, new GeoAddOptions(ConditionalChange.ONLY_IF_EXISTS))
                        .get());

        membersToCoordinates.put("Catania", new GeospatialData(15.087269, 40));
        membersToCoordinates.put("Tel-Aviv", new GeospatialData(32.0853, 34.7818));
        assertEquals(2, client.geoadd(key1, membersToCoordinates, new GeoAddOptions(true)).get());

        assertEquals(OK, client.set(key2, "bar").get());
        ExecutionException executionException =
                assertThrows(
                        ExecutionException.class, () -> client.geoadd(key2, membersToCoordinates).get());
        assertTrue(executionException.getCause() instanceof RequestException);
    }

    @SneakyThrows
    @ParameterizedTest(autoCloseArguments = false)
    @MethodSource("getClients")
    public void geoadd_invalid_args(BaseClient client) {
        String key = UUID.randomUUID().toString();

        ExecutionException executionException =
                assertThrows(ExecutionException.class, () -> client.geoadd(key, Map.of()).get());
        assertTrue(executionException.getCause() instanceof RequestException);

        executionException =
                assertThrows(
                        ExecutionException.class,
                        () -> client.geoadd(key, Map.of("Place", new GeospatialData(-181, 0))).get());
        assertTrue(executionException.getCause() instanceof RequestException);

        executionException =
                assertThrows(
                        ExecutionException.class,
                        () -> client.geoadd(key, Map.of("Place", new GeospatialData(181, 0))).get());
        assertTrue(executionException.getCause() instanceof RequestException);

        executionException =
                assertThrows(
                        ExecutionException.class,
                        () -> client.geoadd(key, Map.of("Place", new GeospatialData(0, 86))).get());
        assertTrue(executionException.getCause() instanceof RequestException);

        executionException =
                assertThrows(
                        ExecutionException.class,
                        () -> client.geoadd(key, Map.of("Place", new GeospatialData(0, -86))).get());
        assertTrue(executionException.getCause() instanceof RequestException);
    }

    @SneakyThrows
    @ParameterizedTest(autoCloseArguments = false)
    @MethodSource("getClients")
    public void geopos(BaseClient client) {
        String key1 = UUID.randomUUID().toString();
        String key2 = UUID.randomUUID().toString();
        String[] members = {"Palermo", "Catania"};
        Double[][] expected = {
            {13.36138933897018433, 38.11555639549629859}, {15.08726745843887329, 37.50266842333162032}
        };

        // adding locations
        Map<String, GeospatialData> membersToCoordinates = new HashMap<>();
        membersToCoordinates.put("Palermo", new GeospatialData(13.361389, 38.115556));
        membersToCoordinates.put("Catania", new GeospatialData(15.087269, 37.502669));
        assertEquals(2, client.geoadd(key1, membersToCoordinates).get());

        // Loop through the arrays and perform assertions
        Double[][] actual = client.geopos(key1, members).get();
        for (int i = 0; i < expected.length; i++) {
            for (int j = 0; j < expected[i].length; j++) {
                assertEquals(expected[i][j], actual[i][j], 1e-9);
            }
        }

        // key exists but holding the wrong kind of value (non-ZSET)
        assertEquals(OK, client.set(key2, "geopos").get());
        ExecutionException executionException =
                assertThrows(ExecutionException.class, () -> client.geopos(key2, members).get());
        assertTrue(executionException.getCause() instanceof RequestException);
    }

    @SneakyThrows
    @ParameterizedTest(autoCloseArguments = false)
    @MethodSource("getClients")
    public void geodist(BaseClient client) {
        String key1 = UUID.randomUUID().toString();
        String key2 = UUID.randomUUID().toString();
        String member1 = "Palermo";
        String member2 = "Catania";
        String member3 = "NonExisting";
        GeoUnit geoUnitKM = GeoUnit.KILOMETERS;
        Double expected = 166274.1516;
        Double expectedKM = 166.2742;
        Double delta = 1e-9;

        // adding locations
        Map<String, GeospatialData> membersToCoordinates = new HashMap<>();
        membersToCoordinates.put("Palermo", new GeospatialData(13.361389, 38.115556));
        membersToCoordinates.put("Catania", new GeospatialData(15.087269, 37.502669));
        assertEquals(2, client.geoadd(key1, membersToCoordinates).get());

        // assert correct result with default metric
        Double actual = client.geodist(key1, member1, member2).get();
        assertEquals(expected, actual, delta);

        // assert correct result with manual metric specification kilometers
        Double actualKM = client.geodist(key1, member1, member2, geoUnitKM).get();
        assertEquals(expectedKM, actualKM, delta);

        // assert null result when member index is missing
        Double actualMissing = client.geodist(key1, member1, member3).get();
        assertNull(actualMissing);

        // key exists but holds a non-ZSET value
        assertEquals(OK, client.set(key2, "geodist").get());
        ExecutionException executionException =
                assertThrows(ExecutionException.class, () -> client.geodist(key2, member1, member2).get());
        assertTrue(executionException.getCause() instanceof RequestException);
    }

    @SneakyThrows
    @ParameterizedTest(autoCloseArguments = false)
    @MethodSource("getClients")
    public void geohash(BaseClient client) {
        String key1 = UUID.randomUUID().toString();
        String key2 = UUID.randomUUID().toString();
        String[] members = {"Palermo", "Catania", "NonExisting"};
        String[] empty = {};
        String[] expected = {"sqc8b49rny0", "sqdtr74hyu0", null};

        // adding locations
        Map<String, GeospatialData> membersToCoordinates = new HashMap<>();
        membersToCoordinates.put("Palermo", new GeospatialData(13.361389, 38.115556));
        membersToCoordinates.put("Catania", new GeospatialData(15.087269, 37.502669));
        assertEquals(2, client.geoadd(key1, membersToCoordinates).get());

        String[] actual = client.geohash(key1, members).get();
        assertArrayEquals(expected, actual);

        // members array is empty
        assertEquals(client.geohash(key1, empty).get().length, 0);

        // key exists but holding the wrong kind of value (non-ZSET)
        assertEquals(OK, client.set(key2, "geohash").get());
        ExecutionException executionException =
                assertThrows(ExecutionException.class, () -> client.geohash(key2, members).get());
        assertTrue(executionException.getCause() instanceof RequestException);
    }

    @SneakyThrows
    @ParameterizedTest(autoCloseArguments = false)
    @MethodSource("getClients")
    public void bitcount(BaseClient client) {
        String key1 = UUID.randomUUID().toString();
        String key2 = UUID.randomUUID().toString();
        String missingKey = "missing";
        String value = "foobar";

        assertEquals(OK, client.set(key1, value).get());
        assertEquals(1, client.sadd(key2, new String[] {value}).get());
        assertEquals(26, client.bitcount(key1).get());
        assertEquals(6, client.bitcount(key1, 1, 1).get());
        assertEquals(10, client.bitcount(key1, 0, -5).get());
        assertEquals(0, client.bitcount(missingKey, 5, 30).get());
        assertEquals(0, client.bitcount(missingKey).get());

        // Exception thrown due to the key holding a value with the wrong type
        ExecutionException executionException =
                assertThrows(ExecutionException.class, () -> client.bitcount(key2).get());
        assertTrue(executionException.getCause() instanceof RequestException);

        // Exception thrown due to the key holding a value with the wrong type
        executionException =
                assertThrows(ExecutionException.class, () -> client.bitcount(key2, 1, 1).get());
        assertTrue(executionException.getCause() instanceof RequestException);

        if (REDIS_VERSION.isGreaterThanOrEqualTo("7.0.0")) {
            assertEquals(16L, client.bitcount(key1, 2, 5, BitmapIndexType.BYTE).get());
            assertEquals(17L, client.bitcount(key1, 5, 30, BitmapIndexType.BIT).get());
            assertEquals(23, client.bitcount(key1, 5, -5, BitmapIndexType.BIT).get());
            assertEquals(0, client.bitcount(missingKey, 5, 30, BitmapIndexType.BIT).get());

            // Exception thrown due to the key holding a value with the wrong type
            executionException =
                    assertThrows(
                            ExecutionException.class,
                            () -> client.bitcount(key2, 1, 1, BitmapIndexType.BIT).get());
            assertTrue(executionException.getCause() instanceof RequestException);
        } else {
            // Exception thrown because BIT and BYTE options were implemented after 7.0.0
            executionException =
                    assertThrows(
                            ExecutionException.class,
                            () -> client.bitcount(key1, 2, 5, BitmapIndexType.BYTE).get());
            assertTrue(executionException.getCause() instanceof RequestException);

            // Exception thrown because BIT and BYTE options were implemented after 7.0.0
            executionException =
                    assertThrows(
                            ExecutionException.class,
                            () -> client.bitcount(key1, 5, 30, BitmapIndexType.BIT).get());
            assertTrue(executionException.getCause() instanceof RequestException);
        }
    }

    @SneakyThrows
    @ParameterizedTest(autoCloseArguments = false)
    @MethodSource("getClients")
    public void setbit(BaseClient client) {
        String key1 = UUID.randomUUID().toString();
        String key2 = UUID.randomUUID().toString();

        assertEquals(0, client.setbit(key1, 0, 1).get());
        assertEquals(1, client.setbit(key1, 0, 0).get());

        // Exception thrown due to the negative offset
        ExecutionException executionException =
                assertThrows(ExecutionException.class, () -> client.setbit(key1, -1, 1).get());
        assertTrue(executionException.getCause() instanceof RequestException);

        // Exception thrown due to the value set not being 0 or 1
        executionException =
                assertThrows(ExecutionException.class, () -> client.setbit(key1, 1, 2).get());
        assertTrue(executionException.getCause() instanceof RequestException);

        // Exception thrown: key is not a string
        assertEquals(1, client.sadd(key2, new String[] {"value"}).get());
        executionException =
                assertThrows(ExecutionException.class, () -> client.setbit(key2, 1, 1).get());
        assertTrue(executionException.getCause() instanceof RequestException);
    }

    @SneakyThrows
    @ParameterizedTest(autoCloseArguments = false)
    @MethodSource("getClients")
    public void getbit(BaseClient client) {
        String key1 = UUID.randomUUID().toString();
        String key2 = UUID.randomUUID().toString();
        String missingKey = UUID.randomUUID().toString();
        String value = "foobar";

        assertEquals(OK, client.set(key1, value).get());
        assertEquals(1, client.getbit(key1, 1).get());
        assertEquals(0, client.getbit(key1, 1000).get());
        assertEquals(0, client.getbit(missingKey, 1).get());
        if (client instanceof RedisClient) {
            assertEquals(
                    1L, ((RedisClient) client).customCommand(new String[] {"SETBIT", key1, "5", "0"}).get());
            assertEquals(0, client.getbit(key1, 5).get());
        }

        // Exception thrown due to the negative offset
        ExecutionException executionException =
                assertThrows(ExecutionException.class, () -> client.getbit(key1, -1).get());
        assertTrue(executionException.getCause() instanceof RequestException);

        // Exception thrown due to the key holding a value with the wrong type
        assertEquals(1, client.sadd(key2, new String[] {value}).get());
        executionException = assertThrows(ExecutionException.class, () -> client.getbit(key2, 1).get());
        assertTrue(executionException.getCause() instanceof RequestException);
    }

    @SneakyThrows
    @ParameterizedTest(autoCloseArguments = false)
    @MethodSource("getClients")
    public void bitpos(BaseClient client) {
        String key1 = UUID.randomUUID().toString();
        String key2 = UUID.randomUUID().toString();
        String key3 = UUID.randomUUID().toString();
        String value = "?f0obar"; // 00111111 01100110 00110000 01101111 01100010 01100001 01110010

        assertEquals(OK, client.set(key1, value).get());
        assertEquals(0, client.bitpos(key1, 0).get());
        assertEquals(2, client.bitpos(key1, 1).get());
        assertEquals(9, client.bitpos(key1, 1, 1).get());
        assertEquals(24, client.bitpos(key1, 0, 3, 5).get());

        // Bitpos returns -1 for empty strings
        assertEquals(-1, client.bitpos(key2, 1).get());
        assertEquals(-1, client.bitpos(key2, 1, 1).get());
        assertEquals(-1, client.bitpos(key2, 1, 3, 5).get());

        // Exception thrown due to the key holding a value with the wrong type
        assertEquals(1, client.sadd(key3, new String[] {value}).get());
        ExecutionException executionException =
                assertThrows(ExecutionException.class, () -> client.bitpos(key3, 0).get());
        assertTrue(executionException.getCause() instanceof RequestException);
        executionException =
                assertThrows(ExecutionException.class, () -> client.bitpos(key3, 1, 2).get());
        assertTrue(executionException.getCause() instanceof RequestException);
        executionException =
                assertThrows(ExecutionException.class, () -> client.bitpos(key3, 0, 1, 4).get());
        assertTrue(executionException.getCause() instanceof RequestException);

        if (REDIS_VERSION.isGreaterThanOrEqualTo("7.0.0")) {
            assertEquals(24, client.bitpos(key1, 0, 3, 5, BitmapIndexType.BYTE).get());
            assertEquals(47, client.bitpos(key1, 1, 43, -2, BitmapIndexType.BIT).get());
            assertEquals(-1, client.bitpos(key2, 1, 3, 5, BitmapIndexType.BYTE).get());
            assertEquals(-1, client.bitpos(key2, 1, 3, 5, BitmapIndexType.BIT).get());

            // Exception thrown due to the key holding a value with the wrong type
            executionException =
                    assertThrows(
                            ExecutionException.class,
                            () -> client.bitpos(key3, 1, 4, 5, BitmapIndexType.BIT).get());
            assertTrue(executionException.getCause() instanceof RequestException);
        } else {
            // Exception thrown because BIT and BYTE options were implemented after 7.0.0
            executionException =
                    assertThrows(
                            ExecutionException.class,
                            () -> client.bitpos(key1, 0, 3, 5, BitmapIndexType.BYTE).get());
            assertTrue(executionException.getCause() instanceof RequestException);

            // Exception thrown because BIT and BYTE options were implemented after 7.0.0
            executionException =
                    assertThrows(
                            ExecutionException.class,
                            () -> client.bitpos(key1, 1, 43, -2, BitmapIndexType.BIT).get());
            assertTrue(executionException.getCause() instanceof RequestException);
        }
    }
}<|MERGE_RESOLUTION|>--- conflicted
+++ resolved
@@ -782,7 +782,6 @@
     @SneakyThrows
     @ParameterizedTest(autoCloseArguments = false)
     @MethodSource("getClients")
-<<<<<<< HEAD
     public void hstrlen(BaseClient client) {
         String key1 = UUID.randomUUID().toString();
         String key2 = UUID.randomUUID().toString();
@@ -800,7 +799,12 @@
         assertEquals(OK, client.set(key2, "value").get());
         Exception executionException =
                 assertThrows(ExecutionException.class, () -> client.hkeys(key2).get());
-=======
+        assertInstanceOf(RequestException.class, executionException.getCause());
+    }
+
+    @SneakyThrows
+    @ParameterizedTest(autoCloseArguments = false)
+    @MethodSource("getClients")
     public void hrandfield(BaseClient client) {
         String key1 = UUID.randomUUID().toString();
         String key2 = UUID.randomUUID().toString();
@@ -851,7 +855,6 @@
         executionException =
                 assertThrows(
                         ExecutionException.class, () -> client.hrandfieldWithCountWithValues(key2, 3).get());
->>>>>>> 6d75ec3c
         assertInstanceOf(RequestException.class, executionException.getCause());
     }
 
