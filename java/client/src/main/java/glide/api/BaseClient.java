/** Copyright GLIDE-for-Redis Project Contributors - SPDX Identifier: Apache-2.0 */
package glide.api;

import static glide.ffi.resolvers.SocketListenerResolver.getSocket;
import static glide.utils.ArrayTransformUtils.castArray;
import static glide.utils.ArrayTransformUtils.concatenateArrays;
import static glide.utils.ArrayTransformUtils.convertMapToKeyValueStringArray;
import static glide.utils.ArrayTransformUtils.convertMapToValueKeyStringArray;
import static redis_request.RedisRequestOuterClass.RequestType.Blpop;
import static redis_request.RedisRequestOuterClass.RequestType.Brpop;
import static redis_request.RedisRequestOuterClass.RequestType.Decr;
import static redis_request.RedisRequestOuterClass.RequestType.DecrBy;
import static redis_request.RedisRequestOuterClass.RequestType.Del;
import static redis_request.RedisRequestOuterClass.RequestType.Exists;
import static redis_request.RedisRequestOuterClass.RequestType.Expire;
import static redis_request.RedisRequestOuterClass.RequestType.ExpireAt;
import static redis_request.RedisRequestOuterClass.RequestType.GetString;
import static redis_request.RedisRequestOuterClass.RequestType.HLen;
import static redis_request.RedisRequestOuterClass.RequestType.HSetNX;
import static redis_request.RedisRequestOuterClass.RequestType.HashDel;
import static redis_request.RedisRequestOuterClass.RequestType.HashExists;
import static redis_request.RedisRequestOuterClass.RequestType.HashGet;
import static redis_request.RedisRequestOuterClass.RequestType.HashGetAll;
import static redis_request.RedisRequestOuterClass.RequestType.HashIncrBy;
import static redis_request.RedisRequestOuterClass.RequestType.HashIncrByFloat;
import static redis_request.RedisRequestOuterClass.RequestType.HashMGet;
import static redis_request.RedisRequestOuterClass.RequestType.HashSet;
import static redis_request.RedisRequestOuterClass.RequestType.Hvals;
import static redis_request.RedisRequestOuterClass.RequestType.Incr;
import static redis_request.RedisRequestOuterClass.RequestType.IncrBy;
import static redis_request.RedisRequestOuterClass.RequestType.IncrByFloat;
import static redis_request.RedisRequestOuterClass.RequestType.LLen;
import static redis_request.RedisRequestOuterClass.RequestType.LPop;
import static redis_request.RedisRequestOuterClass.RequestType.LPush;
import static redis_request.RedisRequestOuterClass.RequestType.LPushX;
import static redis_request.RedisRequestOuterClass.RequestType.LRange;
import static redis_request.RedisRequestOuterClass.RequestType.LRem;
import static redis_request.RedisRequestOuterClass.RequestType.LTrim;
import static redis_request.RedisRequestOuterClass.RequestType.MGet;
import static redis_request.RedisRequestOuterClass.RequestType.MSet;
import static redis_request.RedisRequestOuterClass.RequestType.PExpire;
import static redis_request.RedisRequestOuterClass.RequestType.PExpireAt;
import static redis_request.RedisRequestOuterClass.RequestType.PTTL;
import static redis_request.RedisRequestOuterClass.RequestType.Persist;
import static redis_request.RedisRequestOuterClass.RequestType.PfAdd;
import static redis_request.RedisRequestOuterClass.RequestType.RPop;
import static redis_request.RedisRequestOuterClass.RequestType.RPush;
import static redis_request.RedisRequestOuterClass.RequestType.RPushX;
import static redis_request.RedisRequestOuterClass.RequestType.SAdd;
import static redis_request.RedisRequestOuterClass.RequestType.SCard;
import static redis_request.RedisRequestOuterClass.RequestType.SMembers;
import static redis_request.RedisRequestOuterClass.RequestType.SRem;
import static redis_request.RedisRequestOuterClass.RequestType.SetString;
import static redis_request.RedisRequestOuterClass.RequestType.Strlen;
import static redis_request.RedisRequestOuterClass.RequestType.TTL;
import static redis_request.RedisRequestOuterClass.RequestType.Type;
import static redis_request.RedisRequestOuterClass.RequestType.Unlink;
import static redis_request.RedisRequestOuterClass.RequestType.XAdd;
import static redis_request.RedisRequestOuterClass.RequestType.ZPopMax;
import static redis_request.RedisRequestOuterClass.RequestType.ZPopMin;
import static redis_request.RedisRequestOuterClass.RequestType.ZScore;
import static redis_request.RedisRequestOuterClass.RequestType.Zadd;
import static redis_request.RedisRequestOuterClass.RequestType.Zcard;
import static redis_request.RedisRequestOuterClass.RequestType.Zrange;
import static redis_request.RedisRequestOuterClass.RequestType.Zrank;
import static redis_request.RedisRequestOuterClass.RequestType.Zrem;

import glide.api.commands.GenericBaseCommands;
import glide.api.commands.HashBaseCommands;
import glide.api.commands.HyperLogLogBaseCommands;
import glide.api.commands.ListBaseCommands;
import glide.api.commands.SetBaseCommands;
import glide.api.commands.SortedSetBaseCommands;
import glide.api.commands.StreamBaseCommands;
import glide.api.commands.StringBaseCommands;
import glide.api.models.Script;
import glide.api.models.commands.ExpireOptions;
import glide.api.models.commands.RangeOptions;
import glide.api.models.commands.RangeOptions.RangeQuery;
import glide.api.models.commands.RangeOptions.ScoredRangeQuery;
import glide.api.models.commands.ScriptOptions;
import glide.api.models.commands.SetOptions;
import glide.api.models.commands.StreamAddOptions;
import glide.api.models.commands.ZaddOptions;
import glide.api.models.configuration.BaseClientConfiguration;
import glide.api.models.exceptions.RedisException;
import glide.connectors.handlers.CallbackDispatcher;
import glide.connectors.handlers.ChannelHandler;
import glide.connectors.resources.Platform;
import glide.connectors.resources.ThreadPoolResource;
import glide.connectors.resources.ThreadPoolResourceAllocator;
import glide.ffi.resolvers.RedisValueResolver;
import glide.managers.BaseCommandResponseResolver;
import glide.managers.CommandManager;
import glide.managers.ConnectionManager;
import java.util.List;
import java.util.Map;
import java.util.Set;
import java.util.concurrent.CompletableFuture;
import java.util.concurrent.ExecutionException;
import java.util.function.BiFunction;
import lombok.AllArgsConstructor;
import lombok.NonNull;
import org.apache.commons.lang3.ArrayUtils;
import response.ResponseOuterClass.ConstantResponse;
import response.ResponseOuterClass.Response;

/** Base Client class for Redis */
@AllArgsConstructor
public abstract class BaseClient
        implements AutoCloseable,
                GenericBaseCommands,
                StringBaseCommands,
                HashBaseCommands,
                ListBaseCommands,
                SetBaseCommands,
                SortedSetBaseCommands,
                StreamBaseCommands,
                HyperLogLogBaseCommands {

    /** Redis simple string response with "OK" */
    public static final String OK = ConstantResponse.OK.toString();

    protected final ConnectionManager connectionManager;
    protected final CommandManager commandManager;

    /**
     * Async request for an async (non-blocking) Redis client.
     *
     * @param config Redis client Configuration.
     * @param constructor Redis client constructor reference.
     * @param <T> Client type.
     * @return a Future to connect and return a RedisClient.
     */
    protected static <T> CompletableFuture<T> CreateClient(
            BaseClientConfiguration config,
            BiFunction<ConnectionManager, CommandManager, T> constructor) {
        try {
            ThreadPoolResource threadPoolResource = config.getThreadPoolResource();
            if (threadPoolResource == null) {
                threadPoolResource =
                        ThreadPoolResourceAllocator.getOrCreate(Platform.getThreadPoolResourceSupplier());
            }
            ChannelHandler channelHandler = buildChannelHandler(threadPoolResource);
            ConnectionManager connectionManager = buildConnectionManager(channelHandler);
            CommandManager commandManager = buildCommandManager(channelHandler);
            // TODO: Support exception throwing, including interrupted exceptions
            return connectionManager
                    .connectToRedis(config)
                    .thenApply(ignore -> constructor.apply(connectionManager, commandManager));
        } catch (InterruptedException e) {
            // Something bad happened while we were establishing netty connection to UDS
            var future = new CompletableFuture<T>();
            future.completeExceptionally(e);
            return future;
        }
    }

    /**
     * Closes this resource, relinquishing any underlying resources. This method is invoked
     * automatically on objects managed by the try-with-resources statement.
     *
     * @see <a
     *     href="https://docs.oracle.com/javase/8/docs/api/java/lang/AutoCloseable.html#close--">AutoCloseable::close()</a>
     */
    @Override
    public void close() throws ExecutionException {
        try {
            connectionManager.closeConnection().get();
        } catch (InterruptedException e) {
            // suppressing the interrupted exception - it is already suppressed in the future
            throw new RuntimeException(e);
        }
    }

    protected static ChannelHandler buildChannelHandler(ThreadPoolResource threadPoolResource)
            throws InterruptedException {
        CallbackDispatcher callbackDispatcher = new CallbackDispatcher();
        return new ChannelHandler(callbackDispatcher, getSocket(), threadPoolResource);
    }

    protected static ConnectionManager buildConnectionManager(ChannelHandler channelHandler) {
        return new ConnectionManager(channelHandler);
    }

    protected static CommandManager buildCommandManager(ChannelHandler channelHandler) {
        return new CommandManager(channelHandler);
    }

    /**
     * Extracts the value from a <code>GLIDE core</code> response message and either throws an
     * exception or returns the value as an object of type <code>T</code>. If <code>isNullable</code>,
     * than also returns <code>null</code>.
     *
     * @param response Redis protobuf message.
     * @param classType Parameter <code>T</code> class type.
     * @param isNullable Accepts null values in the protobuf message.
     * @return Response as an object of type <code>T</code> or <code>null</code>.
     * @param <T> The return value type.
     * @throws RedisException On a type mismatch.
     */
    @SuppressWarnings("unchecked")
    protected <T> T handleRedisResponse(Class<T> classType, boolean isNullable, Response response)
            throws RedisException {
        Object value =
                new BaseCommandResponseResolver(RedisValueResolver::valueFromPointer).apply(response);
        if (isNullable && (value == null)) {
            return null;
        }
        if (classType.isInstance(value)) {
            return (T) value;
        }
        String className = value == null ? "null" : value.getClass().getSimpleName();
        throw new RedisException(
                "Unexpected return type from Redis: got "
                        + className
                        + " expected "
                        + classType.getSimpleName());
    }

    protected Object handleObjectOrNullResponse(Response response) throws RedisException {
        return handleRedisResponse(Object.class, true, response);
    }

    protected String handleStringResponse(Response response) throws RedisException {
        return handleRedisResponse(String.class, false, response);
    }

    protected String handleStringOrNullResponse(Response response) throws RedisException {
        return handleRedisResponse(String.class, true, response);
    }

    protected Boolean handleBooleanResponse(Response response) throws RedisException {
        return handleRedisResponse(Boolean.class, false, response);
    }

    protected Long handleLongResponse(Response response) throws RedisException {
        return handleRedisResponse(Long.class, false, response);
    }

    protected Long handleLongOrNullResponse(Response response) throws RedisException {
        return handleRedisResponse(Long.class, true, response);
    }

    protected Double handleDoubleResponse(Response response) throws RedisException {
        return handleRedisResponse(Double.class, false, response);
    }

    protected Double handleDoubleOrNullResponse(Response response) throws RedisException {
        return handleRedisResponse(Double.class, true, response);
    }

    protected Object[] handleArrayResponse(Response response) throws RedisException {
        return handleRedisResponse(Object[].class, false, response);
    }

    protected Object[] handleArrayOrNullResponse(Response response) throws RedisException {
        return handleRedisResponse(Object[].class, true, response);
    }

    /**
     * @param response A Protobuf response
     * @return A map of <code>String</code> to <code>V</code>.
     * @param <V> Value type.
     */
    @SuppressWarnings("unchecked") // raw Map cast to Map<String, V>
    protected <V> Map<String, V> handleMapResponse(Response response) throws RedisException {
        return handleRedisResponse(Map.class, false, response);
    }

    @SuppressWarnings("unchecked") // raw Set cast to Set<String>
    protected Set<String> handleSetResponse(Response response) throws RedisException {
        return handleRedisResponse(Set.class, false, response);
    }

    @Override
    public CompletableFuture<Long> del(@NonNull String[] keys) {
        return commandManager.submitNewCommand(Del, keys, this::handleLongResponse);
    }

    @Override
    public CompletableFuture<String> get(@NonNull String key) {
        return commandManager.submitNewCommand(
                GetString, new String[] {key}, this::handleStringOrNullResponse);
    }

    @Override
    public CompletableFuture<String> set(@NonNull String key, @NonNull String value) {
        return commandManager.submitNewCommand(
                SetString, new String[] {key, value}, this::handleStringResponse);
    }

    @Override
    public CompletableFuture<String> set(
            @NonNull String key, @NonNull String value, @NonNull SetOptions options) {
        String[] arguments = ArrayUtils.addAll(new String[] {key, value}, options.toArgs());
        return commandManager.submitNewCommand(SetString, arguments, this::handleStringOrNullResponse);
    }

    @Override
    public CompletableFuture<String[]> mget(@NonNull String[] keys) {
        return commandManager.submitNewCommand(
                MGet, keys, response -> castArray(handleArrayOrNullResponse(response), String.class));
    }

    @Override
    public CompletableFuture<String> mset(@NonNull Map<String, String> keyValueMap) {
        String[] args = convertMapToKeyValueStringArray(keyValueMap);
        return commandManager.submitNewCommand(MSet, args, this::handleStringResponse);
    }

    @Override
    public CompletableFuture<Long> incr(@NonNull String key) {
        return commandManager.submitNewCommand(Incr, new String[] {key}, this::handleLongResponse);
    }

    @Override
    public CompletableFuture<Long> incrBy(@NonNull String key, long amount) {
        return commandManager.submitNewCommand(
                IncrBy, new String[] {key, Long.toString(amount)}, this::handleLongResponse);
    }

    @Override
    public CompletableFuture<Double> incrByFloat(@NonNull String key, double amount) {
        return commandManager.submitNewCommand(
                IncrByFloat, new String[] {key, Double.toString(amount)}, this::handleDoubleResponse);
    }

    @Override
    public CompletableFuture<Long> decr(@NonNull String key) {
        return commandManager.submitNewCommand(Decr, new String[] {key}, this::handleLongResponse);
    }

    @Override
    public CompletableFuture<Long> decrBy(@NonNull String key, long amount) {
        return commandManager.submitNewCommand(
                DecrBy, new String[] {key, Long.toString(amount)}, this::handleLongResponse);
    }

    @Override
    public CompletableFuture<Long> strlen(@NonNull String key) {
        return commandManager.submitNewCommand(Strlen, new String[] {key}, this::handleLongResponse);
    }

    @Override
    public CompletableFuture<String> hget(@NonNull String key, @NonNull String field) {
        return commandManager.submitNewCommand(
                HashGet, new String[] {key, field}, this::handleStringOrNullResponse);
    }

    @Override
    public CompletableFuture<Long> hset(
            @NonNull String key, @NonNull Map<String, String> fieldValueMap) {
        String[] args = ArrayUtils.addFirst(convertMapToKeyValueStringArray(fieldValueMap), key);
        return commandManager.submitNewCommand(HashSet, args, this::handleLongResponse);
    }

    @Override
    public CompletableFuture<Boolean> hsetnx(
            @NonNull String key, @NonNull String field, @NonNull String value) {
        return commandManager.submitNewCommand(
                HSetNX, new String[] {key, field, value}, this::handleBooleanResponse);
    }

    @Override
    public CompletableFuture<Long> hdel(@NonNull String key, @NonNull String[] fields) {
        String[] args = ArrayUtils.addFirst(fields, key);
        return commandManager.submitNewCommand(HashDel, args, this::handleLongResponse);
    }

    @Override
    public CompletableFuture<Long> hlen(@NonNull String key) {
        return commandManager.submitNewCommand(HLen, new String[] {key}, this::handleLongResponse);
    }

    @Override
    public CompletableFuture<String[]> hvals(@NonNull String key) {
        return commandManager.submitNewCommand(
                Hvals,
                new String[] {key},
                response -> castArray(handleArrayResponse(response), String.class));
    }

    @Override
    public CompletableFuture<String[]> hmget(@NonNull String key, @NonNull String[] fields) {
        String[] arguments = ArrayUtils.addFirst(fields, key);
        return commandManager.submitNewCommand(
                HashMGet, arguments, response -> castArray(handleArrayResponse(response), String.class));
    }

    @Override
    public CompletableFuture<Boolean> hexists(@NonNull String key, @NonNull String field) {
        return commandManager.submitNewCommand(
                HashExists, new String[] {key, field}, this::handleBooleanResponse);
    }

    @Override
    public CompletableFuture<Map<String, String>> hgetall(@NonNull String key) {
        return commandManager.submitNewCommand(HashGetAll, new String[] {key}, this::handleMapResponse);
    }

    @Override
    public CompletableFuture<Long> hincrBy(@NonNull String key, @NonNull String field, long amount) {
        return commandManager.submitNewCommand(
                HashIncrBy, new String[] {key, field, Long.toString(amount)}, this::handleLongResponse);
    }

    @Override
    public CompletableFuture<Double> hincrByFloat(
            @NonNull String key, @NonNull String field, double amount) {
        return commandManager.submitNewCommand(
                HashIncrByFloat,
                new String[] {key, field, Double.toString(amount)},
                this::handleDoubleResponse);
    }

    @Override
    public CompletableFuture<Long> lpush(@NonNull String key, @NonNull String[] elements) {
        String[] arguments = ArrayUtils.addFirst(elements, key);
        return commandManager.submitNewCommand(LPush, arguments, this::handleLongResponse);
    }

    @Override
    public CompletableFuture<String> lpop(@NonNull String key) {
        return commandManager.submitNewCommand(
                LPop, new String[] {key}, this::handleStringOrNullResponse);
    }

    @Override
    public CompletableFuture<String[]> lpopCount(@NonNull String key, long count) {
        return commandManager.submitNewCommand(
                LPop,
                new String[] {key, Long.toString(count)},
                response -> castArray(handleArrayResponse(response), String.class));
    }

    @Override
    public CompletableFuture<String[]> lrange(@NonNull String key, long start, long end) {
        return commandManager.submitNewCommand(
                LRange,
                new String[] {key, Long.toString(start), Long.toString(end)},
                response -> castArray(handleArrayOrNullResponse(response), String.class));
    }

    @Override
    public CompletableFuture<String> ltrim(@NonNull String key, long start, long end) {
        return commandManager.submitNewCommand(
                LTrim,
                new String[] {key, Long.toString(start), Long.toString(end)},
                this::handleStringResponse);
    }

    @Override
    public CompletableFuture<Long> llen(@NonNull String key) {
        return commandManager.submitNewCommand(LLen, new String[] {key}, this::handleLongResponse);
    }

    @Override
    public CompletableFuture<Long> lrem(@NonNull String key, long count, @NonNull String element) {
        return commandManager.submitNewCommand(
                LRem, new String[] {key, Long.toString(count), element}, this::handleLongResponse);
    }

    @Override
    public CompletableFuture<Long> rpush(@NonNull String key, @NonNull String[] elements) {
        String[] arguments = ArrayUtils.addFirst(elements, key);
        return commandManager.submitNewCommand(RPush, arguments, this::handleLongResponse);
    }

    @Override
    public CompletableFuture<String> rpop(@NonNull String key) {
        return commandManager.submitNewCommand(
                RPop, new String[] {key}, this::handleStringOrNullResponse);
    }

    @Override
    public CompletableFuture<String[]> rpopCount(@NonNull String key, long count) {
        return commandManager.submitNewCommand(
                RPop,
                new String[] {key, Long.toString(count)},
                response -> castArray(handleArrayOrNullResponse(response), String.class));
    }

    @Override
    public CompletableFuture<Long> sadd(@NonNull String key, @NonNull String[] members) {
        String[] arguments = ArrayUtils.addFirst(members, key);
        return commandManager.submitNewCommand(SAdd, arguments, this::handleLongResponse);
    }

    @Override
    public CompletableFuture<Long> srem(@NonNull String key, @NonNull String[] members) {
        String[] arguments = ArrayUtils.addFirst(members, key);
        return commandManager.submitNewCommand(SRem, arguments, this::handleLongResponse);
    }

    @Override
    public CompletableFuture<Set<String>> smembers(@NonNull String key) {
        return commandManager.submitNewCommand(SMembers, new String[] {key}, this::handleSetResponse);
    }

    @Override
    public CompletableFuture<Long> scard(@NonNull String key) {
        return commandManager.submitNewCommand(SCard, new String[] {key}, this::handleLongResponse);
    }

    @Override
    public CompletableFuture<Long> exists(@NonNull String[] keys) {
        return commandManager.submitNewCommand(Exists, keys, this::handleLongResponse);
    }

    @Override
    public CompletableFuture<Long> unlink(@NonNull String[] keys) {
        return commandManager.submitNewCommand(Unlink, keys, this::handleLongResponse);
    }

    @Override
    public CompletableFuture<Boolean> expire(@NonNull String key, long seconds) {
        return commandManager.submitNewCommand(
                Expire, new String[] {key, Long.toString(seconds)}, this::handleBooleanResponse);
    }

    @Override
    public CompletableFuture<Boolean> expire(
            @NonNull String key, long seconds, @NonNull ExpireOptions expireOptions) {
        String[] arguments =
                ArrayUtils.addAll(new String[] {key, Long.toString(seconds)}, expireOptions.toArgs());
        return commandManager.submitNewCommand(Expire, arguments, this::handleBooleanResponse);
    }

    @Override
    public CompletableFuture<Boolean> expireAt(@NonNull String key, long unixSeconds) {
        return commandManager.submitNewCommand(
                ExpireAt, new String[] {key, Long.toString(unixSeconds)}, this::handleBooleanResponse);
    }

    @Override
    public CompletableFuture<Boolean> expireAt(
            @NonNull String key, long unixSeconds, @NonNull ExpireOptions expireOptions) {
        String[] arguments =
                ArrayUtils.addAll(new String[] {key, Long.toString(unixSeconds)}, expireOptions.toArgs());
        return commandManager.submitNewCommand(ExpireAt, arguments, this::handleBooleanResponse);
    }

    @Override
    public CompletableFuture<Boolean> pexpire(@NonNull String key, long milliseconds) {
        return commandManager.submitNewCommand(
                PExpire, new String[] {key, Long.toString(milliseconds)}, this::handleBooleanResponse);
    }

    @Override
    public CompletableFuture<Boolean> pexpire(
            @NonNull String key, long milliseconds, @NonNull ExpireOptions expireOptions) {
        String[] arguments =
                ArrayUtils.addAll(new String[] {key, Long.toString(milliseconds)}, expireOptions.toArgs());
        return commandManager.submitNewCommand(PExpire, arguments, this::handleBooleanResponse);
    }

    @Override
    public CompletableFuture<Boolean> pexpireAt(@NonNull String key, long unixMilliseconds) {
        return commandManager.submitNewCommand(
                PExpireAt,
                new String[] {key, Long.toString(unixMilliseconds)},
                this::handleBooleanResponse);
    }

    @Override
    public CompletableFuture<Boolean> pexpireAt(
            @NonNull String key, long unixMilliseconds, @NonNull ExpireOptions expireOptions) {
        String[] arguments =
                ArrayUtils.addAll(
                        new String[] {key, Long.toString(unixMilliseconds)}, expireOptions.toArgs());
        return commandManager.submitNewCommand(PExpireAt, arguments, this::handleBooleanResponse);
    }

    @Override
    public CompletableFuture<Long> ttl(@NonNull String key) {
        return commandManager.submitNewCommand(TTL, new String[] {key}, this::handleLongResponse);
    }

    @Override
    public CompletableFuture<Object> invokeScript(@NonNull Script script) {
        return commandManager.submitScript(
                script, List.of(), List.of(), this::handleObjectOrNullResponse);
    }

    @Override
    public CompletableFuture<Object> invokeScript(
            @NonNull Script script, @NonNull ScriptOptions options) {
        return commandManager.submitScript(
                script, options.getKeys(), options.getArgs(), this::handleObjectOrNullResponse);
    }

    @Override
    public CompletableFuture<Long> zadd(
            @NonNull String key,
            @NonNull Map<String, Double> membersScoresMap,
            @NonNull ZaddOptions options,
            boolean changed) {
        String[] changedArg = changed ? new String[] {"CH"} : new String[] {};
        String[] membersScores = convertMapToValueKeyStringArray(membersScoresMap);

        String[] arguments =
                concatenateArrays(new String[] {key}, options.toArgs(), changedArg, membersScores);

        return commandManager.submitNewCommand(Zadd, arguments, this::handleLongResponse);
    }

    @Override
    public CompletableFuture<Long> zadd(
            @NonNull String key,
            @NonNull Map<String, Double> membersScoresMap,
            @NonNull ZaddOptions options) {
        return this.zadd(key, membersScoresMap, options, false);
    }

    @Override
    public CompletableFuture<Long> zadd(
            @NonNull String key, @NonNull Map<String, Double> membersScoresMap, boolean changed) {
        return this.zadd(key, membersScoresMap, ZaddOptions.builder().build(), changed);
    }

    @Override
    public CompletableFuture<Long> zadd(
            @NonNull String key, @NonNull Map<String, Double> membersScoresMap) {
        return this.zadd(key, membersScoresMap, ZaddOptions.builder().build(), false);
    }

    @Override
    public CompletableFuture<Double> zaddIncr(
            @NonNull String key, @NonNull String member, double increment, @NonNull ZaddOptions options) {
        String[] arguments =
                concatenateArrays(
                        new String[] {key},
                        options.toArgs(),
                        new String[] {"INCR", Double.toString(increment), member});

        return commandManager.submitNewCommand(Zadd, arguments, this::handleDoubleOrNullResponse);
    }

    @Override
    public CompletableFuture<Double> zaddIncr(
            @NonNull String key, @NonNull String member, double increment) {
        String[] arguments =
                concatenateArrays(
                        new String[] {key}, new String[] {"INCR", Double.toString(increment), member});

        return commandManager.submitNewCommand(Zadd, arguments, this::handleDoubleResponse);
    }

    @Override
    public CompletableFuture<Long> zrem(@NonNull String key, @NonNull String[] members) {
        String[] arguments = ArrayUtils.addFirst(members, key);
        return commandManager.submitNewCommand(Zrem, arguments, this::handleLongResponse);
    }

    @Override
    public CompletableFuture<Long> zcard(@NonNull String key) {
        return commandManager.submitNewCommand(Zcard, new String[] {key}, this::handleLongResponse);
    }

    @Override
    public CompletableFuture<Map<String, Double>> zpopmin(@NonNull String key, long count) {
        return commandManager.submitNewCommand(
                ZPopMin, new String[] {key, Long.toString(count)}, this::handleMapResponse);
    }

    @Override
    public CompletableFuture<Map<String, Double>> zpopmin(@NonNull String key) {
        return commandManager.submitNewCommand(ZPopMin, new String[] {key}, this::handleMapResponse);
    }

    @Override
    public CompletableFuture<Map<String, Double>> zpopmax(@NonNull String key, long count) {
        return commandManager.submitNewCommand(
                ZPopMax, new String[] {key, Long.toString(count)}, this::handleMapResponse);
    }

    @Override
    public CompletableFuture<Map<String, Double>> zpopmax(@NonNull String key) {
        return commandManager.submitNewCommand(ZPopMax, new String[] {key}, this::handleMapResponse);
    }

    @Override
    public CompletableFuture<Double> zscore(@NonNull String key, @NonNull String member) {
        return commandManager.submitNewCommand(
                ZScore, new String[] {key, member}, this::handleDoubleOrNullResponse);
    }

    @Override
    public CompletableFuture<Long> zrank(@NonNull String key, @NonNull String member) {
        return commandManager.submitNewCommand(
                Zrank, new String[] {key, member}, this::handleLongOrNullResponse);
    }

    @Override
    public CompletableFuture<Object[]> zrankWithScore(@NonNull String key, @NonNull String member) {
        return commandManager.submitNewCommand(
                Zrank, new String[] {key, member, WITH_SCORE_REDIS_API}, this::handleArrayOrNullResponse);
    }

    @Override
    public CompletableFuture<String> xadd(@NonNull String key, @NonNull Map<String, String> values) {
        return xadd(key, values, StreamAddOptions.builder().build());
    }

    @Override
    public CompletableFuture<String> xadd(
            @NonNull String key, @NonNull Map<String, String> values, @NonNull StreamAddOptions options) {
        String[] arguments =
                ArrayUtils.addAll(
                        ArrayUtils.addFirst(options.toArgs(), key), convertMapToKeyValueStringArray(values));
        return commandManager.submitNewCommand(XAdd, arguments, this::handleStringOrNullResponse);
    }

    @Override
    public CompletableFuture<Long> pttl(@NonNull String key) {
        return commandManager.submitNewCommand(PTTL, new String[] {key}, this::handleLongResponse);
    }

    @Override
    public CompletableFuture<Boolean> persist(@NonNull String key) {
        return commandManager.submitNewCommand(
                Persist, new String[] {key}, this::handleBooleanResponse);
    }

    @Override
    public CompletableFuture<String> type(@NonNull String key) {
        return commandManager.submitNewCommand(Type, new String[] {key}, this::handleStringResponse);
    }

    @Override
<<<<<<< HEAD
    public CompletableFuture<String[]> blpop(@NonNull String[] keys, double timeout) {
        String[] arguments = ArrayUtils.add(keys, Double.toString(timeout));
        return commandManager.submitNewCommand(
                Blpop, arguments, response -> castArray(handleArrayOrNullResponse(response), String.class));
    }

    @Override
    public CompletableFuture<String[]> brpop(@NonNull String[] keys, double timeout) {
        String[] arguments = ArrayUtils.add(keys, Double.toString(timeout));
        return commandManager.submitNewCommand(
                Brpop, arguments, response -> castArray(handleArrayOrNullResponse(response), String.class));
=======
    public CompletableFuture<Long> rpushx(@NonNull String key, @NonNull String[] elements) {
        String[] arguments = ArrayUtils.addFirst(elements, key);
        return commandManager.submitNewCommand(RPushX, arguments, this::handleLongResponse);
    }

    @Override
    public CompletableFuture<Long> lpushx(@NonNull String key, @NonNull String[] elements) {
        String[] arguments = ArrayUtils.addFirst(elements, key);
        return commandManager.submitNewCommand(LPushX, arguments, this::handleLongResponse);
>>>>>>> 4ffeb22e
    }

    @Override
    public CompletableFuture<String[]> zrange(
            @NonNull String key, @NonNull RangeQuery rangeQuery, boolean reverse) {
        String[] arguments = RangeOptions.createZrangeArgs(key, rangeQuery, reverse, false);

        return commandManager.submitNewCommand(
                Zrange,
                arguments,
                response -> castArray(handleArrayOrNullResponse(response), String.class));
    }

    @Override
    public CompletableFuture<String[]> zrange(@NonNull String key, @NonNull RangeQuery rangeQuery) {
        return this.zrange(key, rangeQuery, false);
    }

    @Override
    public CompletableFuture<Map<String, Double>> zrangeWithScores(
            @NonNull String key, @NonNull ScoredRangeQuery rangeQuery, boolean reverse) {
        String[] arguments = RangeOptions.createZrangeArgs(key, rangeQuery, reverse, true);

        return commandManager.submitNewCommand(Zrange, arguments, this::handleMapResponse);
    }

    @Override
    public CompletableFuture<Map<String, Double>> zrangeWithScores(
            @NonNull String key, @NonNull ScoredRangeQuery rangeQuery) {
        return this.zrangeWithScores(key, rangeQuery, false);
    }

    @Override
    public CompletableFuture<Long> pfadd(@NonNull String key, @NonNull String[] elements) {
        String[] arguments = ArrayUtils.addFirst(elements, key);
        return commandManager.submitNewCommand(PfAdd, arguments, this::handleLongResponse);
    }
}<|MERGE_RESOLUTION|>--- conflicted
+++ resolved
@@ -729,7 +729,6 @@
     }
 
     @Override
-<<<<<<< HEAD
     public CompletableFuture<String[]> blpop(@NonNull String[] keys, double timeout) {
         String[] arguments = ArrayUtils.add(keys, Double.toString(timeout));
         return commandManager.submitNewCommand(
@@ -741,7 +740,9 @@
         String[] arguments = ArrayUtils.add(keys, Double.toString(timeout));
         return commandManager.submitNewCommand(
                 Brpop, arguments, response -> castArray(handleArrayOrNullResponse(response), String.class));
-=======
+    }
+
+    @Override
     public CompletableFuture<Long> rpushx(@NonNull String key, @NonNull String[] elements) {
         String[] arguments = ArrayUtils.addFirst(elements, key);
         return commandManager.submitNewCommand(RPushX, arguments, this::handleLongResponse);
@@ -751,7 +752,6 @@
     public CompletableFuture<Long> lpushx(@NonNull String key, @NonNull String[] elements) {
         String[] arguments = ArrayUtils.addFirst(elements, key);
         return commandManager.submitNewCommand(LPushX, arguments, this::handleLongResponse);
->>>>>>> 4ffeb22e
     }
 
     @Override
