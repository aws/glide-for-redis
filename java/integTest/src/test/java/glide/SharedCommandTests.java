--- conflicted
+++ resolved
@@ -1116,21 +1116,6 @@
     @SneakyThrows
     @ParameterizedTest
     @MethodSource("getClients")
-<<<<<<< HEAD
-    public void pfadd(BaseClient client) {
-        String key = UUID.randomUUID().toString();
-        assertEquals(1, client.pfadd(key, new String[0]).get());
-        assertEquals(1, client.pfadd(key, new String[] {"one", "two"}).get());
-        assertEquals(0, client.pfadd(key, new String[] {"two"}).get());
-        assertEquals(0, client.pfadd(key, new String[0]).get());
-
-        // Key exists, but it is not a HyperLogLog
-        assertEquals(OK, client.set("foo", "bar").get());
-        ExecutionException executionException =
-                assertThrows(ExecutionException.class, () -> client.pfadd("foo", new String[0]).get());
-        assertTrue(executionException.getCause() instanceof RequestException);
-    }
-=======
     public void zpopmin(BaseClient client) {
         String key = UUID.randomUUID().toString();
         Map<String, Double> membersScores = Map.of("a", 1.0, "b", 2.0, "c", 3.0);
@@ -1221,5 +1206,21 @@
         assertTrue("zset".equalsIgnoreCase(client.type(zsetKey).get()));
         assertTrue("stream".equalsIgnoreCase(client.type(streamKey).get()));
     }
->>>>>>> 3158103d
+
+    @SneakyThrows
+    @ParameterizedTest
+    @MethodSource("getClients")
+    public void pfadd(BaseClient client) {
+        String key = UUID.randomUUID().toString();
+        assertEquals(1, client.pfadd(key, new String[0]).get());
+        assertEquals(1, client.pfadd(key, new String[] {"one", "two"}).get());
+        assertEquals(0, client.pfadd(key, new String[] {"two"}).get());
+        assertEquals(0, client.pfadd(key, new String[0]).get());
+
+        // Key exists, but it is not a HyperLogLog
+        assertEquals(OK, client.set("foo", "bar").get());
+        ExecutionException executionException =
+                assertThrows(ExecutionException.class, () -> client.pfadd("foo", new String[0]).get());
+        assertTrue(executionException.getCause() instanceof RequestException);
+    }
 }