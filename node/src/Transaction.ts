--- conflicted
+++ resolved
@@ -44,6 +44,7 @@
     StreamReadOptions,
     StreamTrimOptions,
     ZAddOptions,
+    createBLMove,
     createBLPop,
     createBRPop,
     createBZMPop,
@@ -104,7 +105,6 @@
     createLInsert,
     createLLen,
     createLMove,
-    createBLMove,
     createLPop,
     createLPos,
     createLPush,
@@ -2505,18 +2505,6 @@
     }
 
     /**
-<<<<<<< HEAD
-     * Updates the last access time of the specified keys.
-     *
-     * See https://valkey.io/commands/touch/ for more details.
-     *
-     * @param keys - The keys to update the last access time of.
-     *
-     * Command Response - The number of keys that were updated. A key is ignored if it doesn't exist.
-     */
-    public touch(keys: string[]): T {
-        return this.addAndReturn(createTouch(keys));
-=======
      * Returns all the longest common subsequences combined between strings stored at `key1` and `key2`.
      *
      * since Valkey version 7.0.0.
@@ -2577,7 +2565,19 @@
         options?: { withMatchLen?: boolean; minMatchLen?: number },
     ): T {
         return this.addAndReturn(createLCS(key1, key2, { idx: options ?? {} }));
->>>>>>> 1a898cf6
+    }
+
+    /**
+     * Updates the last access time of the specified keys.
+     *
+     * See https://valkey.io/commands/touch/ for more details.
+     *
+     * @param keys - The keys to update the last access time of.
+     *
+     * Command Response - The number of keys that were updated. A key is ignored if it doesn't exist.
+     */
+    public touch(keys: string[]): T {
+        return this.addAndReturn(createTouch(keys));
     }
 }
 
