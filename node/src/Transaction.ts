/**
 * Copyright Valkey GLIDE Project Contributors - SPDX Identifier: Apache-2.0
 */

import {
    ReadFrom, // eslint-disable-line @typescript-eslint/no-unused-vars
} from "./BaseClient";

import {
    AggregationType,
    BitFieldGet,
    BitFieldIncrBy, // eslint-disable-line @typescript-eslint/no-unused-vars
    BitFieldOverflow, // eslint-disable-line @typescript-eslint/no-unused-vars
    BitFieldSet, // eslint-disable-line @typescript-eslint/no-unused-vars
    BitFieldSubCommands,
    BitOffset, // eslint-disable-line @typescript-eslint/no-unused-vars
    BitOffsetMultiplier, // eslint-disable-line @typescript-eslint/no-unused-vars
    BitOffsetOptions,
    BitmapIndexType,
    BitwiseOperation,
    CoordOrigin, // eslint-disable-line @typescript-eslint/no-unused-vars
    ExpireOptions,
    FlushMode,
    FunctionListOptions,
    FunctionListResponse, // eslint-disable-line @typescript-eslint/no-unused-vars
    GeoAddOptions,
    GeoBoxShape, // eslint-disable-line @typescript-eslint/no-unused-vars
    GeoCircleShape, // eslint-disable-line @typescript-eslint/no-unused-vars
    GeoSearchResultOptions,
    GeoSearchShape,
    GeoUnit,
    GeospatialData,
    InfoOptions,
    InsertPosition,
    KeyWeight,
    LPosOptions,
    ListDirection,
    LolwutOptions,
    MemberOrigin, // eslint-disable-line @typescript-eslint/no-unused-vars
    RangeByIndex,
    RangeByLex,
    RangeByScore,
    ScoreBoundary,
    ScoreFilter,
    SearchOrigin,
    SetOptions,
    StreamAddOptions,
    StreamReadOptions,
    StreamTrimOptions,
    ZAddOptions,
    createBLMove,
    createBLPop,
    createBRPop,
    createBZMPop,
    createBitCount,
    createBitField,
    createBitOp,
    createBitPos,
    createClientGetName,
    createClientId,
    createConfigGet,
    createConfigResetStat,
    createConfigRewrite,
    createConfigSet,
    createCopy,
    createCustomCommand,
    createDBSize,
    createDecr,
    createDecrBy,
    createDel,
    createEcho,
    createExists,
    createExpire,
    createExpireAt,
    createFCall,
    createFCallReadOnly,
    createFlushAll,
    createFlushDB,
    createFunctionDelete,
    createFunctionFlush,
    createFunctionList,
    createFunctionLoad,
    createGeoAdd,
    createGeoDist,
    createGeoHash,
    createGeoPos,
    createGeoSearch,
    createGet,
    createGetBit,
    createGetDel,
    createHDel,
    createHExists,
    createHGet,
    createHGetAll,
    createHIncrBy,
    createHIncrByFloat,
    createHLen,
    createHMGet,
    createHSet,
    createHSetNX,
    createHStrlen,
    createHVals,
    createIncr,
    createIncrBy,
    createIncrByFloat,
    createInfo,
    createLCS,
    createLIndex,
    createLInsert,
    createLLen,
    createLMove,
    createLPop,
    createLPos,
    createLPush,
    createLPushX,
    createLRange,
    createLRem,
    createLSet,
    createLTrim,
    createLolwut,
    createMGet,
    createMSet,
    createMSetNX,
    createObjectEncoding,
    createObjectFreq,
    createObjectIdletime,
    createObjectRefcount,
    createPExpire,
    createPExpireAt,
    createPTTL,
    createPersist,
    createPfAdd,
    createPfCount,
    createPfMerge,
    createPing,
    createRPop,
    createRPush,
    createRPushX,
    createRandomKey,
    createRename,
    createRenameNX,
    createSAdd,
    createSCard,
    createSDiff,
    createSDiffStore,
    createSInter,
    createSInterCard,
    createSInterStore,
    createSIsMember,
    createSMIsMember,
    createSMembers,
    createSMove,
    createSPop,
    createSRem,
    createSUnion,
    createSUnionStore,
    createSelect,
    createSet,
    createSetBit,
    createStrlen,
    createTTL,
    createTime,
    createTouch,
    createType,
    createUnlink,
    createXAdd,
    createXLen,
    createXRead,
    createXTrim,
    createZAdd,
    createZCard,
    createZCount,
    createZDiff,
    createZDiffStore,
    createZDiffWithScores,
    createZIncrBy,
    createZInterCard,
    createZInterstore,
    createZLexCount,
    createZMPop,
    createZMScore,
    createZPopMax,
    createZPopMin,
    createZRandMember,
    createZRange,
    createZRangeWithScores,
    createZRank,
    createZRem,
    createZRemRangeByRank,
    createZRemRangeByScore,
    createZRevRank,
    createZRevRankWithScore,
    createZScore,
<<<<<<< HEAD
    createSort,
    SortOptions,
    createSortReadOnly,
    SortClusterOptions,
=======
    createLastSave,
>>>>>>> 4632300e
} from "./Commands";
import { command_request } from "./ProtobufMessage";

/**
 * Base class encompassing shared commands for both standalone and cluster mode implementations in a transaction.
 * Transactions allow the execution of a group of commands in a single step.
 *
 * Command Response:
 *  An array of command responses is returned by the client exec command, in the order they were given.
 *  Each element in the array represents a command given to the transaction.
 *  The response for each command depends on the executed Redis command.
 *  Specific response types are documented alongside each method.
 *
 * @example
 * ```typescript
 * const transaction = new BaseTransaction()
 *    .set("key", "value")
 *    .get("key");
 * const result = await client.exec(transaction);
 * console.log(result); // Output: ['OK', 'value']
 * ```
 */
export class BaseTransaction<T extends BaseTransaction<T>> {
    /**
     * @internal
     */
    readonly commands: command_request.Command[] = [];
    /**
     * Array of command indexes indicating commands that need to be converted into a `Set` within the transaction.
     * @internal
     */
    readonly setCommandsIndexes: number[] = [];

    /**
     * Adds a command to the transaction and returns the transaction instance.
     * @param command - The command to add.
     * @param shouldConvertToSet - Indicates if the command should be converted to a `Set`.
     * @returns The updated transaction instance.
     */
    protected addAndReturn(
        command: command_request.Command,
        shouldConvertToSet: boolean = false,
    ): T {
        if (shouldConvertToSet) {
            // The command's index within the transaction is saved for later conversion of its response to a Set type.
            this.setCommandsIndexes.push(this.commands.length);
        }

        this.commands.push(command);
        return this as unknown as T;
    }

    /** Get the value associated with the given key, or null if no such value exists.
     * See https://valkey.io/commands/get/ for details.
     *
     * @param key - The key to retrieve from the database.
     *
     * Command Response - If `key` exists, returns the value of `key` as a string. Otherwise, return null.
     */
    public get(key: string): T {
        return this.addAndReturn(createGet(key));
    }

    /**
     * Gets a string value associated with the given `key`and deletes the key.
     *
     * See https://valkey.io/commands/getdel/ for details.
     *
     * @param key - The key to retrieve from the database.
     *
     * Command Response - If `key` exists, returns the `value` of `key`. Otherwise, return `null`.
     */
    public getdel(key: string): T {
        return this.addAndReturn(createGetDel(key));
    }

    /** Set the given key with the given value. Return value is dependent on the passed options.
     * See https://valkey.io/commands/set/ for details.
     *
     * @param key - The key to store.
     * @param value - The value to store with the given key.
     * @param options - The set options.
     *
     * Command Response - If the value is successfully set, return OK.
     * If `value` isn't set because of `onlyIfExists` or `onlyIfDoesNotExist` conditions, return null.
     * If `returnOldValue` is set, return the old value as a string.
     */
    public set(key: string, value: string, options?: SetOptions): T {
        return this.addAndReturn(createSet(key, value, options));
    }

    /** Ping the Redis server.
     * See https://valkey.io/commands/ping/ for details.
     *
     * @param message - An optional message to include in the PING command.
     * If not provided, the server will respond with "PONG".
     * If provided, the server will respond with a copy of the message.
     *
     * Command Response - "PONG" if `message` is not provided, otherwise return a copy of `message`.
     */
    public ping(message?: string): T {
        return this.addAndReturn(createPing(message));
    }

    /** Get information and statistics about the Redis server.
     * See https://valkey.io/commands/info/ for details.
     *
     * @param options - A list of InfoSection values specifying which sections of information to retrieve.
     * When no parameter is provided, the default option is assumed.
     *
     * Command Response - a string containing the information for the sections requested.
     */
    public info(options?: InfoOptions[]): T {
        return this.addAndReturn(createInfo(options));
    }

    /** Remove the specified keys. A key is ignored if it does not exist.
     * See https://valkey.io/commands/del/ for details.
     *
     * @param keys - A list of keys to be deleted from the database.
     *
     * Command Response - the number of keys that were removed.
     */
    public del(keys: string[]): T {
        return this.addAndReturn(createDel(keys));
    }

    /** Get the name of the connection on which the transaction is being executed.
     * See https://valkey.io/commands/client-getname/ for more details.
     *
     * Command Response - the name of the client connection as a string if a name is set, or null if no name is assigned.
     */
    public clientGetName(): T {
        return this.addAndReturn(createClientGetName());
    }

    /** Rewrite the configuration file with the current configuration.
     * See https://valkey.io/commands/select/ for details.
     *
     * Command Response - "OK" when the configuration was rewritten properly. Otherwise, the transaction fails with an error.
     */
    public configRewrite(): T {
        return this.addAndReturn(createConfigRewrite());
    }

    /** Resets the statistics reported by Redis using the INFO and LATENCY HISTOGRAM commands.
     * See https://valkey.io/commands/config-resetstat/ for details.
     *
     * Command Response - always "OK".
     */
    public configResetStat(): T {
        return this.addAndReturn(createConfigResetStat());
    }

    /** Retrieve the values of multiple keys.
     * See https://valkey.io/commands/mget/ for details.
     *
     * @param keys - A list of keys to retrieve values for.
     *
     * Command Response - A list of values corresponding to the provided keys. If a key is not found,
     * its corresponding value in the list will be null.
     */
    public mget(keys: string[]): T {
        return this.addAndReturn(createMGet(keys));
    }

    /** Set multiple keys to multiple values in a single atomic operation.
     * See https://valkey.io/commands/mset/ for details.
     *
     * @param keyValueMap - A key-value map consisting of keys and their respective values to set.
     *
     * Command Response - always "OK".
     */
    public mset(keyValueMap: Record<string, string>): T {
        return this.addAndReturn(createMSet(keyValueMap));
    }

    /**
     * Sets multiple keys to values if the key does not exist. The operation is atomic, and if one or
     * more keys already exist, the entire operation fails.
     *
     * See https://valkey.io/commands/msetnx/ for more details.
     *
     * @param keyValueMap - A key-value map consisting of keys and their respective values to set.
     * Command Response - `true` if all keys were set. `false` if no key was set.
     */
    public msetnx(keyValueMap: Record<string, string>): T {
        return this.addAndReturn(createMSetNX(keyValueMap));
    }

    /** Increments the number stored at `key` by one. If `key` does not exist, it is set to 0 before performing the operation.
     * See https://valkey.io/commands/incr/ for details.
     *
     * @param key - The key to increment its value.
     *
     * Command Response - the value of `key` after the increment.
     */
    public incr(key: string): T {
        return this.addAndReturn(createIncr(key));
    }

    /** Increments the number stored at `key` by `amount`. If `key` does not exist, it is set to 0 before performing the operation.
     * See https://valkey.io/commands/incrby/ for details.
     *
     * @param key - The key to increment its value.
     * @param amount - The amount to increment.
     *
     * Command Response - the value of `key` after the increment.
     */
    public incrBy(key: string, amount: number): T {
        return this.addAndReturn(createIncrBy(key, amount));
    }

    /** Increment the string representing a floating point number stored at `key` by `amount`.
     * By using a negative amount value, the result is that the value stored at `key` is decremented.
     * If `key` does not exist, it is set to 0 before performing the operation.
     * See https://valkey.io/commands/incrbyfloat/ for details.
     *
     * @param key - The key to increment its value.
     * @param amount - The amount to increment.
     *
     * Command Response - the value of `key` after the increment.
     *
     */
    public incrByFloat(key: string, amount: number): T {
        return this.addAndReturn(createIncrByFloat(key, amount));
    }

    /** Returns the current connection id.
     * See https://valkey.io/commands/client-id/ for details.
     *
     * Command Response - the id of the client.
     */
    public clientId(): T {
        return this.addAndReturn(createClientId());
    }

    /** Decrements the number stored at `key` by one. If `key` does not exist, it is set to 0 before performing the operation.
     * See https://valkey.io/commands/decr/ for details.
     *
     * @param key - The key to decrement its value.
     *
     * Command Response - the value of `key` after the decrement.
     */
    public decr(key: string): T {
        return this.addAndReturn(createDecr(key));
    }

    /** Decrements the number stored at `key` by `amount`. If `key` does not exist, it is set to 0 before performing the operation.
     * See https://valkey.io/commands/decrby/ for details.
     *
     * @param key - The key to decrement its value.
     * @param amount - The amount to decrement.
     *
     * Command Response - the value of `key` after the decrement.
     */
    public decrBy(key: string, amount: number): T {
        return this.addAndReturn(createDecrBy(key, amount));
    }

    /**
     * Perform a bitwise operation between multiple keys (containing string values) and store the result in the
     * `destination`.
     *
     * See https://valkey.io/commands/bitop/ for more details.
     *
     * @param operation - The bitwise operation to perform.
     * @param destination - The key that will store the resulting string.
     * @param keys - The list of keys to perform the bitwise operation on.
     *
     * Command Response - The size of the string stored in `destination`.
     */
    public bitop(
        operation: BitwiseOperation,
        destination: string,
        keys: string[],
    ): T {
        return this.addAndReturn(createBitOp(operation, destination, keys));
    }

    /**
     * Returns the bit value at `offset` in the string value stored at `key`. `offset` must be greater than or equal
     * to zero.
     *
     * See https://valkey.io/commands/getbit/ for more details.
     *
     * @param key - The key of the string.
     * @param offset - The index of the bit to return.
     *
     * Command Response - The bit at the given `offset` of the string. Returns `0` if the key is empty or if the
     * `offset` exceeds the length of the string.
     */
    public getbit(key: string, offset: number): T {
        return this.addAndReturn(createGetBit(key, offset));
    }

    /**
     * Sets or clears the bit at `offset` in the string value stored at `key`. The `offset` is a zero-based index, with
     * `0` being the first element of the list, `1` being the next element, and so on. The `offset` must be less than
     * `2^32` and greater than or equal to `0`. If a key is non-existent then the bit at `offset` is set to `value` and
     * the preceding bits are set to `0`.
     *
     * See https://valkey.io/commands/setbit/ for more details.
     *
     * @param key - The key of the string.
     * @param offset - The index of the bit to be set.
     * @param value - The bit value to set at `offset`. The value must be `0` or `1`.
     *
     * Command Response - The bit value that was previously stored at `offset`.
     */
    public setbit(key: string, offset: number, value: number): T {
        return this.addAndReturn(createSetBit(key, offset, value));
    }

    /**
     * Returns the position of the first bit matching the given `bit` value. The optional starting offset
     * `start` is a zero-based index, with `0` being the first byte of the list, `1` being the next byte and so on.
     * The offset can also be a negative number indicating an offset starting at the end of the list, with `-1` being
     * the last byte of the list, `-2` being the penultimate, and so on.
     *
     * See https://valkey.io/commands/bitpos/ for more details.
     *
     * @param key - The key of the string.
     * @param bit - The bit value to match. Must be `0` or `1`.
     * @param start - (Optional) The starting offset. If not supplied, the search will start at the beginning of the string.
     *
     * Command Response - The position of the first occurrence of `bit` in the binary value of the string held at `key`.
     *      If `start` was provided, the search begins at the offset indicated by `start`.
     */
    public bitpos(key: string, bit: number, start?: number): T {
        return this.addAndReturn(createBitPos(key, bit, start));
    }

    /**
     * Returns the position of the first bit matching the given `bit` value. The offsets are zero-based indexes, with
     * `0` being the first element of the list, `1` being the next, and so on. These offsets can also be negative
     * numbers indicating offsets starting at the end of the list, with `-1` being the last element of the list, `-2`
     * being the penultimate, and so on.
     *
     * If you are using Valkey 7.0.0 or above, the optional `indexType` can also be provided to specify whether the
     * `start` and `end` offsets specify BIT or BYTE offsets. If `indexType` is not provided, BYTE offsets
     * are assumed. If BIT is specified, `start=0` and `end=2` means to look at the first three bits. If BYTE is
     * specified, `start=0` and `end=2` means to look at the first three bytes.
     *
     * See https://valkey.io/commands/bitpos/ for more details.
     *
     * @param key - The key of the string.
     * @param bit - The bit value to match. Must be `0` or `1`.
     * @param start - The starting offset.
     * @param end - The ending offset.
     * @param indexType - (Optional) The index offset type. This option can only be specified if you are using Valkey
     *      version 7.0.0 or above. Could be either {@link BitmapIndexType.BYTE} or {@link BitmapIndexType.BIT}. If no
     *      index type is provided, the indexes will be assumed to be byte indexes.
     *
     * Command Response - The position of the first occurrence from the `start` to the `end` offsets of the `bit` in the
     *      binary value of the string held at `key`.
     */
    public bitposInterval(
        key: string,
        bit: number,
        start: number,
        end: number,
        indexType?: BitmapIndexType,
    ): T {
        return this.addAndReturn(createBitPos(key, bit, start, end, indexType));
    }

    /**
     * Reads or modifies the array of bits representing the string that is held at `key` based on the specified
     * `subcommands`.
     *
     * See https://valkey.io/commands/bitfield/ for more details.
     *
     * @param key - The key of the string.
     * @param subcommands - The subcommands to be performed on the binary value of the string at `key`, which could be
     *      any of the following:
     *
     * - {@link BitFieldGet}
     * - {@link BitFieldSet}
     * - {@link BitFieldIncrBy}
     * - {@link BitFieldOverflow}
     *
     * Command Response - An array of results from the executed subcommands:
     *
     * - {@link BitFieldGet} returns the value in {@link BitOffset} or {@link BitOffsetMultiplier}.
     * - {@link BitFieldSet} returns the old value in {@link BitOffset} or {@link BitOffsetMultiplier}.
     * - {@link BitFieldIncrBy} returns the new value in {@link BitOffset} or {@link BitOffsetMultiplier}.
     * - {@link BitFieldOverflow} determines the behavior of the {@link BitFieldSet} and {@link BitFieldIncrBy}
     *   subcommands when an overflow or underflow occurs. {@link BitFieldOverflow} does not return a value and
     *   does not contribute a value to the array response.
     */
    public bitfield(key: string, subcommands: BitFieldSubCommands[]): T {
        return this.addAndReturn(createBitField(key, subcommands));
    }

    /**
     * Reads the array of bits representing the string that is held at `key` based on the specified `subcommands`.
     *
     * See https://valkey.io/commands/bitfield_ro/ for more details.
     *
     * @param key - The key of the string.
     * @param subcommands - The {@link BitFieldGet} subcommands to be performed.
     *
     * Command Response - An array of results from the {@link BitFieldGet} subcommands.
     *
     * since Valkey version 6.0.0.
     */
    public bitfieldReadOnly(key: string, subcommands: BitFieldGet[]): T {
        return this.addAndReturn(createBitField(key, subcommands, true));
    }

    /** Reads the configuration parameters of a running Redis server.
     * See https://valkey.io/commands/config-get/ for details.
     *
     * @param parameters - A list of configuration parameter names to retrieve values for.
     *
     * Command Response - A map of values corresponding to the configuration parameters.
     *
     */
    public configGet(parameters: string[]): T {
        return this.addAndReturn(createConfigGet(parameters));
    }

    /** Set configuration parameters to the specified values.
     * See https://valkey.io/commands/config-set/ for details.
     *
     * @param parameters - A List of keyValuePairs consisting of configuration parameters and their respective values to set.
     *
     * Command Response - "OK" when the configuration was set properly. Otherwise, the transaction fails with an error.
     */
    public configSet(parameters: Record<string, string>): T {
        return this.addAndReturn(createConfigSet(parameters));
    }

    /** Retrieve the value associated with `field` in the hash stored at `key`.
     * See https://valkey.io/commands/hget/ for details.
     *
     * @param key - The key of the hash.
     * @param field - The field in the hash stored at `key` to retrieve from the database.
     *
     * Command Response - the value associated with `field`, or null when `field` is not present in the hash or `key` does not exist.
     */
    public hget(key: string, field: string): T {
        return this.addAndReturn(createHGet(key, field));
    }

    /** Sets the specified fields to their respective values in the hash stored at `key`.
     * See https://valkey.io/commands/hset/ for details.
     *
     * @param key - The key of the hash.
     * @param fieldValueMap - A field-value map consisting of fields and their corresponding values
     * to be set in the hash stored at the specified key.
     *
     * Command Response - The number of fields that were added.
     */
    public hset(key: string, fieldValueMap: Record<string, string>): T {
        return this.addAndReturn(createHSet(key, fieldValueMap));
    }

    /** Sets `field` in the hash stored at `key` to `value`, only if `field` does not yet exist.
     * If `key` does not exist, a new key holding a hash is created.
     * If `field` already exists, this operation has no effect.
     * See https://valkey.io/commands/hsetnx/ for more details.
     *
     * @param key - The key of the hash.
     * @param field - The field to set the value for.
     * @param value - The value to set.
     *
     * Command Response - `true` if the field was set, `false` if the field already existed and was not set.
     */
    public hsetnx(key: string, field: string, value: string): T {
        return this.addAndReturn(createHSetNX(key, field, value));
    }

    /** Removes the specified fields from the hash stored at `key`.
     * Specified fields that do not exist within this hash are ignored.
     * See https://valkey.io/commands/hdel/ for details.
     *
     * @param key - The key of the hash.
     * @param fields - The fields to remove from the hash stored at `key`.
     *
     * Command Response - the number of fields that were removed from the hash, not including specified but non existing fields.
     * If `key` does not exist, it is treated as an empty hash and it returns 0.
     */
    public hdel(key: string, fields: string[]): T {
        return this.addAndReturn(createHDel(key, fields));
    }

    /** Returns the values associated with the specified fields in the hash stored at `key`.
     * See https://valkey.io/commands/hmget/ for details.
     *
     * @param key - The key of the hash.
     * @param fields - The fields in the hash stored at `key` to retrieve from the database.
     *
     * Command Response - a list of values associated with the given fields, in the same order as they are requested.
     * For every field that does not exist in the hash, a null value is returned.
     * If `key` does not exist, it is treated as an empty hash and it returns a list of null values.
     */
    public hmget(key: string, fields: string[]): T {
        return this.addAndReturn(createHMGet(key, fields));
    }

    /** Returns if `field` is an existing field in the hash stored at `key`.
     * See https://valkey.io/commands/hexists/ for details.
     *
     * @param key - The key of the hash.
     * @param field - The field to check in the hash stored at `key`.
     *
     * Command Response - `true` if the hash contains `field`. If the hash does not contain `field`, or if `key` does not exist,
     * the command response will be `false`.
     */
    public hexists(key: string, field: string): T {
        return this.addAndReturn(createHExists(key, field));
    }

    /** Returns all fields and values of the hash stored at `key`.
     * See https://valkey.io/commands/hgetall/ for details.
     *
     * @param key - The key of the hash.
     *
     * Command Response - a map of fields and their values stored in the hash. Every field name in the map is followed by its value.
     * If `key` does not exist, it returns an empty map.
     */
    public hgetall(key: string): T {
        return this.addAndReturn(createHGetAll(key));
    }

    /** Increments the number stored at `field` in the hash stored at `key` by `increment`.
     * By using a negative increment value, the value stored at `field` in the hash stored at `key` is decremented.
     * If `field` or `key` does not exist, it is set to 0 before performing the operation.
     * See https://valkey.io/commands/hincrby/ for details.
     *
     * @param key - The key of the hash.
     * @param amount - The amount to increment.
     * @param field - The field in the hash stored at `key` to increment its value.
     *
     * Command Response - the value of `field` in the hash stored at `key` after the increment.
     */
    public hincrBy(key: string, field: string, amount: number): T {
        return this.addAndReturn(createHIncrBy(key, field, amount));
    }

    /** Increment the string representing a floating point number stored at `field` in the hash stored at `key` by `increment`.
     * By using a negative increment value, the value stored at `field` in the hash stored at `key` is decremented.
     * If `field` or `key` does not exist, it is set to 0 before performing the operation.
     * See https://valkey.io/commands/hincrbyfloat/ for details.
     *
     * @param key - The key of the hash.
     * @param amount - The amount to increment.
     * @param field - The field in the hash stored at `key` to increment its value.
     *
     * Command Response - the value of `field` in the hash stored at `key` after the increment.
     */
    public hincrByFloat(key: string, field: string, amount: number): T {
        return this.addAndReturn(createHIncrByFloat(key, field, amount));
    }

    /** Returns the number of fields contained in the hash stored at `key`.
     * See https://valkey.io/commands/hlen/ for more details.
     *
     * @param key - The key of the hash.
     *
     * Command Response - The number of fields in the hash, or 0 when the key does not exist.
     */
    public hlen(key: string): T {
        return this.addAndReturn(createHLen(key));
    }

    /** Returns all values in the hash stored at key.
     * See https://valkey.io/commands/hvals/ for more details.
     *
     * @param key - The key of the hash.
     *
     * Command Response - a list of values in the hash, or an empty list when the key does not exist.
     */
    public hvals(key: string): T {
        return this.addAndReturn(createHVals(key));
    }

    /**
     * Returns the string length of the value associated with `field` in the hash stored at `key`.
     *
     * See https://valkey.io/commands/hstrlen/ for details.
     *
     * @param key - The key of the hash.
     * @param field - The field in the hash.
     *
     * Command Response - The string length or `0` if `field` or `key` does not exist.
     */
    public hstrlen(key: string, field: string): T {
        return this.addAndReturn(createHStrlen(key, field));
    }

    /** Inserts all the specified values at the head of the list stored at `key`.
     * `elements` are inserted one after the other to the head of the list, from the leftmost element to the rightmost element.
     * If `key` does not exist, it is created as empty list before performing the push operations.
     * See https://valkey.io/commands/lpush/ for details.
     *
     * @param key - The key of the list.
     * @param elements - The elements to insert at the head of the list stored at `key`.
     *
     * Command Response - the length of the list after the push operations.
     */
    public lpush(key: string, elements: string[]): T {
        return this.addAndReturn(createLPush(key, elements));
    }

    /**
     * Inserts specified values at the head of the `list`, only if `key` already
     * exists and holds a list.
     *
     * See https://valkey.io/commands/lpushx/ for details.
     *
     * @param key - The key of the list.
     * @param elements - The elements to insert at the head of the list stored at `key`.
     *
     * Command Response - The length of the list after the push operation.
     */
    public lpushx(key: string, elements: string[]): T {
        return this.addAndReturn(createLPushX(key, elements));
    }

    /** Removes and returns the first elements of the list stored at `key`.
     * The command pops a single element from the beginning of the list.
     * See https://valkey.io/commands/lpop/ for details.
     *
     * @param key - The key of the list.
     *
     * Command Response - The value of the first element.
     * If `key` does not exist null will be returned.
     */
    public lpop(key: string): T {
        return this.addAndReturn(createLPop(key));
    }

    /** Removes and returns up to `count` elements of the list stored at `key`, depending on the list's length.
     * See https://valkey.io/commands/lpop/ for details.
     *
     * @param key - The key of the list.
     * @param count - The count of the elements to pop from the list.
     *
     * Command Response - A list of the popped elements will be returned depending on the list's length.
     * If `key` does not exist null will be returned.
     */
    public lpopCount(key: string, count: number): T {
        return this.addAndReturn(createLPop(key, count));
    }

    /** Returns the specified elements of the list stored at `key`.
     * The offsets `start` and `end` are zero-based indexes, with 0 being the first element of the list, 1 being the next element and so on.
     * These offsets can also be negative numbers indicating offsets starting at the end of the list,
     * with -1 being the last element of the list, -2 being the penultimate, and so on.
     * See https://valkey.io/commands/lrange/ for details.
     *
     * @param key - The key of the list.
     * @param start - The starting point of the range.
     * @param end - The end of the range.
     *
     * Command Response - list of elements in the specified range.
     * If `start` exceeds the end of the list, or if `start` is greater than `end`, an empty list will be returned.
     * If `end` exceeds the actual end of the list, the range will stop at the actual end of the list.
     * If `key` does not exist an empty list will be returned.
     */
    public lrange(key: string, start: number, end: number): T {
        return this.addAndReturn(createLRange(key, start, end));
    }

    /** Returns the length of the list stored at `key`.
     * See https://valkey.io/commands/llen/ for details.
     *
     * @param key - The key of the list.
     *
     * Command Response - the length of the list at `key`.
     * If `key` does not exist, it is interpreted as an empty list and 0 is returned.
     */
    public llen(key: string): T {
        return this.addAndReturn(createLLen(key));
    }

    /**
     * Atomically pops and removes the left/right-most element to the list stored at `source`
     * depending on `whereFrom`, and pushes the element at the first/last element of the list
     * stored at `destination` depending on `whereTo`, see {@link ListDirection}.
     *
     * See https://valkey.io/commands/lmove/ for details.
     *
     * @param source - The key to the source list.
     * @param destination - The key to the destination list.
     * @param whereFrom - The {@link ListDirection} to remove the element from.
     * @param whereTo - The {@link ListDirection} to add the element to.
     *
     * Command Response - The popped element, or `null` if `source` does not exist.
     *
     * since Valkey version 6.2.0.
     */
    public lmove(
        source: string,
        destination: string,
        whereFrom: ListDirection,
        whereTo: ListDirection,
    ): T {
        return this.addAndReturn(
            createLMove(source, destination, whereFrom, whereTo),
        );
    }

    /**
     *
     * Blocks the connection until it pops atomically and removes the left/right-most element to the
     * list stored at `source` depending on `whereFrom`, and pushes the element at the first/last element
     * of the list stored at `destination` depending on `whereTo`.
     * `BLMOVE` is the blocking variant of {@link lmove}.
     *
     * @remarks
     * 1. When in cluster mode, both `source` and `destination` must map to the same hash slot.
     * 2. `BLMOVE` is a client blocking command, see https://github.com/aws/glide-for-redis/wiki/General-Concepts#blocking-commands for more details and best practices.
     *
     * See https://valkey.io/commands/blmove/ for details.
     *
     * @param source - The key to the source list.
     * @param destination - The key to the destination list.
     * @param whereFrom - The {@link ListDirection} to remove the element from.
     * @param whereTo - The {@link ListDirection} to add the element to.
     * @param timeout - The number of seconds to wait for a blocking operation to complete. A value of `0` will block indefinitely.
     *
     * Command Response - The popped element, or `null` if `source` does not exist or if the operation timed-out.
     *
     * since Valkey version 6.2.0.
     */
    public blmove(
        source: string,
        destination: string,
        whereFrom: ListDirection,
        whereTo: ListDirection,
        timeout: number,
    ): T {
        return this.addAndReturn(
            createBLMove(source, destination, whereFrom, whereTo, timeout),
        );
    }

    /**
     * Sets the list element at `index` to `element`.
     * The index is zero-based, so `0` means the first element, `1` the second element and so on.
     * Negative indices can be used to designate elements starting at the tail of
     * the list. Here, `-1` means the last element, `-2` means the penultimate and so forth.
     *
     * See https://valkey.io/commands/lset/ for details.
     *
     * @param key - The key of the list.
     * @param index - The index of the element in the list to be set.
     * @param element - The new element to set at the specified index.
     *
     * Command Response - Always "OK".
     */
    public lset(key: string, index: number, element: string): T {
        return this.addAndReturn(createLSet(key, index, element));
    }

    /** Trim an existing list so that it will contain only the specified range of elements specified.
     * The offsets `start` and `end` are zero-based indexes, with 0 being the first element of the list, 1 being the next element and so on.
     * These offsets can also be negative numbers indicating offsets starting at the end of the list,
     * with -1 being the last element of the list, -2 being the penultimate, and so on.
     * See https://valkey.io/commands/ltrim/ for details.
     *
     * @param key - The key of the list.
     * @param start - The starting point of the range.
     * @param end - The end of the range.
     *
     * Command Response - always "OK".
     * If `start` exceeds the end of the list, or if `start` is greater than `end`, the result will be an empty list (which causes key to be removed).
     * If `end` exceeds the actual end of the list, it will be treated like the last element of the list.
     * If `key` does not exist the command will be ignored.
     */
    public ltrim(key: string, start: number, end: number): T {
        return this.addAndReturn(createLTrim(key, start, end));
    }

    /** Removes the first `count` occurrences of elements equal to `element` from the list stored at `key`.
     * If `count` is positive : Removes elements equal to `element` moving from head to tail.
     * If `count` is negative : Removes elements equal to `element` moving from tail to head.
     * If `count` is 0 or `count` is greater than the occurrences of elements equal to `element`: Removes all elements equal to `element`.
     *
     * @param key - The key of the list.
     * @param count - The count of the occurrences of elements equal to `element` to remove.
     * @param element - The element to remove from the list.
     *
     * Command Response - the number of the removed elements.
     * If `key` does not exist, 0 is returned.
     */
    public lrem(key: string, count: number, element: string): T {
        return this.addAndReturn(createLRem(key, count, element));
    }

    /** Inserts all the specified values at the tail of the list stored at `key`.
     * `elements` are inserted one after the other to the tail of the list, from the leftmost element to the rightmost element.
     * If `key` does not exist, it is created as empty list before performing the push operations.
     * See https://valkey.io/commands/rpush/ for details.
     *
     * @param key - The key of the list.
     * @param elements - The elements to insert at the tail of the list stored at `key`.
     *
     * Command Response - the length of the list after the push operations.
     */
    public rpush(key: string, elements: string[]): T {
        return this.addAndReturn(createRPush(key, elements));
    }

    /**
     * Inserts specified values at the tail of the `list`, only if `key` already
     * exists and holds a list.
     *
     * See https://valkey.io/commands/rpushx/ for details.
     *
     * @param key - The key of the list.
     * @param elements - The elements to insert at the tail of the list stored at `key`.
     *
     * Command Response - The length of the list after the push operation.
     */
    public rpushx(key: string, elements: string[]): T {
        return this.addAndReturn(createRPushX(key, elements));
    }

    /** Removes and returns the last elements of the list stored at `key`.
     * The command pops a single element from the end of the list.
     * See https://valkey.io/commands/rpop/ for details.
     *
     * @param key - The key of the list.
     *
     * Command Response - The value of the last element.
     * If `key` does not exist null will be returned.
     */
    public rpop(key: string): T {
        return this.addAndReturn(createRPop(key));
    }

    /** Removes and returns up to `count` elements from the list stored at `key`, depending on the list's length.
     * See https://valkey.io/commands/rpop/ for details.
     *
     * @param key - The key of the list.
     * @param count - The count of the elements to pop from the list.
     *
     * Command Response - A list of popped elements will be returned depending on the list's length.
     * If `key` does not exist null will be returned.
     */
    public rpopCount(key: string, count: number): T {
        return this.addAndReturn(createRPop(key, count));
    }

    /** Adds the specified members to the set stored at `key`. Specified members that are already a member of this set are ignored.
     * If `key` does not exist, a new set is created before adding `members`.
     * See https://valkey.io/commands/sadd/ for details.
     *
     * @param key - The key to store the members to its set.
     * @param members - A list of members to add to the set stored at `key`.
     *
     * Command Response - the number of members that were added to the set, not including all the members already present in the set.
     */
    public sadd(key: string, members: string[]): T {
        return this.addAndReturn(createSAdd(key, members));
    }

    /** Removes the specified members from the set stored at `key`. Specified members that are not a member of this set are ignored.
     * See https://valkey.io/commands/srem/ for details.
     *
     * @param key - The key to remove the members from its set.
     * @param members - A list of members to remove from the set stored at `key`.
     *
     * Command Response - the number of members that were removed from the set, not including non existing members.
     * If `key` does not exist, it is treated as an empty set and this command returns 0.
     */
    public srem(key: string, members: string[]): T {
        return this.addAndReturn(createSRem(key, members));
    }

    /** Returns all the members of the set value stored at `key`.
     * See https://valkey.io/commands/smembers/ for details.
     *
     * @param key - The key to return its members.
     *
     * Command Response - all members of the set.
     * If `key` does not exist, it is treated as an empty set and this command returns empty list.
     */
    public smembers(key: string): T {
        return this.addAndReturn(createSMembers(key), true);
    }

    /** Moves `member` from the set at `source` to the set at `destination`, removing it from the source set.
     * Creates a new destination set if needed. The operation is atomic.
     * See https://valkey.io/commands/smove for more details.
     *
     * @param source - The key of the set to remove the element from.
     * @param destination - The key of the set to add the element to.
     * @param member - The set element to move.
     *
     * Command Response - `true` on success, or `false` if the `source` set does not exist or the element is not a member of the source set.
     */
    public smove(source: string, destination: string, member: string): T {
        return this.addAndReturn(createSMove(source, destination, member));
    }

    /** Returns the set cardinality (number of elements) of the set stored at `key`.
     * See https://valkey.io/commands/scard/ for details.
     *
     * @param key - The key to return the number of its members.
     *
     * Command Response - the cardinality (number of elements) of the set, or 0 if key does not exist.
     */
    public scard(key: string): T {
        return this.addAndReturn(createSCard(key));
    }

    /** Gets the intersection of all the given sets.
     * When in cluster mode, all `keys` must map to the same hash slot.
     * See https://valkey.io/docs/latest/commands/sinter/ for more details.
     *
     * @param keys - The `keys` of the sets to get the intersection.
     *
     * Command Response - A set of members which are present in all given sets.
     * If one or more sets do not exist, an empty set will be returned.
     */
    public sinter(keys: string[]): T {
        return this.addAndReturn(createSInter(keys), true);
    }

    /**
     * Gets the cardinality of the intersection of all the given sets.
     *
     * See https://valkey.io/commands/sintercard/ for more details.
     *
     * @param keys - The keys of the sets.
     *
     * Command Response - The cardinality of the intersection result. If one or more sets do not exist, `0` is returned.
     *
     * since Valkey version 7.0.0.
     */
    public sintercard(keys: string[], limit?: number): T {
        return this.addAndReturn(createSInterCard(keys, limit));
    }

    /**
     * Stores the members of the intersection of all given sets specified by `keys` into a new set at `destination`.
     *
     * See https://valkey.io/commands/sinterstore/ for more details.
     *
     * @param destination - The key of the destination set.
     * @param keys - The keys from which to retrieve the set members.
     *
     * Command Response - The number of elements in the resulting set.
     */
    public sinterstore(destination: string, keys: string[]): T {
        return this.addAndReturn(createSInterStore(destination, keys));
    }

    /**
     * Computes the difference between the first set and all the successive sets in `keys`.
     *
     * See https://valkey.io/commands/sdiff/ for more details.
     *
     * @param keys - The keys of the sets to diff.
     *
     * Command Response - A `Set` of elements representing the difference between the sets.
     * If a key in `keys` does not exist, it is treated as an empty set.
     */
    public sdiff(keys: string[]): T {
        return this.addAndReturn(createSDiff(keys), true);
    }

    /**
     * Stores the difference between the first set and all the successive sets in `keys` into a new set at `destination`.
     *
     * See https://valkey.io/commands/sdiffstore/ for more details.
     *
     * @param destination - The key of the destination set.
     * @param keys - The keys of the sets to diff.
     *
     * Command Response - The number of elements in the resulting set.
     */
    public sdiffstore(destination: string, keys: string[]): T {
        return this.addAndReturn(createSDiffStore(destination, keys));
    }

    /**
     * Gets the union of all the given sets.
     *
     * See https://valkey.io/commands/sunion/ for more details.
     *
     * @param keys - The keys of the sets.
     *
     * Command Response - A `Set` of members which are present in at least one of the given sets.
     * If none of the sets exist, an empty `Set` will be returned.
     */
    public sunion(keys: string[]): T {
        return this.addAndReturn(createSUnion(keys), true);
    }

    /**
     * Stores the members of the union of all given sets specified by `keys` into a new set
     * at `destination`.
     *
     * See https://valkey.io/commands/sunionstore/ for details.
     *
     * @param destination - The key of the destination set.
     * @param keys - The keys from which to retrieve the set members.
     *
     * Command Response - The number of elements in the resulting set.
     */
    public sunionstore(destination: string, keys: string[]): T {
        return this.addAndReturn(createSUnionStore(destination, keys));
    }

    /** Returns if `member` is a member of the set stored at `key`.
     * See https://valkey.io/commands/sismember/ for more details.
     *
     * @param key - The key of the set.
     * @param member - The member to check for existence in the set.
     *
     * Command Response - `true` if the member exists in the set, `false` otherwise.
     * If `key` doesn't exist, it is treated as an empty set and the command returns `false`.
     */
    public sismember(key: string, member: string): T {
        return this.addAndReturn(createSIsMember(key, member));
    }

    /**
     * Checks whether each member is contained in the members of the set stored at `key`.
     *
     * See https://valkey.io/commands/smismember/ for more details.
     *
     * @param key - The key of the set to check.
     * @param members - A list of members to check for existence in the set.
     *
     * Command Response - An `array` of `boolean` values, each indicating if the respective member exists in the set.
     *
     * since Valkey version 6.2.0.
     */
    public smismember(key: string, members: string[]): T {
        return this.addAndReturn(createSMIsMember(key, members));
    }

    /** Removes and returns one random member from the set value store at `key`.
     * See https://valkey.io/commands/spop/ for details.
     * To pop multiple members, see `spopCount`.
     *
     * @param key - The key of the set.
     *
     * Command Response - the value of the popped member.
     * If `key` does not exist, null will be returned.
     */
    public spop(key: string): T {
        return this.addAndReturn(createSPop(key));
    }

    /** Removes and returns up to `count` random members from the set value store at `key`, depending on the set's length.
     * See https://valkey.io/commands/spop/ for details.
     *
     * @param key - The key of the set.
     * @param count - The count of the elements to pop from the set.
     *
     * Command Response - A list of popped elements will be returned depending on the set's length.
     * If `key` does not exist, empty list will be returned.
     */
    public spopCount(key: string, count: number): T {
        return this.addAndReturn(createSPop(key, count), true);
    }

    /** Returns the number of keys in `keys` that exist in the database.
     * See https://valkey.io/commands/exists/ for details.
     *
     * @param keys - The keys list to check.
     *
     * Command Response - the number of keys that exist. If the same existing key is mentioned in `keys` multiple times,
     * it will be counted multiple times.
     */
    public exists(keys: string[]): T {
        return this.addAndReturn(createExists(keys));
    }

    /** Removes the specified keys. A key is ignored if it does not exist.
     * This command, similar to DEL, removes specified keys and ignores non-existent ones.
     * However, this command does not block the server, while [DEL](https://valkey.io/commands/del) does.
     * See https://valkey.io/commands/unlink/ for details.
     *
     * @param keys - The keys we wanted to unlink.
     *
     * Command Response - the number of keys that were unlinked.
     */
    public unlink(keys: string[]): T {
        return this.addAndReturn(createUnlink(keys));
    }

    /** Sets a timeout on `key` in seconds. After the timeout has expired, the key will automatically be deleted.
     * If `key` already has an existing expire set, the time to live is updated to the new value.
     * If `seconds` is non-positive number, the key will be deleted rather than expired.
     * The timeout will only be cleared by commands that delete or overwrite the contents of `key`.
     * See https://valkey.io/commands/expire/ for details.
     *
     * @param key - The key to set timeout on it.
     * @param seconds - The timeout in seconds.
     * @param option - The expire option.
     *
     * Command Response - `true` if the timeout was set. `false` if the timeout was not set. e.g. key doesn't exist,
     * or operation skipped due to the provided arguments.
     */
    public expire(key: string, seconds: number, option?: ExpireOptions): T {
        return this.addAndReturn(createExpire(key, seconds, option));
    }

    /** Sets a timeout on `key`. It takes an absolute Unix timestamp (seconds since January 1, 1970) instead of specifying the number of seconds.
     * A timestamp in the past will delete the key immediately. After the timeout has expired, the key will automatically be deleted.
     * If `key` already has an existing expire set, the time to live is updated to the new value.
     * The timeout will only be cleared by commands that delete or overwrite the contents of `key`.
     * See https://valkey.io/commands/expireat/ for details.
     *
     * @param key - The key to set timeout on it.
     * @param unixSeconds - The timeout in an absolute Unix timestamp.
     * @param option - The expire option.
     *
     * Command Response - `true` if the timeout was set. `false` if the timeout was not set. e.g. key doesn't exist,
     * or operation skipped due to the provided arguments.
     */
    public expireAt(
        key: string,
        unixSeconds: number,
        option?: ExpireOptions,
    ): T {
        return this.addAndReturn(createExpireAt(key, unixSeconds, option));
    }

    /** Sets a timeout on `key` in milliseconds. After the timeout has expired, the key will automatically be deleted.
     * If `key` already has an existing expire set, the time to live is updated to the new value.
     * If `milliseconds` is non-positive number, the key will be deleted rather than expired.
     * The timeout will only be cleared by commands that delete or overwrite the contents of `key`.
     * See https://valkey.io/commands/pexpire/ for details.
     *
     * @param key - The key to set timeout on it.
     * @param milliseconds - The timeout in milliseconds.
     * @param option - The expire option.
     *
     * Command Response - `true` if the timeout was set. `false` if the timeout was not set. e.g. key doesn't exist,
     * or operation skipped due to the provided arguments.
     */
    public pexpire(
        key: string,
        milliseconds: number,
        option?: ExpireOptions,
    ): T {
        return this.addAndReturn(createPExpire(key, milliseconds, option));
    }

    /** Sets a timeout on `key`. It takes an absolute Unix timestamp (milliseconds since January 1, 1970) instead of specifying the number of milliseconds.
     * A timestamp in the past will delete the key immediately. After the timeout has expired, the key will automatically be deleted.
     * If `key` already has an existing expire set, the time to live is updated to the new value.
     * The timeout will only be cleared by commands that delete or overwrite the contents of `key`.
     * See https://valkey.io/commands/pexpireat/ for details.
     *
     * @param key - The key to set timeout on it.
     * @param unixMilliseconds - The timeout in an absolute Unix timestamp.
     * @param option - The expire option.
     *
     * Command Response - `true` if the timeout was set. `false` if the timeout was not set. e.g. key doesn't exist,
     * or operation skipped due to the provided arguments.
     */
    public pexpireAt(
        key: string,
        unixMilliseconds: number,
        option?: ExpireOptions,
    ): T {
        return this.addAndReturn(
            createPExpireAt(key, unixMilliseconds, option),
        );
    }

    /** Returns the remaining time to live of `key` that has a timeout.
     * See https://valkey.io/commands/ttl/ for details.
     *
     * @param key - The key to return its timeout.
     *
     * Command Response -  TTL in seconds, -2 if `key` does not exist or -1 if `key` exists but has no associated expire.
     */
    public ttl(key: string): T {
        return this.addAndReturn(createTTL(key));
    }

    /** Adds members with their scores to the sorted set stored at `key`.
     * If a member is already a part of the sorted set, its score is updated.
     * See https://valkey.io/commands/zadd/ for more details.
     *
     * @param key - The key of the sorted set.
     * @param membersScoresMap - A mapping of members to their corresponding scores.
     * @param options - The ZAdd options.
     *
     * Command Response - The number of elements added to the sorted set.
     * If `changed` is set, returns the number of elements updated in the sorted set.
     */
    public zadd(
        key: string,
        membersScoresMap: Record<string, number>,
        options?: ZAddOptions,
    ): T {
        return this.addAndReturn(createZAdd(key, membersScoresMap, options));
    }

    /** Increments the score of member in the sorted set stored at `key` by `increment`.
     * If `member` does not exist in the sorted set, it is added with `increment` as its score (as if its previous score was 0.0).
     * If `key` does not exist, a new sorted set with the specified member as its sole member is created.
     * See https://valkey.io/commands/zadd/ for more details.
     *
     * @param key - The key of the sorted set.
     * @param member - A member in the sorted set to increment.
     * @param increment - The score to increment the member.
     * @param options - The ZAdd options.
     *
     * Command Response - The score of the member.
     * If there was a conflict with the options, the operation aborts and null is returned.
     */
    public zaddIncr(
        key: string,
        member: string,
        increment: number,
        options?: ZAddOptions,
    ): T {
        return this.addAndReturn(
            createZAdd(key, { [member]: increment }, options, true),
        );
    }

    /** Removes the specified members from the sorted set stored at `key`.
     * Specified members that are not a member of this set are ignored.
     * See https://valkey.io/commands/zrem/ for more details.
     *
     * @param key - The key of the sorted set.
     * @param members - A list of members to remove from the sorted set.
     *
     * Command Response - The number of members that were removed from the sorted set, not including non-existing members.
     * If `key` does not exist, it is treated as an empty sorted set, and this command returns 0.
     */
    public zrem(key: string, members: string[]): T {
        return this.addAndReturn(createZRem(key, members));
    }

    /** Returns the cardinality (number of elements) of the sorted set stored at `key`.
     * See https://valkey.io/commands/zcard/ for more details.
     *
     * @param key - The key of the sorted set.
     *
     * Command Response - The number of elements in the sorted set.
     * If `key` does not exist, it is treated as an empty sorted set, and this command returns 0.
     */
    public zcard(key: string): T {
        return this.addAndReturn(createZCard(key));
    }

    /**
     * Returns the cardinality of the intersection of the sorted sets specified by `keys`.
     *
     * See https://valkey.io/commands/zintercard/ for more details.
     *
     * @param keys - The keys of the sorted sets to intersect.
     * @param limit - An optional argument that can be used to specify a maximum number for the
     * intersection cardinality. If limit is not supplied, or if it is set to `0`, there will be no limit.
     *
     * Command Response - The cardinality of the intersection of the given sorted sets.
     *
     * since - Redis version 7.0.0.
     */
    public zintercard(keys: string[], limit?: number): T {
        return this.addAndReturn(createZInterCard(keys, limit));
    }

    /**
     * Returns the difference between the first sorted set and all the successive sorted sets.
     * To get the elements with their scores, see {@link zdiffWithScores}.
     *
     * See https://valkey.io/commands/zdiff/ for more details.
     *
     * @param keys - The keys of the sorted sets.
     *
     * Command Response - An `array` of elements representing the difference between the sorted sets.
     * If the first key does not exist, it is treated as an empty sorted set, and the command returns an empty `array`.
     *
     * since Valkey version 6.2.0.
     */
    public zdiff(keys: string[]): T {
        return this.addAndReturn(createZDiff(keys));
    }

    /**
     * Returns the difference between the first sorted set and all the successive sorted sets, with the associated
     * scores.
     *
     * See https://valkey.io/commands/zdiff/ for more details.
     *
     * @param keys - The keys of the sorted sets.
     *
     * Command Response - A map of elements and their scores representing the difference between the sorted sets.
     * If the first key does not exist, it is treated as an empty sorted set, and the command returns an empty `array`.
     *
     * since Valkey version 6.2.0.
     */
    public zdiffWithScores(keys: string[]): T {
        return this.addAndReturn(createZDiffWithScores(keys));
    }

    /**
     * Calculates the difference between the first sorted set and all the successive sorted sets in `keys` and stores
     * the difference as a sorted set to `destination`, overwriting it if it already exists. Non-existent keys are
     * treated as empty sets.
     *
     * See https://valkey.io/commands/zdiffstore/ for more details.
     *
     * @param destination - The key for the resulting sorted set.
     * @param keys - The keys of the sorted sets to compare.
     *
     * Command Response - The number of members in the resulting sorted set stored at `destination`.
     *
     * since Valkey version 6.2.0.
     */
    public zdiffstore(destination: string, keys: string[]): T {
        return this.addAndReturn(createZDiffStore(destination, keys));
    }

    /** Returns the score of `member` in the sorted set stored at `key`.
     * See https://valkey.io/commands/zscore/ for more details.
     *
     * @param key - The key of the sorted set.
     * @param member - The member whose score is to be retrieved.
     *
     * Command Response - The score of the member.
     * If `member` does not exist in the sorted set, null is returned.
     * If `key` does not exist, null is returned.
     */
    public zscore(key: string, member: string): T {
        return this.addAndReturn(createZScore(key, member));
    }

    /**
     * Returns the scores associated with the specified `members` in the sorted set stored at `key`.
     *
     * See https://valkey.io/commands/zmscore/ for more details.
     *
     * @param key - The key of the sorted set.
     * @param members - A list of members in the sorted set.
     *
     * Command Response - An `array` of scores corresponding to `members`.
     * If a member does not exist in the sorted set, the corresponding value in the list will be `null`.
     *
     * since Valkey version 6.2.0.
     */
    public zmscore(key: string, members: string[]): T {
        return this.addAndReturn(createZMScore(key, members));
    }

    /** Returns the number of members in the sorted set stored at `key` with scores between `minScore` and `maxScore`.
     * See https://valkey.io/commands/zcount/ for more details.
     *
     * @param key - The key of the sorted set.
     * @param minScore - The minimum score to count from. Can be positive/negative infinity, or specific score and inclusivity.
     * @param maxScore - The maximum score to count up to. Can be positive/negative infinity, or specific score and inclusivity.
     *
     * Command Response - The number of members in the specified score range.
     * If `key` does not exist, it is treated as an empty sorted set, and the command returns 0.
     * If `minScore` is greater than `maxScore`, 0 is returned.
     */
    public zcount(
        key: string,
        minScore: ScoreBoundary<number>,
        maxScore: ScoreBoundary<number>,
    ): T {
        return this.addAndReturn(createZCount(key, minScore, maxScore));
    }

    /** Returns the specified range of elements in the sorted set stored at `key`.
     * ZRANGE can perform different types of range queries: by index (rank), by the score, or by lexicographical order.
     *
     * See https://valkey.io/commands/zrange/ for more details.
     * To get the elements with their scores, see `zrangeWithScores`.
     *
     * @param key - The key of the sorted set.
     * @param rangeQuery - The range query object representing the type of range query to perform.
     * For range queries by index (rank), use RangeByIndex.
     * For range queries by lexicographical order, use RangeByLex.
     * For range queries by score, use RangeByScore.
     * @param reverse - If true, reverses the sorted set, with index 0 as the element with the highest score.
     *
     * Command Response - A list of elements within the specified range.
     * If `key` does not exist, it is treated as an empty sorted set, and the command returns an empty array.
     */
    public zrange(
        key: string,
        rangeQuery: RangeByScore | RangeByLex | RangeByIndex,
        reverse: boolean = false,
    ): T {
        return this.addAndReturn(createZRange(key, rangeQuery, reverse));
    }

    /** Returns the specified range of elements with their scores in the sorted set stored at `key`.
     * Similar to ZRANGE but with a WITHSCORE flag.
     * See https://valkey.io/commands/zrange/ for more details.
     *
     * @param key - The key of the sorted set.
     * @param rangeQuery - The range query object representing the type of range query to perform.
     * For range queries by index (rank), use RangeByIndex.
     * For range queries by lexicographical order, use RangeByLex.
     * For range queries by score, use RangeByScore.
     * @param reverse - If true, reverses the sorted set, with index 0 as the element with the highest score.
     *
     * Command Response - A map of elements and their scores within the specified range.
     * If `key` does not exist, it is treated as an empty sorted set, and the command returns an empty map.
     */
    public zrangeWithScores(
        key: string,
        rangeQuery: RangeByScore | RangeByLex | RangeByIndex,
        reverse: boolean = false,
    ): T {
        return this.addAndReturn(
            createZRangeWithScores(key, rangeQuery, reverse),
        );
    }

    /**
     * Computes the intersection of sorted sets given by the specified `keys` and stores the result in `destination`.
     * If `destination` already exists, it is overwritten. Otherwise, a new sorted set will be created.
     *
     * When in cluster mode, `destination` and all keys in `keys` must map to the same hash slot.
     *
     * See https://valkey.io/commands/zinterstore/ for more details.
     *
     * @param destination - The key of the destination sorted set.
     * @param keys - The keys of the sorted sets with possible formats:
     *  string[] - for keys only.
     *  KeyWeight[] - for weighted keys with score multipliers.
     * @param aggregationType - Specifies the aggregation strategy to apply when combining the scores of elements. See `AggregationType`.
     * Command Response - The number of elements in the resulting sorted set stored at `destination`.
     */
    public zinterstore(
        destination: string,
        keys: string[] | KeyWeight[],
        aggregationType?: AggregationType,
    ): T {
        return this.addAndReturn(
            createZInterstore(destination, keys, aggregationType),
        );
    }

    /**
     * Returns a random member from the sorted set stored at `key`.
     *
     * See https://valkey.io/commands/zrandmember/ for more details.
     *
     * @param keys - The key of the sorted set.
     * Command Response - A string representing a random member from the sorted set.
     *     If the sorted set does not exist or is empty, the response will be `null`.
     */
    public zrandmember(key: string): T {
        return this.addAndReturn(createZRandMember(key));
    }

    /**
     * Returns random members from the sorted set stored at `key`.
     *
     * See https://valkey.io/commands/zrandmember/ for more details.
     *
     * @param keys - The key of the sorted set.
     * @param count - The number of members to return.
     *     If `count` is positive, returns unique members.
     *     If negative, allows for duplicates.
     * Command Response - An `array` of members from the sorted set.
     *     If the sorted set does not exist or is empty, the response will be an empty `array`.
     */
    public zrandmemberWithCount(key: string, count: number): T {
        return this.addAndReturn(createZRandMember(key, count));
    }

    /**
     * Returns random members with scores from the sorted set stored at `key`.
     *
     * See https://valkey.io/commands/zrandmember/ for more details.
     *
     * @param keys - The key of the sorted set.
     * @param count - The number of members to return.
     *     If `count` is positive, returns unique members.
     *     If negative, allows for duplicates.
     * Command Response - A 2D `array` of `[member, score]` `arrays`, where
     *     member is a `string` and score is a `number`.
     *     If the sorted set does not exist or is empty, the response will be an empty `array`.
     */
    public zrandmemberWithCountWithScores(key: string, count: number): T {
        return this.addAndReturn(createZRandMember(key, count, true));
    }

    /** Returns the string representation of the type of the value stored at `key`.
     * See https://valkey.io/commands/type/ for more details.
     *
     * @param key - The key to check its data type.
     *
     * Command Response - If the key exists, the type of the stored value is returned. Otherwise, a "none" string is returned.
     */
    public type(key: string): T {
        return this.addAndReturn(createType(key));
    }

    /** Returns the length of the string value stored at `key`.
     * See https://valkey.io/commands/strlen/ for more details.
     *
     * @param key - The `key` to check its length.
     *
     * Command Response - The length of the string value stored at `key`
     * If `key` does not exist, it is treated as an empty string, and the command returns 0.
     */
    public strlen(key: string): T {
        return this.addAndReturn(createStrlen(key));
    }

    /** Removes and returns the members with the lowest scores from the sorted set stored at `key`.
     * If `count` is provided, up to `count` members with the lowest scores are removed and returned.
     * Otherwise, only one member with the lowest score is removed and returned.
     * See https://valkey.io/commands/zpopmin for more details.
     *
     * @param key - The key of the sorted set.
     * @param count - Specifies the quantity of members to pop. If not specified, pops one member.
     *
     * Command Response - A map of the removed members and their scores, ordered from the one with the lowest score to the one with the highest.
     * If `key` doesn't exist, it will be treated as an empty sorted set and the command returns an empty map.
     * If `count` is higher than the sorted set's cardinality, returns all members and their scores.
     */
    public zpopmin(key: string, count?: number): T {
        return this.addAndReturn(createZPopMin(key, count));
    }

    /** Removes and returns the members with the highest scores from the sorted set stored at `key`.
     * If `count` is provided, up to `count` members with the highest scores are removed and returned.
     * Otherwise, only one member with the highest score is removed and returned.
     * See https://valkey.io/commands/zpopmax for more details.
     *
     * @param key - The key of the sorted set.
     * @param count - Specifies the quantity of members to pop. If not specified, pops one member.
     *
     * Command Response - A map of the removed members and their scores, ordered from the one with the highest score to the one with the lowest.
     * If `key` doesn't exist, it will be treated as an empty sorted set and the command returns an empty map.
     * If `count` is higher than the sorted set's cardinality, returns all members and their scores, ordered from highest to lowest.
     */
    public zpopmax(key: string, count?: number): T {
        return this.addAndReturn(createZPopMax(key, count));
    }

    /** Echoes the provided `message` back.
     * See https://valkey.io/commands/echo for more details.
     *
     * @param message - The message to be echoed back.
     *
     * Command Response - The provided `message`.
     */
    public echo(message: string): T {
        return this.addAndReturn(createEcho(message));
    }

    /** Returns the remaining time to live of `key` that has a timeout, in milliseconds.
     * See https://valkey.io/commands/pttl for more details.
     *
     * @param key - The key to return its timeout.
     *
     * Command Response - TTL in milliseconds. -2 if `key` does not exist, -1 if `key` exists but has no associated expire.
     */
    public pttl(key: string): T {
        return this.addAndReturn(createPTTL(key));
    }

    /** Removes all elements in the sorted set stored at `key` with rank between `start` and `end`.
     * Both `start` and `end` are zero-based indexes with 0 being the element with the lowest score.
     * These indexes can be negative numbers, where they indicate offsets starting at the element with the highest score.
     * See https://valkey.io/commands/zremrangebyrank/ for more details.
     *
     * @param key - The key of the sorted set.
     * @param start - The starting point of the range.
     * @param end - The end of the range.
     *
     * Command Response - The number of members removed.
     * If `start` exceeds the end of the sorted set, or if `start` is greater than `end`, 0 returned.
     * If `end` exceeds the actual end of the sorted set, the range will stop at the actual end of the sorted set.
     * If `key` does not exist 0 will be returned.
     */
    public zremRangeByRank(key: string, start: number, end: number): T {
        return this.addAndReturn(createZRemRangeByRank(key, start, end));
    }

    /** Removes all elements in the sorted set stored at `key` with a score between `minScore` and `maxScore`.
     * See https://valkey.io/commands/zremrangebyscore/ for more details.
     *
     * @param key - The key of the sorted set.
     * @param minScore - The minimum score to remove from. Can be positive/negative infinity, or specific score and inclusivity.
     * @param maxScore - The maximum score to remove to. Can be positive/negative infinity, or specific score and inclusivity.
     *
     * Command Response - the number of members removed.
     * If `key` does not exist, it is treated as an empty sorted set, and the command returns 0.
     * If `minScore` is greater than `maxScore`, 0 is returned.
     */
    public zremRangeByScore(
        key: string,
        minScore: ScoreBoundary<number>,
        maxScore: ScoreBoundary<number>,
    ): T {
        return this.addAndReturn(
            createZRemRangeByScore(key, minScore, maxScore),
        );
    }

    /**
     * Returns the number of members in the sorted set stored at 'key' with scores between 'minLex' and 'maxLex'.
     *
     * See https://valkey.io/commands/zlexcount/ for more details.
     *
     * @param key - The key of the sorted set.
     * @param minLex - The minimum lex to count from. Can be positive/negative infinity, or a specific lex and inclusivity.
     * @param maxLex - The maximum lex to count up to. Can be positive/negative infinity, or a specific lex and inclusivity.
     *
     * Command Response - The number of members in the specified lex range.
     * If 'key' does not exist, it is treated as an empty sorted set, and the command returns '0'.
     * If maxLex is less than minLex, '0' is returned.
     */
    public zlexcount(
        key: string,
        minLex: ScoreBoundary<string>,
        maxLex: ScoreBoundary<string>,
    ): T {
        return this.addAndReturn(createZLexCount(key, minLex, maxLex));
    }

    /** Returns the rank of `member` in the sorted set stored at `key`, with scores ordered from low to high.
     * See https://valkey.io/commands/zrank for more details.
     * To get the rank of `member` with its score, see `zrankWithScore`.
     *
     * @param key - The key of the sorted set.
     * @param member - The member whose rank is to be retrieved.
     *
     * Command Response - The rank of `member` in the sorted set.
     * If `key` doesn't exist, or if `member` is not present in the set, null will be returned.
     */
    public zrank(key: string, member: string): T {
        return this.addAndReturn(createZRank(key, member));
    }

    /** Returns the rank of `member` in the sorted set stored at `key` with its score, where scores are ordered from the lowest to highest.
     * See https://valkey.io/commands/zrank for more details.
     *
     * @param key - The key of the sorted set.
     * @param member - The member whose rank is to be retrieved.
     *
     * Command Response - A list containing the rank and score of `member` in the sorted set.
     * If `key` doesn't exist, or if `member` is not present in the set, null will be returned.
     *
     * since - Redis version 7.2.0.
     */
    public zrankWithScore(key: string, member: string): T {
        return this.addAndReturn(createZRank(key, member, true));
    }

    /**
     * Returns the rank of `member` in the sorted set stored at `key`, where
     * scores are ordered from the highest to lowest, starting from 0.
     * To get the rank of `member` with its score, see {@link zrevrankWithScore}.
     *
     * See https://valkey.io/commands/zrevrank/ for more details.
     *
     * @param key - The key of the sorted set.
     * @param member - The member whose rank is to be retrieved.
     *
     * Command Response - The rank of `member` in the sorted set, where ranks are ordered from high to low based on scores.
     *     If `key` doesn't exist, or if `member` is not present in the set, `null` will be returned.
     */
    public zrevrank(key: string, member: string): T {
        return this.addAndReturn(createZRevRank(key, member));
    }

    /**
     * Returns the rank of `member` in the sorted set stored at `key` with its
     * score, where scores are ordered from the highest to lowest, starting from 0.
     *
     * See https://valkey.io/commands/zrevrank/ for more details.
     *
     * @param key - The key of the sorted set.
     * @param member - The member whose rank is to be retrieved.
     *
     * Command Response -  A list containing the rank and score of `member` in the sorted set, where ranks
     *     are ordered from high to low based on scores.
     *     If `key` doesn't exist, or if `member` is not present in the set, `null` will be returned.
     *
     * since - Valkey version 7.2.0.
     */
    public zrevrankWithScore(key: string, member: string): T {
        return this.addAndReturn(createZRevRankWithScore(key, member));
    }

    /** Remove the existing timeout on `key`, turning the key from volatile (a key with an expire set) to
     * persistent (a key that will never expire as no timeout is associated).
     * See https://valkey.io/commands/persist/ for more details.
     *
     * @param key - The key to remove the existing timeout on.
     *
     * Command Response - `false` if `key` does not exist or does not have an associated timeout, `true` if the timeout has been removed.
     */
    public persist(key: string): T {
        return this.addAndReturn(createPersist(key));
    }

    /** Executes a single command, without checking inputs. Every part of the command, including subcommands,
     *  should be added as a separate value in args.
     *
     * See the [Glide for Redis Wiki](https://github.com/valkey-io/valkey-glide/wiki/General-Concepts#custom-command)
     * for details on the restrictions and limitations of the custom command API.
     *
     * Command Response - A response from Redis with an `Object`.
     */
    public customCommand(args: string[]): T {
        return this.addAndReturn(createCustomCommand(args));
    }

    /** Returns the element at index `index` in the list stored at `key`.
     * The index is zero-based, so 0 means the first element, 1 the second element and so on.
     * Negative indices can be used to designate elements starting at the tail of the list.
     * Here, -1 means the last element, -2 means the penultimate and so forth.
     * See https://valkey.io/commands/lindex/ for more details.
     *
     * @param key - The `key` of the list.
     * @param index - The `index` of the element in the list to retrieve.
     * Command Response - The element at index in the list stored at `key`.
     * If `index` is out of range or if `key` does not exist, null is returned.
     */
    public lindex(key: string, index: number): T {
        return this.addAndReturn(createLIndex(key, index));
    }

    /**
     * Inserts `element` in the list at `key` either before or after the `pivot`.
     *
     * See https://valkey.io/commands/linsert/ for more details.
     *
     * @param key - The key of the list.
     * @param position - The relative position to insert into - either `InsertPosition.Before` or
     *     `InsertPosition.After` the `pivot`.
     * @param pivot - An element of the list.
     * @param element - The new element to insert.
     *
     * Command Response - The list length after a successful insert operation.
     * If the `key` doesn't exist returns `-1`.
     * If the `pivot` wasn't found, returns `0`.
     */
    public linsert(
        key: string,
        position: InsertPosition,
        pivot: string,
        element: string,
    ): T {
        return this.addAndReturn(createLInsert(key, position, pivot, element));
    }

    /**
     * Adds an entry to the specified stream stored at `key`. If the `key` doesn't exist, the stream is created.
     * See https://valkey.io/commands/xadd/ for more details.
     *
     * @param key - The key of the stream.
     * @param values - field-value pairs to be added to the entry.
     * @returns The id of the added entry, or `null` if `options.makeStream` is set to `false` and no stream with the matching `key` exists.
     */
    public xadd(
        key: string,
        values: [string, string][],
        options?: StreamAddOptions,
    ): T {
        return this.addAndReturn(createXAdd(key, values, options));
    }

    /**
     * Trims the stream stored at `key` by evicting older entries.
     * See https://valkey.io/commands/xtrim/ for more details.
     *
     * @param key - the key of the stream
     * @param options - options detailing how to trim the stream.
     * @returns The number of entries deleted from the stream. If `key` doesn't exist, 0 is returned.
     */
    public xtrim(key: string, options: StreamTrimOptions): T {
        return this.addAndReturn(createXTrim(key, options));
    }

    /** Returns the server time.
     * See https://valkey.io/commands/time/ for details.
     *
     * @returns - The current server time as a two items `array`:
     * A Unix timestamp and the amount of microseconds already elapsed in the current second.
     * The returned `array` is in a [Unix timestamp, Microseconds already elapsed] format.
     */
    public time(): T {
        return this.addAndReturn(createTime());
    }

    /**
     * Reads entries from the given streams.
     * See https://valkey.io/commands/xread/ for more details.
     *
     * @param keys_and_ids - pairs of keys and entry ids to read from. A pair is composed of a stream's key and the id of the entry after which the stream will be read.
     * @param options - options detailing how to read the stream.
     * @returns A map between a stream key, and an array of entries in the matching key. The entries are in an [id, fields[]] format.
     */
    public xread(
        keys_and_ids: Record<string, string>,
        options?: StreamReadOptions,
    ): T {
        return this.addAndReturn(createXRead(keys_and_ids, options));
    }

    /**
     * Returns the number of entries in the stream stored at `key`.
     *
     * See https://valkey.io/commands/xlen/ for more details.
     *
     * @param key - The key of the stream.
     *
     * Command Response - The number of entries in the stream. If `key` does not exist, returns `0`.
     */
    public xlen(key: string): T {
        return this.addAndReturn(createXLen(key));
    }

    /**
     * Renames `key` to `newkey`.
     * If `newkey` already exists it is overwritten.
     * In Cluster mode, both `key` and `newkey` must be in the same hash slot,
     * meaning that in practice only keys that have the same hash tag can be reliably renamed in cluster.
     * See https://valkey.io/commands/rename/ for more details.
     *
     * @param key - The key to rename.
     * @param newKey - The new name of the key.
     * Command Response - If the `key` was successfully renamed, return "OK". If `key` does not exist, an error is thrown.
     */
    public rename(key: string, newKey: string): T {
        return this.addAndReturn(createRename(key, newKey));
    }

    /**
     * Renames `key` to `newkey` if `newkey` does not yet exist.
     * In Cluster mode, both `key` and `newkey` must be in the same hash slot,
     * meaning that in practice only keys that have the same hash tag can be reliably renamed in cluster.
     * See https://valkey.io/commands/renamenx/ for more details.
     *
     * @param key - The key to rename.
     * @param newKey - The new name of the key.
     * Command Response - If the `key` was successfully renamed, returns `true`. Otherwise, returns `false`.
     * If `key` does not exist, an error is thrown.
     */
    public renamenx(key: string, newKey: string): T {
        return this.addAndReturn(createRenameNX(key, newKey));
    }

    /** Blocking list pop primitive.
     * Pop an element from the tail of the first list that is non-empty,
     * with the given `keys` being checked in the order that they are given.
     * Blocks the connection when there are no elements to pop from any of the given lists.
     * See https://valkey.io/commands/brpop/ for more details.
     * Note: `BRPOP` is a blocking command,
     * see [Blocking Commands](https://github.com/valkey-io/valkey-glide/wiki/General-Concepts#blocking-commands) for more details and best practices.
     *
     * @param keys - The `keys` of the lists to pop from.
     * @param timeout - The `timeout` in seconds.
     * Command Response - An `array` containing the `key` from which the element was popped and the value of the popped element,
     * formatted as [key, value]. If no element could be popped and the timeout expired, returns `null`.
     */
    public brpop(keys: string[], timeout: number): T {
        return this.addAndReturn(createBRPop(keys, timeout));
    }

    /** Blocking list pop primitive.
     * Pop an element from the head of the first list that is non-empty,
     * with the given `keys` being checked in the order that they are given.
     * Blocks the connection when there are no elements to pop from any of the given lists.
     * See https://valkey.io/commands/blpop/ for more details.
     * Note: `BLPOP` is a blocking command,
     * see [Blocking Commands](https://github.com/valkey-io/valkey-glide/wiki/General-Concepts#blocking-commands) for more details and best practices.
     *
     * @param keys - The `keys` of the lists to pop from.
     * @param timeout - The `timeout` in seconds.
     * Command Response - An `array` containing the `key` from which the element was popped and the value of the popped element,
     * formatted as [key, value]. If no element could be popped and the timeout expired, returns `null`.
     */
    public blpop(keys: string[], timeout: number): T {
        return this.addAndReturn(createBLPop(keys, timeout));
    }

    /** Adds all elements to the HyperLogLog data structure stored at the specified `key`.
     * Creates a new structure if the `key` does not exist.
     * When no elements are provided, and `key` exists and is a HyperLogLog, then no operation is performed.
     *
     * See https://valkey.io/commands/pfadd/ for more details.
     *
     * @param key - The key of the HyperLogLog data structure to add elements into.
     * @param elements - An array of members to add to the HyperLogLog stored at `key`.
     * Command Response - If the HyperLogLog is newly created, or if the HyperLogLog approximated cardinality is
     *     altered, then returns `1`. Otherwise, returns `0`.
     */
    public pfadd(key: string, elements: string[]): T {
        return this.addAndReturn(createPfAdd(key, elements));
    }

    /** Estimates the cardinality of the data stored in a HyperLogLog structure for a single key or
     * calculates the combined cardinality of multiple keys by merging their HyperLogLogs temporarily.
     *
     * See https://valkey.io/commands/pfcount/ for more details.
     *
     * @param keys - The keys of the HyperLogLog data structures to be analyzed.
     * Command Response - The approximated cardinality of given HyperLogLog data structures.
     *     The cardinality of a key that does not exist is `0`.
     */
    public pfcount(keys: string[]): T {
        return this.addAndReturn(createPfCount(keys));
    }

    /**
     * Merges multiple HyperLogLog values into a unique value. If the destination variable exists, it is
     * treated as one of the source HyperLogLog data sets, otherwise a new HyperLogLog is created.
     *
     * See https://valkey.io/commands/pfmerge/ for more details.
     *
     * @param destination - The key of the destination HyperLogLog where the merged data sets will be stored.
     * @param sourceKeys - The keys of the HyperLogLog structures to be merged.
     * Command Response - A simple "OK" response.
     */
    public pfmerge(destination: string, sourceKeys: string[]): T {
        return this.addAndReturn(createPfMerge(destination, sourceKeys));
    }

    /** Returns the internal encoding for the Redis object stored at `key`.
     *
     * See https://valkey.io/commands/object-encoding for more details.
     *
     * @param key - The `key` of the object to get the internal encoding of.
     * Command Response - If `key` exists, returns the internal encoding of the object stored at `key` as a string.
     *     Otherwise, returns None.
     */
    public objectEncoding(key: string): T {
        return this.addAndReturn(createObjectEncoding(key));
    }

    /** Returns the logarithmic access frequency counter of a Redis object stored at `key`.
     *
     * See https://valkey.io/commands/object-freq for more details.
     *
     * @param key - The `key` of the object to get the logarithmic access frequency counter of.
     * Command Response - If `key` exists, returns the logarithmic access frequency counter of
     *     the object stored at `key` as a `number`. Otherwise, returns `null`.
     */
    public objectFreq(key: string): T {
        return this.addAndReturn(createObjectFreq(key));
    }

    /**
     * Returns the time in seconds since the last access to the value stored at `key`.
     *
     * See https://valkey.io/commands/object-idletime/ for more details.
     *
     * @param key - The key of the object to get the idle time of.
     *
     * Command Response - If `key` exists, returns the idle time in seconds. Otherwise, returns `null`.
     */
    public objectIdletime(key: string): T {
        return this.addAndReturn(createObjectIdletime(key));
    }

    /**
     * Returns the reference count of the object stored at `key`.
     *
     * See https://valkey.io/commands/object-refcount/ for more details.
     *
     * @param key - The `key` of the object to get the reference count of.
     *
     * Command Response - If `key` exists, returns the reference count of the object stored at `key` as a `number`.
     * Otherwise, returns `null`.
     */
    public objectRefcount(key: string): T {
        return this.addAndReturn(createObjectRefcount(key));
    }

    /**
     * Displays a piece of generative computer art and the server version.
     *
     * See https://valkey.io/commands/lolwut/ for more details.
     *
     * @param options - The LOLWUT options.
     *
     * Command Response - A piece of generative computer art along with the current server version.
     */
    public lolwut(options?: LolwutOptions): T {
        return this.addAndReturn(createLolwut(options));
    }

    /**
     * Invokes a previously loaded function.
     *
     * See https://valkey.io/commands/fcall/ for more details.
     *
     * since Valkey version 7.0.0.
     *
     * @param func - The function name.
     * @param keys - A list of `keys` accessed by the function. To ensure the correct execution of functions,
     *     all names of keys that a function accesses must be explicitly provided as `keys`.
     * @param args - A list of `function` arguments and it should not represent names of keys.
     *
     * Command Response - The invoked function's return value.
     */
    public fcall(func: string, keys: string[], args: string[]): T {
        return this.addAndReturn(createFCall(func, keys, args));
    }

    /**
     * Invokes a previously loaded read-only function.
     *
     * See https://valkey.io/commands/fcall/ for more details.
     *
     * since Valkey version 7.0.0.
     *
     * @param func - The function name.
     * @param keys - A list of `keys` accessed by the function. To ensure the correct execution of functions,
     *     all names of keys that a function accesses must be explicitly provided as `keys`.
     * @param args - A list of `function` arguments and it should not represent names of keys.
     *
     * Command Response - The invoked function's return value.
     */
    public fcallReadonly(func: string, keys: string[], args: string[]): T {
        return this.addAndReturn(createFCallReadOnly(func, keys, args));
    }

    /**
     * Deletes a library and all its functions.
     *
     * See https://valkey.io/commands/function-delete/ for details.
     *
     * since Valkey version 7.0.0.
     *
     * @param libraryCode - The library name to delete.
     *
     * Command Response - `OK`.
     */
    public functionDelete(libraryCode: string): T {
        return this.addAndReturn(createFunctionDelete(libraryCode));
    }

    /**
     * Loads a library to Valkey.
     *
     * See https://valkey.io/commands/function-load/ for details.
     *
     * since Valkey version 7.0.0.
     *
     * @param libraryCode - The source code that implements the library.
     * @param replace - Whether the given library should overwrite a library with the same name if it
     *     already exists.
     *
     * Command Response - The library name that was loaded.
     */
    public functionLoad(libraryCode: string, replace?: boolean): T {
        return this.addAndReturn(createFunctionLoad(libraryCode, replace));
    }

    /**
     * Deletes all function libraries.
     *
     * See https://valkey.io/commands/function-flush/ for details.
     *
     * since Valkey version 7.0.0.
     *
     * @param mode - The flushing mode, could be either {@link FlushMode.SYNC} or {@link FlushMode.ASYNC}.
     * Command Response - `OK`.
     */
    public functionFlush(mode?: FlushMode): T {
        return this.addAndReturn(createFunctionFlush(mode));
    }

    /**
     * Returns information about the functions and libraries.
     *
     * See https://valkey.io/commands/function-list/ for details.
     *
     * since Valkey version 7.0.0.
     *
     * @param options - Parameters to filter and request additional info.
     *
     * Command Response - Info about all or selected libraries and their functions in {@link FunctionListResponse} format.
     */
    public functionList(options?: FunctionListOptions): T {
        return this.addAndReturn(createFunctionList(options));
    }

    /**
     * Deletes all the keys of all the existing databases. This command never fails.
     *
     * See https://valkey.io/commands/flushall/ for more details.
     *
     * @param mode - The flushing mode, could be either {@link FlushMode.SYNC} or {@link FlushMode.ASYNC}.
     *
     * Command Response - `OK`.
     */
    public flushall(mode?: FlushMode): T {
        return this.addAndReturn(createFlushAll(mode));
    }

    /**
     * Deletes all the keys of the currently selected database. This command never fails.
     *
     * See https://valkey.io/commands/flushdb/ for more details.
     *
     * @param mode - The flushing mode, could be either {@link FlushMode.SYNC} or {@link FlushMode.ASYNC}.
     *
     * Command Response - `OK`.
     */
    public flushdb(mode?: FlushMode): T {
        return this.addAndReturn(createFlushDB(mode));
    }

    /**
     * Returns the index of the first occurrence of `element` inside the list specified by `key`. If no
     * match is found, `null` is returned. If the `count` option is specified, then the function returns
     * an `array` of indices of matching elements within the list.
     *
     * See https://valkey.io/commands/lpos/ for more details.
     *
     * @param key - The name of the list.
     * @param element - The value to search for within the list.
     * @param options - The LPOS options.
     *
     * Command Response - The index of `element`, or `null` if `element` is not in the list. If the `count`
     * option is specified, then the function returns an `array` of indices of matching elements within the list.
     *
     * since - Valkey version 6.0.6.
     */
    public lpos(key: string, element: string, options?: LPosOptions): T {
        return this.addAndReturn(createLPos(key, element, options));
    }

    /**
     * Returns the number of keys in the currently selected database.
     *
     * See https://valkey.io/commands/dbsize/ for more details.
     *
     * Command Response - The number of keys in the currently selected database.
     */
    public dbsize(): T {
        return this.addAndReturn(createDBSize());
    }

    /**
     * Counts the number of set bits (population counting) in the string stored at `key`. The `options` argument can
     * optionally be provided to count the number of bits in a specific string interval.
     *
     * See https://valkey.io/commands/bitcount for more details.
     *
     * @param key - The key for the string to count the set bits of.
     * @param options - The offset options.
     *
     * Command Response - If `options` is provided, returns the number of set bits in the string interval specified by `options`.
     *     If `options` is not provided, returns the number of set bits in the string stored at `key`.
     *     Otherwise, if `key` is missing, returns `0` as it is treated as an empty string.
     */
    public bitcount(key: string, options?: BitOffsetOptions): T {
        return this.addAndReturn(createBitCount(key, options));
    }

    /**
     * Adds geospatial members with their positions to the specified sorted set stored at `key`.
     * If a member is already a part of the sorted set, its position is updated.
     *
     * See https://valkey.io/commands/geoadd/ for more details.
     *
     * @param key - The key of the sorted set.
     * @param membersToGeospatialData - A mapping of member names to their corresponding positions - see
     *     {@link GeospatialData}. The command will report an error when the user attempts to index
     *     coordinates outside the specified ranges.
     * @param options - The GeoAdd options - see {@link GeoAddOptions}.
     *
     * Command Response - The number of elements added to the sorted set. If `changed` is set to
     *    `true` in the options, returns the number of elements updated in the sorted set.
     */
    public geoadd(
        key: string,
        membersToGeospatialData: Map<string, GeospatialData>,
        options?: GeoAddOptions,
    ): T {
        return this.addAndReturn(
            createGeoAdd(key, membersToGeospatialData, options),
        );
    }

    /**
     * Returns the members of a sorted set populated with geospatial information using {@link geoadd},
     * which are within the borders of the area specified by a given shape.
     *
     * See https://valkey.io/commands/geosearch/ for more details.
     *
     * since - Valkey 6.2.0 and above.
     *
     * @param key - The key of the sorted set.
     * @param searchFrom - The query's center point options, could be one of:
     *
     * - {@link MemberOrigin} to use the position of the given existing member in the sorted set.
     *
     * - {@link CoordOrigin} to use the given longitude and latitude coordinates.
     *
     * @param searchBy - The query's shape options, could be one of:
     *
     * - {@link GeoCircleShape} to search inside circular area according to given radius.
     *
     * - {@link GeoBoxShape} to search inside an axis-aligned rectangle, determined by height and width.
     *
     * @param resultOptions - The optional inputs to request additional information and configure sorting/limiting the results, see {@link GeoSearchResultOptions}.
     *
     * Command Response - By default, returns an `Array` of members (locations) names.
     *     If any of `withCoord`, `withDist` or `withHash` are set to `true` in {@link GeoSearchResultOptions}, a 2D `Array` returned,
     *     where each sub-array represents a single item in the following order:
     *
     * - The member (location) name.
     * - The distance from the center as a floating point `number`, in the same unit specified for `searchBy`.
     * - The geohash of the location as a integer `number`.
     * - The coordinates as a two item `array` of floating point `number`s.
     */
    public geosearch(
        key: string,
        searchFrom: SearchOrigin,
        searchBy: GeoSearchShape,
        resultOptions?: GeoSearchResultOptions,
    ): T {
        return this.addAndReturn(
            createGeoSearch(key, searchFrom, searchBy, resultOptions),
        );
    }

    /**
     * Returns the positions (longitude, latitude) of all the specified `members` of the
     * geospatial index represented by the sorted set at `key`.
     *
     * See https://valkey.io/commands/geopos for more details.
     *
     * @param key - The key of the sorted set.
     * @param members - The members for which to get the positions.
     *
     * Command Response - A 2D `Array` which represents positions (longitude and latitude) corresponding to the
     *     given members. The order of the returned positions matches the order of the input members.
     *     If a member does not exist, its position will be `null`.
     */
    public geopos(key: string, members: string[]): T {
        return this.addAndReturn(createGeoPos(key, members));
    }

    /**
     * Pops a member-score pair from the first non-empty sorted set, with the given `keys`
     * being checked in the order they are provided.
     *
     * See https://valkey.io/commands/zmpop/ for more details.
     *
     * @param keys - The keys of the sorted sets.
     * @param modifier - The element pop criteria - either {@link ScoreFilter.MIN} or
     *     {@link ScoreFilter.MAX} to pop the member with the lowest/highest score accordingly.
     * @param count - (Optional) The number of elements to pop. If not supplied, only one element will be popped.
     *
     * Command Response - A two-element `array` containing the key name of the set from which the
     *     element was popped, and a member-score `Record` of the popped element.
     *     If no member could be popped, returns `null`.
     *
     * since Valkey version 7.0.0.
     */
    public zmpop(keys: string[], modifier: ScoreFilter, count?: number): T {
        return this.addAndReturn(createZMPop(keys, modifier, count));
    }

    /**
     * Pops a member-score pair from the first non-empty sorted set, with the given `keys` being
     * checked in the order they are provided. Blocks the connection when there are no members
     * to pop from any of the given sorted sets. `BZMPOP` is the blocking variant of {@link zmpop}.
     *
     * See https://valkey.io/commands/bzmpop/ for more details.
     *
     * @remarks `BZMPOP` is a client blocking command, see {@link https://github.com/valkey-io/valkey-glide/wiki/General-Concepts#blocking-commands | the wiki}
     * for more details and best practices.
     * @param keys - The keys of the sorted sets.
     * @param modifier - The element pop criteria - either {@link ScoreFilter.MIN} or
     *     {@link ScoreFilter.MAX} to pop the member with the lowest/highest score accordingly.
     * @param timeout - The number of seconds to wait for a blocking operation to complete.
     *     A value of 0 will block indefinitely.
     * @param count - (Optional) The number of elements to pop. If not supplied, only one element will be popped.
     *
     * Command Response - A two-element `array` containing the key name of the set from which the element
     *     was popped, and a member-score `Record` of the popped element.
     *     If no member could be popped, returns `null`.
     *
     * since Valkey version 7.0.0.
     */
    public bzmpop(
        keys: string[],
        modifier: ScoreFilter,
        timeout: number,
        count?: number,
    ): T {
        return this.addAndReturn(createBZMPop(keys, modifier, timeout, count));
    }

    /**
     * Increments the score of `member` in the sorted set stored at `key` by `increment`.
     * If `member` does not exist in the sorted set, it is added with `increment` as its score.
     * If `key` does not exist, a new sorted set is created with the specified member as its sole member.
     *
     * See https://valkey.io/commands/zincrby/ for details.
     *
     * @param key - The key of the sorted set.
     * @param increment - The score increment.
     * @param member - A member of the sorted set.
     *
     * Command Response - The new score of `member`.
     */
    public zincrby(key: string, increment: number, member: string): T {
        return this.addAndReturn(createZIncrBy(key, increment, member));
    }

    /**
     * Returns the distance between `member1` and `member2` saved in the geospatial index stored at `key`.
     *
     * See https://valkey.io/commands/geodist/ for more details.
     *
     * @param key - The key of the sorted set.
     * @param member1 - The name of the first member.
     * @param member2 - The name of the second member.
     * @param geoUnit - The unit of distance measurement - see {@link GeoUnit}. If not specified, the default unit is {@link GeoUnit.METERS}.
     *
     * Command Response - The distance between `member1` and `member2`. Returns `null`, if one or both members do not exist,
     *     or if the key does not exist.
     */
    public geodist(
        key: string,
        member1: string,
        member2: string,
        geoUnit?: GeoUnit,
    ): T {
        return this.addAndReturn(createGeoDist(key, member1, member2, geoUnit));
    }

    /**
     * Returns the `GeoHash` strings representing the positions of all the specified `members` in the sorted set stored at `key`.
     *
     * See https://valkey.io/commands/geohash/ for more details.
     *
     * @param key - The key of the sorted set.
     * @param members - The array of members whose `GeoHash` strings are to be retrieved.
     *
     * Command Response - An array of `GeoHash` strings representing the positions of the specified members stored at `key`.
     *   If a member does not exist in the sorted set, a `null` value is returned for that member.
     */
    public geohash(key: string, members: string[]): T {
        return this.addAndReturn(createGeoHash(key, members));
    }

    /**
     * Returns `UNIX TIME` of the last DB save timestamp or startup timestamp if no save
     * was made since then.
     *
     * See https://valkey.io/commands/lastsave/ for more details.
     *
     * Command Response - `UNIX TIME` of the last DB save executed with success.
     */
    public lastsave(): T {
        return this.addAndReturn(createLastSave());
    }

    /**
     * Returns all the longest common subsequences combined between strings stored at `key1` and `key2`.
     *
     * since Valkey version 7.0.0.
     *
     * See https://valkey.io/commands/lcs/ for more details.
     *
     * @param key1 - The key that stores the first string.
     * @param key2 - The key that stores the second string.
     *
     * Command Response - A `String` containing all the longest common subsequence combined between the 2 strings.
     *     An empty `String` is returned if the keys do not exist or have no common subsequences.
     */
    public lcs(key1: string, key2: string): T {
        return this.addAndReturn(createLCS(key1, key2));
    }

    /**
     * Returns the total length of all the longest common subsequences between strings stored at `key1` and `key2`.
     *
     * since Valkey version 7.0.0.
     *
     * See https://valkey.io/commands/lcs/ for more details.
     *
     * @param key1 - The key that stores the first string.
     * @param key2 - The key that stores the second string.
     *
     * Command Response - The total length of all the longest common subsequences between the 2 strings.
     */
    public lcsLen(key1: string, key2: string): T {
        return this.addAndReturn(createLCS(key1, key2, { len: true }));
    }

    /**
     * Returns the indices and lengths of the longest common subsequences between strings stored at
     * `key1` and `key2`.
     *
     * since Valkey version 7.0.0.
     *
     * See https://valkey.io/commands/lcs/ for more details.
     *
     * @param key1 - The key that stores the first string.
     * @param key2 - The key that stores the second string.
     * @param withMatchLen - (Optional) If `true`, include the length of the substring matched for the each match.
     * @param minMatchLen - (Optional) The minimum length of matches to include in the result.
     *
     * Command Response - A `Record` containing the indices of the longest common subsequences between the
     *     2 strings and the lengths of the longest common subsequences. The resulting map contains two
     *     keys, "matches" and "len":
     *     - `"len"` is mapped to the total length of the all longest common subsequences between the 2 strings
     *           stored as an integer. This value doesn't count towards the `minMatchLen` filter.
     *     - `"matches"` is mapped to a three dimensional array of integers that stores pairs
     *           of indices that represent the location of the common subsequences in the strings held
     *           by `key1` and `key2`.
     */
    public lcsIdx(
        key1: string,
        key2: string,
        options?: { withMatchLen?: boolean; minMatchLen?: number },
    ): T {
        return this.addAndReturn(createLCS(key1, key2, { idx: options ?? {} }));
    }

    /**
     * Updates the last access time of the specified keys.
     *
     * See https://valkey.io/commands/touch/ for more details.
     *
     * @param keys - The keys to update the last access time of.
     *
     * Command Response - The number of keys that were updated. A key is ignored if it doesn't exist.
     */
    public touch(keys: string[]): T {
        return this.addAndReturn(createTouch(keys));
    }

    /**
     * Returns a random existing key name from the currently selected database.
     *
     * See https://valkey.io/commands/randomkey/ for more details.
     *
     * Command Response - A random existing key name from the currently selected database.
     */
    public randomKey(): T {
        return this.addAndReturn(createRandomKey());
    }
}

/**
 * Extends BaseTransaction class for Redis standalone commands.
 * Transactions allow the execution of a group of commands in a single step.
 *
 * Command Response:
 *  An array of command responses is returned by the GlideClient.exec command, in the order they were given.
 *  Each element in the array represents a command given to the transaction.
 *  The response for each command depends on the executed Redis command.
 *  Specific response types are documented alongside each method.
 *
 * @example
 * ```typescript
 * const transaction = new Transaction()
 *    .set("key", "value")
 *    .select(1)  /// Standalone command
 *    .get("key");
 * const result = await GlideClient.exec(transaction);
 * console.log(result); // Output: ['OK', 'OK', null]
 * ```
 */
export class Transaction extends BaseTransaction<Transaction> {
    /// TODO: add MOVE, SLAVEOF and all SENTINEL commands

    /** Change the currently selected Redis database.
     * See https://valkey.io/commands/select/ for details.
     *
     * @param index - The index of the database to select.
     *
     * Command Response - A simple OK response.
     */
    public select(index: number): Transaction {
        return this.addAndReturn(createSelect(index));
    }

    /**
     * Sorts the elements in the list, set, or sorted set at `key` and returns the result.
     *
     * The `sort` command can be used to sort elements based on different criteria and
     * apply transformations on sorted elements.
     *
     * To store the result into a new key, see {@link sortStore}.
     *
     * See https://valkey.io/commands/sort for more details.
     *
     * @param key - The key of the list, set, or sorted set to be sorted.
     * @param options - (Optional) {@link SortOptions}.
     *
     * Command Response - An `Array` of sorted elements.
     */
    public sort(key: string, options?: SortOptions): Transaction {
        return this.addAndReturn(createSort(key, options));
    }

    /**
     * Sorts the elements in the list, set, or sorted set at `key` and returns the result.
     *
     * The `sortReadOnly` command can be used to sort elements based on different criteria and
     * apply transformations on sorted elements.
     *
     * This command is routed depending on the client's {@link ReadFrom} strategy.
     *
     * since Valkey version 7.0.0.
     *
     * @param key - The key of the list, set, or sorted set to be sorted.
     * @param options - (Optional) {@link SortOptions}.
     *
     * Command Response - An `Array` of sorted elements
     */
    public sortReadOnly(key: string, options?: SortOptions): Transaction {
        return this.addAndReturn(createSortReadOnly(key, options));
    }

    /**
     * Sorts the elements in the list, set, or sorted set at `key` and stores the result in
     * `destination`.
     *
     * The `sort` command can be used to sort elements based on different criteria and
     * apply transformations on sorted elements, and store the result in a new key.
     *
     * To get the sort result without storing it into a key, see {@link sort} or {@link sortReadOnly}.
     *
     * See https://valkey.io/commands/sort for more details.
     *
     * @remarks When in cluster mode, `destination` and `key` must map to the same hash slot.
     * @param key - The key of the list, set, or sorted set to be sorted.
     * @param destination - The key where the sorted result will be stored.
     * @param options - (Optional) {@link SortOptions}.
     *
     * Command Response - The number of elements in the sorted key stored at `destination`.
     */
    public sortStore(
        key: string,
        destination: string,
        options?: SortOptions,
    ): Transaction {
        return this.addAndReturn(createSort(key, options, destination));
    }

    /**
     * Copies the value stored at the `source` to the `destination` key. If `destinationDB` is specified,
     * the value will be copied to the database specified, otherwise the current database will be used.
     * When `replace` is true, removes the `destination` key first if it already exists, otherwise performs
     * no action.
     *
     * See https://valkey.io/commands/copy/ for more details.
     *
     * @param source - The key to the source value.
     * @param destination - The key where the value should be copied to.
     * @param destinationDB - (Optional) The alternative logical database index for the destination key.
     *     If not provided, the current database will be used.
     * @param replace - (Optional) If `true`, the `destination` key should be removed before copying the
     *     value to it. If not provided, no action will be performed if the key already exists.
     *
     * Command Response - `true` if `source` was copied, `false` if the `source` was not copied.
     *
     * since Valkey version 6.2.0.
     */
    public copy(
        source: string,
        destination: string,
        options?: { destinationDB?: number; replace?: boolean },
    ): Transaction {
        return this.addAndReturn(createCopy(source, destination, options));
    }
}

/**
 * Extends BaseTransaction class for cluster mode commands.
 * Transactions allow the execution of a group of commands in a single step.
 *
 * Command Response:
 *  An array of command responses is returned by the GlideClusterClient.exec command, in the order they were given.
 *  Each element in the array represents a command given to the transaction.
 *  The response for each command depends on the executed Redis command.
 *  Specific response types are documented alongside each method.
 *
 */
export class ClusterTransaction extends BaseTransaction<ClusterTransaction> {
    /// TODO: add all CLUSTER commands

    /**
     * Sorts the elements in the list, set, or sorted set at `key` and returns the result.
     *
     * The `sort` command can be used to sort elements based on different criteria and
     * apply transformations on sorted elements.
     *
     * To store the result into a new key, see {@link sortStore}.
     *
     * See https://valkey.io/commands/sort for more details.
     *
     * @param key - The key of the list, set, or sorted set to be sorted.
     * @param options - (Optional) {@link SortClusterOptions}.
     *
     * Command Response - An `Array` of sorted elements.
     */
    public sort(key: string, options?: SortClusterOptions): ClusterTransaction {
        return this.addAndReturn(createSort(key, options));
    }

    /**
     * Sorts the elements in the list, set, or sorted set at `key` and returns the result.
     *
     * The `sortReadOnly` command can be used to sort elements based on different criteria and
     * apply transformations on sorted elements.
     *
     * This command is routed depending on the client's {@link ReadFrom} strategy.
     *
     * since Valkey version 7.0.0.
     *
     * @param key - The key of the list, set, or sorted set to be sorted.
     * @param options - (Optional) {@link SortClusterOptions}.
     *
     * Command Response - An `Array` of sorted elements
     */
    public sortReadOnly(
        key: string,
        options?: SortClusterOptions,
    ): ClusterTransaction {
        return this.addAndReturn(createSortReadOnly(key, options));
    }

    /**
     * Sorts the elements in the list, set, or sorted set at `key` and stores the result in
     * `destination`.
     *
     * The `sort` command can be used to sort elements based on different criteria and
     * apply transformations on sorted elements, and store the result in a new key.
     *
     * To get the sort result without storing it into a key, see {@link sort} or {@link sortReadOnly}.
     *
     * See https://valkey.io/commands/sort for more details.
     *
     * @remarks When in cluster mode, `destination` and `key` must map to the same hash slot.
     * @param key - The key of the list, set, or sorted set to be sorted.
     * @param destination - The key where the sorted result will be stored.
     * @param options - (Optional) {@link SortClusterOptions}.
     *
     * Command Response - The number of elements in the sorted key stored at `destination`.
     */
    public sortStore(
        key: string,
        destination: string,
        options?: SortClusterOptions,
    ): ClusterTransaction {
        return this.addAndReturn(createSort(key, options, destination));
    }

    /**
     * Copies the value stored at the `source` to the `destination` key. When `replace` is true,
     * removes the `destination` key first if it already exists, otherwise performs no action.
     *
     * See https://valkey.io/commands/copy/ for more details.
     *
     * @param source - The key to the source value.
     * @param destination - The key where the value should be copied to.
     * @param replace - (Optional) If `true`, the `destination` key should be removed before copying the
     *     value to it. If not provided, no action will be performed if the key already exists.
     *
     * Command Response - `true` if `source` was copied, `false` if the `source` was not copied.
     *
     * since Valkey version 6.2.0.
     */
    public copy(
        source: string,
        destination: string,
        replace?: boolean,
    ): ClusterTransaction {
        return this.addAndReturn(
            createCopy(source, destination, { replace: replace }),
        );
    }
}<|MERGE_RESOLUTION|>--- conflicted
+++ resolved
@@ -191,14 +191,11 @@
     createZRevRank,
     createZRevRankWithScore,
     createZScore,
-<<<<<<< HEAD
     createSort,
     SortOptions,
     createSortReadOnly,
     SortClusterOptions,
-=======
     createLastSave,
->>>>>>> 4632300e
 } from "./Commands";
 import { command_request } from "./ProtobufMessage";
 
