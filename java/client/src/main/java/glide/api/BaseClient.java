--- conflicted
+++ resolved
@@ -350,27 +350,27 @@
     }
 
     @Override
-<<<<<<< HEAD
+    public CompletableFuture<Long> objectFreq(@NonNull String key) {
+        return commandManager.submitNewCommand(
+                ObjectFreq, new String[] {key}, this::handleLongOrNullResponse);
+    }
+
+    @Override
+    public CompletableFuture<Long> objectIdletime(@NonNull String key) {
+        return commandManager.submitNewCommand(
+                ObjectIdletime, new String[] {key}, this::handleLongOrNullResponse);
+    }
+
+    @Override
+    public CompletableFuture<Long> objectRefcount(@NonNull String key) {
+        return commandManager.submitNewCommand(
+                ObjectRefcount, new String[] {key}, this::handleLongOrNullResponse);
+    }
+
+    @Override
     public CompletableFuture<Boolean> renamenx(@NonNull String key, @NonNull String newKey) {
         return commandManager.submitNewCommand(
                 RenameNx, new String[] {key, newKey}, this::handleBooleanResponse);
-=======
-    public CompletableFuture<Long> objectFreq(@NonNull String key) {
-        return commandManager.submitNewCommand(
-                ObjectFreq, new String[] {key}, this::handleLongOrNullResponse);
-    }
-
-    @Override
-    public CompletableFuture<Long> objectIdletime(@NonNull String key) {
-        return commandManager.submitNewCommand(
-                ObjectIdletime, new String[] {key}, this::handleLongOrNullResponse);
->>>>>>> 27669899
-    }
-
-    @Override
-    public CompletableFuture<Long> objectRefcount(@NonNull String key) {
-        return commandManager.submitNewCommand(
-                ObjectRefcount, new String[] {key}, this::handleLongOrNullResponse);
     }
 
     @Override
