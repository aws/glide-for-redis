/** Copyright GLIDE-for-Redis Project Contributors - SPDX Identifier: Apache-2.0 */
package glide.api;

import static glide.ffi.resolvers.SocketListenerResolver.getSocket;
import static glide.utils.ArrayTransformUtils.castArray;
import static glide.utils.ArrayTransformUtils.concatenateArrays;
import static glide.utils.ArrayTransformUtils.convertMapToKeyValueStringArray;
import static glide.utils.ArrayTransformUtils.convertMapToValueKeyStringArray;
import static redis_request.RedisRequestOuterClass.RequestType.Decr;
import static redis_request.RedisRequestOuterClass.RequestType.DecrBy;
import static redis_request.RedisRequestOuterClass.RequestType.Del;
import static redis_request.RedisRequestOuterClass.RequestType.Exists;
import static redis_request.RedisRequestOuterClass.RequestType.Expire;
import static redis_request.RedisRequestOuterClass.RequestType.ExpireAt;
import static redis_request.RedisRequestOuterClass.RequestType.GetString;
import static redis_request.RedisRequestOuterClass.RequestType.HashDel;
import static redis_request.RedisRequestOuterClass.RequestType.HashExists;
import static redis_request.RedisRequestOuterClass.RequestType.HashGet;
import static redis_request.RedisRequestOuterClass.RequestType.HashGetAll;
import static redis_request.RedisRequestOuterClass.RequestType.HashIncrBy;
import static redis_request.RedisRequestOuterClass.RequestType.HashIncrByFloat;
import static redis_request.RedisRequestOuterClass.RequestType.HashMGet;
import static redis_request.RedisRequestOuterClass.RequestType.HashSet;
import static redis_request.RedisRequestOuterClass.RequestType.Incr;
import static redis_request.RedisRequestOuterClass.RequestType.IncrBy;
import static redis_request.RedisRequestOuterClass.RequestType.IncrByFloat;
import static redis_request.RedisRequestOuterClass.RequestType.LLen;
import static redis_request.RedisRequestOuterClass.RequestType.LPop;
import static redis_request.RedisRequestOuterClass.RequestType.LPush;
import static redis_request.RedisRequestOuterClass.RequestType.LRange;
import static redis_request.RedisRequestOuterClass.RequestType.LRem;
import static redis_request.RedisRequestOuterClass.RequestType.LTrim;
import static redis_request.RedisRequestOuterClass.RequestType.MGet;
import static redis_request.RedisRequestOuterClass.RequestType.MSet;
import static redis_request.RedisRequestOuterClass.RequestType.PExpire;
import static redis_request.RedisRequestOuterClass.RequestType.PExpireAt;
<<<<<<< HEAD
import static redis_request.RedisRequestOuterClass.RequestType.PfAdd;
=======
import static redis_request.RedisRequestOuterClass.RequestType.PTTL;
import static redis_request.RedisRequestOuterClass.RequestType.Persist;
>>>>>>> 3158103d
import static redis_request.RedisRequestOuterClass.RequestType.RPop;
import static redis_request.RedisRequestOuterClass.RequestType.RPush;
import static redis_request.RedisRequestOuterClass.RequestType.SAdd;
import static redis_request.RedisRequestOuterClass.RequestType.SCard;
import static redis_request.RedisRequestOuterClass.RequestType.SMembers;
import static redis_request.RedisRequestOuterClass.RequestType.SRem;
import static redis_request.RedisRequestOuterClass.RequestType.SetString;
import static redis_request.RedisRequestOuterClass.RequestType.Strlen;
import static redis_request.RedisRequestOuterClass.RequestType.TTL;
import static redis_request.RedisRequestOuterClass.RequestType.Type;
import static redis_request.RedisRequestOuterClass.RequestType.Unlink;
import static redis_request.RedisRequestOuterClass.RequestType.ZPopMax;
import static redis_request.RedisRequestOuterClass.RequestType.ZPopMin;
import static redis_request.RedisRequestOuterClass.RequestType.ZScore;
import static redis_request.RedisRequestOuterClass.RequestType.Zadd;
import static redis_request.RedisRequestOuterClass.RequestType.Zcard;
import static redis_request.RedisRequestOuterClass.RequestType.Zrem;

import glide.api.commands.GenericBaseCommands;
import glide.api.commands.HashBaseCommands;
import glide.api.commands.HyperLogLogBaseCommands;
import glide.api.commands.ListBaseCommands;
import glide.api.commands.SetBaseCommands;
import glide.api.commands.SortedSetBaseCommands;
import glide.api.commands.StringCommands;
import glide.api.models.Script;
import glide.api.models.commands.ExpireOptions;
import glide.api.models.commands.ScriptOptions;
import glide.api.models.commands.SetOptions;
import glide.api.models.commands.ZaddOptions;
import glide.api.models.configuration.BaseClientConfiguration;
import glide.api.models.exceptions.RedisException;
import glide.connectors.handlers.CallbackDispatcher;
import glide.connectors.handlers.ChannelHandler;
import glide.connectors.resources.Platform;
import glide.connectors.resources.ThreadPoolResource;
import glide.connectors.resources.ThreadPoolResourceAllocator;
import glide.ffi.resolvers.RedisValueResolver;
import glide.managers.BaseCommandResponseResolver;
import glide.managers.CommandManager;
import glide.managers.ConnectionManager;
import java.util.List;
import java.util.Map;
import java.util.Set;
import java.util.concurrent.CompletableFuture;
import java.util.concurrent.ExecutionException;
import java.util.function.BiFunction;
import lombok.AllArgsConstructor;
import lombok.NonNull;
import org.apache.commons.lang3.ArrayUtils;
import response.ResponseOuterClass.ConstantResponse;
import response.ResponseOuterClass.Response;

/** Base Client class for Redis */
@AllArgsConstructor
public abstract class BaseClient
        implements AutoCloseable,
                GenericBaseCommands,
                StringCommands,
                HashBaseCommands,
                ListBaseCommands,
                SetBaseCommands,
                SortedSetBaseCommands,
                HyperLogLogBaseCommands {

    /** Redis simple string response with "OK" */
    public static final String OK = ConstantResponse.OK.toString();

    protected final ConnectionManager connectionManager;
    protected final CommandManager commandManager;

    /**
     * Async request for an async (non-blocking) Redis client.
     *
     * @param config Redis client Configuration
     * @param constructor Redis client constructor reference
     * @param <T> Client type
     * @return a Future to connect and return a RedisClient
     */
    protected static <T> CompletableFuture<T> CreateClient(
            BaseClientConfiguration config,
            BiFunction<ConnectionManager, CommandManager, T> constructor) {
        try {
            ThreadPoolResource threadPoolResource = config.getThreadPoolResource();
            if (threadPoolResource == null) {
                threadPoolResource =
                        ThreadPoolResourceAllocator.getOrCreate(Platform.getThreadPoolResourceSupplier());
            }
            ChannelHandler channelHandler = buildChannelHandler(threadPoolResource);
            ConnectionManager connectionManager = buildConnectionManager(channelHandler);
            CommandManager commandManager = buildCommandManager(channelHandler);
            // TODO: Support exception throwing, including interrupted exceptions
            return connectionManager
                    .connectToRedis(config)
                    .thenApply(ignore -> constructor.apply(connectionManager, commandManager));
        } catch (InterruptedException e) {
            // Something bad happened while we were establishing netty connection to UDS
            var future = new CompletableFuture<T>();
            future.completeExceptionally(e);
            return future;
        }
    }

    /**
     * Closes this resource, relinquishing any underlying resources. This method is invoked
     * automatically on objects managed by the try-with-resources statement.
     *
     * @see <a
     *     href="https://docs.oracle.com/javase/8/docs/api/java/lang/AutoCloseable.html#close--">AutoCloseable::close()</a>
     */
    @Override
    public void close() throws ExecutionException {
        try {
            connectionManager.closeConnection().get();
        } catch (InterruptedException e) {
            // suppressing the interrupted exception - it is already suppressed in the future
            throw new RuntimeException(e);
        }
    }

    protected static ChannelHandler buildChannelHandler(ThreadPoolResource threadPoolResource)
            throws InterruptedException {
        CallbackDispatcher callbackDispatcher = new CallbackDispatcher();
        return new ChannelHandler(callbackDispatcher, getSocket(), threadPoolResource);
    }

    protected static ConnectionManager buildConnectionManager(ChannelHandler channelHandler) {
        return new ConnectionManager(channelHandler);
    }

    protected static CommandManager buildCommandManager(ChannelHandler channelHandler) {
        return new CommandManager(channelHandler);
    }

    /**
     * Extracts the value from a Redis response message and either throws an exception or returns the
     * value as an object of type {@link T}. If <code>isNullable</code>, than also returns <code>null
     * </code>.
     *
     * @param response Redis protobuf message
     * @param classType Parameter {@link T} class type
     * @param isNullable Accepts null values in the protobuf message
     * @return Response as an object of type {@link T} or <code>null</code>
     * @param <T> return type
     * @throws RedisException on a type mismatch
     */
    @SuppressWarnings("unchecked")
    protected <T> T handleRedisResponse(Class<T> classType, boolean isNullable, Response response)
            throws RedisException {
        Object value =
                new BaseCommandResponseResolver(RedisValueResolver::valueFromPointer).apply(response);
        if (isNullable && (value == null)) {
            return null;
        }
        if (classType.isInstance(value)) {
            return (T) value;
        }
        String className = value == null ? "null" : value.getClass().getSimpleName();
        throw new RedisException(
                "Unexpected return type from Redis: got "
                        + className
                        + " expected "
                        + classType.getSimpleName());
    }

    protected Object handleObjectOrNullResponse(Response response) throws RedisException {
        return handleRedisResponse(Object.class, true, response);
    }

    protected String handleStringResponse(Response response) throws RedisException {
        return handleRedisResponse(String.class, false, response);
    }

    protected String handleStringOrNullResponse(Response response) throws RedisException {
        return handleRedisResponse(String.class, true, response);
    }

    protected Boolean handleBooleanResponse(Response response) throws RedisException {
        return handleRedisResponse(Boolean.class, false, response);
    }

    protected Long handleLongResponse(Response response) throws RedisException {
        return handleRedisResponse(Long.class, false, response);
    }

    protected Double handleDoubleResponse(Response response) throws RedisException {
        return handleRedisResponse(Double.class, false, response);
    }

    protected Double handleDoubleOrNullResponse(Response response) throws RedisException {
        return handleRedisResponse(Double.class, true, response);
    }

    protected Object[] handleArrayResponse(Response response) throws RedisException {
        return handleRedisResponse(Object[].class, false, response);
    }

    protected Object[] handleArrayOrNullResponse(Response response) throws RedisException {
        return handleRedisResponse(Object[].class, true, response);
    }

    /**
     * @param response A Protobuf response
     * @return A map of <code>String</code> to <code>V</code>
     * @param <V> Value type
     */
    @SuppressWarnings("unchecked") // raw Map cast to Map<String, V>
    protected <V> Map<String, V> handleMapResponse(Response response) throws RedisException {
        return handleRedisResponse(Map.class, false, response);
    }

    @SuppressWarnings("unchecked") // raw Set cast to Set<String>
    protected Set<String> handleSetResponse(Response response) throws RedisException {
        return handleRedisResponse(Set.class, false, response);
    }

    @Override
    public CompletableFuture<Long> del(@NonNull String[] keys) {
        return commandManager.submitNewCommand(Del, keys, this::handleLongResponse);
    }

    @Override
    public CompletableFuture<String> get(@NonNull String key) {
        return commandManager.submitNewCommand(
                GetString, new String[] {key}, this::handleStringOrNullResponse);
    }

    @Override
    public CompletableFuture<String> set(@NonNull String key, @NonNull String value) {
        return commandManager.submitNewCommand(
                SetString, new String[] {key, value}, this::handleStringResponse);
    }

    @Override
    public CompletableFuture<String> set(
            @NonNull String key, @NonNull String value, @NonNull SetOptions options) {
        String[] arguments = ArrayUtils.addAll(new String[] {key, value}, options.toArgs());
        return commandManager.submitNewCommand(SetString, arguments, this::handleStringOrNullResponse);
    }

    @Override
    public CompletableFuture<String[]> mget(@NonNull String[] keys) {
        return commandManager.submitNewCommand(
                MGet, keys, response -> castArray(handleArrayOrNullResponse(response), String.class));
    }

    @Override
    public CompletableFuture<String> mset(@NonNull Map<String, String> keyValueMap) {
        String[] args = convertMapToKeyValueStringArray(keyValueMap);
        return commandManager.submitNewCommand(MSet, args, this::handleStringResponse);
    }

    @Override
    public CompletableFuture<Long> incr(@NonNull String key) {
        return commandManager.submitNewCommand(Incr, new String[] {key}, this::handleLongResponse);
    }

    @Override
    public CompletableFuture<Long> incrBy(@NonNull String key, long amount) {
        return commandManager.submitNewCommand(
                IncrBy, new String[] {key, Long.toString(amount)}, this::handleLongResponse);
    }

    @Override
    public CompletableFuture<Double> incrByFloat(@NonNull String key, double amount) {
        return commandManager.submitNewCommand(
                IncrByFloat, new String[] {key, Double.toString(amount)}, this::handleDoubleResponse);
    }

    @Override
    public CompletableFuture<Long> decr(@NonNull String key) {
        return commandManager.submitNewCommand(Decr, new String[] {key}, this::handleLongResponse);
    }

    @Override
    public CompletableFuture<Long> decrBy(@NonNull String key, long amount) {
        return commandManager.submitNewCommand(
                DecrBy, new String[] {key, Long.toString(amount)}, this::handleLongResponse);
    }

    @Override
    public CompletableFuture<Long> strlen(@NonNull String key) {
        return commandManager.submitNewCommand(Strlen, new String[] {key}, this::handleLongResponse);
    }

    @Override
    public CompletableFuture<String> hget(@NonNull String key, @NonNull String field) {
        return commandManager.submitNewCommand(
                HashGet, new String[] {key, field}, this::handleStringOrNullResponse);
    }

    @Override
    public CompletableFuture<Long> hset(
            @NonNull String key, @NonNull Map<String, String> fieldValueMap) {
        String[] args = ArrayUtils.addFirst(convertMapToKeyValueStringArray(fieldValueMap), key);
        return commandManager.submitNewCommand(HashSet, args, this::handleLongResponse);
    }

    @Override
    public CompletableFuture<Long> hdel(@NonNull String key, @NonNull String[] fields) {
        String[] args = ArrayUtils.addFirst(fields, key);
        return commandManager.submitNewCommand(HashDel, args, this::handleLongResponse);
    }

    @Override
    public CompletableFuture<String[]> hmget(@NonNull String key, @NonNull String[] fields) {
        String[] arguments = ArrayUtils.addFirst(fields, key);
        return commandManager.submitNewCommand(
                HashMGet, arguments, response -> castArray(handleArrayResponse(response), String.class));
    }

    @Override
    public CompletableFuture<Boolean> hexists(@NonNull String key, @NonNull String field) {
        return commandManager.submitNewCommand(
                HashExists, new String[] {key, field}, this::handleBooleanResponse);
    }

    @Override
    public CompletableFuture<Map<String, String>> hgetall(@NonNull String key) {
        return commandManager.submitNewCommand(HashGetAll, new String[] {key}, this::handleMapResponse);
    }

    @Override
    public CompletableFuture<Long> hincrBy(@NonNull String key, @NonNull String field, long amount) {
        return commandManager.submitNewCommand(
                HashIncrBy, new String[] {key, field, Long.toString(amount)}, this::handleLongResponse);
    }

    @Override
    public CompletableFuture<Double> hincrByFloat(
            @NonNull String key, @NonNull String field, double amount) {
        return commandManager.submitNewCommand(
                HashIncrByFloat,
                new String[] {key, field, Double.toString(amount)},
                this::handleDoubleResponse);
    }

    @Override
    public CompletableFuture<Long> lpush(@NonNull String key, @NonNull String[] elements) {
        String[] arguments = ArrayUtils.addFirst(elements, key);
        return commandManager.submitNewCommand(LPush, arguments, this::handleLongResponse);
    }

    @Override
    public CompletableFuture<String> lpop(@NonNull String key) {
        return commandManager.submitNewCommand(
                LPop, new String[] {key}, this::handleStringOrNullResponse);
    }

    @Override
    public CompletableFuture<String[]> lpopCount(@NonNull String key, long count) {
        return commandManager.submitNewCommand(
                LPop,
                new String[] {key, Long.toString(count)},
                response -> castArray(handleArrayResponse(response), String.class));
    }

    @Override
    public CompletableFuture<String[]> lrange(@NonNull String key, long start, long end) {
        return commandManager.submitNewCommand(
                LRange,
                new String[] {key, Long.toString(start), Long.toString(end)},
                response -> castArray(handleArrayOrNullResponse(response), String.class));
    }

    @Override
    public CompletableFuture<String> ltrim(@NonNull String key, long start, long end) {
        return commandManager.submitNewCommand(
                LTrim,
                new String[] {key, Long.toString(start), Long.toString(end)},
                this::handleStringResponse);
    }

    @Override
    public CompletableFuture<Long> llen(@NonNull String key) {
        return commandManager.submitNewCommand(LLen, new String[] {key}, this::handleLongResponse);
    }

    @Override
    public CompletableFuture<Long> lrem(@NonNull String key, long count, @NonNull String element) {
        return commandManager.submitNewCommand(
                LRem, new String[] {key, Long.toString(count), element}, this::handleLongResponse);
    }

    @Override
    public CompletableFuture<Long> rpush(@NonNull String key, @NonNull String[] elements) {
        String[] arguments = ArrayUtils.addFirst(elements, key);
        return commandManager.submitNewCommand(RPush, arguments, this::handleLongResponse);
    }

    @Override
    public CompletableFuture<String> rpop(@NonNull String key) {
        return commandManager.submitNewCommand(
                RPop, new String[] {key}, this::handleStringOrNullResponse);
    }

    @Override
    public CompletableFuture<String[]> rpopCount(@NonNull String key, long count) {
        return commandManager.submitNewCommand(
                RPop,
                new String[] {key, Long.toString(count)},
                response -> castArray(handleArrayOrNullResponse(response), String.class));
    }

    @Override
    public CompletableFuture<Long> sadd(@NonNull String key, @NonNull String[] members) {
        String[] arguments = ArrayUtils.addFirst(members, key);
        return commandManager.submitNewCommand(SAdd, arguments, this::handleLongResponse);
    }

    @Override
    public CompletableFuture<Long> srem(@NonNull String key, @NonNull String[] members) {
        String[] arguments = ArrayUtils.addFirst(members, key);
        return commandManager.submitNewCommand(SRem, arguments, this::handleLongResponse);
    }

    @Override
    public CompletableFuture<Set<String>> smembers(@NonNull String key) {
        return commandManager.submitNewCommand(SMembers, new String[] {key}, this::handleSetResponse);
    }

    @Override
    public CompletableFuture<Long> scard(@NonNull String key) {
        return commandManager.submitNewCommand(SCard, new String[] {key}, this::handleLongResponse);
    }

    @Override
    public CompletableFuture<Long> exists(@NonNull String[] keys) {
        return commandManager.submitNewCommand(Exists, keys, this::handleLongResponse);
    }

    @Override
    public CompletableFuture<Long> unlink(@NonNull String[] keys) {
        return commandManager.submitNewCommand(Unlink, keys, this::handleLongResponse);
    }

    @Override
    public CompletableFuture<Boolean> expire(@NonNull String key, long seconds) {
        return commandManager.submitNewCommand(
                Expire, new String[] {key, Long.toString(seconds)}, this::handleBooleanResponse);
    }

    @Override
    public CompletableFuture<Boolean> expire(
            @NonNull String key, long seconds, @NonNull ExpireOptions expireOptions) {
        String[] arguments =
                ArrayUtils.addAll(new String[] {key, Long.toString(seconds)}, expireOptions.toArgs());
        return commandManager.submitNewCommand(Expire, arguments, this::handleBooleanResponse);
    }

    @Override
    public CompletableFuture<Boolean> expireAt(@NonNull String key, long unixSeconds) {
        return commandManager.submitNewCommand(
                ExpireAt, new String[] {key, Long.toString(unixSeconds)}, this::handleBooleanResponse);
    }

    @Override
    public CompletableFuture<Boolean> expireAt(
            @NonNull String key, long unixSeconds, @NonNull ExpireOptions expireOptions) {
        String[] arguments =
                ArrayUtils.addAll(new String[] {key, Long.toString(unixSeconds)}, expireOptions.toArgs());
        return commandManager.submitNewCommand(ExpireAt, arguments, this::handleBooleanResponse);
    }

    @Override
    public CompletableFuture<Boolean> pexpire(@NonNull String key, long milliseconds) {
        return commandManager.submitNewCommand(
                PExpire, new String[] {key, Long.toString(milliseconds)}, this::handleBooleanResponse);
    }

    @Override
    public CompletableFuture<Boolean> pexpire(
            @NonNull String key, long milliseconds, @NonNull ExpireOptions expireOptions) {
        String[] arguments =
                ArrayUtils.addAll(new String[] {key, Long.toString(milliseconds)}, expireOptions.toArgs());
        return commandManager.submitNewCommand(PExpire, arguments, this::handleBooleanResponse);
    }

    @Override
    public CompletableFuture<Boolean> pexpireAt(@NonNull String key, long unixMilliseconds) {
        return commandManager.submitNewCommand(
                PExpireAt,
                new String[] {key, Long.toString(unixMilliseconds)},
                this::handleBooleanResponse);
    }

    @Override
    public CompletableFuture<Boolean> pexpireAt(
            @NonNull String key, long unixMilliseconds, @NonNull ExpireOptions expireOptions) {
        String[] arguments =
                ArrayUtils.addAll(
                        new String[] {key, Long.toString(unixMilliseconds)}, expireOptions.toArgs());
        return commandManager.submitNewCommand(PExpireAt, arguments, this::handleBooleanResponse);
    }

    @Override
    public CompletableFuture<Long> ttl(@NonNull String key) {
        return commandManager.submitNewCommand(TTL, new String[] {key}, this::handleLongResponse);
    }

    @Override
    public CompletableFuture<Object> invokeScript(@NonNull Script script) {
        return commandManager.submitScript(
                script, List.of(), List.of(), this::handleObjectOrNullResponse);
    }

    @Override
    public CompletableFuture<Object> invokeScript(
            @NonNull Script script, @NonNull ScriptOptions options) {
        return commandManager.submitScript(
                script, options.getKeys(), options.getArgs(), this::handleObjectOrNullResponse);
    }

    @Override
    public CompletableFuture<Long> zadd(
            @NonNull String key,
            @NonNull Map<String, Double> membersScoresMap,
            @NonNull ZaddOptions options,
            boolean changed) {
        String[] changedArg = changed ? new String[] {"CH"} : new String[] {};
        String[] membersScores = convertMapToValueKeyStringArray(membersScoresMap);

        String[] arguments =
                concatenateArrays(new String[] {key}, options.toArgs(), changedArg, membersScores);

        return commandManager.submitNewCommand(Zadd, arguments, this::handleLongResponse);
    }

    @Override
    public CompletableFuture<Long> zadd(
            @NonNull String key,
            @NonNull Map<String, Double> membersScoresMap,
            @NonNull ZaddOptions options) {
        return this.zadd(key, membersScoresMap, options, false);
    }

    @Override
    public CompletableFuture<Long> zadd(
            @NonNull String key, @NonNull Map<String, Double> membersScoresMap, boolean changed) {
        return this.zadd(key, membersScoresMap, ZaddOptions.builder().build(), changed);
    }

    @Override
    public CompletableFuture<Long> zadd(
            @NonNull String key, @NonNull Map<String, Double> membersScoresMap) {
        return this.zadd(key, membersScoresMap, ZaddOptions.builder().build(), false);
    }

    @Override
    public CompletableFuture<Double> zaddIncr(
            @NonNull String key, @NonNull String member, double increment, @NonNull ZaddOptions options) {
        String[] arguments =
                concatenateArrays(
                        new String[] {key},
                        options.toArgs(),
                        new String[] {"INCR", Double.toString(increment), member});

        return commandManager.submitNewCommand(Zadd, arguments, this::handleDoubleOrNullResponse);
    }

    @Override
    public CompletableFuture<Double> zaddIncr(
            @NonNull String key, @NonNull String member, double increment) {
        String[] arguments =
                concatenateArrays(
                        new String[] {key}, new String[] {"INCR", Double.toString(increment), member});

        return commandManager.submitNewCommand(Zadd, arguments, this::handleDoubleResponse);
    }

    @Override
    public CompletableFuture<Long> zrem(@NonNull String key, @NonNull String[] members) {
        String[] arguments = ArrayUtils.addFirst(members, key);
        return commandManager.submitNewCommand(Zrem, arguments, this::handleLongResponse);
    }

    @Override
    public CompletableFuture<Long> zcard(@NonNull String key) {
        return commandManager.submitNewCommand(Zcard, new String[] {key}, this::handleLongResponse);
    }

    @Override
<<<<<<< HEAD
    public CompletableFuture<Long> pfadd(@NonNull String key, @NonNull String[] elements) {
        String[] arguments = ArrayUtils.addFirst(elements, key);
        return commandManager.submitNewCommand(PfAdd, arguments, this::handleLongResponse);
=======
    public CompletableFuture<Map<String, Double>> zpopmin(@NonNull String key, long count) {
        return commandManager.submitNewCommand(
                ZPopMin, new String[] {key, Long.toString(count)}, this::handleMapResponse);
    }

    @Override
    public CompletableFuture<Map<String, Double>> zpopmin(@NonNull String key) {
        return commandManager.submitNewCommand(ZPopMin, new String[] {key}, this::handleMapResponse);
    }

    @Override
    public CompletableFuture<Map<String, Double>> zpopmax(@NonNull String key, long count) {
        return commandManager.submitNewCommand(
                ZPopMax, new String[] {key, Long.toString(count)}, this::handleMapResponse);
    }

    @Override
    public CompletableFuture<Map<String, Double>> zpopmax(@NonNull String key) {
        return commandManager.submitNewCommand(ZPopMax, new String[] {key}, this::handleMapResponse);
    }

    @Override
    public CompletableFuture<Double> zscore(@NonNull String key, @NonNull String member) {
        return commandManager.submitNewCommand(
                ZScore, new String[] {key, member}, this::handleDoubleOrNullResponse);
    }

    @Override
    public CompletableFuture<Long> pttl(@NonNull String key) {
        return commandManager.submitNewCommand(PTTL, new String[] {key}, this::handleLongResponse);
    }

    @Override
    public CompletableFuture<Boolean> persist(@NonNull String key) {
        return commandManager.submitNewCommand(
                Persist, new String[] {key}, this::handleBooleanResponse);
    }

    @Override
    public CompletableFuture<String> type(@NonNull String key) {
        return commandManager.submitNewCommand(Type, new String[] {key}, this::handleStringResponse);
>>>>>>> 3158103d
    }
}<|MERGE_RESOLUTION|>--- conflicted
+++ resolved
@@ -34,12 +34,9 @@
 import static redis_request.RedisRequestOuterClass.RequestType.MSet;
 import static redis_request.RedisRequestOuterClass.RequestType.PExpire;
 import static redis_request.RedisRequestOuterClass.RequestType.PExpireAt;
-<<<<<<< HEAD
-import static redis_request.RedisRequestOuterClass.RequestType.PfAdd;
-=======
 import static redis_request.RedisRequestOuterClass.RequestType.PTTL;
 import static redis_request.RedisRequestOuterClass.RequestType.Persist;
->>>>>>> 3158103d
+import static redis_request.RedisRequestOuterClass.RequestType.PfAdd;
 import static redis_request.RedisRequestOuterClass.RequestType.RPop;
 import static redis_request.RedisRequestOuterClass.RequestType.RPush;
 import static redis_request.RedisRequestOuterClass.RequestType.SAdd;
@@ -622,52 +619,52 @@
     }
 
     @Override
-<<<<<<< HEAD
+    public CompletableFuture<Map<String, Double>> zpopmin(@NonNull String key, long count) {
+        return commandManager.submitNewCommand(
+                ZPopMin, new String[] {key, Long.toString(count)}, this::handleMapResponse);
+    }
+
+    @Override
+    public CompletableFuture<Map<String, Double>> zpopmin(@NonNull String key) {
+        return commandManager.submitNewCommand(ZPopMin, new String[] {key}, this::handleMapResponse);
+    }
+
+    @Override
+    public CompletableFuture<Map<String, Double>> zpopmax(@NonNull String key, long count) {
+        return commandManager.submitNewCommand(
+                ZPopMax, new String[] {key, Long.toString(count)}, this::handleMapResponse);
+    }
+
+    @Override
+    public CompletableFuture<Map<String, Double>> zpopmax(@NonNull String key) {
+        return commandManager.submitNewCommand(ZPopMax, new String[] {key}, this::handleMapResponse);
+    }
+
+    @Override
+    public CompletableFuture<Double> zscore(@NonNull String key, @NonNull String member) {
+        return commandManager.submitNewCommand(
+                ZScore, new String[] {key, member}, this::handleDoubleOrNullResponse);
+    }
+
+    @Override
+    public CompletableFuture<Long> pttl(@NonNull String key) {
+        return commandManager.submitNewCommand(PTTL, new String[] {key}, this::handleLongResponse);
+    }
+
+    @Override
+    public CompletableFuture<Boolean> persist(@NonNull String key) {
+        return commandManager.submitNewCommand(
+                Persist, new String[] {key}, this::handleBooleanResponse);
+    }
+
+    @Override
+    public CompletableFuture<String> type(@NonNull String key) {
+        return commandManager.submitNewCommand(Type, new String[] {key}, this::handleStringResponse);
+    }
+
+    @Override
     public CompletableFuture<Long> pfadd(@NonNull String key, @NonNull String[] elements) {
         String[] arguments = ArrayUtils.addFirst(elements, key);
         return commandManager.submitNewCommand(PfAdd, arguments, this::handleLongResponse);
-=======
-    public CompletableFuture<Map<String, Double>> zpopmin(@NonNull String key, long count) {
-        return commandManager.submitNewCommand(
-                ZPopMin, new String[] {key, Long.toString(count)}, this::handleMapResponse);
-    }
-
-    @Override
-    public CompletableFuture<Map<String, Double>> zpopmin(@NonNull String key) {
-        return commandManager.submitNewCommand(ZPopMin, new String[] {key}, this::handleMapResponse);
-    }
-
-    @Override
-    public CompletableFuture<Map<String, Double>> zpopmax(@NonNull String key, long count) {
-        return commandManager.submitNewCommand(
-                ZPopMax, new String[] {key, Long.toString(count)}, this::handleMapResponse);
-    }
-
-    @Override
-    public CompletableFuture<Map<String, Double>> zpopmax(@NonNull String key) {
-        return commandManager.submitNewCommand(ZPopMax, new String[] {key}, this::handleMapResponse);
-    }
-
-    @Override
-    public CompletableFuture<Double> zscore(@NonNull String key, @NonNull String member) {
-        return commandManager.submitNewCommand(
-                ZScore, new String[] {key, member}, this::handleDoubleOrNullResponse);
-    }
-
-    @Override
-    public CompletableFuture<Long> pttl(@NonNull String key) {
-        return commandManager.submitNewCommand(PTTL, new String[] {key}, this::handleLongResponse);
-    }
-
-    @Override
-    public CompletableFuture<Boolean> persist(@NonNull String key) {
-        return commandManager.submitNewCommand(
-                Persist, new String[] {key}, this::handleBooleanResponse);
-    }
-
-    @Override
-    public CompletableFuture<String> type(@NonNull String key) {
-        return commandManager.submitNewCommand(Type, new String[] {key}, this::handleStringResponse);
->>>>>>> 3158103d
     }
 }