#!/usr/bin/env node

/**
 * Copyright Valkey GLIDE Project Contributors - SPDX Identifier: Apache-2.0
 */

import { GLIBC, MUSL, familySync } from "detect-libc";
import { arch, platform } from "process";

let globalObject = global as unknown;

/* eslint-disable @typescript-eslint/no-require-imports */
function loadNativeBinding() {
    let nativeBinding = null;
    switch (platform) {
        case "linux":
            switch (arch) {
                case "x64":
                    switch (familySync()) {
                        case GLIBC:
                            nativeBinding = require("@scope/valkey-glide-linux-x64");
                            break;
                        case MUSL:
                            nativeBinding = require("@scope/valkey-glide-linux-musl-x64");
                            break;
                        default:
                            nativeBinding = require("@scope/valkey-glide-linux-x64");
                            break;
                    }
                    break;
                case "arm64":
                    switch (familySync()) {
                        case GLIBC:
                            nativeBinding = require("@scope/valkey-glide-linux-arm64");
                            break;
                        case MUSL:
                            nativeBinding = require("@scope/valkey-glide-linux-musl-arm64");
                            break;
                        default:
                            nativeBinding = require("@scope/valkey-glide-linux-arm64");
                            break;
                    }
                    break;
                default:
                    throw new Error(
                        `Unsupported OS: ${platform}, architecture: ${arch}`,
                    );
            }
            break;
        case "darwin":
            switch (arch) {
                case "x64":
                    nativeBinding = require("@scope/valkey-glide-darwin-x64");
                    break;
                case "arm64":
                    nativeBinding = require("@scope/valkey-glide-darwin-arm64");
                    break;
                default:
                    throw new Error(
                        `Unsupported OS: ${platform}, architecture: ${arch}`,
                    );
            }
            break;
        default:
            throw new Error(
                `Unsupported OS: ${platform}, architecture: ${arch}`,
            );
    }
    if (!nativeBinding) {
        throw new Error(`Failed to load native binding`);
    }
    return nativeBinding;
}

function initialize() {
    const nativeBinding = loadNativeBinding();
    const {
        BaseScanOptions,
        BitEncoding,
        BitFieldGet,
        BitFieldIncrBy,
        BitFieldOffset,
        BitFieldOverflow,
        BitFieldSet,
        BitFieldSubCommands,
        BitOffset,
        BitOffsetMultiplier,
        BitOffsetOptions,
        BitOverflowControl,
        BitmapIndexType,
        BitwiseOperation,
        ConditionalChange,
        GeoAddOptions,
        CoordOrigin,
        MemberOrigin,
        SearchOrigin,
        GeoBoxShape,
        GeoCircleShape,
        GeoSearchShape,
        GeoSearchResultOptions,
        SortOrder,
        GeoUnit,
        GeospatialData,
        GlideClient,
        GlideClusterClient,
        GlideClientConfiguration,
        FunctionListOptions,
        FunctionListResponse,
        FunctionStatsResponse,
        SlotIdTypes,
        SlotKeyTypes,
        RouteByAddress,
        Routes,
        SingleNodeRoute,
        PeriodicChecksManualInterval,
        PeriodicChecks,
        Logger,
        LPosOptions,
        ListDirection,
        ExpireOptions,
        FlushMode,
        InfoOptions,
        InsertPosition,
        SetOptions,
        ZaddOptions,
        InfScoreBoundary,
        ScoreBoundary,
        UpdateOptions,
        ProtocolVersion,
        RangeByIndex,
        RangeByScore,
        RangeByLex,
        ReadFrom,
        RedisCredentials,
        SortClusterOptions,
        SortOptions,
        SortedSetRange,
        StreamGroupOptions,
        StreamTrimOptions,
        StreamAddOptions,
        StreamReadOptions,
<<<<<<< HEAD
        StreamPendingOptions,
=======
        StreamClaimOptions,
>>>>>>> d58681ce
        ScriptOptions,
        ClosingError,
        ConfigurationError,
        ExecAbortError,
        RedisError,
        ReturnType,
        RequestError,
        TimeoutError,
        ConnectionError,
        ClusterTransaction,
        Transaction,
        PubSubMsg,
        ScoreFilter,
        SignedEncoding,
        UnsignedEncoding,
        createLeakedArray,
        createLeakedAttribute,
        createLeakedBigint,
        createLeakedDouble,
        createLeakedMap,
        createLeakedString,
        parseInfoResponse,
    } = nativeBinding;

    module.exports = {
        BaseScanOptions,
        BitEncoding,
        BitFieldGet,
        BitFieldIncrBy,
        BitFieldOffset,
        BitFieldOverflow,
        BitFieldSet,
        BitFieldSubCommands,
        BitOffset,
        BitOffsetMultiplier,
        BitOffsetOptions,
        BitOverflowControl,
        BitmapIndexType,
        BitwiseOperation,
        ConditionalChange,
        GeoAddOptions,
        CoordOrigin,
        MemberOrigin,
        SearchOrigin,
        GeoBoxShape,
        GeoCircleShape,
        GeoSearchShape,
        GeoSearchResultOptions,
        SortOrder,
        GeoUnit,
        GeospatialData,
        GlideClient,
        GlideClusterClient,
        GlideClientConfiguration,
        FunctionListOptions,
        FunctionListResponse,
        FunctionStatsResponse,
        SlotIdTypes,
        SlotKeyTypes,
        RouteByAddress,
        Routes,
        SingleNodeRoute,
        PeriodicChecksManualInterval,
        PeriodicChecks,
        Logger,
        LPosOptions,
        ListDirection,
        ExpireOptions,
        FlushMode,
        InfoOptions,
        InsertPosition,
        SetOptions,
        ZaddOptions,
        InfScoreBoundary,
        ScoreBoundary,
        UpdateOptions,
        ProtocolVersion,
        RangeByIndex,
        RangeByScore,
        RangeByLex,
        ReadFrom,
        RedisCredentials,
        SortClusterOptions,
        SortOptions,
        SortedSetRange,
        StreamGroupOptions,
        StreamTrimOptions,
        StreamAddOptions,
        StreamReadOptions,
<<<<<<< HEAD
        StreamPendingOptions,
=======
        StreamClaimOptions,
>>>>>>> d58681ce
        ScriptOptions,
        ClosingError,
        ConfigurationError,
        ExecAbortError,
        RedisError,
        ReturnType,
        RequestError,
        TimeoutError,
        ConnectionError,
        ClusterTransaction,
        Transaction,
        PubSubMsg,
        ScoreFilter,
        SignedEncoding,
        UnsignedEncoding,
        createLeakedArray,
        createLeakedAttribute,
        createLeakedBigint,
        createLeakedDouble,
        createLeakedMap,
        createLeakedString,
        parseInfoResponse,
    };

    globalObject = Object.assign(global, nativeBinding);
}

initialize();

export default globalObject;<|MERGE_RESOLUTION|>--- conflicted
+++ resolved
@@ -139,11 +139,8 @@
         StreamTrimOptions,
         StreamAddOptions,
         StreamReadOptions,
-<<<<<<< HEAD
+        StreamClaimOptions,
         StreamPendingOptions,
-=======
-        StreamClaimOptions,
->>>>>>> d58681ce
         ScriptOptions,
         ClosingError,
         ConfigurationError,
@@ -232,12 +229,9 @@
         StreamGroupOptions,
         StreamTrimOptions,
         StreamAddOptions,
+        StreamClaimOptions,
         StreamReadOptions,
-<<<<<<< HEAD
         StreamPendingOptions,
-=======
-        StreamClaimOptions,
->>>>>>> d58681ce
         ScriptOptions,
         ClosingError,
         ConfigurationError,
