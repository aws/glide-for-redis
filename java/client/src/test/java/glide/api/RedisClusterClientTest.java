/** Copyright GLIDE-for-Redis Project Contributors - SPDX Identifier: Apache-2.0 */
package glide.api;

import static glide.api.BaseClient.OK;
import static glide.api.commands.ServerManagementCommands.VERSION_REDIS_API;
import static glide.api.models.GlideString.gs;
import static glide.api.models.commands.FlushMode.ASYNC;
import static glide.api.models.commands.FlushMode.SYNC;
import static glide.api.models.commands.SortBaseOptions.OrderBy.DESC;
import static glide.api.models.commands.SortOptions.ALPHA_COMMAND_STRING;
import static glide.api.models.commands.SortOptions.LIMIT_COMMAND_STRING;
import static glide.api.models.commands.SortOptions.STORE_COMMAND_STRING;
import static glide.api.models.commands.function.FunctionListOptions.LIBRARY_NAME_REDIS_API;
import static glide.api.models.commands.function.FunctionListOptions.WITH_CODE_REDIS_API;
import static glide.api.models.configuration.RequestRoutingConfiguration.SimpleMultiNodeRoute.ALL_NODES;
import static glide.api.models.configuration.RequestRoutingConfiguration.SimpleMultiNodeRoute.ALL_PRIMARIES;
import static glide.api.models.configuration.RequestRoutingConfiguration.SimpleSingleNodeRoute.RANDOM;
import static org.junit.jupiter.api.Assertions.assertAll;
import static org.junit.jupiter.api.Assertions.assertArrayEquals;
import static org.junit.jupiter.api.Assertions.assertEquals;
import static org.junit.jupiter.api.Assertions.assertTrue;
import static org.mockito.ArgumentMatchers.any;
import static org.mockito.ArgumentMatchers.eq;
import static org.mockito.Mockito.mock;
import static org.mockito.Mockito.when;
import static redis_request.RedisRequestOuterClass.RequestType.ClientGetName;
import static redis_request.RedisRequestOuterClass.RequestType.ClientId;
import static redis_request.RedisRequestOuterClass.RequestType.ConfigGet;
import static redis_request.RedisRequestOuterClass.RequestType.ConfigResetStat;
import static redis_request.RedisRequestOuterClass.RequestType.ConfigRewrite;
import static redis_request.RedisRequestOuterClass.RequestType.ConfigSet;
import static redis_request.RedisRequestOuterClass.RequestType.DBSize;
import static redis_request.RedisRequestOuterClass.RequestType.Echo;
import static redis_request.RedisRequestOuterClass.RequestType.FCall;
import static redis_request.RedisRequestOuterClass.RequestType.FCallReadOnly;
import static redis_request.RedisRequestOuterClass.RequestType.FlushAll;
import static redis_request.RedisRequestOuterClass.RequestType.FlushDB;
import static redis_request.RedisRequestOuterClass.RequestType.FunctionDelete;
import static redis_request.RedisRequestOuterClass.RequestType.FunctionDump;
import static redis_request.RedisRequestOuterClass.RequestType.FunctionFlush;
import static redis_request.RedisRequestOuterClass.RequestType.FunctionKill;
import static redis_request.RedisRequestOuterClass.RequestType.FunctionList;
import static redis_request.RedisRequestOuterClass.RequestType.FunctionLoad;
import static redis_request.RedisRequestOuterClass.RequestType.FunctionRestore;
import static redis_request.RedisRequestOuterClass.RequestType.FunctionStats;
import static redis_request.RedisRequestOuterClass.RequestType.Info;
import static redis_request.RedisRequestOuterClass.RequestType.LastSave;
import static redis_request.RedisRequestOuterClass.RequestType.Lolwut;
import static redis_request.RedisRequestOuterClass.RequestType.Ping;
import static redis_request.RedisRequestOuterClass.RequestType.RandomKey;
<<<<<<< HEAD
import static redis_request.RedisRequestOuterClass.RequestType.SPublish;
=======
import static redis_request.RedisRequestOuterClass.RequestType.Sort;
import static redis_request.RedisRequestOuterClass.RequestType.SortReadOnly;
>>>>>>> 5a0b4057
import static redis_request.RedisRequestOuterClass.RequestType.Time;
import static redis_request.RedisRequestOuterClass.RequestType.UnWatch;

import glide.api.models.ClusterTransaction;
import glide.api.models.ClusterValue;
import glide.api.models.GlideString;
import glide.api.models.commands.FlushMode;
import glide.api.models.commands.InfoOptions;
import glide.api.models.commands.SortBaseOptions.Limit;
import glide.api.models.commands.SortClusterOptions;
import glide.api.models.commands.function.FunctionLoadOptions;
import glide.api.models.commands.function.FunctionRestorePolicy;
import glide.api.models.configuration.RequestRoutingConfiguration.Route;
import glide.api.models.configuration.RequestRoutingConfiguration.SingleNodeRoute;
import glide.managers.CommandManager;
import glide.managers.RedisExceptionCheckedFunction;
import java.util.EnumSet;
import java.util.HashMap;
import java.util.Map;
import java.util.Optional;
import java.util.concurrent.CompletableFuture;
import lombok.SneakyThrows;
import org.junit.jupiter.api.BeforeEach;
import org.junit.jupiter.api.Test;
import redis_request.RedisRequestOuterClass.RedisRequest;
import response.ResponseOuterClass.ConstantResponse;
import response.ResponseOuterClass.Response;

public class RedisClusterClientTest {

    RedisClusterClient service;

    CommandManager commandManager;

    private final String[] TEST_ARGS = new String[0];

    @BeforeEach
    public void setUp() {
        commandManager = mock(CommandManager.class);
        service = new RedisClusterClient();
        service.commandManager = commandManager;
    }

    @Test
    @SneakyThrows
    public void custom_command_returns_single_value() {
        var commandManager = new TestCommandManager(null);

        try (var client = new TestClient(commandManager, "TEST")) {
            var value = client.customCommand(TEST_ARGS).get();
            assertEquals("TEST", value.getSingleValue());
        }
    }

    @Test
    @SneakyThrows
    public void custom_command_returns_multi_value() {
        var commandManager = new TestCommandManager(null);

        var data = Map.of("key1", "value1", "key2", "value2");
        try (var client = new TestClient(commandManager, data)) {
            var value = client.customCommand(TEST_ARGS).get();
            assertEquals(data, value.getMultiValue());
        }
    }

    @Test
    @SneakyThrows
    // test checks that even a map returned as a single value when single node route is used
    public void custom_command_with_single_node_route_returns_single_value() {
        var commandManager = new TestCommandManager(null);

        var data = Map.of("key1", "value1", "key2", "value2");
        try (var client = new TestClient(commandManager, data)) {
            var value = client.customCommand(TEST_ARGS, RANDOM).get();
            assertEquals(data, value.getSingleValue());
        }
    }

    @Test
    @SneakyThrows
    public void custom_command_with_multi_node_route_returns_multi_value() {
        var commandManager = new TestCommandManager(null);

        var data = Map.of("key1", "value1", "key2", "value2");
        try (var client = new TestClient(commandManager, data)) {
            var value = client.customCommand(TEST_ARGS, ALL_NODES).get();
            assertEquals(data, value.getMultiValue());
        }
    }

    @Test
    @SneakyThrows
    public void custom_command_returns_single_value_on_constant_response() {
        var commandManager =
                new TestCommandManager(
                        Response.newBuilder().setConstantResponse(ConstantResponse.OK).build());

        try (var client = new TestClient(commandManager, "OK")) {
            var value = client.customCommand(TEST_ARGS, ALL_NODES).get();
            assertEquals("OK", value.getSingleValue());
        }
    }

    private static class TestClient extends RedisClusterClient {

        private final Object object;

        public TestClient(CommandManager commandManager, Object objectToReturn) {
            super();
            this.commandManager = commandManager;
            object = objectToReturn;
        }

        @Override
        protected <T> T handleRedisResponse(
                Class<T> classType, EnumSet<ResponseFlags> flags, Response response) {
            @SuppressWarnings("unchecked")
            T returnValue = (T) object;
            return returnValue;
        }

        @Override
        public void close() {}
    }

    private static class TestCommandManager extends CommandManager {

        private final Response response;

        public TestCommandManager(Response responseToReturn) {
            super(null);
            response = responseToReturn != null ? responseToReturn : Response.newBuilder().build();
        }

        @Override
        public <T> CompletableFuture<T> submitCommandToChannel(
                RedisRequest.Builder command, RedisExceptionCheckedFunction<Response, T> responseHandler) {
            return CompletableFuture.supplyAsync(() -> responseHandler.apply(response));
        }
    }

    @SneakyThrows
    @Test
    public void exec_without_routing() {
        // setup
        Object[] value = new Object[] {"PONG", "PONG"};
        ClusterTransaction transaction = new ClusterTransaction().ping().ping();

        CompletableFuture<Object[]> testResponse = new CompletableFuture<>();
        testResponse.complete(value);

        // match on protobuf request
        when(commandManager.<Object[]>submitNewTransaction(
                        eq(transaction), eq(Optional.empty()), any()))
                .thenReturn(testResponse);

        // exercise
        CompletableFuture<Object[]> response = service.exec(transaction);
        Object[] payload = response.get();

        // verify
        assertEquals(testResponse, response);
        assertArrayEquals(value, payload);
    }

    @SneakyThrows
    @Test
    public void exec_with_routing() {
        // setup
        Object[] value = new Object[] {"PONG", "PONG"};
        ClusterTransaction transaction = new ClusterTransaction().ping().ping();
        SingleNodeRoute route = RANDOM;

        CompletableFuture<Object[]> testResponse = new CompletableFuture<>();
        testResponse.complete(value);

        // match on protobuf request
        when(commandManager.<Object[]>submitNewTransaction(
                        eq(transaction), eq(Optional.of(route)), any()))
                .thenReturn(testResponse);

        // exercise
        CompletableFuture<Object[]> response = service.exec(transaction, route);
        Object[] payload = response.get();

        // verify
        assertEquals(testResponse, response);
        assertArrayEquals(value, payload);
    }

    @SneakyThrows
    @Test
    public void ping_returns_success() {
        // setup
        CompletableFuture<String> testResponse = new CompletableFuture<>();
        testResponse.complete("PONG");

        // match on protobuf request
        when(commandManager.<String>submitNewCommand(eq(Ping), eq(new String[0]), any()))
                .thenReturn(testResponse);

        // exercise
        CompletableFuture<String> response = service.ping();
        String payload = response.get();

        // verify
        assertEquals(testResponse, response);
        assertEquals("PONG", payload);
    }

    @SneakyThrows
    @Test
    public void ping_with_message_returns_success() {
        // setup
        String message = "RETURN OF THE PONG";
        String[] arguments = new String[] {message};
        CompletableFuture<String> testResponse = new CompletableFuture<>();
        testResponse.complete(message);

        // match on protobuf request
        when(commandManager.<String>submitNewCommand(eq(Ping), eq(arguments), any()))
                .thenReturn(testResponse);

        // exercise
        CompletableFuture<String> response = service.ping(message);
        String pong = response.get();

        // verify
        assertEquals(testResponse, response);
        assertEquals(message, pong);
    }

    @SneakyThrows
    @Test
    public void ping_with_route_returns_success() {
        // setup
        CompletableFuture<String> testResponse = new CompletableFuture<>();
        testResponse.complete("PONG");

        Route route = ALL_NODES;

        // match on protobuf request
        when(commandManager.<String>submitNewCommand(eq(Ping), eq(new String[0]), eq(route), any()))
                .thenReturn(testResponse);

        // exercise
        CompletableFuture<String> response = service.ping(route);
        String payload = response.get();

        // verify
        assertEquals(testResponse, response);
        assertEquals("PONG", payload);
    }

    @SneakyThrows
    @Test
    public void ping_with_message_with_route_returns_success() {
        // setup
        String message = "RETURN OF THE PONG";
        String[] arguments = new String[] {message};
        CompletableFuture<String> testResponse = new CompletableFuture<>();
        testResponse.complete(message);

        Route route = ALL_PRIMARIES;

        // match on protobuf request
        when(commandManager.<String>submitNewCommand(eq(Ping), eq(arguments), eq(route), any()))
                .thenReturn(testResponse);

        // exercise
        CompletableFuture<String> response = service.ping(message, route);
        String pong = response.get();

        // verify
        assertEquals(testResponse, response);
        assertEquals(message, pong);
    }

    @SneakyThrows
    @Test
    public void echo_returns_success() {
        // setup
        String message = "GLIDE FOR REDIS";
        String[] arguments = new String[] {message};
        CompletableFuture<String> testResponse = new CompletableFuture<>();
        testResponse.complete(message);

        // match on protobuf request
        when(commandManager.<String>submitNewCommand(eq(Echo), eq(arguments), any()))
                .thenReturn(testResponse);

        // exercise
        CompletableFuture<String> response = service.echo(message);
        String echo = response.get();

        // verify
        assertEquals(testResponse, response);
        assertEquals(message, echo);
    }

    @SneakyThrows
    @Test
    public void echo_with_route_returns_success() {
        // setup
        String message = "GLIDE FOR REDIS";
        String[] arguments = new String[] {message};
        CompletableFuture<ClusterValue<String>> testResponse = new CompletableFuture<>();
        testResponse.complete(ClusterValue.ofSingleValue(message));

        // match on protobuf request
        when(commandManager.<ClusterValue<String>>submitNewCommand(
                        eq(Echo), eq(arguments), eq(RANDOM), any()))
                .thenReturn(testResponse);

        // exercise
        CompletableFuture<ClusterValue<String>> response = service.echo(message, RANDOM);
        String echo = response.get().getSingleValue();

        // verify
        assertEquals(testResponse, response);
        assertEquals(message, echo);
    }

    @SneakyThrows
    @Test
    public void info_returns_string() {
        // setup
        Map<String, String> testPayload = new HashMap<>();
        testPayload.put("addr1", "value1");
        testPayload.put("addr2", "value2");
        testPayload.put("addr3", "value3");
        CompletableFuture<ClusterValue<String>> testResponse = new CompletableFuture<>();
        testResponse.complete(ClusterValue.of(testPayload));
        when(commandManager.<ClusterValue<String>>submitNewCommand(eq(Info), eq(new String[0]), any()))
                .thenReturn(testResponse);

        // exercise
        CompletableFuture<ClusterValue<String>> response = service.info();

        // verify
        ClusterValue<String> clusterValue = response.get();
        assertTrue(clusterValue.hasMultiData());
        Map<String, String> payload = clusterValue.getMultiValue();
        assertEquals(testPayload, payload);
    }

    @SneakyThrows
    @Test
    public void info_with_route_returns_string() {
        // setup
        Map<String, String> testClusterValue = Map.of("addr1", "addr1 result", "addr2", "addr2 result");
        Route route = ALL_NODES;
        CompletableFuture<ClusterValue<String>> testResponse = new CompletableFuture<>();
        testResponse.complete(ClusterValue.of(testClusterValue));
        when(commandManager.<ClusterValue<String>>submitNewCommand(
                        eq(Info), eq(new String[0]), eq(route), any()))
                .thenReturn(testResponse);

        // exercise
        CompletableFuture<ClusterValue<String>> response = service.info(route);

        // verify
        ClusterValue<String> clusterValue = response.get();
        assertTrue(clusterValue.hasMultiData());
        Map<String, String> clusterMap = clusterValue.getMultiValue();
        assertEquals("addr1 result", clusterMap.get("addr1"));
        assertEquals("addr2 result", clusterMap.get("addr2"));
    }

    @SneakyThrows
    @Test
    public void info_with_route_with_infoOptions_returns_string() {
        // setup
        String[] infoArguments = new String[] {"ALL", "DEFAULT"};
        Map<String, String> testClusterValue = Map.of("addr1", "addr1 result", "addr2", "addr2 result");
        CompletableFuture<ClusterValue<String>> testResponse = new CompletableFuture<>();
        testResponse.complete(ClusterValue.of(testClusterValue));

        Route route = ALL_PRIMARIES;
        when(commandManager.<ClusterValue<String>>submitNewCommand(
                        eq(Info), eq(infoArguments), eq(route), any()))
                .thenReturn(testResponse);

        // exercise
        InfoOptions options =
                InfoOptions.builder()
                        .section(InfoOptions.Section.ALL)
                        .section(InfoOptions.Section.DEFAULT)
                        .build();
        CompletableFuture<ClusterValue<String>> response = service.info(options, route);

        // verify
        assertEquals(testResponse.get(), response.get());
        ClusterValue<String> clusterValue = response.get();
        assertTrue(clusterValue.hasMultiData());
        Map<String, String> clusterMap = clusterValue.getMultiValue();
        assertEquals("addr1 result", clusterMap.get("addr1"));
        assertEquals("addr2 result", clusterMap.get("addr2"));
    }

    @Test
    @SneakyThrows
    public void info_with_single_node_route_returns_single_value() {
        var commandManager = new TestCommandManager(null);

        var data = "info string";
        try (var client = new TestClient(commandManager, data)) {
            var value = client.info(RANDOM).get();
            assertAll(
                    () -> assertTrue(value.hasSingleData()),
                    () -> assertEquals(data, value.getSingleValue()));
        }
    }

    @Test
    @SneakyThrows
    public void info_with_multi_node_route_returns_multi_value() {
        var commandManager = new TestCommandManager(null);

        var data = Map.of("key1", "value1", "key2", "value2");
        try (var client = new TestClient(commandManager, data)) {
            var value = client.info(ALL_NODES).get();
            assertAll(
                    () -> assertTrue(value.hasMultiData()), () -> assertEquals(data, value.getMultiValue()));
        }
    }

    @Test
    @SneakyThrows
    public void info_with_options_and_single_node_route_returns_single_value() {
        var commandManager = new TestCommandManager(null);

        var data = "info string";
        try (var client = new TestClient(commandManager, data)) {
            var value = client.info(InfoOptions.builder().build(), RANDOM).get();
            assertAll(
                    () -> assertTrue(value.hasSingleData()),
                    () -> assertEquals(data, value.getSingleValue()));
        }
    }

    @Test
    @SneakyThrows
    public void info_with_options_and_multi_node_route_returns_multi_value() {
        var commandManager = new TestCommandManager(null);

        var data = Map.of("key1", "value1", "key2", "value2");
        try (var client = new TestClient(commandManager, data)) {
            var value = client.info(InfoOptions.builder().build(), ALL_NODES).get();
            assertAll(
                    () -> assertTrue(value.hasMultiData()), () -> assertEquals(data, value.getMultiValue()));
        }
    }

    @SneakyThrows
    @Test
    public void clientId_returns_success() {
        // setup
        CompletableFuture<Long> testResponse = new CompletableFuture<>();
        testResponse.complete(42L);

        // match on protobuf request
        when(commandManager.<Long>submitNewCommand(eq(ClientId), eq(new String[0]), any()))
                .thenReturn(testResponse);

        // exercise
        CompletableFuture<Long> response = service.clientId();

        // verify
        assertEquals(testResponse, response);
        assertEquals(42L, response.get());
    }

    @Test
    @SneakyThrows
    public void clientId_with_multi_node_route_returns_success() {
        var commandManager = new TestCommandManager(null);

        var data = Map.of("n1", 42L);
        try (var client = new TestClient(commandManager, data)) {
            var value = client.clientId(ALL_NODES).get();

            assertEquals(data, value.getMultiValue());
        }
    }

    @Test
    @SneakyThrows
    public void clientId_with_single_node_route_returns_success() {
        var commandManager = new TestCommandManager(null);

        try (var client = new TestClient(commandManager, 42L)) {
            var value = client.clientId(RANDOM).get();
            assertEquals(42, value.getSingleValue());
        }
    }

    @SneakyThrows
    @Test
    public void clientGetName_returns_success() {
        // setup
        CompletableFuture<String> testResponse = new CompletableFuture<>();
        testResponse.complete("TEST");

        // match on protobuf request
        when(commandManager.<String>submitNewCommand(eq(ClientGetName), eq(new String[0]), any()))
                .thenReturn(testResponse);

        // exercise
        CompletableFuture<String> response = service.clientGetName();

        // verify
        assertEquals(testResponse, response);
        assertEquals("TEST", response.get());
    }

    @Test
    @SneakyThrows
    public void clientGetName_with_single_node_route_returns_success() {
        var commandManager = new TestCommandManager(null);

        try (var client = new TestClient(commandManager, "TEST")) {
            var value = client.clientGetName(RANDOM).get();
            assertEquals("TEST", value.getSingleValue());
        }
    }

    @Test
    @SneakyThrows
    public void clientGetName_with_multi_node_route_returns_success() {
        var commandManager = new TestCommandManager(null);

        var data = Map.of("n1", "TEST");
        try (var client = new TestClient(commandManager, data)) {
            var value = client.clientGetName(ALL_NODES).get();
            assertEquals(data, value.getMultiValue());
        }
    }

    @SneakyThrows
    @Test
    public void configRewrite_without_route_returns_success() {
        // setup
        CompletableFuture<String> testResponse = new CompletableFuture<>();
        testResponse.complete(OK);

        // match on protobuf request
        when(commandManager.<String>submitNewCommand(eq(ConfigRewrite), eq(new String[0]), any()))
                .thenReturn(testResponse);

        // exercise
        CompletableFuture<String> response = service.configRewrite();
        String payload = response.get();

        // verify
        assertEquals(testResponse, response);
        assertEquals(OK, payload);
    }

    @SneakyThrows
    @Test
    public void configRewrite_with_route_returns_success() {
        // setup
        CompletableFuture<String> testResponse = new CompletableFuture<>();
        testResponse.complete(OK);

        Route route = ALL_NODES;

        // match on protobuf request
        when(commandManager.<String>submitNewCommand(
                        eq(ConfigRewrite), eq(new String[0]), eq(route), any()))
                .thenReturn(testResponse);

        // exercise
        CompletableFuture<String> response = service.configRewrite(route);
        String payload = response.get();

        // verify
        assertEquals(testResponse, response);
        assertEquals(OK, payload);
    }

    @SneakyThrows
    @Test
    public void configResetStat_without_route_returns_success() {
        // setup
        CompletableFuture<String> testResponse = new CompletableFuture<>();
        testResponse.complete(OK);

        // match on protobuf request
        when(commandManager.<String>submitNewCommand(eq(ConfigResetStat), eq(new String[0]), any()))
                .thenReturn(testResponse);

        // exercise
        CompletableFuture<String> response = service.configResetStat();
        String payload = response.get();

        // verify
        assertEquals(testResponse, response);
        assertEquals(OK, payload);
    }

    @SneakyThrows
    @Test
    public void configResetStat_with_route_returns_success() {
        // setup
        CompletableFuture<String> testResponse = new CompletableFuture<>();
        testResponse.complete(OK);

        Route route = ALL_NODES;

        // match on protobuf request
        when(commandManager.<String>submitNewCommand(
                        eq(ConfigResetStat), eq(new String[0]), eq(route), any()))
                .thenReturn(testResponse);

        // exercise
        CompletableFuture<String> response = service.configResetStat(route);
        String payload = response.get();

        // verify
        assertEquals(testResponse, response);
        assertEquals(OK, payload);
    }

    // TODO copy/move tests from RedisClientTest which call super for coverage
    @SneakyThrows
    @Test
    public void configGet_returns_success() {
        // setup
        var testPayload = Map.of("timeout", "1000");
        CompletableFuture<Map<String, String>> testResponse = new CompletableFuture<>();
        testResponse.complete(testPayload);

        // match on protobuf request
        when(commandManager.<Map<String, String>>submitNewCommand(
                        eq(ConfigGet), eq(new String[] {"timeout"}), any()))
                .thenReturn(testResponse);

        // exercise
        CompletableFuture<Map<String, String>> response = service.configGet(new String[] {"timeout"});
        Map<String, String> payload = response.get();

        // verify
        assertEquals(testResponse, response);
        assertEquals(testPayload, payload);
    }

    @Test
    @SneakyThrows
    // test checks that even a map returned as a single value when single node route is used
    public void configGet_with_single_node_route_returns_single_value() {
        var commandManager = new TestCommandManager(null);

        var data = Map.of("timeout", "1000", "maxmemory", "1GB");
        try (var client = new TestClient(commandManager, data)) {
            var value = client.configGet(TEST_ARGS, RANDOM).get();
            assertAll(
                    () -> assertTrue(value.hasSingleData()),
                    () -> assertEquals(data, value.getSingleValue()));
        }
    }

    @Test
    @SneakyThrows
    public void configGet_with_multi_node_route_returns_multi_value() {
        var commandManager = new TestCommandManager(null);

        var data = Map.of("node1", Map.of("timeout", "1000", "maxmemory", "1GB"));
        try (var client = new TestClient(commandManager, data)) {
            var value = client.configGet(TEST_ARGS, ALL_NODES).get();
            assertAll(
                    () -> assertTrue(value.hasMultiData()), () -> assertEquals(data, value.getMultiValue()));
        }
    }

    @SneakyThrows
    @Test
    public void configSet_returns_success() {
        // setup
        CompletableFuture<String> testResponse = new CompletableFuture<>();
        testResponse.complete(OK);

        // match on protobuf request
        when(commandManager.<String>submitNewCommand(
                        eq(ConfigSet), eq(new String[] {"timeout", "1000"}), any()))
                .thenReturn(testResponse);

        // exercise
        CompletableFuture<String> response = service.configSet(Map.of("timeout", "1000"));

        // verify
        assertEquals(testResponse, response);
        assertEquals(OK, response.get());
    }

    @SneakyThrows
    @Test
    public void configSet_with_route_returns_success() {
        // setup
        CompletableFuture<String> testResponse = new CompletableFuture<>();
        testResponse.complete(OK);

        // match on protobuf request
        when(commandManager.<String>submitNewCommand(
                        eq(ConfigSet), eq(new String[] {"value", "42"}), eq(RANDOM), any()))
                .thenReturn(testResponse);

        // exercise
        CompletableFuture<String> response = service.configSet(Map.of("value", "42"), RANDOM);

        // verify
        assertEquals(testResponse, response);
        assertEquals(OK, response.get());
    }

    @SneakyThrows
    @Test
    public void time_returns_success() {
        // setup

        String[] payload = new String[] {"UnixTime", "ms"};
        CompletableFuture<String[]> testResponse = new CompletableFuture<>();
        testResponse.complete(payload);

        // match on protobuf request
        when(commandManager.<String[]>submitNewCommand(eq(Time), eq(new String[0]), any()))
                .thenReturn(testResponse);

        // exercise
        CompletableFuture<String[]> response = service.time();

        // verify
        assertEquals(testResponse, response);
        assertEquals(payload, response.get());
    }

    @SneakyThrows
    @Test
    public void time_returns_with_route_success() {
        // setup
        String[] payload = new String[] {"UnixTime", "ms"};
        CompletableFuture<ClusterValue<String[]>> testResponse = new CompletableFuture<>();
        testResponse.complete(ClusterValue.ofSingleValue(payload));

        // match on protobuf request
        when(commandManager.<ClusterValue<String[]>>submitNewCommand(
                        eq(Time), eq(new String[0]), eq(RANDOM), any()))
                .thenReturn(testResponse);

        // exercise
        CompletableFuture<ClusterValue<String[]>> response = service.time(RANDOM);

        // verify
        assertEquals(testResponse, response);
        assertEquals(payload, response.get().getSingleValue());
    }

    @SneakyThrows
    @Test
    public void lastsave_returns_success() {
        // setup
        Long value = 42L;
        CompletableFuture<Long> testResponse = new CompletableFuture<>();
        testResponse.complete(value);

        // match on protobuf request
        when(commandManager.<Long>submitNewCommand(eq(LastSave), eq(new String[0]), any()))
                .thenReturn(testResponse);

        // exercise
        CompletableFuture<Long> response = service.lastsave();

        // verify
        assertEquals(testResponse, response);
        assertEquals(value, response.get());
    }

    @SneakyThrows
    @Test
    public void lastsave_returns_with_route_success() {
        // setup
        Long value = 42L;
        CompletableFuture<ClusterValue<Long>> testResponse = new CompletableFuture<>();
        testResponse.complete(ClusterValue.ofSingleValue(value));

        // match on protobuf request
        when(commandManager.<ClusterValue<Long>>submitNewCommand(
                        eq(LastSave), eq(new String[0]), eq(RANDOM), any()))
                .thenReturn(testResponse);

        // exercise
        CompletableFuture<ClusterValue<Long>> response = service.lastsave(RANDOM);

        // verify
        assertEquals(testResponse, response);
        assertEquals(value, response.get().getSingleValue());
    }

    @SneakyThrows
    @Test
    public void flushall_returns_success() {
        // setup
        CompletableFuture<String> testResponse = new CompletableFuture<>();
        testResponse.complete(OK);

        // match on protobuf request
        when(commandManager.<String>submitNewCommand(eq(FlushAll), eq(new String[0]), any()))
                .thenReturn(testResponse);

        // exercise
        CompletableFuture<String> response = service.flushall();
        String payload = response.get();

        // verify
        assertEquals(testResponse, response);
        assertEquals(OK, payload);
    }

    @SneakyThrows
    @Test
    public void flushall_with_mode_returns_success() {
        // setup
        CompletableFuture<String> testResponse = new CompletableFuture<>();
        testResponse.complete(OK);

        // match on protobuf request
        when(commandManager.<String>submitNewCommand(
                        eq(FlushAll), eq(new String[] {SYNC.toString()}), any()))
                .thenReturn(testResponse);

        // exercise
        CompletableFuture<String> response = service.flushall(SYNC);
        String payload = response.get();

        // verify
        assertEquals(testResponse, response);
        assertEquals(OK, payload);
    }

    @SneakyThrows
    @Test
    public void flushall_with_route_returns_success() {
        // setup
        CompletableFuture<String> testResponse = new CompletableFuture<>();
        testResponse.complete(OK);

        // match on protobuf request
        when(commandManager.<String>submitNewCommand(
                        eq(FlushAll), eq(new String[0]), eq(RANDOM), any()))
                .thenReturn(testResponse);

        // exercise
        CompletableFuture<String> response = service.flushall(RANDOM);
        String payload = response.get();

        // verify
        assertEquals(testResponse, response);
        assertEquals(OK, payload);
    }

    @SneakyThrows
    @Test
    public void flushall_with_route_and_mode_returns_success() {
        // setup
        CompletableFuture<String> testResponse = new CompletableFuture<>();
        testResponse.complete(OK);

        // match on protobuf request
        when(commandManager.<String>submitNewCommand(
                        eq(FlushAll), eq(new String[] {SYNC.toString()}), eq(RANDOM), any()))
                .thenReturn(testResponse);

        // exercise
        CompletableFuture<String> response = service.flushall(SYNC, RANDOM);
        String payload = response.get();

        // verify
        assertEquals(testResponse, response);
        assertEquals(OK, payload);
    }

    @SneakyThrows
    @Test
    public void flushdb_returns_success() {
        // setup
        CompletableFuture<String> testResponse = new CompletableFuture<>();
        testResponse.complete(OK);

        // match on protobuf request
        when(commandManager.<String>submitNewCommand(eq(FlushDB), eq(new String[0]), any()))
                .thenReturn(testResponse);

        // exercise
        CompletableFuture<String> response = service.flushdb();
        String payload = response.get();

        // verify
        assertEquals(testResponse, response);
        assertEquals(OK, payload);
    }

    @SneakyThrows
    @Test
    public void flushdb_with_mode_returns_success() {
        // setup
        CompletableFuture<String> testResponse = new CompletableFuture<>();
        testResponse.complete(OK);

        // match on protobuf request
        when(commandManager.<String>submitNewCommand(
                        eq(FlushDB), eq(new String[] {SYNC.toString()}), any()))
                .thenReturn(testResponse);

        // exercise
        CompletableFuture<String> response = service.flushdb(SYNC);
        String payload = response.get();

        // verify
        assertEquals(testResponse, response);
        assertEquals(OK, payload);
    }

    @SneakyThrows
    @Test
    public void flushdb_with_route_returns_success() {
        // setup
        CompletableFuture<String> testResponse = new CompletableFuture<>();
        testResponse.complete(OK);

        // match on protobuf request
        when(commandManager.<String>submitNewCommand(eq(FlushDB), eq(new String[0]), eq(RANDOM), any()))
                .thenReturn(testResponse);

        // exercise
        CompletableFuture<String> response = service.flushdb(RANDOM);
        String payload = response.get();

        // verify
        assertEquals(testResponse, response);
        assertEquals(OK, payload);
    }

    @SneakyThrows
    @Test
    public void flushdb_with_route_and_mode_returns_success() {
        // setup
        CompletableFuture<String> testResponse = new CompletableFuture<>();
        testResponse.complete(OK);

        // match on protobuf request
        when(commandManager.<String>submitNewCommand(
                        eq(FlushDB), eq(new String[] {SYNC.toString()}), eq(RANDOM), any()))
                .thenReturn(testResponse);

        // exercise
        CompletableFuture<String> response = service.flushdb(SYNC, RANDOM);
        String payload = response.get();

        // verify
        assertEquals(testResponse, response);
        assertEquals(OK, payload);
    }

    @SneakyThrows
    @Test
    public void lolwut_returns_success() {
        // setup
        String value = "pewpew";
        CompletableFuture<String> testResponse = new CompletableFuture<>();
        testResponse.complete(value);

        // match on protobuf request
        when(commandManager.<String>submitNewCommand(eq(Lolwut), eq(new String[0]), any()))
                .thenReturn(testResponse);

        // exercise
        CompletableFuture<String> response = service.lolwut();

        // verify
        assertEquals(testResponse, response);
        assertEquals(value, response.get());
    }

    @SneakyThrows
    @Test
    public void lolwut_with_params_returns_success() {
        // setup
        String value = "pewpew";
        String[] arguments = new String[] {"1", "2"};
        int[] params = new int[] {1, 2};
        CompletableFuture<String> testResponse = new CompletableFuture<>();
        testResponse.complete(value);

        // match on protobuf request
        when(commandManager.<String>submitNewCommand(eq(Lolwut), eq(arguments), any()))
                .thenReturn(testResponse);

        // exercise
        CompletableFuture<String> response = service.lolwut(params);

        // verify
        assertEquals(testResponse, response);
        assertEquals(value, response.get());
    }

    @SneakyThrows
    @Test
    public void lolwut_with_version_returns_success() {
        // setup
        String value = "pewpew";
        CompletableFuture<String> testResponse = new CompletableFuture<>();
        testResponse.complete(value);

        // match on protobuf request
        when(commandManager.<String>submitNewCommand(
                        eq(Lolwut), eq(new String[] {VERSION_REDIS_API, "42"}), any()))
                .thenReturn(testResponse);

        // exercise
        CompletableFuture<String> response = service.lolwut(42);

        // verify
        assertEquals(testResponse, response);
        assertEquals(value, response.get());
    }

    @SneakyThrows
    @Test
    public void lolwut_with_version_and_params_returns_success() {
        // setup
        String value = "pewpew";
        String[] arguments = new String[] {VERSION_REDIS_API, "42", "1", "2"};
        int[] params = new int[] {1, 2};
        CompletableFuture<String> testResponse = new CompletableFuture<>();
        testResponse.complete(value);

        // match on protobuf request
        when(commandManager.<String>submitNewCommand(eq(Lolwut), eq(arguments), any()))
                .thenReturn(testResponse);

        // exercise
        CompletableFuture<String> response = service.lolwut(42, params);

        // verify
        assertEquals(testResponse, response);
        assertEquals(value, response.get());
    }

    @SneakyThrows
    @Test
    public void lolwut_with_route_returns_success() {
        // setup
        ClusterValue<String> value = ClusterValue.ofSingleValue("pewpew");
        CompletableFuture<ClusterValue<String>> testResponse = new CompletableFuture<>();
        testResponse.complete(value);

        // match on protobuf request
        when(commandManager.<ClusterValue<String>>submitNewCommand(
                        eq(Lolwut), eq(new String[0]), eq(RANDOM), any()))
                .thenReturn(testResponse);

        // exercise
        CompletableFuture<ClusterValue<String>> response = service.lolwut(RANDOM);

        // verify
        assertEquals(testResponse, response);
        assertEquals(value, response.get());
    }

    @SneakyThrows
    @Test
    public void lolwut_with_params_and_route_returns_success() {
        // setup
        ClusterValue<String> value = ClusterValue.ofSingleValue("pewpew");
        String[] arguments = new String[] {"1", "2"};
        int[] params = new int[] {1, 2};
        CompletableFuture<ClusterValue<String>> testResponse = new CompletableFuture<>();
        testResponse.complete(value);

        // match on protobuf request
        when(commandManager.<ClusterValue<String>>submitNewCommand(
                        eq(Lolwut), eq(arguments), eq(RANDOM), any()))
                .thenReturn(testResponse);

        // exercise
        CompletableFuture<ClusterValue<String>> response = service.lolwut(params, RANDOM);

        // verify
        assertEquals(testResponse, response);
        assertEquals(value, response.get());
    }

    @SneakyThrows
    @Test
    public void lolwut_with_version_and_route_returns_success() {
        // setup
        ClusterValue<String> value = ClusterValue.ofSingleValue("pewpew");
        CompletableFuture<ClusterValue<String>> testResponse = new CompletableFuture<>();
        testResponse.complete(value);

        // match on protobuf request
        when(commandManager.<ClusterValue<String>>submitNewCommand(
                        eq(Lolwut), eq(new String[] {VERSION_REDIS_API, "42"}), eq(RANDOM), any()))
                .thenReturn(testResponse);

        // exercise
        CompletableFuture<ClusterValue<String>> response = service.lolwut(42, RANDOM);

        // verify
        assertEquals(testResponse, response);
        assertEquals(value, response.get());
    }

    @SneakyThrows
    @Test
    public void lolwut_with_version_and_params_and_route_returns_success() {
        // setup
        ClusterValue<String> value = ClusterValue.ofSingleValue("pewpew");
        String[] arguments = new String[] {VERSION_REDIS_API, "42", "1", "2"};
        int[] params = new int[] {1, 2};
        CompletableFuture<ClusterValue<String>> testResponse = new CompletableFuture<>();
        testResponse.complete(value);

        // match on protobuf request
        when(commandManager.<ClusterValue<String>>submitNewCommand(
                        eq(Lolwut), eq(arguments), eq(RANDOM), any()))
                .thenReturn(testResponse);

        // exercise
        CompletableFuture<ClusterValue<String>> response = service.lolwut(42, params, RANDOM);

        // verify
        assertEquals(testResponse, response);
        assertEquals(value, response.get());
    }

    @SneakyThrows
    @Test
    public void dbsize_returns_success() {
        // setup
        Long value = 10L;
        CompletableFuture<Long> testResponse = new CompletableFuture<>();
        testResponse.complete(value);

        // match on protobuf request
        when(commandManager.<Long>submitNewCommand(eq(DBSize), eq(new String[0]), any()))
                .thenReturn(testResponse);

        // exercise
        CompletableFuture<Long> response = service.dbsize();

        // verify
        assertEquals(testResponse, response);
        assertEquals(value, response.get());
    }

    @SneakyThrows
    @Test
    public void dbsize_with_route_returns_success() {
        // setup
        Long value = 10L;
        CompletableFuture<Long> testResponse = new CompletableFuture<>();
        testResponse.complete(value);

        // match on protobuf request
        when(commandManager.<Long>submitNewCommand(
                        eq(DBSize), eq(new String[0]), eq(ALL_PRIMARIES), any()))
                .thenReturn(testResponse);

        // exercise
        CompletableFuture<Long> response = service.dbsize(ALL_PRIMARIES);

        // verify
        assertEquals(testResponse, response);
        assertEquals(value, response.get());
    }

    @SneakyThrows
    @Test
    public void functionLoad_returns_success() {
        // setup
        String code = "The best code ever";
        String[] args = new String[] {code};
        String value = "42";
        CompletableFuture<String> testResponse = new CompletableFuture<>();
        testResponse.complete(value);

        // match on protobuf request
        when(commandManager.<String>submitNewCommand(eq(FunctionLoad), eq(args), any()))
                .thenReturn(testResponse);

        // exercise
        CompletableFuture<String> response = service.functionLoad(code, false);
        String payload = response.get();

        // verify
        assertEquals(testResponse, response);
        assertEquals(value, payload);
    }

    @SneakyThrows
    @Test
    public void functionLoad_with_replace_returns_success() {
        // setup
        String code = "The best code ever";
        String[] args = new String[] {FunctionLoadOptions.REPLACE.toString(), code};
        String value = "42";
        CompletableFuture<String> testResponse = new CompletableFuture<>();
        testResponse.complete(value);

        // match on protobuf request
        when(commandManager.<String>submitNewCommand(eq(FunctionLoad), eq(args), any()))
                .thenReturn(testResponse);

        // exercise
        CompletableFuture<String> response = service.functionLoad(code, true);
        String payload = response.get();

        // verify
        assertEquals(testResponse, response);
        assertEquals(value, payload);
    }

    @SneakyThrows
    @Test
    public void functionLoad_with_route_returns_success() {
        // setup
        String code = "The best code ever";
        String[] args = new String[] {code};
        String value = "42";
        CompletableFuture<String> testResponse = new CompletableFuture<>();
        testResponse.complete(value);

        // match on protobuf request
        when(commandManager.<String>submitNewCommand(eq(FunctionLoad), eq(args), eq(RANDOM), any()))
                .thenReturn(testResponse);

        // exercise
        CompletableFuture<String> response = service.functionLoad(code, false, RANDOM);
        String payload = response.get();

        // verify
        assertEquals(testResponse, response);
        assertEquals(value, payload);
    }

    @SneakyThrows
    @Test
    public void functionLoad_with_replace_with_route_returns_success() {
        // setup
        String code = "The best code ever";
        String[] args = new String[] {FunctionLoadOptions.REPLACE.toString(), code};
        String value = "42";
        CompletableFuture<String> testResponse = new CompletableFuture<>();
        testResponse.complete(value);

        // match on protobuf request
        when(commandManager.<String>submitNewCommand(eq(FunctionLoad), eq(args), eq(RANDOM), any()))
                .thenReturn(testResponse);

        // exercise
        CompletableFuture<String> response = service.functionLoad(code, true, RANDOM);
        String payload = response.get();

        // verify
        assertEquals(testResponse, response);
        assertEquals(value, payload);
    }

    @SneakyThrows
    @Test
    public void functionList_returns_success() {
        // setup
        String[] args = new String[0];
        @SuppressWarnings("unchecked")
        Map<String, Object>[] value = new Map[0];
        CompletableFuture<Map<String, Object>[]> testResponse = new CompletableFuture<>();
        testResponse.complete(value);

        // match on protobuf request
        when(commandManager.<Map<String, Object>[]>submitNewCommand(eq(FunctionList), eq(args), any()))
                .thenReturn(testResponse);

        // exercise
        CompletableFuture<Map<String, Object>[]> response = service.functionList(false);
        Map<String, Object>[] payload = response.get();

        // verify
        assertEquals(testResponse, response);
        assertEquals(value, payload);
    }

    @SneakyThrows
    @Test
    public void functionList_with_pattern_returns_success() {
        // setup
        String pattern = "*";
        String[] args = new String[] {LIBRARY_NAME_REDIS_API, pattern, WITH_CODE_REDIS_API};
        @SuppressWarnings("unchecked")
        Map<String, Object>[] value = new Map[0];
        CompletableFuture<Map<String, Object>[]> testResponse = new CompletableFuture<>();
        testResponse.complete(value);

        // match on protobuf request
        when(commandManager.<Map<String, Object>[]>submitNewCommand(eq(FunctionList), eq(args), any()))
                .thenReturn(testResponse);

        // exercise
        CompletableFuture<Map<String, Object>[]> response = service.functionList(pattern, true);
        Map<String, Object>[] payload = response.get();

        // verify
        assertEquals(testResponse, response);
        assertEquals(value, payload);
    }

    @SneakyThrows
    @Test
    public void functionList_with_route_returns_success() {
        // setup
        String[] args = new String[] {WITH_CODE_REDIS_API};
        @SuppressWarnings("unchecked")
        Map<String, Object>[] value = new Map[0];
        CompletableFuture<ClusterValue<Map<String, Object>[]>> testResponse = new CompletableFuture<>();
        testResponse.complete(ClusterValue.ofSingleValue(value));

        // match on protobuf request
        when(commandManager.<ClusterValue<Map<String, Object>[]>>submitNewCommand(
                        eq(FunctionList), eq(args), eq(RANDOM), any()))
                .thenReturn(testResponse);

        // exercise
        CompletableFuture<ClusterValue<Map<String, Object>[]>> response =
                service.functionList(true, RANDOM);
        ClusterValue<Map<String, Object>[]> payload = response.get();

        // verify
        assertEquals(testResponse, response);
        assertEquals(value, payload.getSingleValue());
    }

    @SneakyThrows
    @Test
    public void functionList_with_pattern_and_route_returns_success() {
        // setup
        String pattern = "*";
        String[] args = new String[] {LIBRARY_NAME_REDIS_API, pattern};
        @SuppressWarnings("unchecked")
        Map<String, Object>[] value = new Map[0];
        CompletableFuture<ClusterValue<Map<String, Object>[]>> testResponse = new CompletableFuture<>();
        testResponse.complete(ClusterValue.ofSingleValue(value));

        // match on protobuf request
        when(commandManager.<ClusterValue<Map<String, Object>[]>>submitNewCommand(
                        eq(FunctionList), eq(args), eq(RANDOM), any()))
                .thenReturn(testResponse);

        // exercise
        CompletableFuture<ClusterValue<Map<String, Object>[]>> response =
                service.functionList(pattern, false, RANDOM);
        ClusterValue<Map<String, Object>[]> payload = response.get();

        // verify
        assertEquals(testResponse, response);
        assertEquals(value, payload.getSingleValue());
    }

    @SneakyThrows
    @Test
    public void functionFlush_returns_success() {
        // setup
        String[] args = new String[0];
        CompletableFuture<String> testResponse = new CompletableFuture<>();
        testResponse.complete(OK);

        // match on protobuf request
        when(commandManager.<String>submitNewCommand(eq(FunctionFlush), eq(args), any()))
                .thenReturn(testResponse);

        // exercise
        CompletableFuture<String> response = service.functionFlush();
        String payload = response.get();

        // verify
        assertEquals(testResponse, response);
        assertEquals(OK, payload);
    }

    @SneakyThrows
    @Test
    public void functionFlush_with_mode_returns_success() {
        // setup
        FlushMode mode = ASYNC;
        String[] args = new String[] {mode.toString()};
        CompletableFuture<String> testResponse = new CompletableFuture<>();
        testResponse.complete(OK);

        // match on protobuf request
        when(commandManager.<String>submitNewCommand(eq(FunctionFlush), eq(args), any()))
                .thenReturn(testResponse);

        // exercise
        CompletableFuture<String> response = service.functionFlush(mode);
        String payload = response.get();

        // verify
        assertEquals(testResponse, response);
        assertEquals(OK, payload);
    }

    @SneakyThrows
    @Test
    public void functionFlush_with_route_returns_success() {
        // setup
        String[] args = new String[0];
        CompletableFuture<String> testResponse = new CompletableFuture<>();
        testResponse.complete(OK);

        // match on protobuf request
        when(commandManager.<String>submitNewCommand(eq(FunctionFlush), eq(args), eq(RANDOM), any()))
                .thenReturn(testResponse);

        // exercise
        CompletableFuture<String> response = service.functionFlush(RANDOM);
        String payload = response.get();

        // verify
        assertEquals(testResponse, response);
        assertEquals(OK, payload);
    }

    @SneakyThrows
    @Test
    public void functionFlush_with_mode_and_route_returns_success() {
        // setup
        FlushMode mode = ASYNC;
        String[] args = new String[] {mode.toString()};
        CompletableFuture<String> testResponse = new CompletableFuture<>();
        testResponse.complete(OK);

        // match on protobuf request
        when(commandManager.<String>submitNewCommand(eq(FunctionFlush), eq(args), eq(RANDOM), any()))
                .thenReturn(testResponse);

        // exercise
        CompletableFuture<String> response = service.functionFlush(mode, RANDOM);
        String payload = response.get();

        // verify
        assertEquals(testResponse, response);
        assertEquals(OK, payload);
    }

    @SneakyThrows
    @Test
    public void functionDelete_returns_success() {
        // setup
        String libName = "GLIDE";
        String[] args = new String[] {libName};
        CompletableFuture<String> testResponse = new CompletableFuture<>();
        testResponse.complete(OK);

        // match on protobuf request
        when(commandManager.<String>submitNewCommand(eq(FunctionDelete), eq(args), any()))
                .thenReturn(testResponse);

        // exercise
        CompletableFuture<String> response = service.functionDelete(libName);
        String payload = response.get();

        // verify
        assertEquals(testResponse, response);
        assertEquals(OK, payload);
    }

    @SneakyThrows
    @Test
    public void functionDelete_with_route_returns_success() {
        // setup
        String libName = "GLIDE";
        String[] args = new String[] {libName};
        CompletableFuture<String> testResponse = new CompletableFuture<>();
        testResponse.complete(OK);

        // match on protobuf request
        when(commandManager.<String>submitNewCommand(eq(FunctionDelete), eq(args), eq(RANDOM), any()))
                .thenReturn(testResponse);

        // exercise
        CompletableFuture<String> response = service.functionDelete(libName, RANDOM);
        String payload = response.get();

        // verify
        assertEquals(testResponse, response);
        assertEquals(OK, payload);
    }

    @SneakyThrows
    @Test
    public void unwatch_returns_success() {
        // setup
        CompletableFuture<String> testResponse = new CompletableFuture<>();
        testResponse.complete(OK);

        // match on protobuf request
        when(commandManager.<String>submitNewCommand(eq(UnWatch), eq(new String[0]), any()))
                .thenReturn(testResponse);

        // exercise
        CompletableFuture<String> response = service.unwatch();
        String payload = response.get();

        // verify
        assertEquals(testResponse, response);
        assertEquals(OK, payload);
    }

    @SneakyThrows
    @Test
    public void unwatch_with_route_returns_success() {
        // setup
        CompletableFuture<String> testResponse = new CompletableFuture<>();
        testResponse.complete(OK);

        // match on protobuf request
        when(commandManager.<String>submitNewCommand(eq(UnWatch), eq(new String[0]), eq(RANDOM), any()))
                .thenReturn(testResponse);

        // exercise
        CompletableFuture<String> response = service.unwatch(RANDOM);
        String payload = response.get();

        // verify
        assertEquals(testResponse, response);
        assertEquals(OK, payload);
    }

    @SneakyThrows
    @Test
    public void fcall_without_keys_and_without_args_returns_success() {
        // setup
        String function = "func";
        String[] args = new String[] {function, "0"};
        Object value = "42";
        CompletableFuture<Object> testResponse = new CompletableFuture<>();
        testResponse.complete(value);

        // match on protobuf request
        when(commandManager.submitNewCommand(eq(FCall), eq(args), any())).thenReturn(testResponse);

        // exercise
        CompletableFuture<Object> response = service.fcall(function);
        Object payload = response.get();

        // verify
        assertEquals(testResponse, response);
        assertEquals(value, payload);
    }

    @SneakyThrows
    @Test
    public void fcall_without_keys_and_without_args_but_with_route_returns_success() {
        // setup
        String function = "func";
        String[] args = new String[] {function, "0"};
        ClusterValue<Object> value = ClusterValue.ofSingleValue("42");
        CompletableFuture<ClusterValue<Object>> testResponse = new CompletableFuture<>();
        testResponse.complete(value);

        // match on protobuf request
        when(commandManager.<ClusterValue<Object>>submitNewCommand(
                        eq(FCall), eq(args), eq(RANDOM), any()))
                .thenReturn(testResponse);

        // exercise
        CompletableFuture<ClusterValue<Object>> response = service.fcall(function, RANDOM);
        ClusterValue<Object> payload = response.get();

        // verify
        assertEquals(testResponse, response);
        assertEquals(value, payload);
    }

    @SneakyThrows
    @Test
    public void fcall_without_keys_returns_success() {
        // setup
        String function = "func";
        String[] arguments = new String[] {"1", "2"};
        String[] args = new String[] {function, "0", "1", "2"};
        Object value = "42";
        CompletableFuture<Object> testResponse = new CompletableFuture<>();
        testResponse.complete(value);

        // match on protobuf request
        when(commandManager.submitNewCommand(eq(FCall), eq(args), any())).thenReturn(testResponse);

        // exercise
        CompletableFuture<Object> response = service.fcall(function, arguments);
        Object payload = response.get();

        // verify
        assertEquals(testResponse, response);
        assertEquals(value, payload);
    }

    @SneakyThrows
    @Test
    public void fcall_without_keys_and_with_route_returns_success() {
        // setup
        String function = "func";
        String[] arguments = new String[] {"1", "2"};
        String[] args = new String[] {function, "0", "1", "2"};
        ClusterValue<Object> value = ClusterValue.ofSingleValue("42");
        CompletableFuture<ClusterValue<Object>> testResponse = new CompletableFuture<>();
        testResponse.complete(value);

        // match on protobuf request
        when(commandManager.<ClusterValue<Object>>submitNewCommand(
                        eq(FCall), eq(args), eq(RANDOM), any()))
                .thenReturn(testResponse);

        // exercise
        CompletableFuture<ClusterValue<Object>> response = service.fcall(function, arguments, RANDOM);
        ClusterValue<Object> payload = response.get();

        // verify
        assertEquals(testResponse, response);
        assertEquals(value, payload);
    }

    @SneakyThrows
    @Test
    public void fcallReadOnly_without_keys_and_without_args_returns_success() {
        // setup
        String function = "func";
        String[] args = new String[] {function, "0"};
        Object value = "42";
        CompletableFuture<Object> testResponse = new CompletableFuture<>();
        testResponse.complete(value);

        // match on protobuf request
        when(commandManager.submitNewCommand(eq(FCallReadOnly), eq(args), any()))
                .thenReturn(testResponse);

        // exercise
        CompletableFuture<Object> response = service.fcallReadOnly(function);
        Object payload = response.get();

        // verify
        assertEquals(testResponse, response);
        assertEquals(value, payload);
    }

    @SneakyThrows
    @Test
    public void functionKill_returns_success() {
        // setup
        String[] args = new String[0];
        CompletableFuture<String> testResponse = new CompletableFuture<>();
        testResponse.complete(OK);

        // match on protobuf request
        when(commandManager.<String>submitNewCommand(eq(FunctionKill), eq(args), any()))
                .thenReturn(testResponse);

        // exercise
        CompletableFuture<String> response = service.functionKill();
        String payload = response.get();

        // verify
        assertEquals(testResponse, response);
        assertEquals(OK, payload);
    }

    @SneakyThrows
    @Test
    public void functionKill_with_route_returns_success() {
        // setup
        String[] args = new String[0];
        CompletableFuture<String> testResponse = new CompletableFuture<>();
        testResponse.complete(OK);

        // match on protobuf request
        when(commandManager.<String>submitNewCommand(eq(FunctionKill), eq(args), eq(RANDOM), any()))
                .thenReturn(testResponse);

        // exercise
        CompletableFuture<String> response = service.functionKill(RANDOM);
        String payload = response.get();

        // verify
        assertEquals(testResponse, response);
        assertEquals(OK, payload);
    }

    @SneakyThrows
    @Test
    public void functionStats_returns_success() {
        // setup
        String[] args = new String[0];
        ClusterValue<Map<String, Map<String, Object>>> value =
                ClusterValue.ofSingleValue(Map.of("1", Map.of("2", 2)));
        CompletableFuture<ClusterValue<Map<String, Map<String, Object>>>> testResponse =
                new CompletableFuture<>();
        testResponse.complete(value);

        // match on protobuf request
        when(commandManager.<ClusterValue<Map<String, Map<String, Object>>>>submitNewCommand(
                        eq(FunctionStats), eq(args), any()))
                .thenReturn(testResponse);

        // exercise
        CompletableFuture<ClusterValue<Map<String, Map<String, Object>>>> response =
                service.functionStats();
        ClusterValue<Map<String, Map<String, Object>>> payload = response.get();

        // verify
        assertEquals(testResponse, response);
        assertEquals(value, payload);
    }

    @SneakyThrows
    @Test
    public void fcallReadOnly_without_keys_and_without_args_but_with_route_returns_success() {
        // setup
        String function = "func";
        String[] args = new String[] {function, "0"};
        ClusterValue<Object> value = ClusterValue.ofSingleValue("42");
        CompletableFuture<ClusterValue<Object>> testResponse = new CompletableFuture<>();
        testResponse.complete(value);

        // match on protobuf request
        when(commandManager.<ClusterValue<Object>>submitNewCommand(
                        eq(FCallReadOnly), eq(args), eq(RANDOM), any()))
                .thenReturn(testResponse);

        // exercise
        CompletableFuture<ClusterValue<Object>> response = service.fcallReadOnly(function, RANDOM);
        ClusterValue<Object> payload = response.get();

        // verify
        assertEquals(testResponse, response);
        assertEquals(value, payload);
    }

    @SneakyThrows
    @Test
    public void fcallReadOnly_without_keys_returns_success() {
        // setup
        String function = "func";
        String[] arguments = new String[] {"1", "2"};
        String[] args = new String[] {function, "0", "1", "2"};
        Object value = "42";
        CompletableFuture<Object> testResponse = new CompletableFuture<>();
        testResponse.complete(value);

        // match on protobuf request
        when(commandManager.submitNewCommand(eq(FCallReadOnly), eq(args), any()))
                .thenReturn(testResponse);

        // exercise
        CompletableFuture<Object> response = service.fcallReadOnly(function, arguments);
        Object payload = response.get();

        // verify
        assertEquals(testResponse, response);
        assertEquals(value, payload);
    }

    @SneakyThrows
    @Test
    public void fcallReadOnly_without_keys_and_with_route_returns_success() {
        // setup
        String function = "func";
        String[] arguments = new String[] {"1", "2"};
        String[] args = new String[] {function, "0", "1", "2"};
        ClusterValue<Object> value = ClusterValue.ofSingleValue("42");
        CompletableFuture<ClusterValue<Object>> testResponse = new CompletableFuture<>();
        testResponse.complete(value);

        // match on protobuf request
        when(commandManager.<ClusterValue<Object>>submitNewCommand(
                        eq(FCallReadOnly), eq(args), eq(RANDOM), any()))
                .thenReturn(testResponse);

        // exercise
        CompletableFuture<ClusterValue<Object>> response =
                service.fcallReadOnly(function, arguments, RANDOM);
        ClusterValue<Object> payload = response.get();

        // verify
        assertEquals(testResponse, response);
        assertEquals(value, payload);
    }

    @SneakyThrows
    @Test
    public void functionStats_with_route_returns_success() {
        // setup
        String[] args = new String[0];
        ClusterValue<Map<String, Map<String, Object>>> value =
                ClusterValue.ofSingleValue(Map.of("1", Map.of("2", 2)));
        CompletableFuture<ClusterValue<Map<String, Map<String, Object>>>> testResponse =
                new CompletableFuture<>();
        testResponse.complete(value);

        // match on protobuf request
        when(commandManager.<ClusterValue<Map<String, Map<String, Object>>>>submitNewCommand(
                        eq(FunctionStats), eq(args), eq(RANDOM), any()))
                .thenReturn(testResponse);

        // exercise
        CompletableFuture<ClusterValue<Map<String, Map<String, Object>>>> response =
                service.functionStats(RANDOM);
        ClusterValue<Map<String, Map<String, Object>>> payload = response.get();

        // verify
        assertEquals(testResponse, response);
        assertEquals(value, payload);
    }

    @SneakyThrows
    @Test
    public void functionDump_returns_success() {
        // setup
        byte[] value = new byte[] {42};
        CompletableFuture<byte[]> testResponse = new CompletableFuture<>();
        testResponse.complete(value);

        // match on protobuf request
        when(commandManager.<byte[]>submitNewCommand(eq(FunctionDump), eq(new GlideString[0]), any()))
                .thenReturn(testResponse);

        // exercise
        CompletableFuture<byte[]> response = service.functionDump();
        byte[] payload = response.get();

        // verify
        assertEquals(testResponse, response);
        assertEquals(value, payload);
    }

    @SneakyThrows
    @Test
    public void functionDump_with_route_returns_success() {
        // setup
        ClusterValue<byte[]> value = ClusterValue.of(new byte[] {42});
        CompletableFuture<ClusterValue<byte[]>> testResponse = new CompletableFuture<>();
        testResponse.complete(value);

        // match on protobuf request
        when(commandManager.<ClusterValue<byte[]>>submitNewCommand(
                        eq(FunctionDump), eq(new GlideString[0]), eq(RANDOM), any()))
                .thenReturn(testResponse);

        // exercise
        CompletableFuture<ClusterValue<byte[]>> response = service.functionDump(RANDOM);
        ClusterValue<byte[]> payload = response.get();

        // verify
        assertEquals(testResponse, response);
        assertEquals(value, payload);
    }

    @SneakyThrows
    @Test
    public void functionRestore_returns_success() {
        // setup
        byte[] data = new byte[] {42};
        GlideString[] args = {gs(data)};
        CompletableFuture<String> testResponse = new CompletableFuture<>();
        testResponse.complete(OK);

        // match on protobuf request
        when(commandManager.<String>submitNewCommand(eq(FunctionRestore), eq(args), any()))
                .thenReturn(testResponse);

        // exercise
        CompletableFuture<String> response = service.functionRestore(data);
        String payload = response.get();

        // verify
        assertEquals(testResponse, response);
        assertEquals(OK, payload);
    }

    @SneakyThrows
    @Test
    public void functionRestore_with_policy_returns_success() {
        // setup
        byte[] data = new byte[] {42};
        GlideString[] args = {gs(data), gs(FunctionRestorePolicy.FLUSH.toString())};
        CompletableFuture<String> testResponse = new CompletableFuture<>();
        testResponse.complete(OK);

        // match on protobuf request
        when(commandManager.<String>submitNewCommand(eq(FunctionRestore), eq(args), any()))
                .thenReturn(testResponse);

        // exercise
        CompletableFuture<String> response = service.functionRestore(data, FunctionRestorePolicy.FLUSH);
        String payload = response.get();

        // verify
        assertEquals(testResponse, response);
        assertEquals(OK, payload);
    }

    @SneakyThrows
    @Test
    public void functionRestore_with_route_returns_success() {
        // setup
        byte[] data = new byte[] {42};
        GlideString[] args = {gs(data)};
        CompletableFuture<String> testResponse = new CompletableFuture<>();
        testResponse.complete(OK);

        // match on protobuf request
        when(commandManager.<String>submitNewCommand(eq(FunctionRestore), eq(args), eq(RANDOM), any()))
                .thenReturn(testResponse);

        // exercise
        CompletableFuture<String> response = service.functionRestore(data, RANDOM);
        String payload = response.get();

        // verify
        assertEquals(testResponse, response);
        assertEquals(OK, payload);
    }

    @SneakyThrows
    @Test
    public void functionRestore_with_policy_and_route_returns_success() {
        // setup
        byte[] data = new byte[] {42};
        GlideString[] args = {gs(data), gs(FunctionRestorePolicy.FLUSH.toString())};
        CompletableFuture<String> testResponse = new CompletableFuture<>();
        testResponse.complete(OK);

        // match on protobuf request
        when(commandManager.<String>submitNewCommand(eq(FunctionRestore), eq(args), eq(RANDOM), any()))
                .thenReturn(testResponse);

        // exercise
        CompletableFuture<String> response =
                service.functionRestore(data, FunctionRestorePolicy.FLUSH, RANDOM);
        String payload = response.get();

        // verify
        assertEquals(testResponse, response);
        assertEquals(OK, payload);
    }

    @SneakyThrows
    @Test
    public void randomKey_with_route() {
        // setup
        String key1 = "key1";
        CompletableFuture<String> testResponse = new CompletableFuture<>();
        testResponse.complete(key1);
        Route route = ALL_NODES;

        // match on protobuf request
        when(commandManager.<String>submitNewCommand(
                        eq(RandomKey), eq(new String[0]), eq(route), any()))
                .thenReturn(testResponse);
        CompletableFuture<String> response = service.randomKey(route);

        // verify
        assertEquals(testResponse, response);
    }

    @SneakyThrows
    @Test
    public void randomKey() {
        // setup
        String key1 = "key1";
        CompletableFuture<String> testResponse = new CompletableFuture<>();
        testResponse.complete(key1);

        // match on protobuf request
        when(commandManager.<String>submitNewCommand(eq(RandomKey), eq(new String[0]), any()))
                .thenReturn(testResponse);
        CompletableFuture<String> response = service.randomKey();

        // verify
        assertEquals(testResponse, response);
    }

    @SneakyThrows
    @Test
<<<<<<< HEAD
    public void spublish_returns_success() {
        // setup
        String channel = "channel";
        String message = "message";
        String[] arguments = new String[] {channel, message};
        Long value = 3L;

        CompletableFuture<Long> testResponse = new CompletableFuture<>();
        testResponse.complete(value);

        // match on protobuf request
        when(commandManager.<Long>submitNewCommand(eq(SPublish), eq(arguments), any()))
                .thenReturn(testResponse);

        // exercise
        CompletableFuture<Long> response = service.spublish(channel, message);
=======
    public void sort_returns_success() {
        // setup
        String[] result = new String[] {"1", "2", "3"};
        String key = "key";
        CompletableFuture<String[]> testResponse = new CompletableFuture<>();
        testResponse.complete(result);

        // match on protobuf request
        when(commandManager.<String[]>submitNewCommand(eq(Sort), eq(new String[] {key}), any()))
                .thenReturn(testResponse);

        // exercise
        CompletableFuture<String[]> response = service.sort(key);
        String[] payload = response.get();

        // verify
        assertEquals(testResponse, response);
        assertEquals(result, payload);
    }

    @SneakyThrows
    @Test
    public void sort_with_options_returns_success() {
        // setup
        String[] result = new String[] {"1", "2", "3"};
        String key = "key";
        Long limitOffset = 0L;
        Long limitCount = 2L;
        String[] args =
                new String[] {
                    key,
                    LIMIT_COMMAND_STRING,
                    limitOffset.toString(),
                    limitCount.toString(),
                    DESC.toString(),
                    ALPHA_COMMAND_STRING
                };
        CompletableFuture<String[]> testResponse = new CompletableFuture<>();
        testResponse.complete(result);

        // match on protobuf request
        when(commandManager.<String[]>submitNewCommand(eq(Sort), eq(args), any()))
                .thenReturn(testResponse);

        // exercise
        CompletableFuture<String[]> response =
                service.sort(
                        key,
                        SortClusterOptions.builder()
                                .alpha()
                                .limit(new Limit(limitOffset, limitCount))
                                .orderBy(DESC)
                                .build());
        String[] payload = response.get();

        // verify
        assertEquals(testResponse, response);
        assertEquals(result, payload);
    }

    @SneakyThrows
    @Test
    public void sortReadOnly_returns_success() {
        // setup
        String[] result = new String[] {"1", "2", "3"};
        String key = "key";
        CompletableFuture<String[]> testResponse = new CompletableFuture<>();
        testResponse.complete(result);

        // match on protobuf request
        when(commandManager.<String[]>submitNewCommand(eq(SortReadOnly), eq(new String[] {key}), any()))
                .thenReturn(testResponse);

        // exercise
        CompletableFuture<String[]> response = service.sortReadOnly(key);
        String[] payload = response.get();

        // verify
        assertEquals(testResponse, response);
        assertEquals(result, payload);
    }

    @SneakyThrows
    @Test
    public void sortReadOnly_with_options_returns_success() {
        // setup
        String[] result = new String[] {"1", "2", "3"};
        String key = "key";
        Long limitOffset = 0L;
        Long limitCount = 2L;
        String[] args =
                new String[] {
                    key,
                    LIMIT_COMMAND_STRING,
                    limitOffset.toString(),
                    limitCount.toString(),
                    DESC.toString(),
                    ALPHA_COMMAND_STRING
                };
        CompletableFuture<String[]> testResponse = new CompletableFuture<>();
        testResponse.complete(result);

        // match on protobuf request
        when(commandManager.<String[]>submitNewCommand(eq(SortReadOnly), eq(args), any()))
                .thenReturn(testResponse);

        // exercise
        CompletableFuture<String[]> response =
                service.sortReadOnly(
                        key,
                        SortClusterOptions.builder()
                                .alpha()
                                .limit(new Limit(limitOffset, limitCount))
                                .orderBy(DESC)
                                .build());
        String[] payload = response.get();

        // verify
        assertEquals(testResponse, response);
        assertEquals(result, payload);
    }

    @SneakyThrows
    @Test
    public void sortStore_returns_success() {
        // setup
        Long result = 5L;
        String key = "key";
        String destKey = "destKey";
        CompletableFuture<Long> testResponse = new CompletableFuture<>();
        testResponse.complete(result);

        // match on protobuf request
        when(commandManager.<Long>submitNewCommand(
                        eq(Sort), eq(new String[] {key, STORE_COMMAND_STRING, destKey}), any()))
                .thenReturn(testResponse);

        // exercise
        CompletableFuture<Long> response = service.sortStore(key, destKey);
        Long payload = response.get();

        // verify
        assertEquals(testResponse, response);
        assertEquals(result, payload);
    }

    @SneakyThrows
    @Test
    public void sortStore_with_options_returns_success() {
        // setup
        Long result = 5L;
        String key = "key";
        String destKey = "destKey";
        Long limitOffset = 0L;
        Long limitCount = 2L;
        String[] args =
                new String[] {
                    key,
                    LIMIT_COMMAND_STRING,
                    limitOffset.toString(),
                    limitCount.toString(),
                    DESC.toString(),
                    ALPHA_COMMAND_STRING,
                    STORE_COMMAND_STRING,
                    destKey
                };
        CompletableFuture<Long> testResponse = new CompletableFuture<>();
        testResponse.complete(result);

        // match on protobuf request
        when(commandManager.<Long>submitNewCommand(eq(Sort), eq(args), any())).thenReturn(testResponse);

        // exercise
        CompletableFuture<Long> response =
                service.sortStore(
                        key,
                        destKey,
                        SortClusterOptions.builder()
                                .alpha()
                                .limit(new Limit(limitOffset, limitCount))
                                .orderBy(DESC)
                                .build());
>>>>>>> 5a0b4057
        Long payload = response.get();

        // verify
        assertEquals(testResponse, response);
<<<<<<< HEAD
        assertEquals(value, payload);
=======
        assertEquals(result, payload);
>>>>>>> 5a0b4057
    }
}<|MERGE_RESOLUTION|>--- conflicted
+++ resolved
@@ -48,12 +48,9 @@
 import static redis_request.RedisRequestOuterClass.RequestType.Lolwut;
 import static redis_request.RedisRequestOuterClass.RequestType.Ping;
 import static redis_request.RedisRequestOuterClass.RequestType.RandomKey;
-<<<<<<< HEAD
 import static redis_request.RedisRequestOuterClass.RequestType.SPublish;
-=======
 import static redis_request.RedisRequestOuterClass.RequestType.Sort;
 import static redis_request.RedisRequestOuterClass.RequestType.SortReadOnly;
->>>>>>> 5a0b4057
 import static redis_request.RedisRequestOuterClass.RequestType.Time;
 import static redis_request.RedisRequestOuterClass.RequestType.UnWatch;
 
@@ -2048,7 +2045,6 @@
 
     @SneakyThrows
     @Test
-<<<<<<< HEAD
     public void spublish_returns_success() {
         // setup
         String channel = "channel";
@@ -2065,7 +2061,15 @@
 
         // exercise
         CompletableFuture<Long> response = service.spublish(channel, message);
-=======
+        Long payload = response.get();
+
+        // verify
+        assertEquals(testResponse, response);
+        assertEquals(value, payload);
+    }
+
+    @SneakyThrows
+    @Test
     public void sort_returns_success() {
         // setup
         String[] result = new String[] {"1", "2", "3"};
@@ -2248,15 +2252,10 @@
                                 .limit(new Limit(limitOffset, limitCount))
                                 .orderBy(DESC)
                                 .build());
->>>>>>> 5a0b4057
         Long payload = response.get();
 
         // verify
         assertEquals(testResponse, response);
-<<<<<<< HEAD
-        assertEquals(value, payload);
-=======
         assertEquals(result, payload);
->>>>>>> 5a0b4057
     }
 }