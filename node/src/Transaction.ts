--- conflicted
+++ resolved
@@ -43,6 +43,7 @@
     createFunctionFlush,
     createFunctionLoad,
     createGeoAdd,
+    createGeoPos,
     createGet,
     createGetBit,
     createGetDel,
@@ -126,6 +127,7 @@
     createZDiffWithScores,
     createZInterCard,
     createZInterstore,
+    createZMPop,
     createZMScore,
     createZPopMax,
     createZPopMin,
@@ -137,11 +139,6 @@
     createZRemRangeByScore,
     createZRevRank,
     createZRevRankWithScore,
-<<<<<<< HEAD
-    createGeoPos,
-=======
-    createZMPop,
->>>>>>> 3bbe51b8
     createZScore,
 } from "./Commands";
 import { command_request } from "./ProtobufMessage";
@@ -2009,7 +2006,6 @@
     }
 
     /**
-<<<<<<< HEAD
      * Returns the positions (longitude, latitude) of all the specified `members` of the
      * geospatial index represented by the sorted set at `key`.
      *
@@ -2024,7 +2020,9 @@
      */
     public geopos(key: string, members: string[]): T {
         return this.addAndReturn(createGeoPos(key, members));
-=======
+    }
+
+    /**
      * Pops a member-score pair from the first non-empty sorted set, with the given `keys`
      * being checked in the order they are provided.
      *
@@ -2043,7 +2041,6 @@
      */
     public zmpop(keys: string[], modifier: ScoreFilter, count?: number): T {
         return this.addAndReturn(createZMPop(keys, modifier, count));
->>>>>>> 3bbe51b8
     }
 }
 
