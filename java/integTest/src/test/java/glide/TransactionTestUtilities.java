--- conflicted
+++ resolved
@@ -290,11 +290,8 @@
             Map.of("one", 1.0, "two", 2.0), // zunionWithScores(new KeyArray({zSetKey2, key8}), MAX)
             0L, // zinterstore(key8, new String[] {zSetKey2, key8})
             new Object[] {zSetKey2, "two", 2.0}, // bzpopmax(new String[] { zsetKey2 }, .1)
-<<<<<<< HEAD
             new Object[] {zSetKey2, "one", 1.0}, // bzpopmin(new String[] { zSetKey2 }, .1)
-=======
             2L, // geoadd(geoKey1, Map.of("Palermo", ..., "Catania", ...))
->>>>>>> 5fbda569
             "0-1", // xadd(key9, Map.of("field1", "value1"), id("0-1"));
             "0-2", // xadd(key9, Map.of("field2", "value2"), id("0-2"));
             "0-3", // xadd(key9, Map.of("field3", "value3"), id("0-3"));
