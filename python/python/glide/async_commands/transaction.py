# Copyright Valkey GLIDE Project Contributors - SPDX Identifier: Apache-2.0

import threading
from typing import List, Mapping, Optional, Tuple, TypeVar, Union

from glide.async_commands.bitmap import (
    BitFieldGet,
    BitFieldSubCommands,
    BitmapIndexType,
    BitwiseOperation,
    OffsetOptions,
    _create_bitfield_args,
    _create_bitfield_read_only_args,
)
from glide.async_commands.command_args import Limit, ListDirection, OrderBy
from glide.async_commands.core import (
    ConditionalChange,
    ExpireOptions,
    ExpiryGetEx,
    ExpirySet,
    FlushMode,
    GeospatialData,
    GeoUnit,
    InfoSection,
    InsertPosition,
    UpdateOptions,
    _build_sort_args,
)
from glide.async_commands.sorted_set import (
    AggregationType,
    GeoSearchByBox,
    GeoSearchByRadius,
    GeoSearchCount,
    InfBound,
    LexBoundary,
    RangeByIndex,
    RangeByLex,
    RangeByScore,
    ScoreBoundary,
    ScoreFilter,
    _create_geosearch_args,
    _create_zinter_zunion_cmd_args,
    _create_zrange_args,
)
from glide.async_commands.stream import (
    StreamAddOptions,
    StreamGroupOptions,
    StreamRangeBound,
    StreamReadGroupOptions,
    StreamReadOptions,
    StreamTrimOptions,
)
from glide.protobuf.redis_request_pb2 import RequestType

TTransaction = TypeVar("TTransaction", bound="BaseTransaction")


class BaseTransaction:
    """
    Base class encompassing shared commands for both standalone and cluster mode implementations in transaction.

    Command Response:
        The response for each command depends on the executed Redis command. Specific response types
        are documented alongside each method.

    Example:
        transaction = BaseTransaction()
        >>> transaction.set("key", "value").get("key")
        >>> await client.exec(transaction)
        [OK , "value"]
    """

    def __init__(self) -> None:
        self.commands: List[Tuple[RequestType.ValueType, List[str]]] = []
        self.lock = threading.Lock()

    def append_command(
        self: TTransaction, request_type: RequestType.ValueType, args: List[str]
    ) -> TTransaction:
        self.lock.acquire()
        try:
            self.commands.append((request_type, args))
        finally:
            self.lock.release()
        return self

    def clear(self):
        with self.lock:
            self.commands.clear()

    def get(self: TTransaction, key: str) -> TTransaction:
        """
        Get the value associated with the given key, or null if no such value exists.
        See https://redis.io/commands/get/ for details.

        Args:
            key (str): The key to retrieve from the database.

        Command response:
            Optional[str]: If the key exists, returns the value of the key as a string. Otherwise, return None.
        """
        return self.append_command(RequestType.Get, [key])

    def getdel(self: TTransaction, key: str) -> TTransaction:
        """
        Gets a string value associated with the given `key` and deletes the key.

        See https://valkey.io/commands/getdel for more details.

        Args:
            key (str): The `key` to retrieve from the database.

        Command response:
            Optional[str]: If `key` exists, returns the `value` of `key`. Otherwise, returns `None`.
        """
        return self.append_command(RequestType.GetDel, [key])

    def getrange(self: TTransaction, key: str, start: int, end: int) -> TTransaction:
        """
        Returns the substring of the string value stored at `key`, determined by the offsets `start` and `end` (both are inclusive).
        Negative offsets can be used in order to provide an offset starting from the end of the string.
        So `-1` means the last character, `-2` the penultimate and so forth.

        If `key` does not exist, an empty string is returned. If `start` or `end`
        are out of range, returns the substring within the valid range of the string.

        See https://valkey.io/commands/getrange/ for more details.

        Args:
            key (str): The key of the string.
            start (int): The starting offset.
            end (int): The ending offset.

        Commands response:
            str: A substring extracted from the value stored at `key`.
        """
        return self.append_command(RequestType.GetRange, [key, str(start), str(end)])

    def set(
        self: TTransaction,
        key: str,
        value: str,
        conditional_set: Union[ConditionalChange, None] = None,
        expiry: Union[ExpirySet, None] = None,
        return_old_value: bool = False,
    ) -> TTransaction:
        """
        Set the given key with the given value. Return value is dependent on the passed options.
            See https://redis.io/commands/set/ for details.

            @example - Set "foo" to "bar" only if "foo" already exists, and set the key expiration to 5 seconds:

                connection.set("foo", "bar", conditional_set=ConditionalChange.ONLY_IF_EXISTS, expiry=Expiry(ExpiryType.SEC, 5))

        Args:
            key (str): the key to store.
            value (str): the value to store with the given key.
            conditional_set (Optional[ConditionalChange], optional): set the key only if the given condition is met.
                Equivalent to [`XX` | `NX`] in the Redis API. Defaults to None.
            expiry (Optional[ExpirySet], optional): set expiriation to the given key.
                Equivalent to [`EX` | `PX` | `EXAT` | `PXAT` | `KEEPTTL`] in the Redis API. Defaults to None.
            return_old_value (bool, optional): Return the old string stored at key, or None if key did not exist.
                An error is returned and SET aborted if the value stored at key is not a string.
                Equivalent to `GET` in the Redis API. Defaults to False.

        Command response:
            Optional[str]:
                If the value is successfully set, return OK.
                If value isn't set because of only_if_exists or only_if_does_not_exist conditions, return None.
                If return_old_value is set, return the old value as a string.
        """
        args = [key, value]
        if conditional_set:
            if conditional_set == ConditionalChange.ONLY_IF_EXISTS:
                args.append("XX")
            if conditional_set == ConditionalChange.ONLY_IF_DOES_NOT_EXIST:
                args.append("NX")
        if return_old_value:
            args.append("GET")
        if expiry is not None:
            args.extend(expiry.get_cmd_args())
        return self.append_command(RequestType.Set, args)

    def strlen(self: TTransaction, key: str) -> TTransaction:
        """
        Get the length of the string value stored at `key`.
        See https://redis.io/commands/strlen/ for more details.

        Args:
            key (str): The key to return its length.

        Commands response:
            int: The length of the string value stored at `key`.
                If `key` does not exist, it is treated as an empty string and 0 is returned.
        """
        return self.append_command(RequestType.Strlen, [key])

    def rename(self: TTransaction, key: str, new_key: str) -> TTransaction:
        """
        Renames `key` to `new_key`.
        If `newkey` already exists it is overwritten.
        In Cluster mode, both `key` and `newkey` must be in the same hash slot,
        meaning that in practice only keys that have the same hash tag can be reliably renamed in cluster.
        See https://redis.io/commands/rename/ for more details.

        Args:
            key (str) : The key to rename.
            new_key (str) : The new name of the key.

        Command response:
            OK: If the `key` was successfully renamed, return "OK". If `key` does not exist, the transaction fails with an error.
        """
        return self.append_command(RequestType.Rename, [key, new_key])

    def renamenx(self: TTransaction, key: str, new_key: str) -> TTransaction:
        """
        Renames `key` to `new_key` if `new_key` does not yet exist.

        See https://valkey.io/commands/renamenx for more details.

        Args:
            key (str): The key to rename.
            new_key (str): The new key name.

        Command response:
            bool: True if `key` was renamed to `new_key`, or False if `new_key` already exists.
        """
        return self.append_command(RequestType.RenameNX, [key, new_key])

    def custom_command(self: TTransaction, command_args: List[str]) -> TTransaction:
        """
        Executes a single command, without checking inputs.
        See the [Glide for Redis Wiki](https://github.com/aws/glide-for-redis/wiki/General-Concepts#custom-command)
        for details on the restrictions and limitations of the custom command API.

            @example - Append a command to list of all pub/sub clients:

                transaction.customCommand(["CLIENT", "LIST","TYPE", "PUBSUB"])

        Args:
            command_args (List[str]): List of strings of the command's arguments.
            Every part of the command, including the command name and subcommands, should be added as a separate value in args.

        Command response:
            TResult: The returning value depends on the executed command.
        """
        return self.append_command(RequestType.CustomCommand, command_args)

    def append(self: TTransaction, key: str, value: str) -> TTransaction:
        """
        Appends a value to a key.
        If `key` does not exist it is created and set as an empty string, so `APPEND` will be similar to SET in this special case.

        See https://redis.io/commands/append for more details.

        Args:
            key (str): The key to which the value will be appended.
            value (str): The value to append.

        Commands response:
            int: The length of the string after appending the value.
        """
        return self.append_command(RequestType.Append, [key, value])

    def info(
        self: TTransaction,
        sections: Optional[List[InfoSection]] = None,
    ) -> TTransaction:
        """
        Get information and statistics about the Redis server.
        See https://redis.io/commands/info/ for details.

        Args:
            sections (Optional[List[InfoSection]]): A list of InfoSection values specifying which sections of
            information to retrieve. When no parameter is provided, the default option is assumed.

        Command response:
            str: Returns a string containing the information for the sections requested.
        """
        args = [section.value for section in sections] if sections else []
        return self.append_command(RequestType.Info, args)

    def delete(self: TTransaction, keys: List[str]) -> TTransaction:
        """
        Delete one or more keys from the database. A key is ignored if it does not exist.
        See https://redis.io/commands/del/ for details.

        Args:
            keys (List[str]): A list of keys to be deleted from the database.

        Command response:
            int: The number of keys that were deleted.
        """
        return self.append_command(RequestType.Del, keys)

    def config_get(self: TTransaction, parameters: List[str]) -> TTransaction:
        """
        Get the values of configuration parameters.
        See https://redis.io/commands/config-get/ for details.

        Args:
            parameters (List[str]): A list of configuration parameter names to retrieve values for.

        Command response:
            Dict[str, str]: A dictionary of values corresponding to the configuration parameters.
        """
        return self.append_command(RequestType.ConfigGet, parameters)

    def config_set(
        self: TTransaction, parameters_map: Mapping[str, str]
    ) -> TTransaction:
        """
        Set configuration parameters to the specified values.
        See https://redis.io/commands/config-set/ for details.

        Args:
            parameters_map (Mapping[str, str]): A map consisting of configuration
            parameters and their respective values to set.

        Command response:
            OK: Returns OK if all configurations have been successfully set. Otherwise, the transaction fails with an error.
        """
        parameters: List[str] = []
        for pair in parameters_map.items():
            parameters.extend(pair)
        return self.append_command(RequestType.ConfigSet, parameters)

    def config_resetstat(self: TTransaction) -> TTransaction:
        """
        Resets the statistics reported by Redis using the INFO and LATENCY HISTOGRAM commands.
        See https://redis.io/commands/config-resetstat/ for details.

        Command response:
            OK: a simple OK response.
        """
        return self.append_command(RequestType.ConfigResetStat, [])

    def mset(self: TTransaction, key_value_map: Mapping[str, str]) -> TTransaction:
        """
        Set multiple keys to multiple values in a single atomic operation.
        See https://redis.io/commands/mset/ for more details.

        Args:
            parameters (Mapping[str, str]): A map of key value pairs.

        Command response:
            OK: a simple OK response.
        """
        parameters: List[str] = []
        for pair in key_value_map.items():
            parameters.extend(pair)
        return self.append_command(RequestType.MSet, parameters)

    def msetnx(self: TTransaction, key_value_map: Mapping[str, str]) -> TTransaction:
        """
        Sets multiple keys to values if the key does not exist. The operation is atomic, and if one or
        more keys already exist, the entire operation fails.

        See https://valkey.io/commands/msetnx/ for more details.

        Args:
            key_value_map (Mapping[str, str]): A key-value map consisting of keys and their respective values to set.

        Commands response:
            bool: True if all keys were set. False if no key was set.
        """
        parameters: List[str] = []
        for pair in key_value_map.items():
            parameters.extend(pair)
        return self.append_command(RequestType.MSetNX, parameters)

    def mget(self: TTransaction, keys: List[str]) -> TTransaction:
        """
        Retrieve the values of multiple keys.
        See https://redis.io/commands/mget/ for more details.

        Args:
            keys (List[str]): A list of keys to retrieve values for.

        Command response:
            List[Optional[str]]: A list of values corresponding to the provided keys. If a key is not found,
            its corresponding value in the list will be None.
        """
        return self.append_command(RequestType.MGet, keys)

    def touch(self: TTransaction, keys: List[str]) -> TTransaction:
        """
        Updates the last access time of specified keys.

        See https://valkey.io/commands/touch/ for details.

        Args:
            keys (List[str]): The keys to update last access time.

        Commands response:
            int: The number of keys that were updated, a key is ignored if it doesn't exist.
        """
        return self.append_command(RequestType.Touch, keys)

    def config_rewrite(self: TTransaction) -> TTransaction:
        """
        Rewrite the configuration file with the current configuration.
        See https://redis.io/commands/config-rewrite/ for details.

        Command response:
            OK: OK is returned when the configuration was rewritten properly. Otherwise, the transaction fails with an error.
        """
        return self.append_command(RequestType.ConfigRewrite, [])

    def client_id(self: TTransaction) -> TTransaction:
        """
        Returns the current connection id.
        See https://redis.io/commands/client-id/ for more information.

        Command response:
            int: the id of the client.
        """
        return self.append_command(RequestType.ClientId, [])

    def incr(self: TTransaction, key: str) -> TTransaction:
        """
        Increments the number stored at `key` by one.
        If `key` does not exist, it is set to 0 before performing the
        operation.
        See https://redis.io/commands/incr/ for more details.

        Args:
          key (str): The key to increment its value.

        Command response:
            int: the value of `key` after the increment.
        """
        return self.append_command(RequestType.Incr, [key])

    def incrby(self: TTransaction, key: str, amount: int) -> TTransaction:
        """
        Increments the number stored at `key` by `amount`. If the key does not exist, it is set to 0 before performing
        the operation.
        See https://redis.io/commands/incrby/ for more details.

        Args:
          key (str): The key to increment its value.
          amount (int) : The amount to increment.

        Command response:
            int: The value of `key` after the increment.
        """
        return self.append_command(RequestType.IncrBy, [key, str(amount)])

    def incrbyfloat(self: TTransaction, key: str, amount: float) -> TTransaction:
        """
        Increment the string representing a floating point number stored at `key` by `amount`.
        By using a negative increment value, the value stored at the `key` is decremented.
        If the key does not exist, it is set to 0 before performing the operation.
        See https://redis.io/commands/incrbyfloat/ for more details.

        Args:
          key (str): The key to increment its value.
          amount (float) : The amount to increment.

        Command response:
            float: The value of key after the increment.
        """
        return self.append_command(RequestType.IncrByFloat, [key, str(amount)])

    def ping(self: TTransaction, message: Optional[str] = None) -> TTransaction:
        """
        Ping the Redis server.
        See https://redis.io/commands/ping/ for more details.

        Args:
           message (Optional[str]): An optional message to include in the PING command. If not provided,
            the server will respond with "PONG". If provided, the server will respond with a copy of the message.

        Command response:
           str: "PONG" if `message` is not provided, otherwise return a copy of `message`.
        """
        argument = [] if message is None else [message]
        return self.append_command(RequestType.Ping, argument)

    def decr(self: TTransaction, key: str) -> TTransaction:
        """
        Decrements the number stored at `key` by one. If the key does not exist, it is set to 0 before performing the
        operation.
        See https://redis.io/commands/decr/ for more details.

        Args:
          key (str): The key to decrement its value.

        Command response:
            int: the value of `key` after the decrement.
        """
        return self.append_command(RequestType.Decr, [key])

    def decrby(self: TTransaction, key: str, amount: int) -> TTransaction:
        """
        Decrements the number stored at `key` by `amount`. If the key does not exist, it is set to 0 before performing
        the operation.
        See https://redis.io/commands/decrby/ for more details.

        Args:
          key (str): The key to decrement its value.
         amount (int) : The amount to decrement.

        Command response:
              int: The value of `key` after the decrement.
        """
        return self.append_command(RequestType.DecrBy, [key, str(amount)])

    def setrange(self: TTransaction, key: str, offset: int, value: str) -> TTransaction:
        """
        Overwrites part of the string stored at `key`, starting at the specified
        `offset`, for the entire length of `value`.
        If the `offset` is larger than the current length of the string at `key`,
        the string is padded with zero bytes to make `offset` fit. Creates the `key`
        if it doesn't exist.

        See https://valkey.io/commands/setrange for more details.

        Args:
            key (str): The key of the string to update.
            offset (int): The position in the string where `value` should be written.
            value (str): The string written with `offset`.

        Command response:
            int: The length of the string stored at `key` after it was modified.
        """
        return self.append_command(RequestType.SetRange, [key, str(offset), value])

    def hset(
        self: TTransaction, key: str, field_value_map: Mapping[str, str]
    ) -> TTransaction:
        """
        Sets the specified fields to their respective values in the hash stored at `key`.
        See https://redis.io/commands/hset/ for more details.

        Args:
            key (str): The key of the hash.
            field_value_map (Mapping[str, str]): A field-value map consisting of fields and their corresponding values
            to be set in the hash stored at the specified key.

        Command response:
            int: The number of fields that were added to the hash.
        """
        field_value_list: List[str] = [key]
        for pair in field_value_map.items():
            field_value_list.extend(pair)
        return self.append_command(RequestType.HSet, field_value_list)

    def hget(self: TTransaction, key: str, field: str) -> TTransaction:
        """
        Retrieves the value associated with `field` in the hash stored at `key`.
        See https://redis.io/commands/hget/ for more details.

        Args:
            key (str): The key of the hash.
            field (str): The field whose value should be retrieved.

        Command response:
            Optional[str]: The value associated `field` in the hash.
            Returns None if `field` is not presented in the hash or `key` does not exist.
        """
        return self.append_command(RequestType.HGet, [key, field])

    def hsetnx(
        self: TTransaction,
        key: str,
        field: str,
        value: str,
    ) -> TTransaction:
        """
        Sets `field` in the hash stored at `key` to `value`, only if `field` does not yet exist.
        If `key` does not exist, a new key holding a hash is created.
        If `field` already exists, this operation has no effect.
        See https://redis.io/commands/hsetnx/ for more details.

        Args:
            key (str): The key of the hash.
            field (str): The field to set the value for.
            value (str): The value to set.

        Commands response:
            bool: True if the field was set, False if the field already existed and was not set.
        """
        return self.append_command(RequestType.HSetNX, [key, field, value])

    def hincrby(self: TTransaction, key: str, field: str, amount: int) -> TTransaction:
        """
        Increment or decrement the value of a `field` in the hash stored at `key` by the specified amount.
        By using a negative increment value, the value stored at `field` in the hash stored at `key` is decremented.
        If `field` or `key` does not exist, it is set to 0 before performing the operation.
        See https://redis.io/commands/hincrby/ for more details.

        Args:
            key (str): The key of the hash.
            field (str): The field in the hash stored at `key` to increment or decrement its value.
            amount (int): The amount by which to increment or decrement the field's value.
                Use a negative value to decrement.

        Command response:
            int: The value of the specified field in the hash stored at `key` after the increment or decrement.
        """
        return self.append_command(RequestType.HIncrBy, [key, field, str(amount)])

    def hincrbyfloat(
        self: TTransaction, key: str, field: str, amount: float
    ) -> TTransaction:
        """
        Increment or decrement the floating-point value stored at `field` in the hash stored at `key` by the specified
        amount.
        By using a negative increment value, the value stored at `field` in the hash stored at `key` is decremented.
        If `field` or `key` does not exist, it is set to 0 before performing the operation.
        See https://redis.io/commands/hincrbyfloat/ for more details.

        Args:
            key (str): The key of the hash.
            field (str): The field in the hash stored at `key` to increment or decrement its value.
            amount (float): The amount by which to increment or decrement the field's value.
                Use a negative value to decrement.

        Command response:
            float: The value of the specified field in the hash stored at `key` after the increment as a string.
        """
        return self.append_command(RequestType.HIncrByFloat, [key, field, str(amount)])

    def hexists(self: TTransaction, key: str, field: str) -> TTransaction:
        """
        Check if a field exists in the hash stored at `key`.
        See https://redis.io/commands/hexists/ for more details.

        Args:
            key (str): The key of the hash.
            field (str): The field to check in the hash stored at `key`.

        Command response:
            bool: Returns 'True' if the hash contains the specified field. If the hash does not contain the field,
                or if the key does not exist, it returns 'False'.
        """
        return self.append_command(RequestType.HExists, [key, field])

    def hlen(self: TTransaction, key: str) -> TTransaction:
        """
        Returns the number of fields contained in the hash stored at `key`.

        See https://redis.io/commands/hlen/ for more details.

        Args:
            key (str): The key of the hash.

        Command response:
            int: The number of fields in the hash, or 0 when the key does not exist.
            If `key` holds a value that is not a hash, the transaction fails with an error.
        """
        return self.append_command(RequestType.HLen, [key])

    def client_getname(self: TTransaction) -> TTransaction:
        """
        Get the name of the connection on which the transaction is being executed.
        See https://redis.io/commands/client-getname/ for more details.

        Command response:
            Optional[str]: Returns the name of the client connection as a string if a name is set,
            or None if no name is assigned.
        """
        return self.append_command(RequestType.ClientGetName, [])

    def hgetall(self: TTransaction, key: str) -> TTransaction:
        """
        Returns all fields and values of the hash stored at `key`.
        See https://redis.io/commands/hgetall/ for details.

        Args:
            key (str): The key of the hash.

        Command response:
            Dict[str, str]: A dictionary of fields and their values stored in the hash. Every field name in the list is followed by
            its value.
            If `key` does not exist, it returns an empty dictionary.
        """
        return self.append_command(RequestType.HGetAll, [key])

    def hmget(self: TTransaction, key: str, fields: List[str]) -> TTransaction:
        """
        Retrieve the values associated with specified fields in the hash stored at `key`.
        See https://redis.io/commands/hmget/ for details.

        Args:
            key (str): The key of the hash.
            fields (List[str]): The list of fields in the hash stored at `key` to retrieve from the database.

        Returns:
            List[Optional[str]]: A list of values associated with the given fields, in the same order as they are requested.
            For every field that does not exist in the hash, a null value is returned.
            If `key` does not exist, it is treated as an empty hash, and the function returns a list of null values.
        """
        return self.append_command(RequestType.HMGet, [key] + fields)

    def hdel(self: TTransaction, key: str, fields: List[str]) -> TTransaction:
        """
        Remove specified fields from the hash stored at `key`.
        See https://redis.io/commands/hdel/ for more details.

        Args:
            key (str): The key of the hash.
            fields (List[str]): The list of fields to remove from the hash stored at `key`.

        Returns:
            int: The number of fields that were removed from the hash, excluding specified but non-existing fields.
            If `key` does not exist, it is treated as an empty hash, and the function returns 0.
        """
        return self.append_command(RequestType.HDel, [key] + fields)

    def hvals(self: TTransaction, key: str) -> TTransaction:
        """
        Returns all values in the hash stored at `key`.

        See https://redis.io/commands/hvals/ for more details.

        Args:
            key (str): The key of the hash.

        Command response:
            List[str]: A list of values in the hash, or an empty list when the key does not exist.
        """
        return self.append_command(RequestType.HVals, [key])

    def hkeys(self: TTransaction, key: str) -> TTransaction:
        """
        Returns all field names in the hash stored at `key`.

        See https://redis.io/commands/hkeys/ for more details.

        Args:
            key (str): The key of the hash.

        Command response:
            List[str]: A list of field names for the hash, or an empty list when the key does not exist.
        """
        return self.append_command(RequestType.HKeys, [key])

    def hrandfield(self: TTransaction, key: str) -> TTransaction:
        """
        Returns a random field name from the hash value stored at `key`.

        See https://valkey.io/commands/hrandfield for more details.

        Args:
            key (str): The key of the hash.

        Command response:
            Optional[str]: A random field name from the hash stored at `key`.
            If the hash does not exist or is empty, None will be returned.
        """
        return self.append_command(RequestType.HRandField, [key])

    def hrandfield_count(self: TTransaction, key: str, count: int) -> TTransaction:
        """
        Retrieves up to `count` random field names from the hash value stored at `key`.

        See https://valkey.io/commands/hrandfield for more details.

        Args:
            key (str): The key of the hash.
            count (int): The number of field names to return.
                If `count` is positive, returns unique elements.
                If `count` is negative, allows for duplicates elements.

        Command response:
            List[str]: A list of random field names from the hash.
            If the hash does not exist or is empty, the response will be an empty list.
        """
        return self.append_command(RequestType.HRandField, [key, str(count)])

    def hrandfield_withvalues(self: TTransaction, key: str, count: int) -> TTransaction:
        """
        Retrieves up to `count` random field names along with their values from the hash value stored at `key`.

        See https://valkey.io/commands/hrandfield for more details.

        Args:
            key (str): The key of the hash.
            count (int): The number of field names to return.
                If `count` is positive, returns unique elements.
                If `count` is negative, allows for duplicates elements.

        Command response:
            List[List[str]]: A list of `[field_name, value]` lists, where `field_name` is a random field name from the
            hash and `value` is the associated value of the field name.
            If the hash does not exist or is empty, the response will be an empty list.
        """
        return self.append_command(
            RequestType.HRandField, [key, str(count), "WITHVALUES"]
        )

    def hstrlen(self: TTransaction, key: str, field: str) -> TTransaction:
        """
        Returns the string length of the value associated with `field` in the hash stored at `key`.

        See https://valkey.io/commands/hstrlen/ for more details.

        Args:
            key (str): The key of the hash.
            field (str): The field in the hash.

        Commands response:
            int: The string length or 0 if `field` or `key` does not exist.
        """
        return self.append_command(RequestType.HStrlen, [key, field])

    def lpush(self: TTransaction, key: str, elements: List[str]) -> TTransaction:
        """
        Insert all the specified values at the head of the list stored at `key`.
        `elements` are inserted one after the other to the head of the list, from the leftmost element
        to the rightmost element. If `key` does not exist, it is created as empty list before performing the push operations.
        See https://redis.io/commands/lpush/ for more details.

        Args:
            key (str): The key of the list.
            elements (List[str]): The elements to insert at the head of the list stored at `key`.

        Command response:
            int: The length of the list after the push operations.
        """
        return self.append_command(RequestType.LPush, [key] + elements)

    def lpushx(self: TTransaction, key: str, elements: List[str]) -> TTransaction:
        """
        Inserts all the specified values at the head of the list stored at `key`, only if `key` exists and holds a list.
        If `key` is not a list, this performs no operation.

        See https://redis.io/commands/lpushx/ for more details.

        Args:
            key (str): The key of the list.
            elements (List[str]): The elements to insert at the head of the list stored at `key`.

        Command response:
            int: The length of the list after the push operation.
        """
        return self.append_command(RequestType.LPushX, [key] + elements)

    def lpop(self: TTransaction, key: str) -> TTransaction:
        """
        Remove and return the first elements of the list stored at `key`.
        The command pops a single element from the beginning of the list.
        See https://redis.io/commands/lpop/ for details.

        Args:
            key (str): The key of the list.

        Command response:
            Optional[str]: The value of the first element.
            If `key` does not exist, None will be returned.
        """
        return self.append_command(RequestType.LPop, [key])

    def lpop_count(self: TTransaction, key: str, count: int) -> TTransaction:
        """
        Remove and return up to `count` elements from the list stored at `key`, depending on the list's length.
        See https://redis.io/commands/lpop/ for details.

        Args:
            key (str): The key of the list.
            count (int): The count of elements to pop from the list.

        Command response:
            Optional[List[str]]: A a list of popped elements will be returned depending on the list's length.
            If `key` does not exist, None will be returned.
        """
        return self.append_command(RequestType.LPop, [key, str(count)])

    def blpop(self: TTransaction, keys: List[str], timeout: float) -> TTransaction:
        """
        Pops an element from the head of the first list that is non-empty, with the given keys being checked in the
        order that they are given. Blocks the connection when there are no elements to pop from any of the given lists.

        See https://valkey.io/commands/blpop for details.

        BLPOP is a client blocking command, see https://github.com/aws/glide-for-redis/wiki/General-Concepts#blocking-commands for more details and best practices.

        Args:
            keys (List[str]): The keys of the lists to pop from.
            timeout (float): The number of seconds to wait for a blocking operation to complete. A value of 0 will block indefinitely.

        Command response:
            Optional[List[str]]: A two-element list containing the key from which the element was popped and the value of the
                popped element, formatted as `[key, value]`. If no element could be popped and the `timeout` expired, returns None.
        """
        return self.append_command(RequestType.BLPop, keys + [str(timeout)])

    def lmpop(
        self: TTransaction,
        keys: List[str],
        direction: ListDirection,
        count: Optional[int] = None,
    ) -> TTransaction:
        """
        Pops one or more elements from the first non-empty list from the provided `keys`.

        See https://valkey.io/commands/lmpop/ for details.

        Args:
            keys (List[str]): An array of keys of lists.
            direction (ListDirection): The direction based on which elements are popped from (`ListDirection.LEFT` or `ListDirection.RIGHT`).
            count (Optional[int]): The maximum number of popped elements. If not provided, defaults to popping a single element.

        Command response:
            Optional[Mapping[str, List[str]]]: A map of `key` name mapped to an array of popped elements, or None if no elements could be popped.

        Since: Redis version 7.0.0.
        """
        args = [str(len(keys)), *keys, direction.value]
        if count is not None:
            args += ["COUNT", str(count)]

        return self.append_command(RequestType.LMPop, args)

    def blmpop(
        self: TTransaction,
        keys: List[str],
        direction: ListDirection,
        timeout: float,
        count: Optional[int] = None,
    ) -> TTransaction:
        """
        Blocks the connection until it pops one or more elements from the first non-empty list from the provided `keys`.

        `BLMPOP` is the blocking variant of `LMPOP`.

        See https://valkey.io/commands/blmpop/ for details.

        Args:
            keys (List[str]): An array of keys of lists.
            direction (ListDirection): The direction based on which elements are popped from (`ListDirection.LEFT` or `ListDirection.RIGHT`).
            timeout (float): The number of seconds to wait for a blocking operation to complete. A value of `0` will block indefinitely.
            count (Optional[int]): The maximum number of popped elements. If not provided, defaults to popping a single element.

        Command response:
            Optional[Mapping[str, List[str]]]: A map of `key` name mapped to an array of popped elements, or None if no elements could be popped and the timeout expired.

        Since: Redis version 7.0.0.
        """
        args = [str(timeout), str(len(keys)), *keys, direction.value]
        if count is not None:
            args += ["COUNT", str(count)]

        return self.append_command(RequestType.BLMPop, args)

    def lrange(self: TTransaction, key: str, start: int, end: int) -> TTransaction:
        """
        Retrieve the specified elements of the list stored at `key` within the given range.
        The offsets `start` and `end` are zero-based indexes, with 0 being the first element of the list, 1 being the next
        element and so on. These offsets can also be negative numbers indicating offsets starting at the end of the list,
        with -1 being the last element of the list, -2 being the penultimate, and so on.
        See https://redis.io/commands/lrange/ for details.

        Args:
            key (str): The key of the list.
            start (int): The starting point of the range.
            end (int): The end of the range.

        Command response:
            List[str]: A list of elements within the specified range.
            If `start` exceeds the `end` of the list, or if `start` is greater than `end`, an empty list will be returned.
            If `end` exceeds the actual end of the list, the range will stop at the actual end of the list.
            If `key` does not exist an empty list will be returned.
        """
        return self.append_command(RequestType.LRange, [key, str(start), str(end)])

    def lindex(
        self: TTransaction,
        key: str,
        index: int,
    ) -> TTransaction:
        """
        Returns the element at `index` in the list stored at `key`.

        The index is zero-based, so 0 means the first element, 1 the second element and so on.
        Negative indices can be used to designate elements starting at the tail of the list.
        Here, -1 means the last element, -2 means the penultimate and so forth.

        See https://redis.io/commands/lindex/ for more details.

        Args:
            key (str): The key of the list.
            index (int): The index of the element in the list to retrieve.

        Command response:
            Optional[str]: The element at `index` in the list stored at `key`.
                If `index` is out of range or if `key` does not exist, None is returned.
        """
        return self.append_command(RequestType.LIndex, [key, str(index)])

    def lset(self: TTransaction, key: str, index: int, element: str) -> TTransaction:
        """
        Sets the list element at `index` to `element`.

        The index is zero-based, so `0` means the first element, `1` the second element and so on.
        Negative indices can be used to designate elements starting at the tail of the list.
        Here, `-1` means the last element, `-2` means the penultimate and so forth.

        See https://valkey.io/commands/lset/ for details.

        Args:
            key (str): The key of the list.
            index (int): The index of the element in the list to be set.
            element (str): The new element to set at the specified index.

        Commands response:
            TOK: A simple `OK` response.
        """
        return self.append_command(RequestType.LSet, [key, str(index), element])

    def rpush(self: TTransaction, key: str, elements: List[str]) -> TTransaction:
        """Inserts all the specified values at the tail of the list stored at `key`.
        `elements` are inserted one after the other to the tail of the list, from the leftmost element
        to the rightmost element. If `key` does not exist, it is created as empty list before performing the push operations.
        See https://redis.io/commands/rpush/ for more details.

        Args:
            key (str): The key of the list.
            elements (List[str]): The elements to insert at the tail of the list stored at `key`.

        Command response:
            int: The length of the list after the push operations.
                If `key` holds a value that is not a list, the transaction fails.
        """
        return self.append_command(RequestType.RPush, [key] + elements)

    def rpushx(self: TTransaction, key: str, elements: List[str]) -> TTransaction:
        """
        Inserts all the specified values at the tail of the list stored at `key`, only if `key` exists and holds a list.
        If `key` is not a list, this performs no operation.

        See https://redis.io/commands/rpushx/ for more details.

        Args:
            key (str): The key of the list.
            elements (List[str]): The elements to insert at the tail of the list stored at `key`.

        Command response:
            int: The length of the list after the push operation.
        """
        return self.append_command(RequestType.RPushX, [key] + elements)

    def rpop(self: TTransaction, key: str, count: Optional[int] = None) -> TTransaction:
        """
        Removes and returns the last elements of the list stored at `key`.
        The command pops a single element from the end of the list.
        See https://redis.io/commands/rpop/ for details.

        Args:
            key (str): The key of the list.

        Commands response:
            Optional[str]: The value of the last element.
            If `key` does not exist, None will be returned.
        """
        return self.append_command(RequestType.RPop, [key])

    def rpop_count(self: TTransaction, key: str, count: int) -> TTransaction:
        """
        Removes and returns up to `count` elements from the list stored at `key`, depending on the list's length.
        See https://redis.io/commands/rpop/ for details.

        Args:
            key (str): The key of the list.
            count (int): The count of elements to pop from the list.

        Commands response:
            Optional[List[str]: A list of popped elements will be returned depending on the list's length.
            If `key` does not exist, None will be returned.
        """
        return self.append_command(RequestType.RPop, [key, str(count)])

    def brpop(self: TTransaction, keys: List[str], timeout: float) -> TTransaction:
        """
        Pops an element from the tail of the first list that is non-empty, with the given keys being checked in the
        order that they are given. Blocks the connection when there are no elements to pop from any of the given lists.

        See https://valkey.io/commands/brpop for details.

        BRPOP is a client blocking command, see https://github.com/aws/glide-for-redis/wiki/General-Concepts#blocking-commands for more details and best practices.

        Args:
            keys (List[str]): The keys of the lists to pop from.
            timeout (float): The number of seconds to wait for a blocking operation to complete. A value of 0 will block indefinitely.

        Command response:
            Optional[List[str]]: A two-element list containing the key from which the element was popped and the value of the
                popped element, formatted as `[key, value]`. If no element could be popped and the `timeout` expired, returns None.
        """
        return self.append_command(RequestType.BRPop, keys + [str(timeout)])

    def linsert(
        self: TTransaction, key: str, position: InsertPosition, pivot: str, element: str
    ) -> TTransaction:
        """
        Inserts `element` in the list at `key` either before or after the `pivot`.

        See https://valkey.io/commands/linsert/ for details.

        Args:
            key (str): The key of the list.
            position (InsertPosition): The relative position to insert into - either `InsertPosition.BEFORE` or
                `InsertPosition.AFTER` the `pivot`.
            pivot (str): An element of the list.
            element (str): The new element to insert.

        Command response:
            int: The list length after a successful insert operation.
                If the `key` doesn't exist returns `-1`.
                If the `pivot` wasn't found, returns `0`.
        """
        return self.append_command(
            RequestType.LInsert, [key, position.value, pivot, element]
        )

    def lmove(
        self: TTransaction,
        source: str,
        destination: str,
        where_from: ListDirection,
        where_to: ListDirection,
    ) -> TTransaction:
        """
        Atomically pops and removes the left/right-most element to the list stored at `source`
        depending on `where_from`, and pushes the element at the first/last element of the list
        stored at `destination` depending on `where_to`.

        See https://valkey.io/commands/lmove/ for details.

        Args:
            source (str): The key to the source list.
            destination (str): The key to the destination list.
            where_from (ListDirection): The direction to remove the element from (`ListDirection.LEFT` or `ListDirection.RIGHT`).
            where_to (ListDirection): The direction to add the element to (`ListDirection.LEFT` or `ListDirection.RIGHT`).

        Command response:
            Optional[str]: The popped element, or `None` if `source` does not exist.

        Since: Redis version 6.2.0.
        """
        return self.append_command(
            RequestType.LMove, [source, destination, where_from.value, where_to.value]
        )

    def blmove(
        self: TTransaction,
        source: str,
        destination: str,
        where_from: ListDirection,
        where_to: ListDirection,
        timeout: float,
    ) -> TTransaction:
        """
        Blocks the connection until it pops atomically and removes the left/right-most element to the
        list stored at `source` depending on `where_from`, and pushes the element at the first/last element
        of the list stored at `destination` depending on `where_to`.
        `blmove` is the blocking variant of `lmove`.

        See https://valkey.io/commands/blmove/ for details.

        Args:
            source (str): The key to the source list.
            destination (str): The key to the destination list.
            where_from (ListDirection): The direction to remove the element from (`ListDirection.LEFT` or `ListDirection.RIGHT`).
            where_to (ListDirection): The direction to add the element to (`ListDirection.LEFT` or `ListDirection.RIGHT`).
            timeout (float): The number of seconds to wait for a blocking operation to complete. A value of `0` will block indefinitely.

        Command response:
            Optional[str]: The popped element, or `None` if `source` does not exist or if the operation timed-out.

        Since: Redis version 6.2.0.
        """
        return self.append_command(
            RequestType.BLMove,
            [source, destination, where_from.value, where_to.value, str(timeout)],
        )

    def sadd(self: TTransaction, key: str, members: List[str]) -> TTransaction:
        """
        Add specified members to the set stored at `key`.
        Specified members that are already a member of this set are ignored.
        If `key` does not exist, a new set is created before adding `members`.
        See https://redis.io/commands/sadd/ for more details.

        Args:
            key (str): The key where members will be added to its set.
            members (List[str]): A list of members to add to the set stored at key.

        Command response:
            int: The number of members that were added to the set, excluding members already present.
        """
        return self.append_command(RequestType.SAdd, [key] + members)

    def srem(self: TTransaction, key: str, members: List[str]) -> TTransaction:
        """
        Remove specified members from the set stored at `key`.
        Specified members that are not a member of this set are ignored.
        See https://redis.io/commands/srem/ for details.

        Args:
            key (str): The key from which members will be removed.
            members (List[str]): A list of members to remove from the set stored at key.

        Commands response:
            int: The number of members that were removed from the set, excluding non-existing members.
                If `key` does not exist, it is treated as an empty set and this command returns 0.
        """
        return self.append_command(RequestType.SRem, [key] + members)

    def smembers(self: TTransaction, key: str) -> TTransaction:
        """
        Retrieve all the members of the set value stored at `key`.
        See https://redis.io/commands/smembers/ for details.

        Args:
            key (str): The key from which to retrieve the set members.

        Commands response:
            Set[str]: A set of all members of the set.
                If `key` does not exist an empty list will be returned.
        """
        return self.append_command(RequestType.SMembers, [key])

    def scard(self: TTransaction, key: str) -> TTransaction:
        """
        Retrieve the set cardinality (number of elements) of the set stored at `key`.
        See https://redis.io/commands/scard/ for details.

        Args:
            key (str): The key from which to retrieve the number of set members.

        Commands response:
            int: The cardinality (number of elements) of the set, or 0 if the key does not exist.
        """
        return self.append_command(RequestType.SCard, [key])

    def spop(self: TTransaction, key: str) -> TTransaction:
        """
        Removes and returns one random member from the set stored at `key`.

        See https://valkey-io.github.io/commands/spop/ for more details.
        To pop multiple members, see `spop_count`.

        Args:
            key (str): The key of the set.

        Commands response:
            Optional[str]: The value of the popped member.
            If `key` does not exist, None will be returned.
        """
        return self.append_command(RequestType.SPop, [key])

    def spop_count(self: TTransaction, key: str, count: int) -> TTransaction:
        """
        Removes and returns up to `count` random members from the set stored at `key`, depending on the set's length.

        See https://valkey-io.github.io/commands/spop/ for more details.
        To pop a single member, see `spop`.

        Args:
            key (str): The key of the set.
            count (int): The count of the elements to pop from the set.

        Commands response:
            Set[str]: A set of popped elements will be returned depending on the set's length.
                  If `key` does not exist, an empty set will be returned.
        """
        return self.append_command(RequestType.SPop, [key, str(count)])

    def sismember(
        self: TTransaction,
        key: str,
        member: str,
    ) -> TTransaction:
        """
        Returns if `member` is a member of the set stored at `key`.

        See https://redis.io/commands/sismember/ for more details.

        Args:
            key (str): The key of the set.
            member (str): The member to check for existence in the set.

        Commands response:
            bool: True if the member exists in the set, False otherwise.
            If `key` doesn't exist, it is treated as an empty set and the command returns False.
        """
        return self.append_command(RequestType.SIsMember, [key, member])

    def smove(
        self: TTransaction,
        source: str,
        destination: str,
        member: str,
    ) -> TTransaction:
        """
        Moves `member` from the set at `source` to the set at `destination`, removing it from the source set. Creates a
        new destination set if needed. The operation is atomic.

        See https://valkey.io/commands/smove for more details.

        Args:
            source (str): The key of the set to remove the element from.
            destination (str): The key of the set to add the element to.
            member (str): The set element to move.

        Command response:
            bool: True on success, or False if the `source` set does not exist or the element is not a member of the source set.
        """
        return self.append_command(RequestType.SMove, [source, destination, member])

    def sunion(self: TTransaction, keys: List[str]) -> TTransaction:
        """
        Gets the union of all the given sets.

        See https://valkey.io/commands/sunion for more details.

        Args:
            keys (List[str]): The keys of the sets.

        Commands response:
            Set[str]: A set of members which are present in at least one of the given sets.
                If none of the sets exist, an empty set will be returned.
        """
        return self.append_command(RequestType.SUnion, keys)

    def sunionstore(
        self: TTransaction,
        destination: str,
        keys: List[str],
    ) -> TTransaction:
        """
        Stores the members of the union of all given sets specified by `keys` into a new set at `destination`.

        See https://valkey.io/commands/sunionstore for more details.

        Args:
            destination (str): The key of the destination set.
            keys (List[str]): The keys from which to retrieve the set members.

        Command response:
            int: The number of elements in the resulting set.
        """
        return self.append_command(RequestType.SUnionStore, [destination] + keys)

    def sinter(self: TTransaction, keys: List[str]) -> TTransaction:
        """
        Gets the intersection of all the given sets.

        See https://valkey.io/commands/sinter for more details.

        Args:
            keys (List[str]): The keys of the sets.

        Command response:
            Set[str]: A set of members which are present in all given sets.
                If one or more sets do not exist, an empty set will be returned.
        """
        return self.append_command(RequestType.SInter, keys)

    def sinterstore(
        self: TTransaction, destination: str, keys: List[str]
    ) -> TTransaction:
        """
        Stores the members of the intersection of all given sets specified by `keys` into a new set at `destination`.

        See https://valkey.io/commands/sinterstore for more details.

        Args:
            destination (str): The key of the destination set.
            keys (List[str]): The keys from which to retrieve the set members.

        Command response:
            int: The number of elements in the resulting set.
        """
        return self.append_command(RequestType.SInterStore, [destination] + keys)

    def sintercard(
        self: TTransaction, keys: List[str], limit: Optional[int] = None
    ) -> TTransaction:
        """
        Gets the cardinality of the intersection of all the given sets.
        Optionally, a `limit` can be specified to stop the computation early if the intersection cardinality reaches the specified limit.

        See https://valkey.io/commands/sintercard for more details.

        Args:
            keys (List[str]): A list of keys representing the sets to intersect.
            limit (Optional[int]): An optional limit to the maximum number of intersecting elements to count.
                If specified, the computation stops as soon as the cardinality reaches this limit.

        Command response:
            int: The number of elements in the resulting set of the intersection.
        """
        args = [str(len(keys))]
        args += keys
        if limit is not None:
            args += ["LIMIT", str(limit)]
        return self.append_command(RequestType.SInterCard, args)

    def sdiff(self: TTransaction, keys: List[str]) -> TTransaction:
        """
        Computes the difference between the first set and all the successive sets in `keys`.

        See https://valkey.io/commands/sdiff for more details.

        Args:
            keys (List[str]): The keys of the sets to diff.

        Command response:
            Set[str]: A set of elements representing the difference between the sets.
                If any of the keys in `keys` do not exist, they are treated as empty sets.
        """
        return self.append_command(RequestType.SDiff, keys)

    def sdiffstore(
        self: TTransaction, destination: str, keys: List[str]
    ) -> TTransaction:
        """
        Stores the difference between the first set and all the successive sets in `keys` into a new set at
        `destination`.

        See https://valkey.io/commands/sdiffstore for more details.

        Args:
            destination (str): The key of the destination set.
            keys (List[str]): The keys of the sets to diff.

        Command response:
            int: The number of elements in the resulting set.
        """
        return self.append_command(RequestType.SDiffStore, [destination] + keys)

    def smismember(self: TTransaction, key: str, members: List[str]) -> TTransaction:
        """
        Checks whether each member is contained in the members of the set stored at `key`.

        See https://valkey.io/commands/smismember for more details.

        Args:
            key (str): The key of the set to check.
            members (List[str]): A list of members to check for existence in the set.

        Command response:
            List[bool]: A list of bool values, each indicating if the respective member exists in the set.
        """
        return self.append_command(RequestType.SMIsMember, [key] + members)

    def ltrim(self: TTransaction, key: str, start: int, end: int) -> TTransaction:
        """
        Trim an existing list so that it will contain only the specified range of elements specified.
        The offsets `start` and `end` are zero-based indexes, with 0 being the first element of the list, 1 being the next
        element and so on.
        These offsets can also be negative numbers indicating offsets starting at the end of the list, with -1 being the last
        element of the list, -2 being the penultimate, and so on.
        See https://redis.io/commands/ltrim/ for more details.

        Args:
            key (str): The key of the list.
            start (int): The starting point of the range.
            end (int): The end of the range.

        Commands response:
            TOK: A simple "OK" response.
                If `start` exceeds the end of the list, or if `start` is greater than `end`, the result will be an empty list
                (which causes `key` to be removed).
                If `end` exceeds the actual end of the list, it will be treated like the last element of the list.
                f `key` does not exist, the response will be "OK" without changes to the database.
        """
        return self.append_command(RequestType.LTrim, [key, str(start), str(end)])

    def lrem(self: TTransaction, key: str, count: int, element: str) -> TTransaction:
        """
        Removes the first `count` occurrences of elements equal to `element` from the list stored at `key`.
        If `count` is positive, it removes elements equal to `element` moving from head to tail.
        If `count` is negative, it removes elements equal to `element` moving from tail to head.
        If `count` is 0 or greater than the occurrences of elements equal to `element`, it removes all elements
        equal to `element`.
        See https://redis.io/commands/lrem/ for more details.

        Args:
            key (str): The key of the list.
            count (int): The count of occurrences of elements equal to `element` to remove.
            element (str): The element to remove from the list.

        Commands response:
            int: The number of removed elements.
                If `key` does not exist, 0 is returned.
        """
        return self.append_command(RequestType.LRem, [key, str(count), element])

    def llen(self: TTransaction, key: str) -> TTransaction:
        """
        Get the length of the list stored at `key`.
        See https://redis.io/commands/llen/ for details.

        Args:
            key (str): The key of the list.

        Commands response:
            int: The length of the list at the specified key.
                If `key` does not exist, it is interpreted as an empty list and 0 is returned.
        """
        return self.append_command(RequestType.LLen, [key])

    def exists(self: TTransaction, keys: List[str]) -> TTransaction:
        """
        Returns the number of keys in `keys` that exist in the database.
        See https://redis.io/commands/exists/ for more details.

        Args:
            keys (List[str]): The list of keys to check.

        Commands response:
            int: The number of keys that exist. If the same existing key is mentioned in `keys` multiple times,
                it will be counted multiple times.
        """
        return self.append_command(RequestType.Exists, keys)

    def unlink(self: TTransaction, keys: List[str]) -> TTransaction:
        """
        Unlink (delete) multiple keys from the database.
        A key is ignored if it does not exist.
        This command, similar to DEL, removes specified keys and ignores non-existent ones.
        However, this command does not block the server, while [DEL](https://redis.io/commands/del) does.
        See https://redis.io/commands/unlink/ for more details.

        Args:
            keys (List[str]): The list of keys to unlink.

        Commands response:
            int: The number of keys that were unlinked.
        """
        return self.append_command(RequestType.Unlink, keys)

    def expire(
        self: TTransaction,
        key: str,
        seconds: int,
        option: Optional[ExpireOptions] = None,
    ) -> TTransaction:
        """
        Sets a timeout on `key` in seconds. After the timeout has expired, the key will automatically be deleted.
        If `key` already has an existing expire set, the time to live is updated to the new value.
        If `seconds` is a non-positive number, the key will be deleted rather than expired.
        The timeout will only be cleared by commands that delete or overwrite the contents of `key`.
        See https://redis.io/commands/expire/ for more details.

        Args:
            key (str): The key to set a timeout on.
            seconds (int): The timeout in seconds.
            option (Optional[ExpireOptions]): The expire option.

        Commands response:
            bool: 'True' if the timeout was set, 'False' if the timeout was not set (e.g., the key doesn't exist or the operation is
                skipped due to the provided arguments).
        """
        args: List[str] = (
            [key, str(seconds)] if option is None else [key, str(seconds), option.value]
        )
        return self.append_command(RequestType.Expire, args)

    def expireat(
        self: TTransaction,
        key: str,
        unix_seconds: int,
        option: Optional[ExpireOptions] = None,
    ) -> TTransaction:
        """
        Sets a timeout on `key` using an absolute Unix timestamp (seconds since January 1, 1970) instead of specifying the
        number of seconds.
        A timestamp in the past will delete the key immediately. After the timeout has expired, the key will automatically be
        deleted.
        If `key` already has an existing expire set, the time to live is updated to the new value.
        The timeout will only be cleared by commands that delete or overwrite the contents of `key`.
        See https://redis.io/commands/expireat/ for more details.

        Args:
            key (str): The key to set a timeout on.
            unix_seconds (int): The timeout in an absolute Unix timestamp.
            option (Optional[ExpireOptions]): The expire option.

        Commands response:
            bool: 'True' if the timeout was set, 'False' if the timeout was not set (e.g., the key doesn't exist or the operation is
                skipped due to the provided arguments).
        """
        args = (
            [key, str(unix_seconds)]
            if option is None
            else [key, str(unix_seconds), option.value]
        )
        return self.append_command(RequestType.ExpireAt, args)

    def pexpire(
        self: TTransaction,
        key: str,
        milliseconds: int,
        option: Optional[ExpireOptions] = None,
    ) -> TTransaction:
        """
        Sets a timeout on `key` in milliseconds. After the timeout has expired, the key will automatically be deleted.
        If `key` already has an existing expire set, the time to live is updated to the new value.
        If `milliseconds` is a non-positive number, the key will be deleted rather than expired.
        The timeout will only be cleared by commands that delete or overwrite the contents of `key`.
        See https://redis.io/commands/pexpire/ for more details.

        Args:
            key (str): The key to set a timeout on.
            milliseconds (int): The timeout in milliseconds.
            option (Optional[ExpireOptions]): The expire option.

        Commands response:
            bool: 'True' if the timeout was set, 'False' if the timeout was not set (e.g., the key doesn't exist or the operation is
                skipped due to the provided arguments).
        """
        args = (
            [key, str(milliseconds)]
            if option is None
            else [key, str(milliseconds), option.value]
        )
        return self.append_command(RequestType.PExpire, args)

    def pexpireat(
        self: TTransaction,
        key: str,
        unix_milliseconds: int,
        option: Optional[ExpireOptions] = None,
    ) -> TTransaction:
        """
        Sets a timeout on `key` using an absolute Unix timestamp in milliseconds (milliseconds since January 1, 1970) instead
        of specifying the number of milliseconds.
        A timestamp in the past will delete the key immediately. After the timeout has expired, the key will automatically be
        deleted.
        If `key` already has an existing expire set, the time to live is updated to the new value.
        The timeout will only be cleared by commands that delete or overwrite the contents of `key`.
        See https://redis.io/commands/pexpireat/ for more details.

        Args:
            key (str): The key to set a timeout on.
            unix_milliseconds (int): The timeout in an absolute Unix timestamp in milliseconds.
            option (Optional[ExpireOptions]): The expire option.

        Commands response:
            bool: 'True' if the timeout was set, 'False' if the timeout was not set (e.g., the key doesn't exist or the operation is
                skipped due to the provided arguments).
        """
        args = (
            [key, str(unix_milliseconds)]
            if option is None
            else [key, str(unix_milliseconds), option.value]
        )
        return self.append_command(RequestType.PExpireAt, args)

    def expiretime(self: TTransaction, key: str) -> TTransaction:
        """
        Returns the absolute Unix timestamp (since January 1, 1970) at which
        the given `key` will expire, in seconds.
        To get the expiration with millisecond precision, use `pexpiretime`.

        See https://valkey.io/commands/expiretime/ for details.

        Args:
            key (str): The `key` to determine the expiration value of.

        Commands response:
            int: The expiration Unix timestamp in seconds, -2 if `key` does not exist or -1 if `key` exists but has no associated expire.

        Since: Redis version 7.0.0.
        """
        return self.append_command(RequestType.ExpireTime, [key])

    def pexpiretime(self: TTransaction, key: str) -> TTransaction:
        """
        Returns the absolute Unix timestamp (since January 1, 1970) at which
        the given `key` will expire, in milliseconds.

        See https://valkey.io/commands/pexpiretime/ for details.

        Args:
            key (str): The `key` to determine the expiration value of.

        Commands response:
            int: The expiration Unix timestamp in milliseconds, -2 if `key` does not exist, or -1 if `key` exists but has no associated expiration.

        Since: Redis version 7.0.0.
        """
        return self.append_command(RequestType.PExpireTime, [key])

    def ttl(self: TTransaction, key: str) -> TTransaction:
        """
        Returns the remaining time to live of `key` that has a timeout.
        See https://redis.io/commands/ttl/ for more details.

        Args:
            key (str): The key to return its timeout.

        Commands response:
            int: TTL in seconds, -2 if `key` does not exist or -1 if `key` exists but has no associated expire.
        """
        return self.append_command(RequestType.TTL, [key])

    def pttl(
        self: TTransaction,
        key: str,
    ) -> TTransaction:
        """
        Returns the remaining time to live of `key` that has a timeout, in milliseconds.
        See https://redis.io/commands/pttl for more details.

        Args:
            key (str): The key to return its timeout.

        Commands Response:
            int: TTL in milliseconds. -2 if `key` does not exist, -1 if `key` exists but has no associated expire.
        """
        return self.append_command(RequestType.PTTL, [key])

    def persist(
        self: TTransaction,
        key: str,
    ) -> TTransaction:
        """
        Remove the existing timeout on `key`, turning the key from volatile (a key with an expire set) to
        persistent (a key that will never expire as no timeout is associated).

        See https://redis.io/commands/persist/ for more details.

        Args:
            key (str): TThe key to remove the existing timeout on.

        Commands response:
            bool: False if `key` does not exist or does not have an associated timeout, True if the timeout has been removed.
        """
        return self.append_command(RequestType.Persist, [key])

    def echo(self: TTransaction, message: str) -> TTransaction:
        """
        Echoes the provided `message` back.

        See https://redis.io/commands/echo for more details.

        Args:
            message (str): The message to be echoed back.

        Commands response:
            str: The provided `message`.
        """
        return self.append_command(RequestType.Echo, [message])

    def lastsave(self: TTransaction) -> TTransaction:
        """
        Returns the Unix time of the last DB save timestamp or startup timestamp if no save was made since then.

        See https://valkey.io/commands/lastsave for more details.

        Command response:
            int: The Unix time of the last successful DB save.
        """
        return self.append_command(RequestType.LastSave, [])

    def type(self: TTransaction, key: str) -> TTransaction:
        """
         Returns the string representation of the type of the value stored at `key`.

         See https://redis.io/commands/type/ for more details.

         Args:
             key (str): The key to check its data type.

        Commands response:
            str: If the key exists, the type of the stored value is returned.
            Otherwise, a "none" string is returned.
        """
        return self.append_command(RequestType.Type, [key])

    def xadd(
        self: TTransaction,
        key: str,
        values: List[Tuple[str, str]],
        options: StreamAddOptions = StreamAddOptions(),
    ) -> TTransaction:
        """
        Adds an entry to the specified stream stored at `key`. If the `key` doesn't exist, the stream is created.

        See https://valkey.io/commands/xadd for more details.

        Args:
            key (str): The key of the stream.
            values (List[Tuple[str, str]]): Field-value pairs to be added to the entry.
            options (Optional[StreamAddOptions]): Additional options for adding entries to the stream. Default to None. sSee `StreamAddOptions`.

        Commands response:
            str: The id of the added entry, or None if `options.make_stream` is set to False and no stream with the matching `key` exists.
        """
        args = [key]
        if options:
            args.extend(options.to_args())
        args.extend([field for pair in values for field in pair])

        return self.append_command(RequestType.XAdd, args)

    def xdel(self: TTransaction, key: str, ids: List[str]) -> TTransaction:
        """
        Removes the specified entries by id from a stream, and returns the number of entries deleted.

        See https://valkey.io/commands/xdel for more details.

        Args:
            key (str): The key of the stream.
            ids (List[str]): An array of entry ids.

        Command response:
            int: The number of entries removed from the stream. This number may be less than the number of entries in
                `ids`, if the specified `ids` don't exist in the stream.
        """
        return self.append_command(RequestType.XDel, [key] + ids)

    def xtrim(
        self: TTransaction,
        key: str,
        options: StreamTrimOptions,
    ) -> TTransaction:
        """
        Trims the stream stored at `key` by evicting older entries.

        See https://valkey.io/commands/xtrim for more details.

        Args:
            key (str): The key of the stream.
            options (StreamTrimOptions): Options detailing how to trim the stream. See `StreamTrimOptions`.

        Commands response:
            int: TThe number of entries deleted from the stream. If `key` doesn't exist, 0 is returned.
        """
        args = [key]
        if options:
            args.extend(options.to_args())

        return self.append_command(RequestType.XTrim, args)

    def xlen(self: TTransaction, key: str) -> TTransaction:
        """
        Returns the number of entries in the stream stored at `key`.

        See https://valkey.io/commands/xlen for more details.

        Args:
            key (str): The key of the stream.

        Command response:
            int: The number of entries in the stream. If `key` does not exist, returns 0.
        """
        return self.append_command(RequestType.XLen, [key])

<<<<<<< HEAD
    def function_load(
        self: TTransaction, library_code: str, replace: bool = False
    ) -> TTransaction:
        """
        Loads a library to Redis.

        See https://valkey.io/docs/latest/commands/function-load/ for more details.

        Args:
            library_code (str): The source code that implements the library.
            replace (bool): Whether the given library should overwrite a library with the same name if
                it already exists.

        Commands response:
            str: The library name that was loaded.

        Since: Redis 7.0.0.
        """
        return self.append_command(
            RequestType.FunctionLoad,
            ["REPLACE", library_code] if replace else [library_code],
        )

=======
    def xrange(
        self: TTransaction,
        key: str,
        start: StreamRangeBound,
        end: StreamRangeBound,
        count: Optional[int] = None,
    ) -> TTransaction:
        """
        Returns stream entries matching a given range of IDs.

        See https://valkey.io/commands/xrange for more details.

        Args:
            key (str): The key of the stream.
            start (StreamRangeBound): The starting stream ID bound for the range.
                - Use `IdBound` to specify a stream ID.
                - Use `ExclusiveIdBound` to specify an exclusive bounded stream ID.
                - Use `MinId` to start with the minimum available ID.
            end (StreamRangeBound): The ending stream ID bound for the range.
                - Use `IdBound` to specify a stream ID.
                - Use `ExclusiveIdBound` to specify an exclusive bounded stream ID.
                - Use `MaxId` to end with the maximum available ID.
            count (Optional[int]): An optional argument specifying the maximum count of stream entries to return.
                If `count` is not provided, all stream entries in the range will be returned.

        Command response:
            Optional[Mapping[str, List[List[str]]]]: A mapping of stream IDs to stream entry data, where entry data is a
                list of pairings with format `[[field, entry], [field, entry], ...]`. Returns None if the range arguments
                are not applicable.
        """
        args = [key, start.to_arg(), end.to_arg()]
        if count is not None:
            args.extend(["COUNT", str(count)])

        return self.append_command(RequestType.XRange, args)

    def xrevrange(
        self: TTransaction,
        key: str,
        end: StreamRangeBound,
        start: StreamRangeBound,
        count: Optional[int] = None,
    ) -> TTransaction:
        """
        Returns stream entries matching a given range of IDs in reverse order. Equivalent to `XRANGE` but returns the
        entries in reverse order.

        See https://valkey.io/commands/xrevrange for more details.

        Args:
            key (str): The key of the stream.
            end (StreamRangeBound): The ending stream ID bound for the range.
                - Use `IdBound` to specify a stream ID.
                - Use `ExclusiveIdBound` to specify an exclusive bounded stream ID.
                - Use `MaxId` to end with the maximum available ID.
            start (StreamRangeBound): The starting stream ID bound for the range.
                - Use `IdBound` to specify a stream ID.
                - Use `ExclusiveIdBound` to specify an exclusive bounded stream ID.
                - Use `MinId` to start with the minimum available ID.
            count (Optional[int]): An optional argument specifying the maximum count of stream entries to return.
                If `count` is not provided, all stream entries in the range will be returned.

        Command response:
            Optional[Mapping[str, List[List[str]]]]: A mapping of stream IDs to stream entry data, where entry data is a
                list of pairings with format `[[field, entry], [field, entry], ...]`. Returns None if the range arguments
                are not applicable.
        """
        args = [key, end.to_arg(), start.to_arg()]
        if count is not None:
            args.extend(["COUNT", str(count)])

        return self.append_command(RequestType.XRevRange, args)

    def xread(
        self: TTransaction,
        keys_and_ids: Mapping[str, str],
        options: Optional[StreamReadOptions] = None,
    ) -> TTransaction:
        """
        Reads entries from the given streams.

        See https://valkey.io/commands/xread for more details.

        Args:
            keys_and_ids (Mapping[str, str]): A mapping of keys and entry IDs to read from. The mapping is composed of a
                stream's key and the ID of the entry after which the stream will be read.
            options (Optional[StreamReadOptions]): Options detailing how to read the stream.

        Command response:
            Optional[Mapping[str, Mapping[str, List[List[str]]]]]: A mapping of stream keys, to a mapping of stream IDs,
                to a list of pairings with format `[[field, entry], [field, entry], ...]`.
                None will be returned under the following conditions:
                - All key-ID pairs in `keys_and_ids` have either a non-existing key or a non-existing ID, or there are no entries after the given ID.
                - The `BLOCK` option is specified and the timeout is hit.
        """
        args = [] if options is None else options.to_args()
        args.append("STREAMS")
        args.extend([key for key in keys_and_ids.keys()])
        args.extend([value for value in keys_and_ids.values()])

        return self.append_command(RequestType.XRead, args)

    def xgroup_create(
        self: TTransaction,
        key: str,
        group_name: str,
        group_id: str,
        options: Optional[StreamGroupOptions] = None,
    ) -> TTransaction:
        """
        Creates a new consumer group uniquely identified by `group_name` for the stream stored at `key`.

        See https://valkey.io/commands/xgroup-create for more details.

        Args:
            key (str): The key of the stream.
            group_name (str): The newly created consumer group name.
            group_id (str): The stream entry ID that specifies the last delivered entry in the stream from the new
                group’s perspective. The special ID "$" can be used to specify the last entry in the stream.
            options (Optional[StreamGroupOptions]): Options for creating the stream group.

        Command response:
            TOK: A simple "OK" response.
        """
        args = [key, group_name, group_id]
        if options is not None:
            args.extend(options.to_args())

        return self.append_command(RequestType.XGroupCreate, args)

    def xgroup_destroy(self: TTransaction, key: str, group_name: str) -> TTransaction:
        """
        Destroys the consumer group `group_name` for the stream stored at `key`.

        See https://valkey.io/commands/xgroup-destroy for more details.

        Args:
            key (str): The key of the stream.
            group_name (str): The consumer group name to delete.

        Command response:
            bool: True if the consumer group was destroyed. Otherwise, returns False.
        """
        return self.append_command(RequestType.XGroupDestroy, [key, group_name])

    def xgroup_create_consumer(
        self: TTransaction, key: str, group_name: str, consumer_name: str
    ) -> TTransaction:
        """
        Creates a consumer named `consumer_name` in the consumer group `group_name` for the stream stored at `key`.

        See https://valkey.io/commands/xgroup-createconsumer for more details.

        Args:
            key (str): The key of the stream.
            group_name (str): The consumer group name.
            consumer_name (str): The newly created consumer.

        Command response:
            bool: True if the consumer is created. Otherwise, returns False.
        """
        return self.append_command(
            RequestType.XGroupCreateConsumer, [key, group_name, consumer_name]
        )

    def xgroup_del_consumer(
        self: TTransaction, key: str, group_name: str, consumer_name: str
    ) -> TTransaction:
        """
        Deletes a consumer named `consumer_name` in the consumer group `group_name` for the stream stored at `key`.

        See https://valkey.io/commands/xgroup-delconsumer for more details.

        Args:
            key (str): The key of the stream.
            group_name (str): The consumer group name.
            consumer_name (str): The consumer to delete.

        Command response:
            int: The number of pending messages the `consumer` had before it was deleted.
        """
        return self.append_command(
            RequestType.XGroupDelConsumer, [key, group_name, consumer_name]
        )

    def xreadgroup(
        self: TTransaction,
        keys_and_ids: Mapping[str, str],
        group_name: str,
        consumer_name: str,
        options: Optional[StreamReadGroupOptions] = None,
    ) -> TTransaction:
        """
        Reads entries from the given streams owned by a consumer group.

        See https://valkey.io/commands/xreadgroup for more details.

        Args:
            keys_and_ids (Mapping[str, str]): A mapping of stream keys to stream entry IDs to read from. The special ">"
                ID returns messages that were never delivered to any other consumer. Any other valid ID will return
                entries pending for the consumer with IDs greater than the one provided.
            group_name (str): The consumer group name.
            consumer_name (str): The consumer name. The consumer will be auto-created if it does not already exist.
            options (Optional[StreamReadGroupOptions]): Options detailing how to read the stream.

        Command response:
            Optional[Mapping[str, Mapping[str, Optional[List[List[str]]]]]]: A mapping of stream keys, to a mapping of
                stream IDs, to a list of pairings with format `[[field, entry], [field, entry], ...]`.
                Returns None if the BLOCK option is given and a timeout occurs, or if there is no stream that can be served.
        """
        args = ["GROUP", group_name, consumer_name]
        if options is not None:
            args.extend(options.to_args())

        args.append("STREAMS")
        args.extend([key for key in keys_and_ids.keys()])
        args.extend([value for value in keys_and_ids.values()])

        return self.append_command(RequestType.XReadGroup, args)

    def xack(
        self: TTransaction,
        key: str,
        group_name: str,
        ids: List[str],
    ) -> TTransaction:
        """
        Removes one or multiple messages from the Pending Entries List (PEL) of a stream consumer group.
        This command should be called on pending messages so that such messages do not get processed again by the
        consumer group.

        See https://valkey.io/commands/xack for more details.

        Args:
            key (str): The key of the stream.
            group_name (str): The consumer group name.
            ids (List[str]): The stream entry IDs to acknowledge and consume for the given consumer group.

        Command response:
            int: The number of messages that were successfully acknowledged.
        """
        return self.append_command(RequestType.XAck, [key, group_name] + ids)

>>>>>>> 7b6b2207
    def geoadd(
        self: TTransaction,
        key: str,
        members_geospatialdata: Mapping[str, GeospatialData],
        existing_options: Optional[ConditionalChange] = None,
        changed: bool = False,
    ) -> TTransaction:
        """
        Adds geospatial members with their positions to the specified sorted set stored at `key`.
        If a member is already a part of the sorted set, its position is updated.

        See https://valkey.io/commands/geoadd for more details.

        Args:
            key (str): The key of the sorted set.
            members_geospatialdata (Mapping[str, GeospatialData]): A mapping of member names to their corresponding positions. See `GeospatialData`.
            The command will report an error when the user attempts to index coordinates outside the specified ranges.
            existing_options (Optional[ConditionalChange]): Options for handling existing members.
                - NX: Only add new elements.
                - XX: Only update existing elements.
            changed (bool): Modify the return value to return the number of changed elements, instead of the number of new elements added.

        Commands response:
            int: The number of elements added to the sorted set.
            If `changed` is set, returns the number of elements updated in the sorted set.
        """
        args = [key]
        if existing_options:
            args.append(existing_options.value)

        if changed:
            args.append("CH")

        members_geospatialdata_list = [
            coord
            for member, position in members_geospatialdata.items()
            for coord in [str(position.longitude), str(position.latitude), member]
        ]
        args += members_geospatialdata_list

        return self.append_command(RequestType.GeoAdd, args)

    def geodist(
        self: TTransaction,
        key: str,
        member1: str,
        member2: str,
        unit: Optional[GeoUnit] = None,
    ) -> TTransaction:
        """
        Returns the distance between two members in the geospatial index stored at `key`.

        See https://valkey.io/commands/geodist for more details.

        Args:
            key (str): The key of the sorted set.
            member1 (str): The name of the first member.
            member2 (str): The name of the second member.
            unit (Optional[GeoUnit]): The unit of distance measurement. See `GeoUnit`.
                If not specified, the default unit is meters.

        Commands response:
            Optional[float]: The distance between `member1` and `member2`.
            If one or both members do not exist, or if the key does not exist, returns None.
        """
        args = [key, member1, member2]
        if unit:
            args.append(unit.value)

        return self.append_command(RequestType.GeoDist, args)

    def geohash(self: TTransaction, key: str, members: List[str]) -> TTransaction:
        """
        Returns the GeoHash strings representing the positions of all the specified members in the sorted set stored at
        `key`.

        See https://valkey.io/commands/geohash for more details.

        Args:
            key (str): The key of the sorted set.
            members (List[str]): The list of members whose GeoHash strings are to be retrieved.

        Commands response:
            List[Optional[str]]: A list of GeoHash strings representing the positions of the specified members stored at `key`.
            If a member does not exist in the sorted set, a None value is returned for that member.
        """
        return self.append_command(RequestType.GeoHash, [key] + members)

    def geopos(
        self: TTransaction,
        key: str,
        members: List[str],
    ) -> TTransaction:
        """
        Returns the positions (longitude and latitude) of all the given members of a geospatial index in the sorted set stored at
        `key`.

        See https://valkey.io/commands/geopos for more details.

        Args:
            key (str): The key of the sorted set.
            members (List[str]): The members for which to get the positions.

        Commands response:
            List[Optional[List[float]]]: A list of positions (longitude and latitude) corresponding to the given members.
            If a member does not exist, its position will be None.
        """
        return self.append_command(RequestType.GeoPos, [key] + members)

    def geosearch(
        self: TTransaction,
        key: str,
        search_from: Union[str, GeospatialData],
        seach_by: Union[GeoSearchByRadius, GeoSearchByBox],
        order_by: Optional[OrderBy] = None,
        count: Optional[GeoSearchCount] = None,
        with_coord: bool = False,
        with_dist: bool = False,
        with_hash: bool = False,
    ) -> TTransaction:
        """
        Searches for members in a sorted set stored at `key` representing geospatial data within a circular or rectangular area.

        See https://valkey.io/commands/geosearch/ for more details.

        Args:
            key (str): The key of the sorted set representing geospatial data.
            search_from (Union[str, GeospatialData]): The location to search from. Can be specified either as a member
                from the sorted set or as a geospatial data (see `GeospatialData`).
            search_by (Union[GeoSearchByRadius, GeoSearchByBox]): The search criteria.
                For circular area search, see `GeoSearchByRadius`.
                For rectengal area search, see `GeoSearchByBox`.
            order_by (Optional[OrderBy]): Specifies the order in which the results should be returned.
                    - `ASC`: Sorts items from the nearest to the farthest, relative to the center point.
                    - `DESC`: Sorts items from the farthest to the nearest, relative to the center point.
                If not specified, the results would be unsorted.
            count (Optional[GeoSearchCount]): Specifies the maximum number of results to return. See `GeoSearchCount`.
                If not specified, return all results.
            with_coord (bool): Whether to include coordinates of the returned items. Defaults to False.
            with_dist (bool): Whether to include distance from the center in the returned items.
                The distance is returned in the same unit as specified for the `search_by` arguments. Defaults to False.
            with_hash (bool): Whether to include geohash of the returned items. Defaults to False.

        Command Response:
            List[Union[str, List[Union[str, float, int, List[float]]]]]: By default, returns a list of members (locations) names.
            If any of `with_coord`, `with_dist` or `with_hash` are True, returns an array of arrays, we're each sub array represents a single item in the following order:
                (str): The member (location) name.
                (float): The distance from the center as a floating point number, in the same unit specified in the radius, if `with_dist` is set to True.
                (int): The Geohash integer, if `with_hash` is set to True.
                List[float]: The coordinates as a two item [longitude,latitude] array, if `with_coord` is set to True.

        Since: Redis version 6.2.0.
        """
        args = _create_geosearch_args(
            [key],
            search_from,
            seach_by,
            order_by,
            count,
            with_coord,
            with_dist,
            with_hash,
        )

        return self.append_command(RequestType.GeoSearch, args)

    def geosearchstore(
        self: TTransaction,
        destination: str,
        source: str,
        search_from: Union[str, GeospatialData],
        search_by: Union[GeoSearchByRadius, GeoSearchByBox],
        count: Optional[GeoSearchCount] = None,
        store_dist: bool = False,
    ) -> TTransaction:
        """
        Searches for members in a sorted set stored at `key` representing geospatial data within a circular or rectangular area and stores the result in `destination`.
        If `destination` already exists, it is overwritten. Otherwise, a new sorted set will be created.

        To get the result directly, see `geosearch`.

        See https://valkey.io/commands/geosearch/ for more details.

        Args:
            destination (str): The key to store the search results.
            source (str): The key of the sorted set representing geospatial data to search from.
            search_from (Union[str, GeospatialData]): The location to search from. Can be specified either as a member
                from the sorted set or as a geospatial data (see `GeospatialData`).
            search_by (Union[GeoSearchByRadius, GeoSearchByBox]): The search criteria.
                For circular area search, see `GeoSearchByRadius`.
                For rectangular area search, see `GeoSearchByBox`.
            count (Optional[GeoSearchCount]): Specifies the maximum number of results to store. See `GeoSearchCount`.
                If not specified, stores all results.
            store_dist (bool): Determines what is stored as the sorted set score. Defaults to False.
                - If set to False, the geohash of the location will be stored as the sorted set score.
                - If set to True, the distance from the center of the shape (circle or box) will be stored as the sorted set score.
                    The distance is represented as a floating-point number in the same unit specified for that shape.

        Commands response:
            int: The number of elements in the resulting sorted set stored at `destination`.s

        Since: Redis version 6.2.0.
        """
        args = _create_geosearch_args(
            [destination, source],
            search_from,
            search_by,
            None,
            count,
            False,
            False,
            False,
            store_dist,
        )

        return self.append_command(RequestType.GeoSearchStore, args)

    def zadd(
        self: TTransaction,
        key: str,
        members_scores: Mapping[str, float],
        existing_options: Optional[ConditionalChange] = None,
        update_condition: Optional[UpdateOptions] = None,
        changed: bool = False,
    ) -> TTransaction:
        """
        Adds members with their scores to the sorted set stored at `key`.
        If a member is already a part of the sorted set, its score is updated.

        See https://redis.io/commands/zadd/ for more details.

        Args:
            key (str): The key of the sorted set.
            members_scores (Mapping[str, float]): A mapping of members to their corresponding scores.
            existing_options (Optional[ConditionalChange]): Options for handling existing members.
                - NX: Only add new elements.
                - XX: Only update existing elements.
            update_condition (Optional[UpdateOptions]): Options for updating scores.
                - GT: Only update scores greater than the current values.
                - LT: Only update scores less than the current values.
            changed (bool): Modify the return value to return the number of changed elements, instead of the number of new elements added.

        Commands response:
            int: The number of elements added to the sorted set.
            If `changed` is set, returns the number of elements updated in the sorted set.
        """
        args = [key]
        if existing_options:
            args.append(existing_options.value)

        if update_condition:
            args.append(update_condition.value)

        if changed:
            args.append("CH")

        if existing_options and update_condition:
            if existing_options == ConditionalChange.ONLY_IF_DOES_NOT_EXIST:
                raise ValueError(
                    "The GT, LT and NX options are mutually exclusive. "
                    f"Cannot choose both {update_condition.value} and NX."
                )

        members_scores_list = [
            str(item) for pair in members_scores.items() for item in pair[::-1]
        ]
        args += members_scores_list

        return self.append_command(RequestType.ZAdd, args)

    def zadd_incr(
        self: TTransaction,
        key: str,
        member: str,
        increment: float,
        existing_options: Optional[ConditionalChange] = None,
        update_condition: Optional[UpdateOptions] = None,
    ) -> TTransaction:
        """
        Increments the score of member in the sorted set stored at `key` by `increment`.
        If `member` does not exist in the sorted set, it is added with `increment` as its score (as if its previous score was 0.0).
        If `key` does not exist, a new sorted set with the specified member as its sole member is created.

        See https://redis.io/commands/zadd/ for more details.

        Args:
            key (str): The key of the sorted set.
            member (str): A member in the sorted set to increment.
            increment (float): The score to increment the member.
            existing_options (Optional[ConditionalChange]): Options for handling the member's existence.
                - NX: Only increment a member that doesn't exist.
                - XX: Only increment an existing member.
            update_condition (Optional[UpdateOptions]): Options for updating the score.
                - GT: Only increment the score of the member if the new score will be greater than the current score.
                - LT: Only increment (decrement) the score of the member if the new score will be less than the current score.

        Commands response:
            Optional[float]: The score of the member.
            If there was a conflict with choosing the XX/NX/LT/GT options, the operation aborts and None is returned.
        """
        args = [key]
        if existing_options:
            args.append(existing_options.value)

        if update_condition:
            args.append(update_condition.value)

        args.append("INCR")

        if existing_options and update_condition:
            if existing_options == ConditionalChange.ONLY_IF_DOES_NOT_EXIST:
                raise ValueError(
                    "The GT, LT and NX options are mutually exclusive. "
                    f"Cannot choose both {update_condition.value} and NX."
                )

        args += [str(increment), member]
        return self.append_command(RequestType.ZAdd, args)

    def zcard(self: TTransaction, key: str) -> TTransaction:
        """
        Returns the cardinality (number of elements) of the sorted set stored at `key`.

        See https://redis.io/commands/zcard/ for more details.

        Args:
            key (str): The key of the sorted set.

        Commands response:
            int: The number of elements in the sorted set.
            If `key` does not exist, it is treated as an empty sorted set, and the command returns 0.
        """
        return self.append_command(RequestType.ZCard, [key])

    def zcount(
        self: TTransaction,
        key: str,
        min_score: Union[InfBound, ScoreBoundary],
        max_score: Union[InfBound, ScoreBoundary],
    ) -> TTransaction:
        """
        Returns the number of members in the sorted set stored at `key` with scores between `min_score` and `max_score`.

        See https://redis.io/commands/zcount/ for more details.

        Args:
            key (str): The key of the sorted set.
            min_score (Union[InfBound, ScoreBoundary]): The minimum score to count from.
                Can be an instance of InfBound representing positive/negative infinity,
                or ScoreBoundary representing a specific score and inclusivity.
            max_score (Union[InfBound, ScoreBoundary]): The maximum score to count up to.
                Can be an instance of InfBound representing positive/negative infinity,
                or ScoreBoundary representing a specific score and inclusivity.

        Commands response:
            int: The number of members in the specified score range.
            If key does not exist, 0 is returned.
            If `max_score` < `min_score`, 0 is returned.
        """
        score_min = (
            min_score.value["score_arg"]
            if type(min_score) == InfBound
            else min_score.value
        )
        score_max = (
            max_score.value["score_arg"]
            if type(max_score) == InfBound
            else max_score.value
        )
        return self.append_command(RequestType.ZCount, [key, score_min, score_max])

    def zincrby(
        self: TTransaction, key: str, increment: float, member: str
    ) -> TTransaction:
        """
        Increments the score of `member` in the sorted set stored at `key` by `increment`.
        If `member` does not exist in the sorted set, it is added with `increment` as its score.
        If `key` does not exist, a new sorted set is created with the specified member as its sole member.

        See https://valkey.io/commands/zincrby/ for more details.

        Args:
            key (str): The key of the sorted set.
            increment (float): The score increment.
            member (str): A member of the sorted set.

        Commands response:
            float: The new score of `member`.
        """
        return self.append_command(RequestType.ZIncrBy, [key, str(increment), member])

    def zpopmax(
        self: TTransaction, key: str, count: Optional[int] = None
    ) -> TTransaction:
        """
        Removes and returns the members with the highest scores from the sorted set stored at `key`.
        If `count` is provided, up to `count` members with the highest scores are removed and returned.
        Otherwise, only one member with the highest score is removed and returned.

        See https://redis.io/commands/zpopmax for more details.

        Args:
            key (str): The key of the sorted set.
            count (Optional[int]): Specifies the quantity of members to pop. If not specified, pops one member.
            If `count` is higher than the sorted set's cardinality, returns all members and their scores, ordered from highest to lowest.

        Commands response:
            Mapping[str, float]: A map of the removed members and their scores, ordered from the one with the highest score to the one with the lowest.
            If `key` doesn't exist, it will be treated as an empy sorted set and the command returns an empty map.
        """
        return self.append_command(
            RequestType.ZPopMax, [key, str(count)] if count else [key]
        )

    def bzpopmax(self: TTransaction, keys: List[str], timeout: float) -> TTransaction:
        """
        Pops the member with the highest score from the first non-empty sorted set, with the given keys being checked in
        the order that they are given. Blocks the connection when there are no members to remove from any of the given
        sorted sets.

        `BZPOPMAX` is the blocking variant of `ZPOPMAX`.

        `BZPOPMAX` is a client blocking command, see https://github.com/aws/glide-for-redis/wiki/General-Concepts#blocking-commands for more details and best practices.

        See https://valkey.io/commands/bzpopmax for more details.

        Args:
            keys (List[str]): The keys of the sorted sets.
            timeout (float): The number of seconds to wait for a blocking operation to complete.
                A value of 0 will block indefinitely.

        Command response:
            Optional[List[Union[str, float]]]: An array containing the key where the member was popped out, the member itself,
                and the member score. If no member could be popped and the `timeout` expired, returns None.
        """
        return self.append_command(RequestType.BZPopMax, keys + [str(timeout)])

    def zpopmin(
        self: TTransaction, key: str, count: Optional[int] = None
    ) -> TTransaction:
        """
        Removes and returns the members with the lowest scores from the sorted set stored at `key`.
        If `count` is provided, up to `count` members with the lowest scores are removed and returned.
        Otherwise, only one member with the lowest score is removed and returned.

        See https://redis.io/commands/zpopmin for more details.

        Args:
            key (str): The key of the sorted set.
            count (Optional[int]): Specifies the quantity of members to pop. If not specified, pops one member.
            If `count` is higher than the sorted set's cardinality, returns all members and their scores.

        Commands response:
            Mapping[str, float]: A map of the removed members and their scores, ordered from the one with the lowest score to the one with the highest.
            If `key` doesn't exist, it will be treated as an empty sorted set and the command returns an empty map.
        """
        return self.append_command(
            RequestType.ZPopMin, [key, str(count)] if count else [key]
        )

    def bzpopmin(self: TTransaction, keys: List[str], timeout: float) -> TTransaction:
        """
        Pops the member with the lowest score from the first non-empty sorted set, with the given keys being checked in
        the order that they are given. Blocks the connection when there are no members to remove from any of the given
        sorted sets.

        `BZPOPMIN` is the blocking variant of `ZPOPMIN`.

        `BZPOPMIN` is a client blocking command, see https://github.com/aws/glide-for-redis/wiki/General-Concepts#blocking-commands for more details and best practices.

        See https://valkey.io/commands/bzpopmin for more details.

        Args:
            keys (List[str]): The keys of the sorted sets.
            timeout (float): The number of seconds to wait for a blocking operation to complete.
                A value of 0 will block indefinitely.

        Command response:
            Optional[List[Union[str, float]]]: An array containing the key where the member was popped out, the member itself,
                and the member score. If no member could be popped and the `timeout` expired, returns None.
        """
        return self.append_command(RequestType.BZPopMin, keys + [str(timeout)])

    def zrange(
        self: TTransaction,
        key: str,
        range_query: Union[RangeByIndex, RangeByLex, RangeByScore],
        reverse: bool = False,
    ) -> TTransaction:
        """
        Returns the specified range of elements in the sorted set stored at `key`.

        ZRANGE can perform different types of range queries: by index (rank), by the score, or by lexicographical order.

        See https://redis.io/commands/zrange/ for more details.

        Args:
            key (str): The key of the sorted set.
            range_query (Union[RangeByIndex, RangeByLex, RangeByScore]): The range query object representing the type of range query to perform.
                - For range queries by index (rank), use RangeByIndex.
                - For range queries by lexicographical order, use RangeByLex.
                - For range queries by score, use RangeByScore.
            reverse (bool): If True, reverses the sorted set, with index 0 as the element with the highest score.

        Commands response:
            List[str]: A list of elements within the specified range.
            If `key` does not exist, it is treated as an empty sorted set, and the command returns an empty array.
        """
        args = _create_zrange_args(key, range_query, reverse, with_scores=False)

        return self.append_command(RequestType.ZRange, args)

    def zrange_withscores(
        self: TTransaction,
        key: str,
        range_query: Union[RangeByIndex, RangeByScore],
        reverse: bool = False,
    ) -> TTransaction:
        """
        Returns the specified range of elements with their scores in the sorted set stored at `key`.
        Similar to ZRANGE but with a WITHSCORE flag.

        See https://redis.io/commands/zrange/ for more details.

        Args:
            key (str): The key of the sorted set.
            range_query (Union[RangeByIndex, RangeByScore]): The range query object representing the type of range query to perform.
                - For range queries by index (rank), use RangeByIndex.
                - For range queries by score, use RangeByScore.
            reverse (bool): If True, reverses the sorted set, with index 0 as the element with the highest score.

        Commands response:
            Mapping[str , float]: A map of elements and their scores within the specified range.
            If `key` does not exist, it is treated as an empty sorted set, and the command returns an empty map.
        """
        args = _create_zrange_args(key, range_query, reverse, with_scores=True)

        return self.append_command(RequestType.ZRange, args)

    def zrangestore(
        self: TTransaction,
        destination: str,
        source: str,
        range_query: Union[RangeByIndex, RangeByLex, RangeByScore],
        reverse: bool = False,
    ) -> TTransaction:
        """
        Stores a specified range of elements from the sorted set at `source`, into a new sorted set at `destination`. If
        `destination` doesn't exist, a new sorted set is created; if it exists, it's overwritten.

        ZRANGESTORE can perform different types of range queries: by index (rank), by the score, or by lexicographical
        order.

        See https://valkey.io/commands/zrangestore for more details.

        Args:
            destination (str): The key for the destination sorted set.
            source (str): The key of the source sorted set.
            range_query (Union[RangeByIndex, RangeByLex, RangeByScore]): The range query object representing the type of range query to perform.
                - For range queries by index (rank), use RangeByIndex.
                - For range queries by lexicographical order, use RangeByLex.
                - For range queries by score, use RangeByScore.
            reverse (bool): If True, reverses the sorted set, with index 0 as the element with the highest score.

        Command response:
            int: The number of elements in the resulting sorted set.
        """
        args = _create_zrange_args(source, range_query, reverse, False, destination)

        return self.append_command(RequestType.ZRangeStore, args)

    def zrank(
        self: TTransaction,
        key: str,
        member: str,
    ) -> TTransaction:
        """
        Returns the rank of `member` in the sorted set stored at `key`, with scores ordered from low to high.

        See https://redis.io/commands/zrank for more details.

        To get the rank of `member` with its score, see `zrank_withscore`.

        Args:
            key (str): The key of the sorted set.
            member (str): The member whose rank is to be retrieved.

        Commands response:
            Optional[int]: The rank of `member` in the sorted set.
            If `key` doesn't exist, or if `member` is not present in the set, None will be returned.
        """
        return self.append_command(RequestType.ZRank, [key, member])

    def zrank_withscore(
        self: TTransaction,
        key: str,
        member: str,
    ) -> TTransaction:
        """
        Returns the rank of `member` in the sorted set stored at `key` with its score, where scores are ordered from the lowest to highest.

        See https://redis.io/commands/zrank for more details.

        Args:
            key (str): The key of the sorted set.
            member (str): The member whose rank is to be retrieved.

        Commands response:
            Optional[List[Union[int, float]]]: A list containing the rank and score of `member` in the sorted set.
            If `key` doesn't exist, or if `member` is not present in the set, None will be returned.

        Since: Redis version 7.2.0.
        """
        return self.append_command(RequestType.ZRank, [key, member, "WITHSCORE"])

    def zrevrank(self: TTransaction, key: str, member: str) -> TTransaction:
        """
        Returns the rank of `member` in the sorted set stored at `key`, where scores are ordered from the highest to
        lowest, starting from `0`.

        To get the rank of `member` with its score, see `zrevrank_withscore`.

        See https://valkey.io/commands/zrevrank for more details.

        Args:
            key (str): The key of the sorted set.
            member (str): The member whose rank is to be retrieved.

        Command response:
            Optional[int]: The rank of `member` in the sorted set, where ranks are ordered from high to low based on scores.
                If `key` doesn't exist, or if `member` is not present in the set, `None` will be returned.
        """
        return self.append_command(RequestType.ZRevRank, [key, member])

    def zrevrank_withscore(self: TTransaction, key: str, member: str) -> TTransaction:
        """
        Returns the rank of `member` in the sorted set stored at `key` with its score, where scores are ordered from the
        highest to lowest, starting from `0`.

        See https://valkey.io/commands/zrevrank for more details.

        Args:
            key (str): The key of the sorted set.
            member (str): The member whose rank is to be retrieved.

        Command response:
            Optional[List[Union[int, float]]]: A list containing the rank (as `int`) and score (as `float`) of `member`
                in the sorted set, where ranks are ordered from high to low based on scores.
                If `key` doesn't exist, or if `member` is not present in the set, `None` will be returned.

        Since: Redis version 7.2.0.
        """
        return self.append_command(RequestType.ZRevRank, [key, member, "WITHSCORE"])

    def zrem(
        self: TTransaction,
        key: str,
        members: List[str],
    ) -> TTransaction:
        """
        Removes the specified members from the sorted set stored at `key`.
        Specified members that are not a member of this set are ignored.

        See https://redis.io/commands/zrem/ for more details.

        Args:
            key (str): The key of the sorted set.
            members (List[str]): A list of members to remove from the sorted set.

        Commands response:
            int: The number of members that were removed from the sorted set, not including non-existing members.
            If `key` does not exist, it is treated as an empty sorted set, and the command returns 0.
        """
        return self.append_command(RequestType.ZRem, [key] + members)

    def zremrangebyscore(
        self: TTransaction,
        key: str,
        min_score: Union[InfBound, ScoreBoundary],
        max_score: Union[InfBound, ScoreBoundary],
    ) -> TTransaction:
        """
        Removes all elements in the sorted set stored at `key` with a score between `min_score` and `max_score`.

        See https://redis.io/commands/zremrangebyscore/ for more details.

        Args:
            key (str): The key of the sorted set.
            min_score (Union[InfBound, ScoreBoundary]): The minimum score to remove from.
                Can be an instance of InfBound representing positive/negative infinity,
                or ScoreBoundary representing a specific score and inclusivity.
            max_score (Union[InfBound, ScoreBoundary]): The maximum score to remove up to.
                Can be an instance of InfBound representing positive/negative infinity,
                or ScoreBoundary representing a specific score and inclusivity.

        Commands response:
            int: The number of members that were removed from the sorted set.
            If `key` does not exist, it is treated as an empty sorted set, and the command returns 0.
            If `min_score` is greater than `max_score`, 0 is returned.
        """
        score_min = (
            min_score.value["score_arg"]
            if type(min_score) == InfBound
            else min_score.value
        )
        score_max = (
            max_score.value["score_arg"]
            if type(max_score) == InfBound
            else max_score.value
        )
        return self.append_command(
            RequestType.ZRemRangeByScore, [key, score_min, score_max]
        )

    def zremrangebylex(
        self: TTransaction,
        key: str,
        min_lex: Union[InfBound, LexBoundary],
        max_lex: Union[InfBound, LexBoundary],
    ) -> TTransaction:
        """
        Removes all elements in the sorted set stored at `key` with a lexicographical order between `min_lex` and
        `max_lex`.

        See https://redis.io/commands/zremrangebylex/ for more details.

        Args:
            key (str): The key of the sorted set.
            min_lex (Union[InfBound, LexBoundary]): The minimum bound of the lexicographical range.
                Can be an instance of `InfBound` representing positive/negative infinity, or `LexBoundary`
                representing a specific lex and inclusivity.
            max_lex (Union[InfBound, LexBoundary]): The maximum bound of the lexicographical range.
                Can be an instance of `InfBound` representing positive/negative infinity, or `LexBoundary`
                representing a specific lex and inclusivity.

        Command response:
            int: The number of members that were removed from the sorted set.
                If `key` does not exist, it is treated as an empty sorted set, and the command returns `0`.
                If `min_lex` is greater than `max_lex`, `0` is returned.
        """
        min_lex_arg = (
            min_lex.value["lex_arg"] if type(min_lex) == InfBound else min_lex.value
        )
        max_lex_arg = (
            max_lex.value["lex_arg"] if type(max_lex) == InfBound else max_lex.value
        )

        return self.append_command(
            RequestType.ZRemRangeByLex, [key, min_lex_arg, max_lex_arg]
        )

    def zremrangebyrank(
        self: TTransaction,
        key: str,
        start: int,
        end: int,
    ) -> TTransaction:
        """
        Removes all elements in the sorted set stored at `key` with rank between `start` and `end`.
        Both `start` and `end` are zero-based indexes with 0 being the element with the lowest score.
        These indexes can be negative numbers, where they indicate offsets starting at the element with the highest score.

        See https://valkey.io/commands/zremrangebyrank/ for more details.

        Args:
            key (str): The key of the sorted set.
            start (int): The starting point of the range.
            end (int): The end of the range.

        Command response:
            int: The number of elements that were removed.
                If `start` exceeds the end of the sorted set, or if `start` is greater than `end`, `0` is returned.
                If `end` exceeds the actual end of the sorted set, the range will stop at the actual end of the sorted set.
                If `key` does not exist, `0` is returned.
        """
        return self.append_command(
            RequestType.ZRemRangeByRank, [key, str(start), str(end)]
        )

    def zlexcount(
        self: TTransaction,
        key: str,
        min_lex: Union[InfBound, LexBoundary],
        max_lex: Union[InfBound, LexBoundary],
    ) -> TTransaction:
        """
        Returns the number of members in the sorted set stored at `key` with lexographical values between `min_lex` and `max_lex`.

        See https://redis.io/commands/zlexcount/ for more details.

        Args:
            key (str): The key of the sorted set.
            min_lex (Union[InfBound, LexBoundary]): The minimum lexicographical value to count from.
                Can be an instance of InfBound representing positive/negative infinity,
                or LexBoundary representing a specific lexicographical value and inclusivity.
            max_lex (Union[InfBound, LexBoundary]): The maximum lexicographical value to count up to.
                Can be an instance of InfBound representing positive/negative infinity,
                or LexBoundary representing a specific lexicographical value and inclusivity.

        Command response:
            int: The number of members in the specified lexicographical range.
                If `key` does not exist, it is treated as an empty sorted set, and the command returns `0`.
                If `max_lex < min_lex`, `0` is returned.
        """
        min_lex_arg = (
            min_lex.value["lex_arg"] if type(min_lex) == InfBound else min_lex.value
        )
        max_lex_arg = (
            max_lex.value["lex_arg"] if type(max_lex) == InfBound else max_lex.value
        )

        return self.append_command(
            RequestType.ZLexCount, [key, min_lex_arg, max_lex_arg]
        )

    def zscore(self: TTransaction, key: str, member: str) -> TTransaction:
        """
        Returns the score of `member` in the sorted set stored at `key`.

        See https://redis.io/commands/zscore/ for more details.

        Args:
            key (str): The key of the sorted set.
            member (str): The member whose score is to be retrieved.

        Commands response:
            Optional[float]: The score of the member.
            If `member` does not exist in the sorted set, None is returned.
            If `key` does not exist,  None is returned.
        """
        return self.append_command(RequestType.ZScore, [key, member])

    def zmscore(self: TTransaction, key: str, members: List[str]) -> TTransaction:
        """
        Returns the scores associated with the specified `members` in the sorted set stored at `key`.

        See https://valkey.io/commands/zmscore for more details.

        Args:
            key (str): The key of the sorted set.
            members (List[str]): A list of members in the sorted set.

        Command response:
            List[Optional[float]]: A list of scores corresponding to `members`.
                If a member does not exist in the sorted set, the corresponding value in the list will be None.
        """
        return self.append_command(RequestType.ZMScore, [key] + members)

    def zdiff(self: TTransaction, keys: List[str]) -> TTransaction:
        """
        Returns the difference between the first sorted set and all the successive sorted sets.
        To get the elements with their scores, see `zdiff_withscores`.

        See https://valkey.io/commands/zdiff for more details.

        Args:
            keys (List[str]): The keys of the sorted sets.

        Command response:
            List[str]: A list of elements representing the difference between the sorted sets.
                If the first key does not exist, it is treated as an empty sorted set, and the command returns an
                empty list.
        """
        return self.append_command(RequestType.ZDiff, [str(len(keys))] + keys)

    def zdiff_withscores(self: TTransaction, keys: List[str]) -> TTransaction:
        """
        Returns the difference between the first sorted set and all the successive sorted sets, with the associated scores.

        See https://valkey.io/commands/zdiff for more details.

        Args:
            keys (List[str]): The keys of the sorted sets.

        Command response:
            Mapping[str, float]: A mapping of elements and their scores representing the difference between the sorted sets.
                If the first `key` does not exist, it is treated as an empty sorted set, and the command returns an
                empty list.
        """
        return self.append_command(
            RequestType.ZDiff, [str(len(keys))] + keys + ["WITHSCORES"]
        )

    def zdiffstore(
        self: TTransaction, destination: str, keys: List[str]
    ) -> TTransaction:
        """
        Calculates the difference between the first sorted set and all the successive sorted sets at `keys` and stores
        the difference as a sorted set to `destination`, overwriting it if it already exists. Non-existent keys are
        treated as empty sets.

        See https://valkey.io/commands/zdiffstore for more details.

        Args:
            destination (str): The key for the resulting sorted set.
            keys (List[str]): The keys of the sorted sets to compare.

        Command response:
            int: The number of members in the resulting sorted set stored at `destination`.
        """
        return self.append_command(
            RequestType.ZDiffStore, [destination, str(len(keys))] + keys
        )

    def zinter(
        self: TTransaction,
        keys: List[str],
    ) -> TTransaction:
        """
        Computes the intersection of sorted sets given by the specified `keys` and returns a list of intersecting elements.

        See https://valkey.io/commands/zinter/ for more details.

        Args:
            keys (List[str]): The keys of the sorted sets.

        Command response:
            List[str]: The resulting array of intersecting elements.
        """
        return self.append_command(RequestType.ZInter, [str(len(keys))] + keys)

    def zinter_withscores(
        self: TTransaction,
        keys: Union[List[str], List[Tuple[str, float]]],
        aggregation_type: Optional[AggregationType] = None,
    ) -> TTransaction:
        """
        Computes the intersection of sorted sets given by the specified `keys` and returns a sorted set of intersecting elements with scores.

        See https://valkey.io/commands/zinter/ for more details.

        Args:
            keys (Union[List[str], List[Tuple[str, float]]]): The keys of the sorted sets with possible formats:
                List[str] - for keys only.
                List[Tuple[str, float]] - for weighted keys with score multipliers.
            aggregation_type (Optional[AggregationType]): Specifies the aggregation strategy to apply
                when combining the scores of elements. See `AggregationType`.

        Command response:
            Mapping[str, float]: The resulting sorted set with scores.
        """
        args = _create_zinter_zunion_cmd_args(keys, aggregation_type)
        args.append("WITHSCORES")
        return self.append_command(RequestType.ZInter, args)

    def zinterstore(
        self: TTransaction,
        destination: str,
        keys: Union[List[str], List[Tuple[str, float]]],
        aggregation_type: Optional[AggregationType] = None,
    ) -> TTransaction:
        """
        Computes the intersection of sorted sets given by the specified `keys` and stores the result in `destination`.
        If `destination` already exists, it is overwritten. Otherwise, a new sorted set will be created.

        When in cluster mode, `destination` and all keys in `keys` must map to the same hash slot.

        See https://valkey.io/commands/zinterstore/ for more details.

        Args:
            destination (str): The key of the destination sorted set.
            keys (Union[List[str], List[Tuple[str, float]]]): The keys of the sorted sets with possible formats:
                List[str] - for keys only.
                List[Tuple[str, float]]] - for weighted keys with score multipliers.
            aggregation_type (Optional[AggregationType]): Specifies the aggregation strategy to apply
                when combining the scores of elements. See `AggregationType`.

        Command response:
            int: The number of elements in the resulting sorted set stored at `destination`.
        """
        args = _create_zinter_zunion_cmd_args(keys, aggregation_type, destination)
        return self.append_command(RequestType.ZInterStore, args)

    def zunion(
        self: TTransaction,
        keys: List[str],
    ) -> TTransaction:
        """
        Computes the union of sorted sets given by the specified `keys` and returns a list of union elements.

        See https://valkey.io/commands/zunion/ for more details.

        Args:
            keys (List[str]): The keys of the sorted sets.

        Command response:
            List[str]: The resulting array of union elements.
        """
        return self.append_command(RequestType.ZUnion, [str(len(keys))] + keys)

    def zunion_withscores(
        self: TTransaction,
        keys: Union[List[str], List[Tuple[str, float]]],
        aggregation_type: Optional[AggregationType] = None,
    ) -> TTransaction:
        """
        Computes the union of sorted sets given by the specified `keys` and returns a sorted set of union elements with scores.

        See https://valkey.io/commands/zunion/ for more details.

        Args:
            keys (Union[List[str], List[Tuple[str, float]]]): The keys of the sorted sets with possible formats:
                List[str] - for keys only.
                List[Tuple[str, float]] - for weighted keys with score multipliers.
            aggregation_type (Optional[AggregationType]): Specifies the aggregation strategy to apply
                when combining the scores of elements. See `AggregationType`.

        Command response:
            Mapping[str, float]: The resulting sorted set with scores.
        """
        args = _create_zinter_zunion_cmd_args(keys, aggregation_type)
        args.append("WITHSCORES")
        return self.append_command(RequestType.ZUnion, args)

    def zunionstore(
        self: TTransaction,
        destination: str,
        keys: Union[List[str], List[Tuple[str, float]]],
        aggregation_type: Optional[AggregationType] = None,
    ) -> TTransaction:
        """
        Computes the union of sorted sets given by the specified `keys` and stores the result in `destination`.
        If `destination` already exists, it is overwritten. Otherwise, a new sorted set will be created.

        When in cluster mode, `destination` and all keys in `keys` must map to the same hash slot.

        see https://valkey.io/commands/zunionstore/ for more details.

        Args:
            destination (str): The key of the destination sorted set.
            keys (Union[List[str], List[Tuple[str, float]]]): The keys of the sorted sets with possible formats:
                List[str] - for keys only.
                List[Tuple[str, float]]] - for weighted keys with score multipliers.
            aggregation_type (Optional[AggregationType]): Specifies the aggregation strategy to apply
                when combining the scores of elements. See `AggregationType`.

        Command response:
            int: The number of elements in the resulting sorted set stored at `destination`.
        """
        args = _create_zinter_zunion_cmd_args(keys, aggregation_type, destination)
        return self.append_command(RequestType.ZUnionStore, args)

    def zrandmember(self: TTransaction, key: str) -> TTransaction:
        """
        Returns a random member from the sorted set stored at 'key'.

        See https://valkey.io/commands/zrandmember for more details.

        Args:
            key (str): The key of the sorted set.

        Command response:
            Optional[str]: A random member from the sorted set.
                If the sorted set does not exist or is empty, the response will be None.
        """
        return self.append_command(RequestType.ZRandMember, [key])

    def zrandmember_count(self: TTransaction, key: str, count: int) -> TTransaction:
        """
        Retrieves up to the absolute value of `count` random members from the sorted set stored at 'key'.

        See https://valkey.io/commands/zrandmember for more details.

        Args:
            key (str): The key of the sorted set.
            count (int): The number of members to return.
                If `count` is positive, returns unique members.
                If `count` is negative, allows for duplicates members.

        Command response:
            List[str]: A list of members from the sorted set.
                If the sorted set does not exist or is empty, the response will be an empty list.
        """
        return self.append_command(RequestType.ZRandMember, [key, str(count)])

    def zrandmember_withscores(
        self: TTransaction, key: str, count: int
    ) -> TTransaction:
        """
        Retrieves up to the absolute value of `count` random members along with their scores from the sorted set
        stored at 'key'.

        See https://valkey.io/commands/zrandmember for more details.

        Args:
            key (str): The key of the sorted set.
            count (int): The number of members to return.
                If `count` is positive, returns unique members.
                If `count` is negative, allows for duplicates members.

        Command response:
            List[List[Union[str, float]]]: A list of `[member, score]` lists, where `member` is a random member from
                the sorted set and `score` is the associated score.
                If the sorted set does not exist or is empty, the response will be an empty list.
        """
        return self.append_command(
            RequestType.ZRandMember, [key, str(count), "WITHSCORES"]
        )

    def zmpop(
        self: TTransaction,
        keys: List[str],
        filter: ScoreFilter,
        count: Optional[int] = None,
    ) -> TTransaction:
        """
        Pops a member-score pair from the first non-empty sorted set, with the given keys being checked in the order
        that they are given. The optional `count` argument can be used to specify the number of elements to pop, and is
        set to 1 by default. The number of popped elements is the minimum from the sorted set's cardinality and `count`.

        See https://valkey.io/commands/zmpop for more details.

        Args:
            keys (List[str]): The keys of the sorted sets.
            modifier (ScoreFilter): The element pop criteria - either ScoreFilter.MIN or ScoreFilter.MAX to pop
                members with the lowest/highest scores accordingly.
            count (Optional[int]): The number of elements to pop.

        Command response:
            Optional[List[Union[str, Mapping[str, float]]]]: A two-element list containing the key name of the set from
                which elements were popped, and a member-score mapping of the popped elements. If no members could be
                popped, returns None.

        Since: Redis version 7.0.0.
        """
        args = [str(len(keys))] + keys + [filter.value]
        if count is not None:
            args = args + ["COUNT", str(count)]

        return self.append_command(RequestType.ZMPop, args)

    def bzmpop(
        self: TTransaction,
        keys: List[str],
        modifier: ScoreFilter,
        timeout: float,
        count: Optional[int] = None,
    ) -> TTransaction:
        """
        Pops a member-score pair from the first non-empty sorted set, with the given keys being checked in the order
        that they are given. Blocks the connection when there are no members to pop from any of the given sorted sets.

        The optional `count` argument can be used to specify the number of elements to pop, and is set to 1 by default.

        The number of popped elements is the minimum from the sorted set's cardinality and `count`.

        `BZMPOP` is the blocking variant of `ZMPOP`.

        See https://valkey.io/commands/bzmpop for more details.

        Note:
            `BZMPOP` is a client blocking command, see https://github.com/aws/glide-for-redis/wiki/General-Concepts#blocking-commands for more details and best practices.

        Args:
            keys (List[str]): The keys of the sorted sets.
            modifier (ScoreFilter): The element pop criteria - either ScoreFilter.MIN or ScoreFilter.MAX to pop
                members with the lowest/highest scores accordingly.
            timeout (float): The number of seconds to wait for a blocking operation to complete. A value of 0 will
                block indefinitely.
            count (Optional[int]): The number of elements to pop.

        Command response:
            Optional[List[Union[str, Mapping[str, float]]]]: A two-element list containing the key name of the set from
                which elements were popped, and a member-score mapping. If no members could be popped and the timeout
                expired, returns None.

        Since: Redis version 7.0.0.
        """
        args = [str(timeout), str(len(keys))] + keys + [modifier.value]
        if count is not None:
            args = args + ["COUNT", str(count)]

        return self.append_command(RequestType.BZMPop, args)

    def zintercard(
        self: TTransaction, keys: List[str], limit: Optional[int] = None
    ) -> TTransaction:
        """
        Returns the cardinality of the intersection of the sorted sets specified by `keys`. When provided with the
        optional `limit` argument, if the intersection cardinality reaches `limit` partway through the computation, the
        algorithm will exit early and yield `limit` as the cardinality.

        See https://valkey.io/commands/zintercard for more details.

        Args:
            keys (List[str]): The keys of the sorted sets to intersect.
            limit (Optional[int]): An optional argument that can be used to specify a maximum number for the
                intersection cardinality. If limit is not supplied, or if it is set to 0, there will be no limit.

        Command response:
            int: The cardinality of the intersection of the given sorted sets, or the `limit` if reached.

        Since: Redis version 7.0.0.
        """
        args = [str(len(keys))] + keys
        if limit is not None:
            args.extend(["LIMIT", str(limit)])

        return self.append_command(RequestType.ZInterCard, args)

    def dbsize(self: TTransaction) -> TTransaction:
        """
        Returns the number of keys in the currently selected database.
        See https://redis.io/commands/dbsize for more details.

        Commands response:
            int: The number of keys in the database.
        """
        return self.append_command(RequestType.DBSize, [])

    def pfadd(self: TTransaction, key: str, elements: List[str]) -> TTransaction:
        """
        Adds all elements to the HyperLogLog data structure stored at the specified `key`.
        Creates a new structure if the `key` does not exist.
        When no elements are provided, and `key` exists and is a HyperLogLog, then no operation is performed.

        See https://redis.io/commands/pfadd/ for more details.

        Args:
            key (str): The key of the HyperLogLog data structure to add elements into.
            elements (List[str]): A list of members to add to the HyperLogLog stored at `key`.

        Commands response:
            int: If the HyperLogLog is newly created, or if the HyperLogLog approximated cardinality is
            altered, then returns 1. Otherwise, returns 0.
        """
        return self.append_command(RequestType.PfAdd, [key] + elements)

    def pfcount(self: TTransaction, keys: List[str]) -> TTransaction:
        """
        Estimates the cardinality of the data stored in a HyperLogLog structure for a single key or
        calculates the combined cardinality of multiple keys by merging their HyperLogLogs temporarily.

        See https://valkey.io/commands/pfcount for more details.

        Args:
            keys (List[str]): The keys of the HyperLogLog data structures to be analyzed.

        Command response:
            int: The approximated cardinality of given HyperLogLog data structures.
                The cardinality of a key that does not exist is 0.
        """
        return self.append_command(RequestType.PfCount, keys)

    def pfmerge(
        self: TTransaction, destination: str, source_keys: List[str]
    ) -> TTransaction:
        """
        Merges multiple HyperLogLog values into a unique value. If the destination variable exists, it is treated as one
        of the source HyperLogLog data sets, otherwise a new HyperLogLog is created.

        See https://valkey.io/commands/pfmerge for more details.

        Args:
            destination (str): The key of the destination HyperLogLog where the merged data sets will be stored.
            source_keys (List[str]): The keys of the HyperLogLog structures to be merged.

        Command response:
            OK: A simple OK response.
        """
        return self.append_command(RequestType.PfMerge, [destination] + source_keys)

    def bitcount(
        self: TTransaction, key: str, options: Optional[OffsetOptions] = None
    ) -> TTransaction:
        """
        Counts the number of set bits (population counting) in a string stored at `key`. The `options` argument can
        optionally be provided to count the number of bits in a specific string interval.

        See https://valkey.io/commands/bitcount for more details.

        Args:
            key (str): The key for the string to count the set bits of.
            options (Optional[OffsetOptions]): The offset options.

        Command response:
            int: If `options` is provided, returns the number of set bits in the string interval specified by `options`.
                If `options` is not provided, returns the number of set bits in the string stored at `key`.
                Otherwise, if `key` is missing, returns `0` as it is treated as an empty string.
        """
        args = [key]
        if options is not None:
            args = args + options.to_args()

        return self.append_command(RequestType.BitCount, args)

    def setbit(self: TTransaction, key: str, offset: int, value: int) -> TTransaction:
        """
        Sets or clears the bit at `offset` in the string value stored at `key`. The `offset` is a zero-based index,
        with `0` being the first element of the list, `1` being the next element, and so on. The `offset` must be less
        than `2^32` and greater than or equal to `0`. If a key is non-existent then the bit at `offset` is set to
        `value` and the preceding bits are set to `0`.

        See https://valkey.io/commands/setbit for more details.

        Args:
            key (str): The key of the string.
            offset (int): The index of the bit to be set.
            value (int): The bit value to set at `offset`. The value must be `0` or `1`.

        Command response:
            int: The bit value that was previously stored at `offset`.
        """
        return self.append_command(RequestType.SetBit, [key, str(offset), str(value)])

    def getbit(self: TTransaction, key: str, offset: int) -> TTransaction:
        """
        Returns the bit value at `offset` in the string value stored at `key`.
        `offset` should be greater than or equal to zero.

        See https://valkey.io/commands/getbit for more details.

        Args:
            key (str): The key of the string.
            offset (int): The index of the bit to return.

        Command response:
            int: The bit at the given `offset` of the string. Returns `0` if the key is empty or if the `offset` exceeds
                the length of the string.
        """
        return self.append_command(RequestType.GetBit, [key, str(offset)])

    def bitpos(
        self: TTransaction, key: str, bit: int, start: Optional[int] = None
    ) -> TTransaction:
        """
        Returns the position of the first bit matching the given `bit` value. The optional starting offset
        `start` is a zero-based index, with `0` being the first byte of the list, `1` being the next byte and so on.
        The offset can also be a negative number indicating an offset starting at the end of the list, with `-1` being
        the last byte of the list, `-2` being the penultimate, and so on.

        See https://valkey.io/commands/bitpos for more details.

        Args:
            key (str): The key of the string.
            bit (int): The bit value to match. Must be `0` or `1`.
            start (Optional[int]): The starting offset.

        Command response:
            int: The position of the first occurrence of `bit` in the binary value of the string held at `key`.
                If `start` was provided, the search begins at the offset indicated by `start`.
        """
        args = [key, str(bit)] if start is None else [key, str(bit), str(start)]
        return self.append_command(RequestType.BitPos, args)

    def bitpos_interval(
        self: TTransaction,
        key: str,
        bit: int,
        start: int,
        end: int,
        index_type: Optional[BitmapIndexType] = None,
    ) -> TTransaction:
        """
        Returns the position of the first bit matching the given `bit` value. The offsets are zero-based indexes, with
        `0` being the first element of the list, `1` being the next, and so on. These offsets can also be negative
        numbers indicating offsets starting at the end of the list, with `-1` being the last element of the list, `-2`
        being the penultimate, and so on.

        If you are using Redis 7.0.0 or above, the optional `index_type` can also be provided to specify whether the
        `start` and `end` offsets specify BIT or BYTE offsets. If `index_type` is not provided, BYTE offsets
        are assumed. If BIT is specified, `start=0` and `end=2` means to look at the first three bits. If BYTE is
        specified, `start=0` and `end=2` means to look at the first three bytes.

        See https://valkey.io/commands/bitpos for more details.

        Args:
            key (str): The key of the string.
            bit (int): The bit value to match. Must be `0` or `1`.
            start (int): The starting offset.
            end (int): The ending offset.
            index_type (Optional[BitmapIndexType]): The index offset type. This option can only be specified if you are
                using Redis version 7.0.0 or above. Could be either `BitmapIndexType.BYTE` or `BitmapIndexType.BIT`.
                If no index type is provided, the indexes will be assumed to be byte indexes.

        Command response:
            int: The position of the first occurrence from the `start` to the `end` offsets of the `bit` in the binary
                value of the string held at `key`.
        """
        if index_type is not None:
            args = [key, str(bit), str(start), str(end), index_type.value]
        else:
            args = [key, str(bit), str(start), str(end)]

        return self.append_command(RequestType.BitPos, args)

    def bitop(
        self: TTransaction,
        operation: BitwiseOperation,
        destination: str,
        keys: List[str],
    ) -> TTransaction:
        """
        Perform a bitwise operation between multiple keys (containing string values) and store the result in the
        `destination`.

        See https://valkey.io/commands/bitop for more details.

        Args:
            operation (BitwiseOperation): The bitwise operation to perform.
            destination (str): The key that will store the resulting string.
            keys (List[str]): The list of keys to perform the bitwise operation on.

        Command response:
            int: The size of the string stored in `destination`.
        """
        return self.append_command(
            RequestType.BitOp, [operation.value, destination] + keys
        )

    def bitfield(
        self: TTransaction, key: str, subcommands: List[BitFieldSubCommands]
    ) -> TTransaction:
        """
        Reads or modifies the array of bits representing the string that is held at `key` based on the specified
        `subcommands`.

        See https://valkey.io/commands/bitfield for more details.

        Args:
            key (str): The key of the string.
            subcommands (List[BitFieldSubCommands]): The subcommands to be performed on the binary value of the string
                at `key`, which could be any of the following:
                    - `BitFieldGet`
                    - `BitFieldSet`
                    - `BitFieldIncrBy`
                    - `BitFieldOverflow`

        Command response:
            List[Optional[int]]: An array of results from the executed subcommands:
                - `BitFieldGet` returns the value in `Offset` or `OffsetMultiplier`.
                - `BitFieldSet` returns the old value in `Offset` or `OffsetMultiplier`.
                - `BitFieldIncrBy` returns the new value in `Offset` or `OffsetMultiplier`.
                - `BitFieldOverflow` determines the behavior of the "SET" and "INCRBY" subcommands when an overflow or
                  underflow occurs. "OVERFLOW" does not return a value and does not contribute a value to the list
                  response.
        """
        args = [key] + _create_bitfield_args(subcommands)
        return self.append_command(RequestType.BitField, args)

    def bitfield_read_only(
        self: TTransaction, key: str, subcommands: List[BitFieldGet]
    ) -> TTransaction:
        """
        Reads the array of bits representing the string that is held at `key` based on the specified `subcommands`.

        See https://valkey.io/commands/bitfield_ro for more details.

        Args:
            key (str): The key of the string.
            subcommands (List[BitFieldGet]): The "GET" subcommands to be performed.

        Command response:
            List[int]: An array of results from the "GET" subcommands.

        Since: Redis version 6.0.0.
        """
        args = [key] + _create_bitfield_read_only_args(subcommands)
        return self.append_command(RequestType.BitFieldReadOnly, args)

    def object_encoding(self: TTransaction, key: str) -> TTransaction:
        """
        Returns the internal encoding for the Redis object stored at `key`.

        See https://valkey.io/commands/object-encoding for more details.

        Args:
            key (str): The `key` of the object to get the internal encoding of.

        Command response:
            Optional[str]: If `key` exists, returns the internal encoding of the object stored at
                `key` as a string. Otherwise, returns None.
        """
        return self.append_command(RequestType.ObjectEncoding, [key])

    def object_freq(self: TTransaction, key: str) -> TTransaction:
        """
        Returns the logarithmic access frequency counter of a Redis object stored at `key`.

        See https://valkey.io/commands/object-freq for more details.

        Args:
            key (str): The key of the object to get the logarithmic access frequency counter of.

        Command response:
            Optional[int]: If `key` exists, returns the logarithmic access frequency counter of the object stored at `key` as an
                integer. Otherwise, returns None.
        """
        return self.append_command(RequestType.ObjectFreq, [key])

    def object_idletime(self: TTransaction, key: str) -> TTransaction:
        """
        Returns the time in seconds since the last access to the value stored at `key`.

        See https://valkey.io/commands/object-idletime for more details.

        Args:
            key (str): The key of the object to get the idle time of.

        Command response:
            Optional[int]: If `key` exists, returns the idle time in seconds. Otherwise, returns None.
        """
        return self.append_command(RequestType.ObjectIdleTime, [key])

    def object_refcount(self: TTransaction, key: str) -> TTransaction:
        """
        Returns the reference count of the object stored at `key`.

        See https://valkey.io/commands/object-refcount for more details.

        Args:
            key (str): The key of the object to get the reference count of.

        Command response:
            Optional[int]: If `key` exists, returns the reference count of the object stored at `key` as an integer.
                Otherwise, returns None.
        """
        return self.append_command(RequestType.ObjectRefCount, [key])

    def srandmember(self: TTransaction, key: str) -> TTransaction:
        """
        Returns a random element from the set value stored at 'key'.

        See https://valkey.io/commands/srandmember for more details.

        Args:
            key (str): The key from which to retrieve the set member.

        Command Response:
            str: A random element from the set, or None if 'key' does not exist.
        """
        return self.append_command(RequestType.SRandMember, [key])

    def srandmember_count(self: TTransaction, key: str, count: int) -> TTransaction:
        """
        Returns one or more random elements from the set value stored at 'key'.

        See https://valkey.io/commands/srandmember for more details.

        Args:
            key (str): The key of the sorted set.
            count (int): The number of members to return.
                If `count` is positive, returns unique members.
                If `count` is negative, allows for duplicates members.

        Command Response:
            List[str]: A list of members from the set.
                If the set does not exist or is empty, the response will be an empty list.
        """
        return self.append_command(RequestType.SRandMember, [key, str(count)])

    def flushall(
        self: TTransaction, flush_mode: Optional[FlushMode] = None
    ) -> TTransaction:
        """
        Deletes all the keys of all the existing databases. This command never fails.
        See https://valkey.io/commands/flushall for more details.

        Args:
            flush_mode (Optional[FlushMode]): The flushing mode, could be either `SYNC` or `ASYNC`.

        Command Response:
            TOK: OK.
        """
        args = []
        if flush_mode is not None:
            args.append(flush_mode.value)
        return self.append_command(RequestType.FlushAll, args)

    def flushdb(
        self: TTransaction, flush_mode: Optional[FlushMode] = None
    ) -> TTransaction:
        """
        Deletes all the keys of the currently selected database. This command never fails.

        See https://valkey.io/commands/flushdb for more details.

        Args:
            flush_mode (Optional[FlushMode]): The flushing mode, could be either `SYNC` or `ASYNC`.

        Command Response:
            TOK: OK.
        """
        args = []
        if flush_mode is not None:
            args.append(flush_mode.value)
        return self.append_command(RequestType.FlushDB, args)

    def getex(
        self: TTransaction, key: str, expiry: Optional[ExpiryGetEx] = None
    ) -> TTransaction:
        """
        Get the value of `key` and optionally set its expiration. GETEX is similar to GET.
        See https://valkey.io/commands/getex for more details.

        Args:
            key (str): The key to get.
            expiry (Optional[ExpirySet], optional): set expiriation to the given key.
                Equivalent to [`EX` | `PX` | `EXAT` | `PXAT` | `PERSIST`] in the Redis API.

        Command Response:
            Optional[str]:
                If `key` exists, return the value stored at `key`
                If 'key` does not exist, return 'None'

        Since: Redis version 6.2.0.
        """
        args = [key]
        if expiry is not None:
            args.extend(expiry.get_cmd_args())
        return self.append_command(RequestType.GetEx, args)

    def lolwut(
        self: TTransaction,
        version: Optional[int] = None,
        parameters: Optional[List[int]] = None,
    ) -> TTransaction:
        """
        Displays a piece of generative computer art and the Redis version.

        See https://valkey.io/commands/lolwut for more details.

        Args:
            version (Optional[int]): Version of computer art to generate.
            parameters (Optional[List[int]]): Additional set of arguments in order to change the output:
                For version `5`, those are length of the line, number of squares per row, and number of squares per column.
                For version `6`, those are number of columns and number of lines.

        Command Response:
            str: A piece of generative computer art along with the current Redis version.
        """
        args = []
        if version is not None:
            args.extend(["VERSION", str(version)])
        if parameters:
            for var in parameters:
                args.extend(str(var))
        return self.append_command(RequestType.Lolwut, args)


class Transaction(BaseTransaction):
    """
    Extends BaseTransaction class for standalone Redis commands that are not supported in Redis cluster mode.

    Command Response:
        The response for each command depends on the executed Redis command. Specific response types
        are documented alongside each method.

    Example:
        transaction = Transaction()
        >>> transaction.set("key", "value")
        >>> transaction.select(1)  # Standalone command
        >>> transaction.get("key")
        >>> await client.exec(transaction)
        [OK , OK , None]

    """

    # TODO: add SLAVEOF and all SENTINEL commands
    def move(self, key: str, db_index: int) -> "Transaction":
        """
        Move `key` from the currently selected database to the database specified by `db_index`.

        See https://valkey.io/commands/move/ for more details.

        Args:
            key (str): The key to move.
            db_index (int): The index of the database to move `key` to.

        Commands response:
            bool: True if `key` was moved, or False if the `key` already exists in the destination database
                or does not exist in the source database.
        """
        return self.append_command(RequestType.Move, [key, str(db_index)])

    def select(self, index: int) -> "Transaction":
        """
        Change the currently selected Redis database.
        See https://redis.io/commands/select/ for details.

        Args:
            index (int): The index of the database to select.

        Command response:
            A simple OK response.
        """
        return self.append_command(RequestType.Select, [str(index)])

    def sort(
        self: TTransaction,
        key: str,
        by_pattern: Optional[str] = None,
        limit: Optional[Limit] = None,
        get_patterns: Optional[List[str]] = None,
        order: Optional[OrderBy] = None,
        alpha: Optional[bool] = None,
    ) -> TTransaction:
        """
        Sorts the elements in the list, set, or sorted set at `key` and returns the result.
        The `sort` command can be used to sort elements based on different criteria and apply transformations on sorted elements.
        To store the result into a new key, see `sort_store`.

        See https://valkey.io/commands/sort for more details.

        Args:
            key (str): The key of the list, set, or sorted set to be sorted.
            by_pattern (Optional[str]): A pattern to sort by external keys instead of by the elements stored at the key themselves.
                The pattern should contain an asterisk (*) as a placeholder for the element values, where the value
                from the key replaces the asterisk to create the key name. For example, if `key` contains IDs of objects,
                `by_pattern` can be used to sort these IDs based on an attribute of the objects, like their weights or
                timestamps.
                E.g., if `by_pattern` is `weight_*`, the command will sort the elements by the values of the
                keys `weight_<element>`.
                If not provided, elements are sorted by their value.
            limit (Optional[Limit]): Limiting the range of the query by setting offset and result count. See `Limit` class for more information.
            get_pattern (Optional[str]): A pattern used to retrieve external keys' values, instead of the elements at `key`.
                The pattern should contain an asterisk (*) as a placeholder for the element values, where the value
                from `key` replaces the asterisk to create the key name. This allows the sorted elements to be
                transformed based on the related keys values. For example, if `key` contains IDs of users, `get_pattern`
                can be used to retrieve specific attributes of these users, such as their names or email addresses.
                E.g., if `get_pattern` is `name_*`, the command will return the values of the keys `name_<element>`
                for each sorted element. Multiple `get_pattern` arguments can be provided to retrieve multiple attributes.
                The special value `#` can be used to include the actual element from `key` being sorted.
                If not provided, only the sorted elements themselves are returned.
            order (Optional[OrderBy]): Specifies the order to sort the elements.
                Can be `OrderBy.ASC` (ascending) or `OrderBy.DESC` (descending).
            alpha (Optional[bool]): When `True`, sorts elements lexicographically. When `False` (default), sorts elements numerically.
                Use this when the list, set, or sorted set contains string values that cannot be converted into double precision floating point numbers.

        Command response:
            List[Optional[str]]: Returns a list of sorted elements.
        """
        args = _build_sort_args(key, by_pattern, limit, get_patterns, order, alpha)
        return self.append_command(RequestType.Sort, args)

    def sort_store(
        self: TTransaction,
        key: str,
        destination: str,
        by_pattern: Optional[str] = None,
        limit: Optional[Limit] = None,
        get_patterns: Optional[List[str]] = None,
        order: Optional[OrderBy] = None,
        alpha: Optional[bool] = None,
    ) -> TTransaction:
        """
        Sorts the elements in the list, set, or sorted set at `key` and stores the result in `store`.
        The `sort` command can be used to sort elements based on different criteria, apply transformations on sorted elements, and store the result in a new key.
        To get the sort result without storing it into a key, see `sort`.

        See https://valkey.io/commands/sort for more details.

        Args:
            key (str): The key of the list, set, or sorted set to be sorted.
            destination (str): The key where the sorted result will be stored.
            by_pattern (Optional[str]): A pattern to sort by external keys instead of by the elements stored at the key themselves.
                The pattern should contain an asterisk (*) as a placeholder for the element values, where the value
                from the key replaces the asterisk to create the key name. For example, if `key` contains IDs of objects,
                `by_pattern` can be used to sort these IDs based on an attribute of the objects, like their weights or
                timestamps.
                E.g., if `by_pattern` is `weight_*`, the command will sort the elements by the values of the
                keys `weight_<element>`.
                If not provided, elements are sorted by their value.
            limit (Optional[Limit]): Limiting the range of the query by setting offset and result count. See `Limit` class for more information.
            get_pattern (Optional[str]): A pattern used to retrieve external keys' values, instead of the elements at `key`.
                The pattern should contain an asterisk (*) as a placeholder for the element values, where the value
                from `key` replaces the asterisk to create the key name. This allows the sorted elements to be
                transformed based on the related keys values. For example, if `key` contains IDs of users, `get_pattern`
                can be used to retrieve specific attributes of these users, such as their names or email addresses.
                E.g., if `get_pattern` is `name_*`, the command will return the values of the keys `name_<element>`
                for each sorted element. Multiple `get_pattern` arguments can be provided to retrieve multiple attributes.
                The special value `#` can be used to include the actual element from `key` being sorted.
                If not provided, only the sorted elements themselves are returned.
            order (Optional[OrderBy]): Specifies the order to sort the elements.
                Can be `OrderBy.ASC` (ascending) or `OrderBy.DESC` (descending).
            alpha (Optional[bool]): When `True`, sorts elements lexicographically. When `False` (default), sorts elements numerically.
                Use this when the list, set, or sorted set contains string values that cannot be converted into double precision floating point numbers.

        Command response:
            int: The number of elements in the sorted key stored at `store`.
        """
        args = _build_sort_args(
            key, by_pattern, limit, get_patterns, order, alpha, store=destination
        )
        return self.append_command(RequestType.Sort, args)

    def copy(
        self: TTransaction,
        source: str,
        destination: str,
        destinationDB: Optional[int] = None,
        replace: Optional[bool] = None,
    ) -> TTransaction:
        """
        Copies the value stored at the `source` to the `destination` key. If `destinationDB`
        is specified, the value will be copied to the database specified by `destinationDB`,
        otherwise the current database will be used. When `replace` is True, removes the
        `destination` key first if it already exists, otherwise performs no action.

        See https://valkey.io/commands/copy for more details.

        Args:
            source (str): The key to the source value.
            destination (str): The key where the value should be copied to.
            destinationDB (Optional[int]): The alternative logical database index for the destination key.
            replace (Optional[bool]): If the destination key should be removed before copying the value to it.

        Command response:
            bool: True if the source was copied. Otherwise, return False.

        Since: Redis version 6.2.0.
        """
        args = [source, destination]
        if destinationDB is not None:
            args.extend(["DB", str(destinationDB)])
        if replace is not None:
            args.append("REPLACE")

        return self.append_command(RequestType.Copy, args)


class ClusterTransaction(BaseTransaction):
    """
    Extends BaseTransaction class for cluster mode commands that are not supported in standalone.

    Command Response:
        The response for each command depends on the executed Redis command. Specific response types
        are documented alongside each method.
    """

    def sort(
        self: TTransaction,
        key: str,
        limit: Optional[Limit] = None,
        order: Optional[OrderBy] = None,
        alpha: Optional[bool] = None,
    ) -> TTransaction:
        """
        Sorts the elements in the list, set, or sorted set at `key` and returns the result.
        To store the result into a new key, see `sort_store`.

        See https://valkey.io/commands/sort for more details.

        Args:
            key (str): The key of the list, set, or sorted set to be sorted.
            limit (Optional[Limit]): Limiting the range of the query by setting offset and result count. See `Limit` class for more information.
            order (Optional[OrderBy]): Specifies the order to sort the elements.
                Can be `OrderBy.ASC` (ascending) or `OrderBy.DESC` (descending).
            alpha (Optional[bool]): When `True`, sorts elements lexicographically. When `False` (default), sorts elements numerically.
                Use this when the list, set, or sorted set contains string values that cannot be converted into double precision floating point numbers.

        Command response:
            List[str]: A list of sorted elements.
        """
        args = _build_sort_args(key, None, limit, None, order, alpha)
        return self.append_command(RequestType.Sort, args)

    def sort_store(
        self: TTransaction,
        key: str,
        destination: str,
        limit: Optional[Limit] = None,
        order: Optional[OrderBy] = None,
        alpha: Optional[bool] = None,
    ) -> TTransaction:
        """
        Sorts the elements in the list, set, or sorted set at `key` and stores the result in `store`.
        When in cluster mode, `key` and `store` must map to the same hash slot.
        To get the sort result without storing it into a key, see `sort`.

        See https://valkey.io/commands/sort for more details.

        Args:
            key (str): The key of the list, set, or sorted set to be sorted.
            destination (str): The key where the sorted result will be stored.
            limit (Optional[Limit]): Limiting the range of the query by setting offset and result count. See `Limit` class for more information.
            order (Optional[OrderBy]): Specifies the order to sort the elements.
                Can be `OrderBy.ASC` (ascending) or `OrderBy.DESC` (descending).
            alpha (Optional[bool]): When `True`, sorts elements lexicographically. When `False` (default), sorts elements numerically.
                Use this when the list, set, or sorted set contains string values that cannot be converted into double precision floating point numbers.

        Command response:
            int: The number of elements in the sorted key stored at `store`.
        """
        args = _build_sort_args(key, None, limit, None, order, alpha, store=destination)
        return self.append_command(RequestType.Sort, args)

    def copy(
        self: TTransaction,
        source: str,
        destination: str,
        replace: Optional[bool] = None,
    ) -> TTransaction:
        """
        Copies the value stored at the `source` to the `destination` key. When `replace` is True,
        removes the `destination` key first if it already exists, otherwise performs no action.

        See https://valkey.io/commands/copy for more details.

        Args:
            source (str): The key to the source value.
            destination (str): The key where the value should be copied to.
            replace (Optional[bool]): If the destination key should be removed before copying the value to it.

        Command response:
            bool: True if the source was copied. Otherwise, return False.

        Since: Redis version 6.2.0.
        """
        args = [source, destination]
        if replace is not None:
            args.append("REPLACE")

        return self.append_command(RequestType.Copy, args)

    # TODO: add all CLUSTER commands<|MERGE_RESOLUTION|>--- conflicted
+++ resolved
@@ -1776,6 +1776,29 @@
         """
         return self.append_command(RequestType.Type, [key])
 
+    def function_load(
+        self: TTransaction, library_code: str, replace: bool = False
+    ) -> TTransaction:
+        """
+        Loads a library to Redis.
+
+        See https://valkey.io/docs/latest/commands/function-load/ for more details.
+
+        Args:
+            library_code (str): The source code that implements the library.
+            replace (bool): Whether the given library should overwrite a library with the same name if
+                it already exists.
+
+        Commands response:
+            str: The library name that was loaded.
+
+        Since: Redis 7.0.0.
+        """
+        return self.append_command(
+            RequestType.FunctionLoad,
+            ["REPLACE", library_code] if replace else [library_code],
+        )
+
     def xadd(
         self: TTransaction,
         key: str,
@@ -1855,31 +1878,6 @@
         """
         return self.append_command(RequestType.XLen, [key])
 
-<<<<<<< HEAD
-    def function_load(
-        self: TTransaction, library_code: str, replace: bool = False
-    ) -> TTransaction:
-        """
-        Loads a library to Redis.
-
-        See https://valkey.io/docs/latest/commands/function-load/ for more details.
-
-        Args:
-            library_code (str): The source code that implements the library.
-            replace (bool): Whether the given library should overwrite a library with the same name if
-                it already exists.
-
-        Commands response:
-            str: The library name that was loaded.
-
-        Since: Redis 7.0.0.
-        """
-        return self.append_command(
-            RequestType.FunctionLoad,
-            ["REPLACE", library_code] if replace else [library_code],
-        )
-
-=======
     def xrange(
         self: TTransaction,
         key: str,
@@ -2123,7 +2121,6 @@
         """
         return self.append_command(RequestType.XAck, [key, group_name] + ids)
 
->>>>>>> 7b6b2207
     def geoadd(
         self: TTransaction,
         key: str,
