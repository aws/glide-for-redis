/** Copyright GLIDE-for-Redis Project Contributors - SPDX Identifier: Apache-2.0 */
package glide;

import static glide.api.BaseClient.OK;

import glide.api.models.BaseTransaction;
import glide.api.models.commands.RangeOptions.RangeByIndex;
import glide.api.models.commands.SetOptions;
import glide.api.models.commands.StreamAddOptions;
import java.util.Map;
import java.util.Set;
import java.util.UUID;

public class TransactionTestUtilities {
    private static final String key1 = "{key}" + UUID.randomUUID();
    private static final String key2 = "{key}" + UUID.randomUUID();
    private static final String key3 = "{key}" + UUID.randomUUID();
    private static final String key4 = "{key}" + UUID.randomUUID();
    private static final String key5 = "{key}" + UUID.randomUUID();
    private static final String key6 = "{key}" + UUID.randomUUID();
    private static final String listKey3 = "{key}:listKey3-" + UUID.randomUUID();
    private static final String key7 = "{key}" + UUID.randomUUID();
    private static final String key8 = "{key}" + UUID.randomUUID();
<<<<<<< HEAD
    private static final String hllKey1 = "{key}:hllKey1-" + UUID.randomUUID();
    private static final String hllKey2 = "{key}:hllKey2-" + UUID.randomUUID();
    private static final String hllKey3 = "{key}:hllKey3-" + UUID.randomUUID();
=======
    private static final String key9 = "{key}" + UUID.randomUUID();
    private static final String hllKey1 = "{key}:hllKey1-" + UUID.randomUUID();
    private static final String hllKey2 = "{key}:hllKey2-" + UUID.randomUUID();
>>>>>>> 7fec5500
    private static final String value1 = UUID.randomUUID().toString();
    private static final String value2 = UUID.randomUUID().toString();
    private static final String value3 = UUID.randomUUID().toString();
    private static final String field1 = UUID.randomUUID().toString();
    private static final String field2 = UUID.randomUUID().toString();
    private static final String field3 = UUID.randomUUID().toString();

    public static BaseTransaction<?> transactionTest(BaseTransaction<?> baseTransaction) {

        baseTransaction.set(key1, value1);
        baseTransaction.get(key1);
        baseTransaction.type(key1);

        baseTransaction.set(key2, value2, SetOptions.builder().returnOldValue(true).build());
        baseTransaction.strlen(key2);
        baseTransaction.customCommand(new String[] {"MGET", key1, key2});

        baseTransaction.exists(new String[] {key1});
        baseTransaction.persist(key1);

        baseTransaction.del(new String[] {key1});
        baseTransaction.get(key1);

        baseTransaction.unlink(new String[] {key2});
        baseTransaction.get(key2);

        baseTransaction.mset(Map.of(key1, value2, key2, value1));
        baseTransaction.mget(new String[] {key1, key2});

        baseTransaction.incr(key3);
        baseTransaction.incrBy(key3, 2);

        baseTransaction.decr(key3);
        baseTransaction.decrBy(key3, 2);

        baseTransaction.incrByFloat(key3, 0.5);

        baseTransaction.unlink(new String[] {key3});

        baseTransaction.hset(key4, Map.of(field1, value1, field2, value2));
        baseTransaction.hget(key4, field1);
        baseTransaction.hlen(key4);
        baseTransaction.hexists(key4, field2);
        baseTransaction.hsetnx(key4, field1, value1);
        baseTransaction.hmget(key4, new String[] {field1, "non_existing_field", field2});
        baseTransaction.hgetall(key4);
        baseTransaction.hdel(key4, new String[] {field1});
        baseTransaction.hvals(key4);

        baseTransaction.hincrBy(key4, field3, 5);
        baseTransaction.hincrByFloat(key4, field3, 5.5);

        baseTransaction.lpush(key5, new String[] {value1, value1, value2, value3, value3});
        baseTransaction.llen(key5);
        baseTransaction.lrem(key5, 1, value1);
        baseTransaction.ltrim(key5, 1, -1);
        baseTransaction.lrange(key5, 0, -2);
        baseTransaction.lpop(key5);
        baseTransaction.lpopCount(key5, 2);

        baseTransaction.rpush(key6, new String[] {value1, value2, value2});
        baseTransaction.rpop(key6);
        baseTransaction.rpopCount(key6, 2);

        baseTransaction.sadd(key7, new String[] {"baz", "foo"});
        baseTransaction.srem(key7, new String[] {"foo"});
        baseTransaction.scard(key7);
        baseTransaction.smembers(key7);

        baseTransaction.zadd(key8, Map.of("one", 1.0, "two", 2.0, "three", 3.0));
        baseTransaction.zrank(key8, "one");
        baseTransaction.zaddIncr(key8, "one", 3);
        baseTransaction.zrem(key8, new String[] {"one"});
        baseTransaction.zcard(key8);
        baseTransaction.zrange(key8, new RangeByIndex(0, 1));
        baseTransaction.zrangeWithScores(key8, new RangeByIndex(0, 1));
        baseTransaction.zscore(key8, "two");
        baseTransaction.zpopmin(key8);
        baseTransaction.zpopmax(key8);

        baseTransaction.xadd(
                key9, Map.of("field1", "value1"), StreamAddOptions.builder().id("0-1").build());
        baseTransaction.xadd(
                key9, Map.of("field2", "value2"), StreamAddOptions.builder().id("0-2").build());
        baseTransaction.xadd(
                key9, Map.of("field3", "value3"), StreamAddOptions.builder().id("0-3").build());

        baseTransaction.configSet(Map.of("timeout", "1000"));
        baseTransaction.configGet(new String[] {"timeout"});

        baseTransaction.configResetStat();

        baseTransaction.echo("GLIDE");

<<<<<<< HEAD
        baseTransaction.pfadd(hllKey1, new String[] {"a", "b", "c"});
        baseTransaction.pfcount(new String[] {hllKey1, hllKey2});
        baseTransaction
                .pfmerge(hllKey3, new String[] {hllKey1, hllKey2})
                .pfcount(new String[] {hllKey3});
=======
        // TODO should be before LINDEX from #1219 and BRPOP/BLPOP from #1218
        baseTransaction.rpushx(listKey3, new String[] {"_"}).lpushx(listKey3, new String[] {"_"});

        baseTransaction
                .lpush(listKey3, new String[] {value1, value2, value3})
                .blpop(new String[] {listKey3}, 0.01)
                .brpop(new String[] {listKey3}, 0.01);

        baseTransaction.pfadd(hllKey1, new String[] {"a", "b", "c"});
        baseTransaction.pfcount(new String[] {hllKey1, hllKey2});
>>>>>>> 7fec5500

        return baseTransaction;
    }

    public static Object[] transactionTestResult() {
        return new Object[] {
            OK,
            value1,
            "string", // type(key1)
            null,
            (long) value1.length(), // strlen(key2)
            new String[] {value1, value2},
            1L,
            Boolean.FALSE, // persist(key1)
            1L,
            null,
            1L,
            null,
            OK,
            new String[] {value2, value1},
            1L,
            3L,
            2L,
            0L,
            0.5,
            1L,
            2L,
            value1,
            2L, // hlen(key4)
            true,
            Boolean.FALSE, // hsetnx(key4, field1, value1)
            new String[] {value1, null, value2},
            Map.of(field1, value1, field2, value2),
            1L,
            new String[] {value2}, // hvals(key4)
            5L,
            10.5,
            5L,
            5L,
            1L,
            OK,
            new String[] {value3, value2},
            value3,
            new String[] {value2, value1},
            3L,
            value2,
            new String[] {value2, value1},
            2L,
            1L,
            1L,
            Set.of("baz"),
            3L,
            0L, // zrank(key8, "one")
            4.0,
            1L,
            2L,
            new String[] {"two", "three"}, // zrange
            Map.of("two", 2.0, "three", 3.0), // zrangeWithScores
            2.0, // zscore(key8, "two")
            Map.of("two", 2.0), // zpopmin(key8)
            Map.of("three", 3.0), // zpopmax(key8)
            "0-1", // xadd(key9, Map.of("field1", "value1"),
            // StreamAddOptions.builder().id("0-1").build());
            "0-2", // xadd(key9, Map.of("field2", "value2"),
            // StreamAddOptions.builder().id("0-2").build());
            "0-3", // xadd(key9, Map.of("field3", "value3"),
            // StreamAddOptions.builder().id("0-3").build());
            OK,
            Map.of("timeout", "1000"),
            OK,
            "GLIDE", // echo
<<<<<<< HEAD
            1L, // pfadd(hllKey1, new String[] {"a", "b", "c"})
            3L, // pfcount(new String[] { hllKey1, hllKey2 });;
            OK, // pfmerge(hllKey3, new String[] {hllKey1, hllKey2})
            3L, // pfcount(new String[] { hllKey3 })
=======
            0L, // rpushx(listKey3, new String[] { "_" })
            0L, // lpushx(listKey3, new String[] { "_" })
            3L, // lpush(listKey3, new String[] { value1, value2, value3})
            new String[] {listKey3, value3}, // blpop(new String[] { listKey3 }, 0.01)
            new String[] {listKey3, value1}, // brpop(new String[] { listKey3 }, 0.01);
            1L, // pfadd(hllKey1, new String[] {"a", "b", "c"})
            3L, // pfcount(new String[] { hllKey1, hllKey2 });
>>>>>>> 7fec5500
        };
    }
}<|MERGE_RESOLUTION|>--- conflicted
+++ resolved
@@ -21,15 +21,10 @@
     private static final String listKey3 = "{key}:listKey3-" + UUID.randomUUID();
     private static final String key7 = "{key}" + UUID.randomUUID();
     private static final String key8 = "{key}" + UUID.randomUUID();
-<<<<<<< HEAD
+    private static final String key9 = "{key}" + UUID.randomUUID();
     private static final String hllKey1 = "{key}:hllKey1-" + UUID.randomUUID();
     private static final String hllKey2 = "{key}:hllKey2-" + UUID.randomUUID();
     private static final String hllKey3 = "{key}:hllKey3-" + UUID.randomUUID();
-=======
-    private static final String key9 = "{key}" + UUID.randomUUID();
-    private static final String hllKey1 = "{key}:hllKey1-" + UUID.randomUUID();
-    private static final String hllKey2 = "{key}:hllKey2-" + UUID.randomUUID();
->>>>>>> 7fec5500
     private static final String value1 = UUID.randomUUID().toString();
     private static final String value2 = UUID.randomUUID().toString();
     private static final String value3 = UUID.randomUUID().toString();
@@ -124,24 +119,19 @@
 
         baseTransaction.echo("GLIDE");
 
-<<<<<<< HEAD
+        // TODO should be before LINDEX from #1219 and BRPOP/BLPOP from #1218
+        baseTransaction.rpushx(listKey3, new String[] {"_"}).lpushx(listKey3, new String[] {"_"});
+
+        baseTransaction
+                .lpush(listKey3, new String[] {value1, value2, value3})
+                .blpop(new String[] {listKey3}, 0.01)
+                .brpop(new String[] {listKey3}, 0.01);
+
         baseTransaction.pfadd(hllKey1, new String[] {"a", "b", "c"});
         baseTransaction.pfcount(new String[] {hllKey1, hllKey2});
         baseTransaction
                 .pfmerge(hllKey3, new String[] {hllKey1, hllKey2})
                 .pfcount(new String[] {hllKey3});
-=======
-        // TODO should be before LINDEX from #1219 and BRPOP/BLPOP from #1218
-        baseTransaction.rpushx(listKey3, new String[] {"_"}).lpushx(listKey3, new String[] {"_"});
-
-        baseTransaction
-                .lpush(listKey3, new String[] {value1, value2, value3})
-                .blpop(new String[] {listKey3}, 0.01)
-                .brpop(new String[] {listKey3}, 0.01);
-
-        baseTransaction.pfadd(hllKey1, new String[] {"a", "b", "c"});
-        baseTransaction.pfcount(new String[] {hllKey1, hllKey2});
->>>>>>> 7fec5500
 
         return baseTransaction;
     }
@@ -213,20 +203,15 @@
             Map.of("timeout", "1000"),
             OK,
             "GLIDE", // echo
-<<<<<<< HEAD
-            1L, // pfadd(hllKey1, new String[] {"a", "b", "c"})
-            3L, // pfcount(new String[] { hllKey1, hllKey2 });;
-            OK, // pfmerge(hllKey3, new String[] {hllKey1, hllKey2})
-            3L, // pfcount(new String[] { hllKey3 })
-=======
             0L, // rpushx(listKey3, new String[] { "_" })
             0L, // lpushx(listKey3, new String[] { "_" })
             3L, // lpush(listKey3, new String[] { value1, value2, value3})
             new String[] {listKey3, value3}, // blpop(new String[] { listKey3 }, 0.01)
             new String[] {listKey3, value1}, // brpop(new String[] { listKey3 }, 0.01);
             1L, // pfadd(hllKey1, new String[] {"a", "b", "c"})
-            3L, // pfcount(new String[] { hllKey1, hllKey2 });
->>>>>>> 7fec5500
+            3L, // pfcount(new String[] { hllKey1, hllKey2 });;
+            OK, // pfmerge(hllKey3, new String[] {hllKey1, hllKey2})
+            3L, // pfcount(new String[] { hllKey3 })
         };
     }
 }