/** Copyright GLIDE-for-Redis Project Contributors - SPDX Identifier: Apache-2.0 */
package glide.cluster;

import static glide.TestConfiguration.REDIS_VERSION;
<<<<<<< HEAD
import static glide.TransactionTestUtilities.ConnectionManagementCommandsTransactionBuilder;
import static glide.TransactionTestUtilities.GenericCommandsTransactionBuilder;
import static glide.TransactionTestUtilities.HashCommandsTransactionBuilder;
import static glide.TransactionTestUtilities.HyperLogLogCommandsTransactionBuilder;
import static glide.TransactionTestUtilities.ListCommandsTransactionBuilder;
import static glide.TransactionTestUtilities.ServerManagementCommandsTransactionBuilder;
import static glide.TransactionTestUtilities.SetCommandsTransactionBuilder;
import static glide.TransactionTestUtilities.SortedSetCommandsTransactionBuilder;
import static glide.TransactionTestUtilities.StreamCommandsTransactionBuilder;
import static glide.TransactionTestUtilities.StringCommandsTransactionBuilder;
import static glide.TransactionTestUtilities.redisV7plusCommands;
=======
import static glide.TransactionTestUtilities.transactionTest;
import static glide.TransactionTestUtilities.transactionTestResult;
>>>>>>> 5fbda569
import static glide.api.BaseClient.OK;
import static glide.api.models.configuration.RequestRoutingConfiguration.SimpleSingleNodeRoute.RANDOM;
import static org.junit.jupiter.api.Assertions.assertArrayEquals;
import static org.junit.jupiter.api.Assertions.assertEquals;
import static org.junit.jupiter.api.Assertions.assertNull;
import static org.junit.jupiter.api.Assertions.assertTrue;
import static org.junit.jupiter.api.Assumptions.assumeTrue;

import glide.TestConfiguration;
import glide.TransactionTestUtilities.TransactionBuilder;
import glide.api.RedisClusterClient;
import glide.api.models.ClusterTransaction;
import glide.api.models.configuration.NodeAddress;
import glide.api.models.configuration.RedisClusterClientConfiguration;
<<<<<<< HEAD
import java.util.stream.Stream;
=======
import java.time.Instant;
import java.time.temporal.ChronoUnit;
import java.util.Map;
import java.util.UUID;
>>>>>>> 5fbda569
import lombok.SneakyThrows;
import org.junit.jupiter.api.AfterAll;
import org.junit.jupiter.api.BeforeAll;
import org.junit.jupiter.api.Test;
import org.junit.jupiter.api.Timeout;
import org.junit.jupiter.params.ParameterizedTest;
import org.junit.jupiter.params.provider.Arguments;
import org.junit.jupiter.params.provider.MethodSource;

@Timeout(10) // seconds
public class ClusterTransactionTests {

    private static RedisClusterClient clusterClient = null;

    @BeforeAll
    @SneakyThrows
    public static void init() {
        clusterClient =
                RedisClusterClient.CreateClient(
                                RedisClusterClientConfiguration.builder()
                                        .address(NodeAddress.builder().port(TestConfiguration.CLUSTER_PORTS[0]).build())
                                        .requestTimeout(5000)
                                        .build())
                        .get();
    }

    @AfterAll
    @SneakyThrows
    public static void teardown() {
        clusterClient.close();
    }

    @Test
    @SneakyThrows
    public void custom_command_info() {
        ClusterTransaction transaction = new ClusterTransaction().customCommand(new String[] {"info"});
        Object[] result = clusterClient.exec(transaction).get();
        assertTrue(((String) result[0]).contains("# Stats"));
    }

    @Test
    @SneakyThrows
    public void WATCH_transaction_failure_returns_null() {
        ClusterTransaction transaction = new ClusterTransaction();
        transaction.get("key");
        assertEquals(
                OK, clusterClient.customCommand(new String[] {"WATCH", "key"}).get().getSingleValue());
        assertEquals(OK, clusterClient.set("key", "foo").get());
        assertNull(clusterClient.exec(transaction).get());
    }

    @Test
    @SneakyThrows
    public void info_simple_route_test() {
        ClusterTransaction transaction = new ClusterTransaction().info().info();
        Object[] result = clusterClient.exec(transaction, RANDOM).get();

        assertTrue(((String) result[0]).contains("# Stats"));
        assertTrue(((String) result[1]).contains("# Stats"));
    }

    public static Stream<Arguments> getTransactionBuilders() {
        return Stream.of(
                Arguments.of("Generic Commands", GenericCommandsTransactionBuilder),
                Arguments.of("String Commands", StringCommandsTransactionBuilder),
                Arguments.of("Hash Commands", HashCommandsTransactionBuilder),
                Arguments.of("List Commands", ListCommandsTransactionBuilder),
                Arguments.of("Set Commands", SetCommandsTransactionBuilder),
                Arguments.of("Sorted Set Commands", SortedSetCommandsTransactionBuilder),
                Arguments.of("Server Management Commands", ServerManagementCommandsTransactionBuilder),
                Arguments.of("HyperLogLog Commands", HyperLogLogCommandsTransactionBuilder),
                Arguments.of("Stream Commands", StreamCommandsTransactionBuilder),
                Arguments.of(
                        "Connection Management Commands", ConnectionManagementCommandsTransactionBuilder));
    }

    @SneakyThrows
    @ParameterizedTest(name = "{0}")
    @MethodSource("getTransactionBuilders")
    public void transactions_with_group_of_commands(String testName, TransactionBuilder builder) {
        ClusterTransaction transaction = new ClusterTransaction();
        Object[] expectedResult = builder.apply(transaction);

        Object[] results = clusterClient.exec(transaction, RANDOM).get();
        assertArrayEquals(expectedResult, results);
    }

<<<<<<< HEAD
    // Test commands supported by redis >= 7 only
    @SneakyThrows
    @Test
    public void test_cluster_transactions_redis_7() {
        assumeTrue(REDIS_VERSION.isGreaterThanOrEqualTo("7.0.0"), "This feature added in redis 7");
        ClusterTransaction transaction = new ClusterTransaction();
        Object[] expectedResult = redisV7plusCommands(transaction);

        Object[] results = clusterClient.exec(transaction).get();
        assertArrayEquals(expectedResult, results);
=======
    @Test
    @SneakyThrows
    public void lastsave() {
        var yesterday = Instant.now().minus(1, ChronoUnit.DAYS);
        var response = clusterClient.exec(new ClusterTransaction().lastsave()).get();
        assertTrue(Instant.ofEpochSecond((long) response[0]).isAfter(yesterday));
    }

    // TODO: Enable when https://github.com/amazon-contributing/redis-rs/pull/138 is merged.
    // @Test
    // @SneakyThrows
    // public void objectFreq() {
    //    String objectFreqKey = "key";
    //    String maxmemoryPolicy = "maxmemory-policy";
    //    String oldPolicy = clusterClient.configGet(new String[] { maxmemoryPolicy
    // }).get().get(maxmemoryPolicy);
    //    try {
    //        ClusterTransaction transaction = new ClusterTransaction();
    //        transaction.configSet(Map.of(maxmemoryPolicy, "allkeys-lfu"), ALL_NODES).get();
    //        transaction.set(objectFreqKey, "");
    //        transaction.objectFreq(objectFreqKey);
    //        var response = clusterClient.exec(transaction).get();
    //        assertEquals(OK, response[0]);
    //        assertEquals(OK, response[1]);
    //        assertTrue((long) response[2] >= 0L);
    //    } finally {
    //        clusterClient.configSet(Map.of(maxmemoryPolicy, oldPolicy));
    //    }
    // }

    // TODO: Enable when https://github.com/amazon-contributing/redis-rs/pull/138 is merged.
    // @Test
    // @SneakyThrows
    // public void objectIdletime() {
    //    String objectIdletimeKey = "key";
    //    ClusterTransaction transaction = new ClusterTransaction();
    //    transaction.set(objectIdletimeKey, "");
    //    transaction.objectIdletime(objectIdletimeKey);
    //    var response = clusterClient.exec(transaction).get();
    //    assertEquals(OK, response[0]);
    //    assertTrue((long) response[1] >= 0L);
    // }

    // TODO: Enable when https://github.com/amazon-contributing/redis-rs/pull/138 is merged.
    // @Test
    // @SneakyThrows
    // public void objectRefcount() {
    //    String objectRefcountKey = "key";
    //    ClusterTransaction transaction = new ClusterTransaction();
    //    transaction.set(objectRefcountKey, "");
    //    transaction.objectRefcount(objectRefcountKey);
    //    var response = clusterClient.exec(transaction).get();
    //    assertEquals(OK, response[0]);
    //    assertTrue((long) response[1] >= 0L);
    // }

    @Test
    @SneakyThrows
    public void zrank_zrevrank_withscores() {
        assumeTrue(REDIS_VERSION.isGreaterThanOrEqualTo("7.2.0"));
        String zSetKey1 = "{key}:zsetKey1-" + UUID.randomUUID();
        ClusterTransaction transaction = new ClusterTransaction();
        transaction.zadd(zSetKey1, Map.of("one", 1.0, "two", 2.0, "three", 3.0));
        transaction.zrankWithScore(zSetKey1, "one");
        transaction.zrevrankWithScore(zSetKey1, "one");

        Object[] result = clusterClient.exec(transaction).get();
        assertEquals(3L, result[0]);
        assertArrayEquals(new Object[] {0L, 1.0}, (Object[]) result[1]);
        assertArrayEquals(new Object[] {2L, 1.0}, (Object[]) result[2]);
>>>>>>> 5fbda569
    }
}<|MERGE_RESOLUTION|>--- conflicted
+++ resolved
@@ -2,22 +2,7 @@
 package glide.cluster;
 
 import static glide.TestConfiguration.REDIS_VERSION;
-<<<<<<< HEAD
-import static glide.TransactionTestUtilities.ConnectionManagementCommandsTransactionBuilder;
-import static glide.TransactionTestUtilities.GenericCommandsTransactionBuilder;
-import static glide.TransactionTestUtilities.HashCommandsTransactionBuilder;
-import static glide.TransactionTestUtilities.HyperLogLogCommandsTransactionBuilder;
-import static glide.TransactionTestUtilities.ListCommandsTransactionBuilder;
-import static glide.TransactionTestUtilities.ServerManagementCommandsTransactionBuilder;
-import static glide.TransactionTestUtilities.SetCommandsTransactionBuilder;
-import static glide.TransactionTestUtilities.SortedSetCommandsTransactionBuilder;
-import static glide.TransactionTestUtilities.StreamCommandsTransactionBuilder;
-import static glide.TransactionTestUtilities.StringCommandsTransactionBuilder;
 import static glide.TransactionTestUtilities.redisV7plusCommands;
-=======
-import static glide.TransactionTestUtilities.transactionTest;
-import static glide.TransactionTestUtilities.transactionTestResult;
->>>>>>> 5fbda569
 import static glide.api.BaseClient.OK;
 import static glide.api.models.configuration.RequestRoutingConfiguration.SimpleSingleNodeRoute.RANDOM;
 import static org.junit.jupiter.api.Assertions.assertArrayEquals;
@@ -32,21 +17,16 @@
 import glide.api.models.ClusterTransaction;
 import glide.api.models.configuration.NodeAddress;
 import glide.api.models.configuration.RedisClusterClientConfiguration;
-<<<<<<< HEAD
-import java.util.stream.Stream;
-=======
 import java.time.Instant;
 import java.time.temporal.ChronoUnit;
 import java.util.Map;
 import java.util.UUID;
->>>>>>> 5fbda569
 import lombok.SneakyThrows;
 import org.junit.jupiter.api.AfterAll;
 import org.junit.jupiter.api.BeforeAll;
 import org.junit.jupiter.api.Test;
 import org.junit.jupiter.api.Timeout;
 import org.junit.jupiter.params.ParameterizedTest;
-import org.junit.jupiter.params.provider.Arguments;
 import org.junit.jupiter.params.provider.MethodSource;
 
 @Timeout(10) // seconds
@@ -101,24 +81,9 @@
         assertTrue(((String) result[1]).contains("# Stats"));
     }
 
-    public static Stream<Arguments> getTransactionBuilders() {
-        return Stream.of(
-                Arguments.of("Generic Commands", GenericCommandsTransactionBuilder),
-                Arguments.of("String Commands", StringCommandsTransactionBuilder),
-                Arguments.of("Hash Commands", HashCommandsTransactionBuilder),
-                Arguments.of("List Commands", ListCommandsTransactionBuilder),
-                Arguments.of("Set Commands", SetCommandsTransactionBuilder),
-                Arguments.of("Sorted Set Commands", SortedSetCommandsTransactionBuilder),
-                Arguments.of("Server Management Commands", ServerManagementCommandsTransactionBuilder),
-                Arguments.of("HyperLogLog Commands", HyperLogLogCommandsTransactionBuilder),
-                Arguments.of("Stream Commands", StreamCommandsTransactionBuilder),
-                Arguments.of(
-                        "Connection Management Commands", ConnectionManagementCommandsTransactionBuilder));
-    }
-
     @SneakyThrows
     @ParameterizedTest(name = "{0}")
-    @MethodSource("getTransactionBuilders")
+    @MethodSource("glide.TransactionTestUtilities#getTransactionBuilders")
     public void transactions_with_group_of_commands(String testName, TransactionBuilder builder) {
         ClusterTransaction transaction = new ClusterTransaction();
         Object[] expectedResult = builder.apply(transaction);
@@ -127,7 +92,6 @@
         assertArrayEquals(expectedResult, results);
     }
 
-<<<<<<< HEAD
     // Test commands supported by redis >= 7 only
     @SneakyThrows
     @Test
@@ -138,7 +102,8 @@
 
         Object[] results = clusterClient.exec(transaction).get();
         assertArrayEquals(expectedResult, results);
-=======
+    }
+
     @Test
     @SneakyThrows
     public void lastsave() {
@@ -209,6 +174,5 @@
         assertEquals(3L, result[0]);
         assertArrayEquals(new Object[] {0L, 1.0}, (Object[]) result[1]);
         assertArrayEquals(new Object[] {2L, 1.0}, (Object[]) result[2]);
->>>>>>> 5fbda569
     }
 }