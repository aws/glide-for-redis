--- conflicted
+++ resolved
@@ -3910,111 +3910,6 @@
         """
         return self.append_command(RequestType.RandomKey, [])
 
-<<<<<<< HEAD
-    def lcs(
-        self: TTransaction,
-        key1: str,
-        key2: str,
-    ) -> TTransaction:
-        """
-        Returns the longest common subsequence between strings stored at key1 and key2.
-
-        Note that this is different than the longest common string algorithm, since
-        matching characters in the string does not need to be contiguous.
-
-        For instance the LCS between "foo" and "fao" is "fo", since scanning the two strings
-        from left to right, the longest common set of characters is composed of the first "f" and then the "o".
-
-        See https://valkey.io/commands/lcs for more details.
-
-        Args:
-            key1 (str): The key that stores the first string.
-            key2 (str): The key that stores the second string.
-
-        Command Response:
-            A String containing the longest common subsequence between the 2 strings.
-            An empty String is returned if the keys do not exist or have no common subsequences.
-
-        Since: Redis version 7.0.0.
-        """
-        args = [key1, key2]
-
-        return self.append_command(RequestType.LCS, args)
-
-    def lcs_len(
-        self: TTransaction,
-        key1: str,
-        key2: str,
-    ) -> TTransaction:
-        """
-        Returns the length of the longest common subsequence between strings stored at key1 and key2.
-
-        Note that this is different than the longest common string algorithm, since
-        matching characters in the string does not need to be contiguous.
-
-        For instance the LCS between "foo" and "fao" is "fo", since scanning the two strings
-        from left to right, the longest common set of characters is composed of the first "f" and then the "o".
-
-        See https://valkey.io/commands/lcs for more details.
-
-        Args:
-            key1 (str): The key that stores the first string.
-            key2 (str): The key that stores the second string.
-
-        Command Response:
-            The length of the longest common subsequence between the 2 strings.
-
-        Since: Redis version 7.0.0.
-        """
-        args = [key1, key2, "LEN"]
-
-        return self.append_command(RequestType.LCS, args)
-
-    def lcs_idx(
-        self: TTransaction,
-        key1: str,
-        key2: str,
-        min_match_len: Optional[int] = None,
-        with_match_len: Optional[bool] = False,
-    ) -> TTransaction:
-        """
-        Returns the indices and length of the longest common subsequence between strings stored at key1 and key2.
-
-        Note that this is different than the longest common string algorithm, since
-        matching characters in the string does not need to be contiguous.
-
-        For instance the LCS between "foo" and "fao" is "fo", since scanning the two strings
-        from left to right, the longest common set of characters is composed of the first "f" and then the "o".
-
-        See https://valkey.io/commands/lcs for more details.
-
-        Args:
-            key1 (str): The key that stores the first string.
-            key2 (str): The key that stores the second string.
-            min_match_len (Optional[int]): The minimum length of matches to include in the result.
-            with_match_len (Optional[bool]): If True, include the length of the substring matched for each substring.
-
-        Command Response:
-            A Map containing the indices of the longest common subsequence between the
-            2 strings and the length of the longest common subsequence. The resulting map contains two
-            keys, "matches" and "len":
-                - "len" is mapped to the length of the longest common subsequence between the 2 strings.
-                - "matches" is mapped to a three dimensional int array that stores pairs of indices that
-                  represent the location of the common subsequences in the strings held by key1 and key2,
-                  with the length of the match after each matches, if with_match_len is enabled.
-
-        Since: Redis version 7.0.0.
-        """
-        args = [key1, key2, "IDX"]
-
-        if min_match_len is not None:
-            args.extend(["MINMATCHLEN", str(min_match_len)])
-
-        if with_match_len:
-            args.append("WITHMATCHLEN")
-
-        return self.append_command(RequestType.LCS, args)
-=======
     def sscan(
         self: TTransaction,
         key: str,
@@ -4053,8 +3948,110 @@
             args += ["COUNT", str(count)]
 
         return self.append_command(RequestType.SScan, args)
->>>>>>> c230d5c6
-
+
+    def lcs(
+        self: TTransaction,
+        key1: str,
+        key2: str,
+    ) -> TTransaction:
+        """
+        Returns the longest common subsequence between strings stored at key1 and key2.
+
+        Note that this is different than the longest common string algorithm, since
+        matching characters in the string does not need to be contiguous.
+
+        For instance the LCS between "foo" and "fao" is "fo", since scanning the two strings
+        from left to right, the longest common set of characters is composed of the first "f" and then the "o".
+
+        See https://valkey.io/commands/lcs for more details.
+
+        Args:
+            key1 (str): The key that stores the first string.
+            key2 (str): The key that stores the second string.
+
+        Command Response:
+            A String containing the longest common subsequence between the 2 strings.
+            An empty String is returned if the keys do not exist or have no common subsequences.
+
+        Since: Redis version 7.0.0.
+        """
+        args = [key1, key2]
+
+        return self.append_command(RequestType.LCS, args)
+
+    def lcs_len(
+        self: TTransaction,
+        key1: str,
+        key2: str,
+    ) -> TTransaction:
+        """
+        Returns the length of the longest common subsequence between strings stored at key1 and key2.
+
+        Note that this is different than the longest common string algorithm, since
+        matching characters in the string does not need to be contiguous.
+
+        For instance the LCS between "foo" and "fao" is "fo", since scanning the two strings
+        from left to right, the longest common set of characters is composed of the first "f" and then the "o".
+
+        See https://valkey.io/commands/lcs for more details.
+
+        Args:
+            key1 (str): The key that stores the first string.
+            key2 (str): The key that stores the second string.
+
+        Command Response:
+            The length of the longest common subsequence between the 2 strings.
+
+        Since: Redis version 7.0.0.
+        """
+        args = [key1, key2, "LEN"]
+
+        return self.append_command(RequestType.LCS, args)
+
+    def lcs_idx(
+        self: TTransaction,
+        key1: str,
+        key2: str,
+        min_match_len: Optional[int] = None,
+        with_match_len: Optional[bool] = False,
+    ) -> TTransaction:
+        """
+        Returns the indices and length of the longest common subsequence between strings stored at key1 and key2.
+
+        Note that this is different than the longest common string algorithm, since
+        matching characters in the string does not need to be contiguous.
+
+        For instance the LCS between "foo" and "fao" is "fo", since scanning the two strings
+        from left to right, the longest common set of characters is composed of the first "f" and then the "o".
+
+        See https://valkey.io/commands/lcs for more details.
+
+        Args:
+            key1 (str): The key that stores the first string.
+            key2 (str): The key that stores the second string.
+            min_match_len (Optional[int]): The minimum length of matches to include in the result.
+            with_match_len (Optional[bool]): If True, include the length of the substring matched for each substring.
+
+        Command Response:
+            A Map containing the indices of the longest common subsequence between the
+            2 strings and the length of the longest common subsequence. The resulting map contains two
+            keys, "matches" and "len":
+                - "len" is mapped to the length of the longest common subsequence between the 2 strings.
+                - "matches" is mapped to a three dimensional int array that stores pairs of indices that
+                  represent the location of the common subsequences in the strings held by key1 and key2,
+                  with the length of the match after each matches, if with_match_len is enabled.
+
+        Since: Redis version 7.0.0.
+        """
+        args = [key1, key2, "IDX"]
+
+        if min_match_len is not None:
+            args.extend(["MINMATCHLEN", str(min_match_len)])
+
+        if with_match_len:
+            args.append("WITHMATCHLEN")
+
+        return self.append_command(RequestType.LCS, args)
 
 class Transaction(BaseTransaction):
     """
