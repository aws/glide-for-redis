--- conflicted
+++ resolved
@@ -75,11 +75,8 @@
     const nativeBinding = loadNativeBinding();
     const {
         BitmapIndexType,
-<<<<<<< HEAD
         BitOffsetOptions,
-=======
         BitwiseOperation,
->>>>>>> 5ca56b7c
         ConditionalChange,
         GeoAddOptions,
         GeospatialData,
@@ -133,11 +130,8 @@
 
     module.exports = {
         BitmapIndexType,
-<<<<<<< HEAD
         BitOffsetOptions,
-=======
         BitwiseOperation,
->>>>>>> 5ca56b7c
         ConditionalChange,
         GeoAddOptions,
         GeospatialData,
