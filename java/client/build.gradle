--- conflicted
+++ resolved
@@ -32,16 +32,6 @@
 
 tasks.register('protobuf', Exec) {
     doFirst {
-<<<<<<< HEAD
-        project.mkdir(Paths.get(project.projectDir.path, 'src/main/java/babushka/models/protobuf').toString())
-    }
-    commandLine 'protoc',
-        '-Iprotobuf=babushka-core/src/protobuf/',
-        '--java_out=java/client/src/main/java/babushka/models/protobuf',
-        'babushka-core/src/protobuf/connection_request.proto',
-        'babushka-core/src/protobuf/redis_request.proto',
-        'babushka-core/src/protobuf/response.proto'
-=======
         project.mkdir(Paths.get(project.projectDir.path, 'src/main/java/glide/models/protobuf').toString())
     }
     commandLine 'protoc',
@@ -50,17 +40,12 @@
         'glide-core/src/protobuf/connection_request.proto',
         'glide-core/src/protobuf/redis_request.proto',
         'glide-core/src/protobuf/response.proto'
->>>>>>> 38fc099d
     workingDir Paths.get(project.rootDir.path, '..').toFile()
 }
 
 tasks.register('cleanProtobuf') {
     doFirst {
-<<<<<<< HEAD
-        project.delete(Paths.get(project.projectDir.path, 'src/main/java/babushka/models/protobuf').toString())
-=======
         project.delete(Paths.get(project.projectDir.path, 'src/main/java/glide/models/protobuf').toString())
->>>>>>> 38fc099d
     }
 }
 
