--- conflicted
+++ resolved
@@ -440,13 +440,6 @@
         transaction.type("key");
         results.add(Pair.of(Type, ArgsArray.newBuilder().addArgs("key").build()));
 
-<<<<<<< HEAD
-        transaction.pfadd("hll", new String[] {"a", "b", "c"});
-        results.add(
-                Pair.of(
-                        PfAdd,
-                        ArgsArray.newBuilder().addArgs("hll").addArgs("a").addArgs("b").addArgs("c").build()));
-=======
         transaction.zrange(
                 "key",
                 new RangeByScore(
@@ -484,7 +477,12 @@
                                 .addArgs("2")
                                 .addArgs(WITH_SCORES_REDIS_API)
                                 .build()));
->>>>>>> 5f0b8a39
+
+        transaction.pfadd("hll", new String[] {"a", "b", "c"});
+        results.add(
+                Pair.of(
+                        PfAdd,
+                        ArgsArray.newBuilder().addArgs("hll").addArgs("a").addArgs("b").addArgs("c").build()));
 
         var protobufTransaction = transaction.getProtobufTransaction().build();
 
