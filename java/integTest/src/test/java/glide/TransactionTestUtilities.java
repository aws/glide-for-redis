--- conflicted
+++ resolved
@@ -478,30 +478,22 @@
                                 new GeospatialData(13.361389, 38.115556),
                                 "Catania",
                                 new GeospatialData(15.087269, 37.502669)))
-<<<<<<< HEAD
                 .geopos(geoKey1, new String[] {"Palermo", "Catania"})
                 .geohash(geoKey1, new String[] {"Palermo", "Catania", "NonExisting"});
-=======
-                .geopos(geoKey1, new String[] {"Palermo", "Catania"});
         transaction.geodist(geoKey1, "Palermo", "Catania");
         transaction.geodist(geoKey1, "Palermo", "Catania", GeoUnit.KILOMETERS);
->>>>>>> 8c590a72
 
         return new Object[] {
             2L, // geoadd(geoKey1, Map.of("Palermo", ..., "Catania", ...))
             new Double[][] {
                 {13.36138933897018433, 38.11555639549629859},
                 {15.08726745843887329, 37.50266842333162032},
-<<<<<<< HEAD
-            }, // geopos(new String[]{"Palermo", "Catania"})
+            }, // geopos(geoKey1, new String[]{"Palermo", "Catania"})
+            166274.1516, // geodist(geoKey1, "Palermo", "Catania")
+            166.2742, // geodist(geoKey1, "Palermo", "Catania", GeoUnit.KILOMETERS)
             new String[] {
                 "sqc8b49rny0", "sqdtr74hyu0", null
             } // eohash(geoKey1, new String[] {"Palermo", "Catania", "NonExisting"})
-=======
-            }, // geopos(geoKey1, new String[]{"Palermo", "Catania"})
-            166274.1516, // geodist(geoKey1, "Palermo", "Catania")
-            166.2742, // geodist(geoKey1, "Palermo", "Catania", GeoUnit.KILOMETERS)
->>>>>>> 8c590a72
         };
     }
 
