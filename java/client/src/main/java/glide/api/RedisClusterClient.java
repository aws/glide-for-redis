/** Copyright GLIDE-for-Redis Project Contributors - SPDX Identifier: Apache-2.0 */
package glide.api;

import static glide.api.commands.ServerManagementCommands.VERSION_REDIS_API;
import static glide.api.models.commands.function.FunctionListOptions.LIBRARY_NAME_REDIS_API;
import static glide.api.models.commands.function.FunctionListOptions.WITH_CODE_REDIS_API;
import static glide.api.models.commands.function.FunctionLoadOptions.REPLACE;
import static glide.utils.ArrayTransformUtils.castArray;
import static glide.utils.ArrayTransformUtils.castMapOfArrays;
import static glide.utils.ArrayTransformUtils.concatenateArrays;
import static glide.utils.ArrayTransformUtils.convertMapToKeyValueStringArray;
import static redis_request.RedisRequestOuterClass.RequestType.ClientGetName;
import static redis_request.RedisRequestOuterClass.RequestType.ClientId;
import static redis_request.RedisRequestOuterClass.RequestType.ConfigGet;
import static redis_request.RedisRequestOuterClass.RequestType.ConfigResetStat;
import static redis_request.RedisRequestOuterClass.RequestType.ConfigRewrite;
import static redis_request.RedisRequestOuterClass.RequestType.ConfigSet;
import static redis_request.RedisRequestOuterClass.RequestType.CustomCommand;
import static redis_request.RedisRequestOuterClass.RequestType.Echo;
import static redis_request.RedisRequestOuterClass.RequestType.FlushAll;
<<<<<<< HEAD
import static redis_request.RedisRequestOuterClass.RequestType.FunctionFlush;
=======
import static redis_request.RedisRequestOuterClass.RequestType.FunctionDelete;
>>>>>>> e2d35f2b
import static redis_request.RedisRequestOuterClass.RequestType.FunctionList;
import static redis_request.RedisRequestOuterClass.RequestType.FunctionLoad;
import static redis_request.RedisRequestOuterClass.RequestType.Info;
import static redis_request.RedisRequestOuterClass.RequestType.LastSave;
import static redis_request.RedisRequestOuterClass.RequestType.Lolwut;
import static redis_request.RedisRequestOuterClass.RequestType.Ping;
import static redis_request.RedisRequestOuterClass.RequestType.Time;

import glide.api.commands.ConnectionManagementClusterCommands;
import glide.api.commands.GenericClusterCommands;
import glide.api.commands.ScriptingAndFunctionsClusterCommands;
import glide.api.commands.ServerManagementClusterCommands;
import glide.api.models.ClusterTransaction;
import glide.api.models.ClusterValue;
import glide.api.models.commands.FlushMode;
import glide.api.models.commands.InfoOptions;
import glide.api.models.configuration.RedisClusterClientConfiguration;
import glide.api.models.configuration.RequestRoutingConfiguration.Route;
import glide.api.models.configuration.RequestRoutingConfiguration.SingleNodeRoute;
import glide.managers.CommandManager;
import glide.managers.ConnectionManager;
import java.util.Arrays;
import java.util.HashMap;
import java.util.Map;
import java.util.Optional;
import java.util.concurrent.CompletableFuture;
import lombok.NonNull;
import response.ResponseOuterClass.Response;

/**
 * Async (non-blocking) client for Redis in Cluster mode. Use {@link #CreateClient} to request a
 * client to Redis.
 */
public class RedisClusterClient extends BaseClient
        implements ConnectionManagementClusterCommands,
                GenericClusterCommands,
                ServerManagementClusterCommands,
                ScriptingAndFunctionsClusterCommands {

    protected RedisClusterClient(ConnectionManager connectionManager, CommandManager commandManager) {
        super(connectionManager, commandManager);
    }

    /**
     * Async request for an async (non-blocking) Redis client in Cluster mode.
     *
     * @param config Redis cluster client Configuration
     * @return A Future to connect and return a RedisClusterClient
     */
    public static CompletableFuture<RedisClusterClient> CreateClient(
            @NonNull RedisClusterClientConfiguration config) {
        return CreateClient(config, RedisClusterClient::new);
    }

    @Override
    public CompletableFuture<ClusterValue<Object>> customCommand(@NonNull String[] args) {
        // TODO if a command returns a map as a single value, ClusterValue misleads user
        return commandManager.submitNewCommand(
                CustomCommand, args, response -> ClusterValue.of(handleObjectOrNullResponse(response)));
    }

    @Override
    public CompletableFuture<ClusterValue<Object>> customCommand(
            @NonNull String[] args, @NonNull Route route) {
        return commandManager.submitNewCommand(
                CustomCommand, args, route, response -> handleCustomCommandResponse(route, response));
    }

    protected ClusterValue<Object> handleCustomCommandResponse(Route route, Response response) {
        if (route instanceof SingleNodeRoute) {
            return ClusterValue.ofSingleValue(handleObjectOrNullResponse(response));
        }
        if (response.hasConstantResponse()) {
            return ClusterValue.ofSingleValue(handleStringResponse(response));
        }
        return ClusterValue.ofMultiValue(handleMapResponse(response));
    }

    @Override
    public CompletableFuture<Object[]> exec(@NonNull ClusterTransaction transaction) {
        return commandManager.submitNewTransaction(
                transaction, Optional.empty(), this::handleArrayOrNullResponse);
    }

    @Override
    public CompletableFuture<Object[]> exec(
            @NonNull ClusterTransaction transaction, @NonNull SingleNodeRoute route) {
        return commandManager.submitNewTransaction(
                transaction, Optional.of(route), this::handleArrayOrNullResponse);
    }

    @Override
    public CompletableFuture<String> ping() {
        return commandManager.submitNewCommand(Ping, new String[0], this::handleStringResponse);
    }

    @Override
    public CompletableFuture<String> ping(@NonNull String message) {
        return commandManager.submitNewCommand(
                Ping, new String[] {message}, this::handleStringResponse);
    }

    @Override
    public CompletableFuture<String> ping(@NonNull Route route) {
        return commandManager.submitNewCommand(Ping, new String[0], route, this::handleStringResponse);
    }

    @Override
    public CompletableFuture<String> ping(@NonNull String message, @NonNull Route route) {
        return commandManager.submitNewCommand(
                Ping, new String[] {message}, route, this::handleStringResponse);
    }

    @Override
    public CompletableFuture<ClusterValue<String>> info() {
        return commandManager.submitNewCommand(
                Info, new String[0], response -> ClusterValue.of(handleMapResponse(response)));
    }

    public CompletableFuture<ClusterValue<String>> info(@NonNull Route route) {
        return commandManager.submitNewCommand(
                Info,
                new String[0],
                route,
                response ->
                        route instanceof SingleNodeRoute
                                ? ClusterValue.of(handleStringResponse(response))
                                : ClusterValue.of(handleMapResponse(response)));
    }

    @Override
    public CompletableFuture<ClusterValue<String>> info(@NonNull InfoOptions options) {
        return commandManager.submitNewCommand(
                Info, options.toArgs(), response -> ClusterValue.of(handleMapResponse(response)));
    }

    @Override
    public CompletableFuture<ClusterValue<String>> info(
            @NonNull InfoOptions options, @NonNull Route route) {
        return commandManager.submitNewCommand(
                Info,
                options.toArgs(),
                route,
                response ->
                        route instanceof SingleNodeRoute
                                ? ClusterValue.of(handleStringResponse(response))
                                : ClusterValue.of(handleMapResponse(response)));
    }

    @Override
    public CompletableFuture<Long> clientId() {
        return commandManager.submitNewCommand(ClientId, new String[0], this::handleLongResponse);
    }

    @Override
    public CompletableFuture<ClusterValue<Long>> clientId(@NonNull Route route) {
        return commandManager.submitNewCommand(
                ClientId,
                new String[0],
                route,
                response ->
                        route instanceof SingleNodeRoute
                                ? ClusterValue.of(handleLongResponse(response))
                                : ClusterValue.of(handleMapResponse(response)));
    }

    @Override
    public CompletableFuture<String> clientGetName() {
        return commandManager.submitNewCommand(
                ClientGetName, new String[0], this::handleStringOrNullResponse);
    }

    @Override
    public CompletableFuture<ClusterValue<String>> clientGetName(@NonNull Route route) {
        return commandManager.submitNewCommand(
                ClientGetName,
                new String[0],
                route,
                response ->
                        route instanceof SingleNodeRoute
                                ? ClusterValue.of(handleStringOrNullResponse(response))
                                : ClusterValue.of(handleMapResponse(response)));
    }

    @Override
    public CompletableFuture<String> configRewrite() {
        return commandManager.submitNewCommand(
                ConfigRewrite, new String[0], this::handleStringResponse);
    }

    @Override
    public CompletableFuture<String> configRewrite(@NonNull Route route) {
        return commandManager.submitNewCommand(
                ConfigRewrite, new String[0], route, this::handleStringResponse);
    }

    @Override
    public CompletableFuture<String> configResetStat() {
        return commandManager.submitNewCommand(
                ConfigResetStat, new String[0], this::handleStringResponse);
    }

    @Override
    public CompletableFuture<String> configResetStat(@NonNull Route route) {
        return commandManager.submitNewCommand(
                ConfigResetStat, new String[0], route, this::handleStringResponse);
    }

    @Override
    public CompletableFuture<Map<String, String>> configGet(@NonNull String[] parameters) {
        return commandManager.submitNewCommand(ConfigGet, parameters, this::handleMapResponse);
    }

    @Override
    public CompletableFuture<ClusterValue<Map<String, String>>> configGet(
            @NonNull String[] parameters, @NonNull Route route) {
        return commandManager.submitNewCommand(
                ConfigGet,
                parameters,
                route,
                response ->
                        route instanceof SingleNodeRoute
                                ? ClusterValue.ofSingleValue(handleMapResponse(response))
                                : ClusterValue.ofMultiValue(handleMapResponse(response)));
    }

    @Override
    public CompletableFuture<String> configSet(@NonNull Map<String, String> parameters) {
        return commandManager.submitNewCommand(
                ConfigSet, convertMapToKeyValueStringArray(parameters), this::handleStringResponse);
    }

    @Override
    public CompletableFuture<String> configSet(
            @NonNull Map<String, String> parameters, @NonNull Route route) {
        return commandManager.submitNewCommand(
                ConfigSet, convertMapToKeyValueStringArray(parameters), route, this::handleStringResponse);
    }

    @Override
    public CompletableFuture<String> echo(@NonNull String message) {
        return commandManager.submitNewCommand(
                Echo, new String[] {message}, this::handleStringResponse);
    }

    @Override
    public CompletableFuture<ClusterValue<String>> echo(
            @NonNull String message, @NonNull Route route) {
        return commandManager.submitNewCommand(
                Echo,
                new String[] {message},
                route,
                response ->
                        route instanceof SingleNodeRoute
                                ? ClusterValue.ofSingleValue(handleStringResponse(response))
                                : ClusterValue.ofMultiValue(handleMapResponse(response)));
    }

    @Override
    public CompletableFuture<String[]> time() {
        return commandManager.submitNewCommand(
                Time, new String[0], response -> castArray(handleArrayResponse(response), String.class));
    }

    @Override
    public CompletableFuture<ClusterValue<String[]>> time(@NonNull Route route) {
        return commandManager.submitNewCommand(
                Time,
                new String[0],
                route,
                response ->
                        route instanceof SingleNodeRoute
                                ? ClusterValue.ofSingleValue(castArray(handleArrayResponse(response), String.class))
                                : ClusterValue.ofMultiValue(
                                        castMapOfArrays(handleMapResponse(response), String.class)));
    }

    @Override
    public CompletableFuture<Long> lastsave() {
        return commandManager.submitNewCommand(LastSave, new String[0], this::handleLongResponse);
    }

    @Override
    public CompletableFuture<ClusterValue<Long>> lastsave(@NonNull Route route) {
        return commandManager.submitNewCommand(
                LastSave,
                new String[0],
                route,
                response ->
                        route instanceof SingleNodeRoute
                                ? ClusterValue.of(handleLongResponse(response))
                                : ClusterValue.of(handleMapResponse(response)));
    }

    @Override
    public CompletableFuture<String> flushall() {
        return commandManager.submitNewCommand(FlushAll, new String[0], this::handleStringResponse);
    }

    @Override
    public CompletableFuture<String> flushall(@NonNull FlushMode mode) {
        return commandManager.submitNewCommand(
                FlushAll, new String[] {mode.toString()}, this::handleStringResponse);
    }

    @Override
    public CompletableFuture<String> flushall(@NonNull SingleNodeRoute route) {
        return commandManager.submitNewCommand(
                FlushAll, new String[0], route, this::handleStringResponse);
    }

    @Override
    public CompletableFuture<String> flushall(
            @NonNull FlushMode mode, @NonNull SingleNodeRoute route) {
        return commandManager.submitNewCommand(
                FlushAll, new String[] {mode.toString()}, route, this::handleStringResponse);
    }

    @Override
    public CompletableFuture<String> lolwut() {
        return commandManager.submitNewCommand(Lolwut, new String[0], this::handleStringResponse);
    }

    @Override
    public CompletableFuture<String> lolwut(int @NonNull [] parameters) {
        String[] arguments =
                Arrays.stream(parameters).mapToObj(Integer::toString).toArray(String[]::new);
        return commandManager.submitNewCommand(Lolwut, arguments, this::handleStringResponse);
    }

    @Override
    public CompletableFuture<String> lolwut(int version) {
        return commandManager.submitNewCommand(
                Lolwut,
                new String[] {VERSION_REDIS_API, Integer.toString(version)},
                this::handleStringResponse);
    }

    @Override
    public CompletableFuture<String> lolwut(int version, int @NonNull [] parameters) {
        String[] arguments =
                concatenateArrays(
                        new String[] {VERSION_REDIS_API, Integer.toString(version)},
                        Arrays.stream(parameters).mapToObj(Integer::toString).toArray(String[]::new));
        return commandManager.submitNewCommand(Lolwut, arguments, this::handleStringResponse);
    }

    @Override
    public CompletableFuture<ClusterValue<String>> lolwut(@NonNull Route route) {
        return commandManager.submitNewCommand(
                Lolwut,
                new String[0],
                route,
                response ->
                        route instanceof SingleNodeRoute
                                ? ClusterValue.ofSingleValue(handleStringResponse(response))
                                : ClusterValue.ofMultiValue(handleMapResponse(response)));
    }

    @Override
    public CompletableFuture<ClusterValue<String>> lolwut(
            int @NonNull [] parameters, @NonNull Route route) {
        String[] arguments =
                Arrays.stream(parameters).mapToObj(Integer::toString).toArray(String[]::new);
        return commandManager.submitNewCommand(
                Lolwut,
                arguments,
                route,
                response ->
                        route instanceof SingleNodeRoute
                                ? ClusterValue.ofSingleValue(handleStringResponse(response))
                                : ClusterValue.ofMultiValue(handleMapResponse(response)));
    }

    @Override
    public CompletableFuture<ClusterValue<String>> lolwut(int version, @NonNull Route route) {
        return commandManager.submitNewCommand(
                Lolwut,
                new String[] {VERSION_REDIS_API, Integer.toString(version)},
                route,
                response ->
                        route instanceof SingleNodeRoute
                                ? ClusterValue.ofSingleValue(handleStringResponse(response))
                                : ClusterValue.ofMultiValue(handleMapResponse(response)));
    }

    @Override
    public CompletableFuture<ClusterValue<String>> lolwut(
            int version, int @NonNull [] parameters, @NonNull Route route) {
        String[] arguments =
                concatenateArrays(
                        new String[] {VERSION_REDIS_API, Integer.toString(version)},
                        Arrays.stream(parameters).mapToObj(Integer::toString).toArray(String[]::new));
        return commandManager.submitNewCommand(
                Lolwut,
                arguments,
                route,
                response ->
                        route instanceof SingleNodeRoute
                                ? ClusterValue.ofSingleValue(handleStringResponse(response))
                                : ClusterValue.ofMultiValue(handleMapResponse(response)));
    }

    @Override
    public CompletableFuture<String> functionLoad(@NonNull String libraryCode, boolean replace) {
        String[] arguments =
                replace ? new String[] {REPLACE.toString(), libraryCode} : new String[] {libraryCode};
        return commandManager.submitNewCommand(FunctionLoad, arguments, this::handleStringResponse);
    }

    @Override
    public CompletableFuture<String> functionLoad(
            @NonNull String libraryCode, boolean replace, @NonNull Route route) {
        String[] arguments =
                replace ? new String[] {REPLACE.toString(), libraryCode} : new String[] {libraryCode};
        return commandManager.submitNewCommand(
                FunctionLoad, arguments, route, this::handleStringResponse);
    }

    /** Process a <code>FUNCTION LIST</code> cluster response. */
    protected ClusterValue<Map<String, Object>[]> handleFunctionListResponse(
            Response response, Route route) {
        if (route instanceof SingleNodeRoute) {
            Map<String, Object>[] data = handleFunctionListResponse(handleArrayResponse(response));
            return ClusterValue.ofSingleValue(data);
        } else {
            // each `Object` is a `Map<String, Object>[]` actually
            Map<String, Object> info = handleMapResponse(response);
            Map<String, Map<String, Object>[]> data = new HashMap<>();
            for (var nodeInfo : info.entrySet()) {
                data.put(nodeInfo.getKey(), handleFunctionListResponse((Object[]) nodeInfo.getValue()));
            }
            return ClusterValue.ofMultiValue(data);
        }
    }

    @Override
    public CompletableFuture<Map<String, Object>[]> functionList(boolean withCode) {
        return commandManager.submitNewCommand(
                FunctionList,
                withCode ? new String[] {WITH_CODE_REDIS_API} : new String[0],
                response -> handleFunctionListResponse(handleArrayResponse(response)));
    }

    @Override
    public CompletableFuture<Map<String, Object>[]> functionList(
            @NonNull String libNamePattern, boolean withCode) {
        return commandManager.submitNewCommand(
                FunctionList,
                withCode
                        ? new String[] {LIBRARY_NAME_REDIS_API, libNamePattern, WITH_CODE_REDIS_API}
                        : new String[] {LIBRARY_NAME_REDIS_API, libNamePattern},
                response -> handleFunctionListResponse(handleArrayResponse(response)));
    }

    @Override
    public CompletableFuture<ClusterValue<Map<String, Object>[]>> functionList(
            boolean withCode, @NonNull Route route) {
        return commandManager.submitNewCommand(
                FunctionList,
                withCode ? new String[] {WITH_CODE_REDIS_API} : new String[0],
                route,
                response -> handleFunctionListResponse(response, route));
    }

    @Override
    public CompletableFuture<ClusterValue<Map<String, Object>[]>> functionList(
            @NonNull String libNamePattern, boolean withCode, @NonNull Route route) {
        return commandManager.submitNewCommand(
                FunctionList,
                withCode
                        ? new String[] {LIBRARY_NAME_REDIS_API, libNamePattern, WITH_CODE_REDIS_API}
                        : new String[] {LIBRARY_NAME_REDIS_API, libNamePattern},
                route,
                response -> handleFunctionListResponse(response, route));
    }

    @Override
<<<<<<< HEAD
    public CompletableFuture<String> functionFlush() {
        return commandManager.submitNewCommand(
                FunctionFlush, new String[0], this::handleStringResponse);
    }

    @Override
    public CompletableFuture<String> functionFlush(@NonNull FlushMode mode) {
        return commandManager.submitNewCommand(
                FunctionFlush, new String[] {mode.toString()}, this::handleStringResponse);
    }

    @Override
    public CompletableFuture<String> functionFlush(@NonNull Route route) {
        return commandManager.submitNewCommand(
                FunctionFlush, new String[0], route, this::handleStringResponse);
    }

    @Override
    public CompletableFuture<String> functionFlush(@NonNull FlushMode mode, @NonNull Route route) {
        return commandManager.submitNewCommand(
                FunctionFlush, new String[] {mode.toString()}, route, this::handleStringResponse);
=======
    public CompletableFuture<String> functionDelete(@NonNull String libName) {
        return commandManager.submitNewCommand(
                FunctionDelete, new String[] {libName}, this::handleStringResponse);
    }

    @Override
    public CompletableFuture<String> functionDelete(@NonNull String libName, @NonNull Route route) {
        return commandManager.submitNewCommand(
                FunctionDelete, new String[] {libName}, route, this::handleStringResponse);
>>>>>>> e2d35f2b
    }
}<|MERGE_RESOLUTION|>--- conflicted
+++ resolved
@@ -18,11 +18,8 @@
 import static redis_request.RedisRequestOuterClass.RequestType.CustomCommand;
 import static redis_request.RedisRequestOuterClass.RequestType.Echo;
 import static redis_request.RedisRequestOuterClass.RequestType.FlushAll;
-<<<<<<< HEAD
+import static redis_request.RedisRequestOuterClass.RequestType.FunctionDelete;
 import static redis_request.RedisRequestOuterClass.RequestType.FunctionFlush;
-=======
-import static redis_request.RedisRequestOuterClass.RequestType.FunctionDelete;
->>>>>>> e2d35f2b
 import static redis_request.RedisRequestOuterClass.RequestType.FunctionList;
 import static redis_request.RedisRequestOuterClass.RequestType.FunctionLoad;
 import static redis_request.RedisRequestOuterClass.RequestType.Info;
@@ -501,7 +498,6 @@
     }
 
     @Override
-<<<<<<< HEAD
     public CompletableFuture<String> functionFlush() {
         return commandManager.submitNewCommand(
                 FunctionFlush, new String[0], this::handleStringResponse);
@@ -523,7 +519,9 @@
     public CompletableFuture<String> functionFlush(@NonNull FlushMode mode, @NonNull Route route) {
         return commandManager.submitNewCommand(
                 FunctionFlush, new String[] {mode.toString()}, route, this::handleStringResponse);
-=======
+    }
+
+    @Override
     public CompletableFuture<String> functionDelete(@NonNull String libName) {
         return commandManager.submitNewCommand(
                 FunctionDelete, new String[] {libName}, this::handleStringResponse);
@@ -533,6 +531,5 @@
     public CompletableFuture<String> functionDelete(@NonNull String libName, @NonNull Route route) {
         return commandManager.submitNewCommand(
                 FunctionDelete, new String[] {libName}, route, this::handleStringResponse);
->>>>>>> e2d35f2b
     }
 }