--- conflicted
+++ resolved
@@ -38,11 +38,8 @@
     createExpireAt,
     createFlushAll,
     createFlushDB,
-<<<<<<< HEAD
     createFunctionDelete,
-=======
     createFunctionFlush,
->>>>>>> 83cec49e
     createFunctionLoad,
     createGeoAdd,
     createGet,
@@ -141,8 +138,8 @@
     createZScore,
 } from "./Commands";
 import { command_request } from "./ProtobufMessage";
+import { BitOffsetOptions } from "./commands/BitOffsetOptions";
 import { FlushMode } from "./commands/FlushMode";
-import { BitOffsetOptions } from "./commands/BitOffsetOptions";
 import { LPosOptions } from "./commands/LPosOptions";
 import { GeoAddOptions } from "./commands/geospatial/GeoAddOptions";
 import { GeospatialData } from "./commands/geospatial/GeospatialData";
