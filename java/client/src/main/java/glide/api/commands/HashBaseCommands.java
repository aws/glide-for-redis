/** Copyright GLIDE-for-Redis Project Contributors - SPDX Identifier: Apache-2.0 */
package glide.api.commands;

import java.util.Map;
import java.util.concurrent.CompletableFuture;

/**
 * Supports commands and transactions for the "Hash Commands" group for standalone and cluster
 * clients.
 *
 * @see <a href="https://redis.io/commands/?group=hash">Hash Commands</a>
 */
public interface HashBaseCommands {
    /** Redis API keyword used to query hash members with their values. */
    String WITH_VALUES_REDIS_API = "WITHVALUES";

    /**
     * Retrieves the value associated with <code>field</code> in the hash stored at <code>key</code>.
     *
     * @see <a href="https://redis.io/commands/hget/">redis.io</a> for details.
     * @param key The key of the hash.
     * @param field The field in the hash stored at <code>key</code> to retrieve from the database.
     * @return The value associated with <code>field</code>, or <code>null</code> when <code>field
     *     </code> is not present in the hash or <code>key</code> does not exist.
     * @example
     *     <pre>{@code
     * String payload = client.hget("my_hash", "field1").get();
     * assert payload.equals("value");
     *
     * String payload = client.hget("my_hash", "nonexistent_field").get();
     * assert payload.equals(null);
     * }</pre>
     */
    CompletableFuture<String> hget(String key, String field);

    /**
     * Sets the specified fields to their respective values in the hash stored at <code>key</code>.
     *
     * @see <a href="https://redis.io/commands/hset/">redis.io</a> for details.
     * @param key The key of the hash.
     * @param fieldValueMap A field-value map consisting of fields and their corresponding values to
     *     be set in the hash stored at the specified key.
     * @return The number of fields that were added.
     * @example
     *     <pre>{@code
     * Long num = client.hset("my_hash", Map.of("field", "value", "field2", "value2")).get();
     * assert num == 2L;
     * }</pre>
     */
    CompletableFuture<Long> hset(String key, Map<String, String> fieldValueMap);

    /**
     * Sets <code>field</code> in the hash stored at <code>key</code> to <code>value</code>, only if
     * <code>field</code> does not yet exist.<br>
     * If <code>key</code> does not exist, a new key holding a hash is created.<br>
     * If <code>field</code> already exists, this operation has no effect.
     *
     * @see <a href="https://redis.io/commands/hsetnx/">redis.io</a> for details.
     * @param key The key of the hash.
     * @param field The field to set the value for.
     * @param value The value to set.
     * @return <code>true</code> if the field was set, <code>false</code> if the field already existed
     *     and was not set.
     * @example
     *     <pre>{@code
     * Boolean payload1 = client.hsetnx("myHash", "field", "value").get();
     * assert payload1; // Indicates that the field "field" was set successfully in the hash "myHash".
     *
     * Boolean payload2 = client.hsetnx("myHash", "field", "newValue").get();
     * assert !payload2; // Indicates that the field "field" already existed in the hash "myHash" and was not set again.
     * }</pre>
     */
    CompletableFuture<Boolean> hsetnx(String key, String field, String value);

    /**
     * Removes the specified fields from the hash stored at <code>key</code>. Specified fields that do
     * not exist within this hash are ignored.
     *
     * @see <a href="https://redis.io/commands/hdel/">redis.io</a> for details.
     * @param key The key of the hash.
     * @param fields The fields to remove from the hash stored at <code>key</code>.
     * @return The number of fields that were removed from the hash, not including specified but
     *     non-existing fields.<br>
     *     If <code>key</code> does not exist, it is treated as an empty hash and it returns 0.<br>
     * @example
     *     <pre>{@code
     * Long num = client.hdel("my_hash", new String[] {"field1", "field2"}).get();
     * assert num == 2L; //Indicates that two fields were successfully removed from the hash.
     * }</pre>
     */
    CompletableFuture<Long> hdel(String key, String[] fields);

    /**
     * Returns the number of fields contained in the hash stored at <code>key</code>.
     *
     * @see <a href="https://redis.io/commands/hlen/">redis.io</a> for details.
     * @param key The key of the hash.
     * @return The number of fields in the hash, or <code>0</code> when the key does not exist.<br>
     *     If <code>key</code> holds a value that is not a hash, an error is returned.
     * @example
     *     <pre>{@code
     * Long num1 = client.hlen("myHash").get();
     * assert num1 == 3L;
     *
     * Long num2 = client.hlen("nonExistingKey").get();
     * assert num2 == 0L;
     * }</pre>
     */
    CompletableFuture<Long> hlen(String key);

    /**
     * Returns all values in the hash stored at <code>key</code>.
     *
     * @see <a href="https://redis.io/commands/hvals/">redis.io</a> for details.
     * @param key The key of the hash.
     * @return An <code>array</code> of values in the hash, or an <code>empty array</code> when the
     *     key does not exist.
     * @example
     *     <pre>{@code
     * String[] values = client.hvals("myHash").get();
     * assert values.equals(new String[] {"value1", "value2", "value3"}); // Returns all the values stored in the hash "myHash".
     * }</pre>
     */
    CompletableFuture<String[]> hvals(String key);

    /**
     * Returns the values associated with the specified fields in the hash stored at <code>key</code>.
     *
     * @see <a href="https://redis.io/commands/hmget/">redis.io</a> for details.
     * @param key The key of the hash.
     * @param fields The fields in the hash stored at <code>key</code> to retrieve from the database.
     * @return An array of values associated with the given fields, in the same order as they are
     *     requested.<br>
     *     For every field that does not exist in the hash, a null value is returned.<br>
     *     If <code>key</code> does not exist, it is treated as an empty hash, and it returns an array
     *     of null values.<br>
     * @example
     *     <pre>{@code
     * String[] values = client.hmget("my_hash", new String[] {"field1", "field2"}).get()
     * assert values.equals(new String[] {"value1", "value2"});
     * }</pre>
     */
    CompletableFuture<String[]> hmget(String key, String[] fields);

    /**
     * Returns if <code>field</code> is an existing field in the hash stored at <code>key</code>.
     *
     * @see <a href="https://redis.io/commands/hexists/">redis.io</a> for details.
     * @param key The key of the hash.
     * @param field The field to check in the hash stored at <code>key</code>.
     * @return <code>True</code> if the hash contains the specified field. If the hash does not
     *     contain the field, or if the key does not exist, it returns <code>False</code>.
     * @example
     *     <pre>{@code
     * Boolean exists = client.hexists("my_hash", "field1").get();
     * assert exists;
     *
     * Boolean exists = client.hexists("my_hash", "non_existent_field").get();
     * assert !exists;
     * }</pre>
     */
    CompletableFuture<Boolean> hexists(String key, String field);

    /**
     * Returns all fields and values of the hash stored at <code>key</code>.
     *
     * @see <a href="https://redis.io/commands/hgetall/">redis.io</a> for details.
     * @param key The key of the hash.
     * @return A <code>Map</code> of fields and their values stored in the hash. Every field name in
     *     the map is associated with its corresponding value.<br>
     *     If <code>key</code> does not exist, it returns an empty map.
     * @example
     *     <pre>{@code
     * Map fieldValueMap = client.hgetall("my_hash").get();
     * assert fieldValueMap.equals(Map.of(field1", "value1", "field2", "value2"));
     * }</pre>
     */
    CompletableFuture<Map<String, String>> hgetall(String key);

    /**
     * Increments the number stored at <code>field</code> in the hash stored at <code>key</code> by
     * increment. By using a negative increment value, the value stored at <code>field</code> in the
     * hash stored at <code>key</code> is decremented. If <code>field</code> or <code>key</code> does
     * not exist, it is set to 0 before performing the operation.
     *
     * @see <a href="https://redis.io/commands/hincrby/">redis.io</a> for details.
     * @param key The key of the hash.
     * @param field The field in the hash stored at <code>key</code> to increment or decrement its
     *     value.
     * @param amount The amount by which to increment or decrement the field's value. Use a negative
     *     value to decrement.
     * @return The value of <code>field</code> in the hash stored at <code>key</code> after the
     *     increment or decrement.
     * @example
     *     <pre>{@code
     * Long num = client.hincrBy("my_hash", "field1", 5).get();
     * assert num == 5L;
     * }</pre>
     */
    CompletableFuture<Long> hincrBy(String key, String field, long amount);

    /**
     * Increments the string representing a floating point number stored at <code>field</code> in the
     * hash stored at <code>key</code> by increment. By using a negative increment value, the value
     * stored at <code>field</code> in the hash stored at <code>key</code> is decremented. If <code>
     * field</code> or <code>key</code> does not exist, it is set to 0 before performing the
     * operation.
     *
     * @see <a href="https://redis.io/commands/hincrbyfloat/">redis.io</a> for details.
     * @param key The key of the hash.
     * @param field The field in the hash stored at <code>key</code> to increment or decrement its
     *     value.
     * @param amount The amount by which to increment or decrement the field's value. Use a negative
     *     value to decrement.
     * @return The value of <code>field</code> in the hash stored at <code>key</code> after the
     *     increment or decrement.
     * @example
     *     <pre>{@code
     * Double num = client.hincrByFloat("my_hash", "field1", 2.5).get();
     * assert num == 2.5;
     * }</pre>
     */
    CompletableFuture<Double> hincrByFloat(String key, String field, double amount);

    /**
     * Returns all field names in the hash stored at <code>key</code>.
     *
     * @see <a href="https://valkey.io/commands/hkeys/">redis.io</a> for details.
     * @param key The key of the hash.
     * @return An <code>array</code> of field names in the hash, or an <code>empty array</code> when
     *     the key does not exist.
     * @example
     *     <pre>{@code
     * String[] names = client.hkeys("my_hash").get();
     * assert names.equals(new String[] { "field_1", "field_2" });
     * }</pre>
     */
    CompletableFuture<String[]> hkeys(String key);

    /**
<<<<<<< HEAD
     * Returns the string length of the value associated with <code>field</code> in the hash stored at
     * <code>key</code>.
     *
     * @see <a href="https://valkey.io/commands/hstrlen/">redis.io</a> for details.
     * @param key The key of the hash.
     * @param field The field in the hash.
     * @return The string length or <code>0</code> if <code>field</code> or <code>key</code> does not
     *     exist.
     * @example
     *     <pre>{@code
     * Long strlen = client.hstrlen("my_hash", "my_field").get();
     * assert strlen >= 0L;
     * }</pre>
     */
    CompletableFuture<Long> hstrlen(String key, String field);
=======
     * Returns a random field name from the hash value stored at <code>key</code>.
     *
     * @since Redis 6.2 and above.
     * @see <a href="https://redis.io/commands/hrandfield/">redis.io</a> for details.
     * @param key The key of the hash.
     * @return A random field name from the hash stored at <code>key</code>, or <code>null</code> when
     *     the key does not exist.
     * @example
     *     <pre>{@code
     * String field = client.hrandfield("my_hash").get();
     * System.out.printf("A random field from the hash is '%s'", field);
     * }</pre>
     */
    CompletableFuture<String> hrandfield(String key);

    /**
     * Retrieves up to <code>count</code> random field names from the hash value stored at <code>key
     * </code>.
     *
     * @since Redis 6.2 and above.
     * @see <a href="https://redis.io/commands/hrandfield/">redis.io</a> for details.
     * @param key The key of the hash.
     * @param count The number of field names to return.<br>
     *     If <code>count</code> is positive, returns unique elements.<br>
     *     If negative, allows for duplicates.
     * @return An <code>array</code> of random field names from the hash stored at <code>key</code>,
     *     or an <code>empty array</code> when the key does not exist.
     * @example
     *     <pre>{@code
     * String[] fields = client.hrandfieldWithCount("my_hash", 10).get();
     * System.out.printf("Random fields from the hash are '%s'", String.join(", ", fields));
     * }</pre>
     */
    CompletableFuture<String[]> hrandfieldWithCount(String key, long count);

    /**
     * Retrieves up to <code>count</code> random field names along with their values from the hash
     * value stored at <code>key</code>.
     *
     * @since Redis 6.2 and above.
     * @see <a href="https://redis.io/commands/hrandfield/">redis.io</a> for details.
     * @param key The key of the hash.
     * @param count The number of field names to return.<br>
     *     If <code>count</code> is positive, returns unique elements.<br>
     *     If negative, allows for duplicates.
     * @return A 2D <code>array</code> of <code>[fieldName, value]</code> <code>arrays</code>, where
     *     <code>fieldName</code> is a random field name from the hash and <code>value</code> is the
     *     associated value of the field name.<br>
     *     If the hash does not exist or is empty, the response will be an empty <code>array</code>.
     * @example
     *     <pre>{@code
     * String[][] fields = client.hrandfieldWithCountWithValues("my_hash", 1).get();
     * System.out.printf("A random field from the hash is '%s' and the value is '%s'", fields[0][0], fields[0][1]);
     * }</pre>
     */
    CompletableFuture<String[][]> hrandfieldWithCountWithValues(String key, long count);
>>>>>>> 6d75ec3c
}<|MERGE_RESOLUTION|>--- conflicted
+++ resolved
@@ -238,7 +238,6 @@
     CompletableFuture<String[]> hkeys(String key);
 
     /**
-<<<<<<< HEAD
      * Returns the string length of the value associated with <code>field</code> in the hash stored at
      * <code>key</code>.
      *
@@ -254,7 +253,8 @@
      * }</pre>
      */
     CompletableFuture<Long> hstrlen(String key, String field);
-=======
+
+    /**
      * Returns a random field name from the hash value stored at <code>key</code>.
      *
      * @since Redis 6.2 and above.
@@ -311,5 +311,4 @@
      * }</pre>
      */
     CompletableFuture<String[][]> hrandfieldWithCountWithValues(String key, long count);
->>>>>>> 6d75ec3c
 }