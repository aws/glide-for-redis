--- conflicted
+++ resolved
@@ -1397,7 +1397,6 @@
     @SneakyThrows
     @ParameterizedTest
     @MethodSource("getClients")
-<<<<<<< HEAD
     public void brpop(BaseClient client) {
         String listKey1 = "{listKey}-1-" + UUID.randomUUID();
         String listKey2 = "{listKey}-2-" + UUID.randomUUID();
@@ -1419,7 +1418,12 @@
         ExecutionException executionException =
                 assertThrows(
                         ExecutionException.class, () -> client.brpop(new String[] {"foo"}, .0001).get());
-=======
+        assertTrue(executionException.getCause() instanceof RequestException);
+    }
+
+    @SneakyThrows
+    @ParameterizedTest
+    @MethodSource("getClients")
     public void rpushx(BaseClient client) {
         String key1 = UUID.randomUUID().toString();
         String key2 = UUID.randomUUID().toString();
@@ -1440,14 +1444,12 @@
         // empty element list
         executionException =
                 assertThrows(ExecutionException.class, () -> client.rpushx(key2, new String[0]).get());
->>>>>>> 4ffeb22e
         assertTrue(executionException.getCause() instanceof RequestException);
     }
 
     @SneakyThrows
     @ParameterizedTest
     @MethodSource("getClients")
-<<<<<<< HEAD
     public void blpop(BaseClient client) {
         String listKey1 = "{listKey}-1-" + UUID.randomUUID();
         String listKey2 = "{listKey}-2-" + UUID.randomUUID();
@@ -1469,7 +1471,12 @@
         ExecutionException executionException =
                 assertThrows(
                         ExecutionException.class, () -> client.blpop(new String[] {"foo"}, .0001).get());
-=======
+        assertTrue(executionException.getCause() instanceof RequestException);
+    }
+
+    @SneakyThrows
+    @ParameterizedTest
+    @MethodSource("getClients")
     public void lpushx(BaseClient client) {
         String key1 = UUID.randomUUID().toString();
         String key2 = UUID.randomUUID().toString();
@@ -1489,7 +1496,6 @@
         // empty element list
         executionException =
                 assertThrows(ExecutionException.class, () -> client.lpushx(key2, new String[0]).get());
->>>>>>> 4ffeb22e
         assertTrue(executionException.getCause() instanceof RequestException);
     }
 
