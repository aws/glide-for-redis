--- conflicted
+++ resolved
@@ -29,24 +29,7 @@
      * assert response.equals("mylib");
      * }</pre>
      */
-<<<<<<< HEAD
-    CompletableFuture<String> functionLoad(String libraryCode);
-
-    /**
-     * Loads a library to Redis and overwrites a library with the same name if it exists.
-     *
-     * @since Redis 7.0 and above.
-     * @see <a href="https://redis.io/docs/latest/commands/function-load/">redis.io</a> for details.
-     * @param libraryCode The source code that implements the library.
-     * @return The library name that was loaded.
-     * @example
-     *     <pre>{@code
-     * String code = "#!lua name=mylib \n redis.register_function('myfunc', function(keys, args) return args[1] end)";
-     * String response = client.functionLoadReplace(code).get();
-     * assert response.equals("mylib");
-     * }</pre>
-     */
-    CompletableFuture<String> functionLoadReplace(String libraryCode);
+    CompletableFuture<String> functionLoad(String libraryCode, boolean replace);
 
     /**
      * Returns information about the functions and libraries.
@@ -98,7 +81,4 @@
      * }</pre>
      */
     CompletableFuture<Map<String, Object>[]> functionList(String libNamePattern, boolean withCode);
-=======
-    CompletableFuture<String> functionLoad(String libraryCode, boolean replace);
->>>>>>> f41a13ce
 }