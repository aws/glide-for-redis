syntax = "proto3";
package redis_request;

enum SimpleRoutes {
    AllNodes=0;
    AllPrimaries=1;
    Random=2;
}

enum SlotTypes {
    Primary=0;
    Replica=1;
}

message SlotIdRoute {
    SlotTypes slot_type = 1;
    int32 slot_id = 2;
}

message SlotKeyRoute {
    SlotTypes slot_type = 1;
    string slot_key = 2;
}

message ByAddressRoute {
    string host = 1;
    int32 port = 2;
}

message Routes {
    oneof value {
        SimpleRoutes simple_routes = 1;
        SlotKeyRoute slot_key_route = 2;
        SlotIdRoute slot_id_route = 3;
        ByAddressRoute by_address_route = 4;
    }
}

enum RequestType {
    /// Invalid request type
    InvalidRequest = 0;
    /// An unknown command, where all arguments are defined by the user.
    CustomCommand = 1;
    /// Type of a get string request.
    GetString = 2;
    /// Type of a set string request.
    SetString = 3;
    Ping = 4;
    Info = 5;
    Del = 6;
    Select = 7;
    ConfigGet = 8;
    ConfigSet = 9;
    ConfigResetStat = 10;
    ConfigRewrite = 11;
    ClientGetName = 12;
    ClientGetRedir = 13;
    ClientId = 14;
    ClientInfo = 15;
    ClientKill = 16;
    ClientList = 17;
    ClientNoEvict = 18;
    ClientNoTouch = 19;
    ClientPause = 20;
    ClientReply = 21;
    ClientSetInfo = 22;
    ClientSetName = 23;
    ClientUnblock = 24;
    ClientUnpause = 25;
    Expire = 26;
    HashSet = 27;
    HashGet = 28;
    HashDel = 29;
    HashExists = 30;
    MGet=31;
    MSet=32;
    Incr=33;
    IncrBy=34;
    Decr=35;
    IncrByFloat=36;
    DecrBy=37;
    HashGetAll=38;
    HashMSet=39;
    HashMGet=40;
    HashIncrBy = 41;
    HashIncrByFloat = 42;
    LPush = 43;
    LPop = 44;
    RPush = 45;
    RPop = 46;
    LLen = 47;
    LRem = 48;
    LRange = 49;
    LTrim = 50;
    SAdd = 51;
    SRem = 52;
    SMembers = 53;
    SCard = 54;
    PExpireAt = 55;
    PExpire = 56;
    ExpireAt = 57;
    Exists = 58;
    Unlink = 59;
    TTL = 60;
    Zadd = 61;
    Zrem = 62;
    Zrange = 63;
    Zcard = 64;
    Zcount = 65;
    ZIncrBy = 66;
    ZScore = 67;
    Type = 68;
    HLen = 69;
    Echo = 70;
    ZPopMin = 71;
    Strlen = 72;
    Lindex = 73;
    ZPopMax = 74;
    XRead = 75;
    XAdd = 76;
    XReadGroup = 77;
    XAck = 78;
    XTrim = 79;
    XGroupCreate = 80;
    XGroupDestroy = 81;
    HSetNX = 82;
    SIsMember = 83;
    Hvals = 84;
    PTTL = 85;
    ZRemRangeByRank = 86;
    Persist = 87;
    ZRemRangeByScore = 88;
    Time = 89;
    Zrank = 90;
    Rename = 91;
    DBSize = 92;
    Brpop = 93;
    Hkeys = 94;
    Spop = 95;
    PfAdd = 96;
    PfCount = 97;
    PfMerge = 98;
    Blpop = 100;
    LInsert = 101;
    RPushX = 102;
    LPushX = 103;
    ZMScore = 104;
    ZDiff = 105;
    ZDiffStore = 106;
    SetRange = 107;
    ZRemRangeByLex = 108;
    ZLexCount = 109;
    Append = 110;
    SUnionStore = 111;
    SDiffStore = 112;
    SInter = 113;
    SInterStore = 114;
<<<<<<< HEAD
    ObjectEncoding = 115;
=======
    ZRangeStore = 115;
    GetRange = 116;
    SMove = 117;
    SMIsMember = 118;
    LastSave = 120;
    GeoAdd = 121;
    GeoHash = 122;
>>>>>>> 6eb0f964
}

message Command {
    message ArgsArray {
        repeated string args = 1;
    }

    RequestType request_type = 1;
    oneof args {
        ArgsArray args_array = 2;
        uint64 args_vec_pointer = 3;
    }
}

message ScriptInvocation {
    string hash = 1;
    repeated string keys = 2;
    repeated string args = 3;
}

message Transaction {
    repeated Command commands = 1;
}

message RedisRequest {
    uint32 callback_idx = 1;

    oneof command {
        Command single_command = 2;
        Transaction transaction = 3;
        ScriptInvocation script_invocation = 4;
    }
    Routes route = 5;
}<|MERGE_RESOLUTION|>--- conflicted
+++ resolved
@@ -155,9 +155,6 @@
     SDiffStore = 112;
     SInter = 113;
     SInterStore = 114;
-<<<<<<< HEAD
-    ObjectEncoding = 115;
-=======
     ZRangeStore = 115;
     GetRange = 116;
     SMove = 117;
@@ -165,7 +162,7 @@
     LastSave = 120;
     GeoAdd = 121;
     GeoHash = 122;
->>>>>>> 6eb0f964
+    ObjectEncoding = 123;
 }
 
 message Command {
