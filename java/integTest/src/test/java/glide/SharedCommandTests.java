--- conflicted
+++ resolved
@@ -1191,16 +1191,9 @@
         assertNull(client.zaddIncr(key, "one", -3, scoreGreaterThanOptions).get());
     }
 
-<<<<<<< HEAD
-    @SneakyThrows
-    @ParameterizedTest(autoCloseArguments = false)
-    @MethodSource("getClients")
-    public void zadd_illegal_arguments(BaseClient client) {
-=======
     // TODO move to another class
     @Test
     public void zadd_illegal_arguments() {
->>>>>>> 01dc04b0
         ZaddOptions existsGreaterThanOptions =
                 ZaddOptions.builder()
                         .conditionalChange(ZaddOptions.ConditionalChange.ONLY_IF_DOES_NOT_EXIST)
