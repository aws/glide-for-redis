--- conflicted
+++ resolved
@@ -77,7 +77,6 @@
     CompletableFuture<Long> scard(String key);
 
     /**
-<<<<<<< HEAD
      * Checks whether each member is contained in the members of the set stored at <code>key</code>.
      *
      * @see <a href="https://redis.io/commands/smismember/">redis.io</a> for details.
@@ -92,7 +91,8 @@
      * }</pre>
      */
     CompletableFuture<Boolean[]> smismember(String key, String[] members);
-=======
+
+    /**
      * Moves <code>member</code> from the set at <code>source</code> to the set at <code>destination
      * </code>, removing it from the source set. Creates a new destination set if needed. The
      * operation is atomic.
@@ -112,7 +112,6 @@
      * }</pre>
      */
     CompletableFuture<Boolean> smove(String source, String destination, String member);
->>>>>>> 9fc70fa1
 
     /**
      * Returns if <code>member</code> is a member of the set stored at <code>key</code>.
