/**
 * Copyright Valkey GLIDE Project Contributors - SPDX Identifier: Apache-2.0
 */

import { createLeakedStringVec, MAX_REQUEST_ARGS_LEN } from "glide-rs";
import Long from "long";
import { LPosOptions } from "./commands/LPosOptions";

import { command_request } from "./ProtobufMessage";
<<<<<<< HEAD
import { BitOffsetOptions } from "./commands/BitOffsetOptions";
=======
import { GeospatialData } from "./commands/geospatial/GeospatialData";
import { GeoAddOptions } from "./commands/geospatial/GeoAddOptions";
>>>>>>> 2ecad75c

import RequestType = command_request.RequestType;

function isLargeCommand(args: BulkString[]) {
    let lenSum = 0;

    for (const arg of args) {
        lenSum += arg.length;

        if (lenSum >= MAX_REQUEST_ARGS_LEN) {
            return true;
        }
    }

    return false;
}

type BulkString = string | Uint8Array;

/**
 * Convert a string array into Uint8Array[]
 */
function toBuffersArray(args: BulkString[]) {
    const argsBytes: Uint8Array[] = [];

    for (const arg of args) {
        if (typeof arg == "string") {
            argsBytes.push(Buffer.from(arg));
        } else {
            argsBytes.push(arg);
        }
    }

    return argsBytes;
}

/**
 * @internal
 */
export function parseInfoResponse(response: string): Record<string, string> {
    const lines = response.split("\n");
    const parsedResponse: Record<string, string> = {};

    for (const line of lines) {
        // Ignore lines that start with '#'
        if (!line.startsWith("#")) {
            const [key, value] = line.trim().split(":");
            parsedResponse[key] = value;
        }
    }

    return parsedResponse;
}

function createCommand(
    requestType: command_request.RequestType,
    args: BulkString[],
): command_request.Command {
    const singleCommand = command_request.Command.create({
        requestType,
    });

    const argsBytes = toBuffersArray(args);

    if (isLargeCommand(args)) {
        // pass as a pointer
        const pointerArr = createLeakedStringVec(argsBytes);
        const pointer = new Long(pointerArr[0], pointerArr[1]);
        singleCommand.argsVecPointer = pointer;
    } else {
        singleCommand.argsArray = command_request.Command.ArgsArray.create({
            args: argsBytes,
        });
    }

    return singleCommand;
}

/**
 * @internal
 */
export function createGet(key: string): command_request.Command {
    return createCommand(RequestType.Get, [key]);
}

/**
 * @internal
 */
export function createGetDel(key: string): command_request.Command {
    return createCommand(RequestType.GetDel, [key]);
}

export type SetOptions = {
    /**
     *  `onlyIfDoesNotExist` - Only set the key if it does not already exist.
     * Equivalent to `NX` in the Redis API. `onlyIfExists` - Only set the key if
     * it already exist. Equivalent to `EX` in the Redis API. if `conditional` is
     * not set the value will be set regardless of prior value existence. If value
     * isn't set because of the condition, return null.
     */
    conditionalSet?: "onlyIfExists" | "onlyIfDoesNotExist";
    /**
     * Return the old string stored at key, or nil if key did not exist. An error
     * is returned and SET aborted if the value stored at key is not a string.
     * Equivalent to `GET` in the Redis API.
     */
    returnOldValue?: boolean;
    /**
     * If not set, no expiry time will be set for the value.
     */
    expiry?: /**
     * Retain the time to live associated with the key. Equivalent to
     * `KEEPTTL` in the Redis API.
     */
    | "keepExisting"
        | {
              type: /**
               * Set the specified expire time, in seconds. Equivalent to
               * `EX` in the Redis API.
               */
              | "seconds"
                  /**
                   * Set the specified expire time, in milliseconds. Equivalent
                   * to `PX` in the Redis API.
                   */
                  | "milliseconds"
                  /**
                   * Set the specified Unix time at which the key will expire,
                   * in seconds. Equivalent to `EXAT` in the Redis API.
                   */
                  | "unixSeconds"
                  /**
                   * Set the specified Unix time at which the key will expire,
                   * in milliseconds. Equivalent to `PXAT` in the Redis API.
                   */
                  | "unixMilliseconds";
              count: number;
          };
};

/**
 * @internal
 */
export function createSet(
    key: BulkString,
    value: BulkString,
    options?: SetOptions,
): command_request.Command {
    const args = [key, value];

    if (options) {
        if (options.conditionalSet === "onlyIfExists") {
            args.push("XX");
        } else if (options.conditionalSet === "onlyIfDoesNotExist") {
            args.push("NX");
        }

        if (options.returnOldValue) {
            args.push("GET");
        }

        if (
            options.expiry &&
            options.expiry !== "keepExisting" &&
            !Number.isInteger(options.expiry.count)
        ) {
            throw new Error(
                `Received expiry '${JSON.stringify(
                    options.expiry,
                )}'. Count must be an integer`,
            );
        }

        if (options.expiry === "keepExisting") {
            args.push("KEEPTTL");
        } else if (options.expiry?.type === "seconds") {
            args.push("EX", options.expiry.count.toString());
        } else if (options.expiry?.type === "milliseconds") {
            args.push("PX", options.expiry.count.toString());
        } else if (options.expiry?.type === "unixSeconds") {
            args.push("EXAT", options.expiry.count.toString());
        } else if (options.expiry?.type === "unixMilliseconds") {
            args.push("PXAT", options.expiry.count.toString());
        }
    }

    return createCommand(RequestType.Set, args);
}

/**
 * INFO option: a specific section of information:
 * When no parameter is provided, the default option is assumed.
 */
export enum InfoOptions {
    /**
     * SERVER: General information about the Redis server
     */
    Server = "server",
    /**
     * CLIENTS: Client connections section
     */
    Clients = "clients",
    /**
     * MEMORY: Memory consumption related information
     */
    Memory = "memory",
    /**
     * PERSISTENCE: RDB and AOF related information
     */
    Persistence = "persistence",
    /**
     * STATS: General statistics
     */
    Stats = "stats",
    /**
     * REPLICATION: Master/replica replication information
     */
    Replication = "replication",
    /**
     * CPU: CPU consumption statistics
     */
    Cpu = "cpu",
    /**
     * COMMANDSTATS: Redis command statistics
     */
    Commandstats = "commandstats",
    /**
     * LATENCYSTATS: Redis command latency percentile distribution statistics
     */
    Latencystats = "latencystats",
    /**
     * SENTINEL: Redis Sentinel section (only applicable to Sentinel instances)
     */
    Sentinel = "sentinel",
    /**
     * CLUSTER: Redis Cluster section
     */
    Cluster = "cluster",
    /**
     * MODULES: Modules section
     */
    Modules = "modules",
    /**
     * KEYSPACE: Database related statistics
     */
    Keyspace = "keyspace",
    /**
     * ERRORSTATS: Redis error statistics
     */
    Errorstats = "errorstats",
    /**
     * ALL: Return all sections (excluding module generated ones)
     */
    All = "all",
    /**
     * DEFAULT: Return only the default set of sections
     */
    Default = "default",
    /**
     * EVERYTHING: Includes all and modules
     */
    Everything = "everything",
}

/**
 * @internal
 */
export function createPing(str?: string): command_request.Command {
    const args: string[] = str == undefined ? [] : [str];
    return createCommand(RequestType.Ping, args);
}

/**
 * @internal
 */
export function createInfo(options?: InfoOptions[]): command_request.Command {
    const args: string[] = options == undefined ? [] : options;
    return createCommand(RequestType.Info, args);
}

/**
 * @internal
 */
export function createDel(keys: string[]): command_request.Command {
    return createCommand(RequestType.Del, keys);
}

/**
 * @internal
 */
export function createSelect(index: number): command_request.Command {
    return createCommand(RequestType.Select, [index.toString()]);
}

/**
 * @internal
 */
export function createClientGetName(): command_request.Command {
    return createCommand(RequestType.ClientGetName, []);
}

/**
 * @internal
 */
export function createConfigRewrite(): command_request.Command {
    return createCommand(RequestType.ConfigRewrite, []);
}

/**
 * @internal
 */
export function createConfigResetStat(): command_request.Command {
    return createCommand(RequestType.ConfigResetStat, []);
}

/**
 * @internal
 */
export function createMGet(keys: string[]): command_request.Command {
    return createCommand(RequestType.MGet, keys);
}

/**
 * @internal
 */
export function createMSet(
    keyValueMap: Record<string, string>,
): command_request.Command {
    return createCommand(RequestType.MSet, Object.entries(keyValueMap).flat());
}

/**
 * @internal
 */
export function createIncr(key: string): command_request.Command {
    return createCommand(RequestType.Incr, [key]);
}

/**
 * @internal
 */
export function createIncrBy(
    key: string,
    amount: number,
): command_request.Command {
    return createCommand(RequestType.IncrBy, [key, amount.toString()]);
}

/**
 * @internal
 */
export function createIncrByFloat(
    key: string,
    amount: number,
): command_request.Command {
    return createCommand(RequestType.IncrByFloat, [key, amount.toString()]);
}

/**
 * @internal
 */
export function createClientId(): command_request.Command {
    return createCommand(RequestType.ClientId, []);
}

/**
 * @internal
 */
export function createConfigGet(parameters: string[]): command_request.Command {
    return createCommand(RequestType.ConfigGet, parameters);
}

/**
 * @internal
 */
export function createConfigSet(
    parameters: Record<string, string>,
): command_request.Command {
    return createCommand(
        RequestType.ConfigSet,
        Object.entries(parameters).flat(),
    );
}

/**
 * @internal
 */
export function createHGet(
    key: string,
    field: string,
): command_request.Command {
    return createCommand(RequestType.HGet, [key, field]);
}

/**
 * @internal
 */
export function createHSet(
    key: string,
    fieldValueMap: Record<string, string>,
): command_request.Command {
    return createCommand(
        RequestType.HSet,
        [key].concat(Object.entries(fieldValueMap).flat()),
    );
}

/**
 * @internal
 */
export function createHSetNX(
    key: string,
    field: string,
    value: string,
): command_request.Command {
    return createCommand(RequestType.HSetNX, [key, field, value]);
}

/**
 * @internal
 */
export function createDecr(key: string): command_request.Command {
    return createCommand(RequestType.Decr, [key]);
}

/**
 * @internal
 */
export function createDecrBy(
    key: string,
    amount: number,
): command_request.Command {
    return createCommand(RequestType.DecrBy, [key, amount.toString()]);
}

/**
 * @internal
 */
export function createSetBit(
    key: string,
    offset: number,
    value: number,
): command_request.Command {
    return createCommand(RequestType.SetBit, [
        key,
        offset.toString(),
        value.toString(),
    ]);
}

/**
 * @internal
 */
export function createHDel(
    key: string,
    fields: string[],
): command_request.Command {
    return createCommand(RequestType.HDel, [key].concat(fields));
}

/**
 * @internal
 */
export function createHMGet(
    key: string,
    fields: string[],
): command_request.Command {
    return createCommand(RequestType.HMGet, [key].concat(fields));
}

/**
 * @internal
 */
export function createHExists(
    key: string,
    field: string,
): command_request.Command {
    return createCommand(RequestType.HExists, [key, field]);
}

/**
 * @internal
 */
export function createHGetAll(key: string): command_request.Command {
    return createCommand(RequestType.HGetAll, [key]);
}

/**
 * @internal
 */
export function createLPush(
    key: string,
    elements: string[],
): command_request.Command {
    return createCommand(RequestType.LPush, [key].concat(elements));
}

/**
 * @internal
 */
export function createLPushX(
    key: string,
    elements: string[],
): command_request.Command {
    return createCommand(RequestType.LPushX, [key].concat(elements));
}

/**
 * @internal
 */
export function createLPop(
    key: string,
    count?: number,
): command_request.Command {
    const args: string[] = count == undefined ? [key] : [key, count.toString()];
    return createCommand(RequestType.LPop, args);
}

/**
 * @internal
 */
export function createLRange(
    key: string,
    start: number,
    end: number,
): command_request.Command {
    return createCommand(RequestType.LRange, [
        key,
        start.toString(),
        end.toString(),
    ]);
}

/**
 * @internal
 */
export function createLLen(key: string): command_request.Command {
    return createCommand(RequestType.LLen, [key]);
}

/**
 * @internal
 */
export function createLSet(
    key: string,
    index: number,
    element: string,
): command_request.Command {
    return createCommand(RequestType.LSet, [key, index.toString(), element]);
}

/**
 * @internal
 */
export function createLTrim(
    key: string,
    start: number,
    end: number,
): command_request.Command {
    return createCommand(RequestType.LTrim, [
        key,
        start.toString(),
        end.toString(),
    ]);
}

/**
 * @internal
 */
export function createLRem(
    key: string,
    count: number,
    element: string,
): command_request.Command {
    return createCommand(RequestType.LRem, [key, count.toString(), element]);
}

/**
 * @internal
 */
export function createRPush(
    key: string,
    elements: string[],
): command_request.Command {
    return createCommand(RequestType.RPush, [key].concat(elements));
}

/**
 * @internal
 */
export function createRPushX(
    key: string,
    elements: string[],
): command_request.Command {
    return createCommand(RequestType.RPushX, [key].concat(elements));
}

/**
 * @internal
 */
export function createRPop(
    key: string,
    count?: number,
): command_request.Command {
    const args: string[] = count == undefined ? [key] : [key, count.toString()];
    return createCommand(RequestType.RPop, args);
}

/**
 * @internal
 */
export function createSAdd(
    key: string,
    members: string[],
): command_request.Command {
    return createCommand(RequestType.SAdd, [key].concat(members));
}

/**
 * @internal
 */
export function createSRem(
    key: string,
    members: string[],
): command_request.Command {
    return createCommand(RequestType.SRem, [key].concat(members));
}

/**
 * @internal
 */
export function createSMembers(key: string): command_request.Command {
    return createCommand(RequestType.SMembers, [key]);
}

/**
 *
 * @internal
 */
export function createSMove(
    source: string,
    destination: string,
    member: string,
): command_request.Command {
    return createCommand(RequestType.SMove, [source, destination, member]);
}

/**
 * @internal
 */
export function createSCard(key: string): command_request.Command {
    return createCommand(RequestType.SCard, [key]);
}

/**
 * @internal
 */
export function createSInter(keys: string[]): command_request.Command {
    return createCommand(RequestType.SInter, keys);
}

/**
 * @internal
 */
export function createSInterCard(
    keys: string[],
    limit?: number,
): command_request.Command {
    let args: string[] = keys;
    args.unshift(keys.length.toString());

    if (limit != undefined) {
        args = args.concat(["LIMIT", limit.toString()]);
    }

    return createCommand(RequestType.SInterCard, args);
}

/**
 * @internal
 */
export function createSInterStore(
    destination: string,
    keys: string[],
): command_request.Command {
    return createCommand(RequestType.SInterStore, [destination].concat(keys));
}

/**
 * @internal
 */
export function createSDiff(keys: string[]): command_request.Command {
    return createCommand(RequestType.SDiff, keys);
}

/**
 * @internal
 */
export function createSDiffStore(
    destination: string,
    keys: string[],
): command_request.Command {
    return createCommand(RequestType.SDiffStore, [destination].concat(keys));
}

/**
 * @internal
 */
export function createSUnion(keys: string[]): command_request.Command {
    return createCommand(RequestType.SUnion, keys);
}

/**
 * @internal
 */
export function createSUnionStore(
    destination: string,
    keys: string[],
): command_request.Command {
    return createCommand(RequestType.SUnionStore, [destination].concat(keys));
}

/**
 * @internal
 */
export function createSIsMember(
    key: string,
    member: string,
): command_request.Command {
    return createCommand(RequestType.SIsMember, [key, member]);
}

/**
 * @internal
 */
export function createSMIsMember(
    key: string,
    members: string[],
): command_request.Command {
    return createCommand(RequestType.SMIsMember, [key].concat(members));
}

/**
 * @internal
 */
export function createSPop(
    key: string,
    count?: number,
): command_request.Command {
    const args: string[] = count == undefined ? [key] : [key, count.toString()];
    return createCommand(RequestType.SPop, args);
}

/**
 * @internal
 */
export function createCustomCommand(args: string[]) {
    return createCommand(RequestType.CustomCommand, args);
}

/**
 * @internal
 */
export function createHIncrBy(
    key: string,
    field: string,
    amount: number,
): command_request.Command {
    return createCommand(RequestType.HIncrBy, [key, field, amount.toString()]);
}

/**
 * @internal
 */
export function createHIncrByFloat(
    key: string,
    field: string,
    amount: number,
): command_request.Command {
    return createCommand(RequestType.HIncrByFloat, [
        key,
        field,
        amount.toString(),
    ]);
}

/**
 * @internal
 */
export function createHLen(key: string): command_request.Command {
    return createCommand(RequestType.HLen, [key]);
}

/**
 * @internal
 */
export function createHVals(key: string): command_request.Command {
    return createCommand(RequestType.HVals, [key]);
}

/**
 * @internal
 */
export function createExists(keys: string[]): command_request.Command {
    return createCommand(RequestType.Exists, keys);
}

/**
 * @internal
 */
export function createUnlink(keys: string[]): command_request.Command {
    return createCommand(RequestType.Unlink, keys);
}

export enum ExpireOptions {
    /**
     * `HasNoExpiry` - Sets expiry only when the key has no expiry.
     */
    HasNoExpiry = "NX",
    /**
     * `HasExistingExpiry` - Sets expiry only when the key has an existing expiry.
     */
    HasExistingExpiry = "XX",
    /**
     * `NewExpiryGreaterThanCurrent` - Sets expiry only when the new expiry is
     * greater than current one.
     */
    NewExpiryGreaterThanCurrent = "GT",
    /**
     * `NewExpiryLessThanCurrent` - Sets expiry only when the new expiry is less
     * than current one.
     */
    NewExpiryLessThanCurrent = "LT",
}

/**
 * @internal
 */
export function createExpire(
    key: string,
    seconds: number,
    option?: ExpireOptions,
): command_request.Command {
    const args: string[] =
        option == undefined
            ? [key, seconds.toString()]
            : [key, seconds.toString(), option];
    return createCommand(RequestType.Expire, args);
}

/**
 * @internal
 */
export function createExpireAt(
    key: string,
    unixSeconds: number,
    option?: ExpireOptions,
): command_request.Command {
    const args: string[] =
        option == undefined
            ? [key, unixSeconds.toString()]
            : [key, unixSeconds.toString(), option];
    return createCommand(RequestType.ExpireAt, args);
}

/**
 * @internal
 */
export function createPExpire(
    key: string,
    milliseconds: number,
    option?: ExpireOptions,
): command_request.Command {
    const args: string[] =
        option == undefined
            ? [key, milliseconds.toString()]
            : [key, milliseconds.toString(), option];
    return createCommand(RequestType.PExpire, args);
}

/**
 * @internal
 */
export function createPExpireAt(
    key: string,
    unixMilliseconds: number,
    option?: ExpireOptions,
): command_request.Command {
    const args: string[] =
        option == undefined
            ? [key, unixMilliseconds.toString()]
            : [key, unixMilliseconds.toString(), option];
    return createCommand(RequestType.PExpireAt, args);
}

/**
 * @internal
 */
export function createTTL(key: string): command_request.Command {
    return createCommand(RequestType.TTL, [key]);
}

export type ZAddOptions = {
    /**
     * `onlyIfDoesNotExist` - Only add new elements. Don't update already existing
     * elements. Equivalent to `NX` in the Redis API. `onlyIfExists` - Only update
     * elements that already exist. Don't add new elements. Equivalent to `XX` in
     * the Redis API.
     */
    conditionalChange?: "onlyIfExists" | "onlyIfDoesNotExist";
    /**
     * `scoreLessThanCurrent` - Only update existing elements if the new score is
     * less than the current score. Equivalent to `LT` in the Redis API.
     * `scoreGreaterThanCurrent` - Only update existing elements if the new score
     * is greater than the current score. Equivalent to `GT` in the Redis API.
     */
    updateOptions?: "scoreLessThanCurrent" | "scoreGreaterThanCurrent";
};

/**
 * @internal
 */
export function createZAdd(
    key: string,
    membersScoresMap: Record<string, number>,
    options?: ZAddOptions,
    changedOrIncr?: "CH" | "INCR",
): command_request.Command {
    let args = [key];

    if (options) {
        if (options.conditionalChange === "onlyIfExists") {
            args.push("XX");
        } else if (options.conditionalChange === "onlyIfDoesNotExist") {
            if (options.updateOptions) {
                throw new Error(
                    `The GT, LT, and NX options are mutually exclusive. Cannot choose both ${options.updateOptions} and NX.`,
                );
            }

            args.push("NX");
        }

        if (options.updateOptions === "scoreLessThanCurrent") {
            args.push("LT");
        } else if (options.updateOptions === "scoreGreaterThanCurrent") {
            args.push("GT");
        }
    }

    if (changedOrIncr) {
        args.push(changedOrIncr);
    }

    args = args.concat(
        Object.entries(membersScoresMap).flatMap(([key, value]) => [
            value.toString(),
            key,
        ]),
    );
    return createCommand(RequestType.ZAdd, args);
}

/**
 * `KeyWeight` - pair of variables represents a weighted key for the `ZINTERSTORE` and `ZUNIONSTORE` sorted sets commands.
 */
export type KeyWeight = [string, number];
/**
 * `AggregationType` - representing aggregation types for `ZINTERSTORE` and `ZUNIONSTORE` sorted set commands.
 */
export type AggregationType = "SUM" | "MIN" | "MAX";

/**
 * @internal
 */
export function createZInterstore(
    destination: string,
    keys: string[] | KeyWeight[],
    aggregationType?: AggregationType,
): command_request.Command {
    const args = createZCmdStoreArgs(destination, keys, aggregationType);
    return createCommand(RequestType.ZInterStore, args);
}

function createZCmdStoreArgs(
    destination: string,
    keys: string[] | KeyWeight[],
    aggregationType?: AggregationType,
): string[] {
    const args: string[] = [destination, keys.length.toString()];

    if (typeof keys[0] === "string") {
        args.push(...(keys as string[]));
    } else {
        const weightsKeys = keys.map(([key]) => key);
        args.push(...(weightsKeys as string[]));
        const weights = keys.map(([, weight]) => weight.toString());
        args.push("WEIGHTS", ...weights);
    }

    if (aggregationType) {
        args.push("AGGREGATE", aggregationType);
    }

    return args;
}

/**
 * @internal
 */
export function createZRem(
    key: string,
    members: string[],
): command_request.Command {
    return createCommand(RequestType.ZRem, [key].concat(members));
}

/**
 * @internal
 */
export function createZCard(key: string): command_request.Command {
    return createCommand(RequestType.ZCard, [key]);
}

/**
 * @internal
 */
export function createZInterCard(
    keys: string[],
    limit?: number,
): command_request.Command {
    let args: string[] = keys;
    args.unshift(keys.length.toString());

    if (limit != undefined) {
        args = args.concat(["LIMIT", limit.toString()]);
    }

    return createCommand(RequestType.ZInterCard, args);
}

/**
 * @internal
 */
export function createZDiff(keys: string[]): command_request.Command {
    const args: string[] = keys;
    args.unshift(keys.length.toString());
    return createCommand(RequestType.ZDiff, args);
}

/**
 * @internal
 */
export function createZDiffWithScores(keys: string[]): command_request.Command {
    const args: string[] = keys;
    args.unshift(keys.length.toString());
    args.push("WITHSCORES");
    return createCommand(RequestType.ZDiff, args);
}

/**
 * @internal
 */
export function createZDiffStore(
    destination: string,
    keys: string[],
): command_request.Command {
    const args: string[] = [destination, keys.length.toString(), ...keys];
    return createCommand(RequestType.ZDiffStore, args);
}

/**
 * @internal
 */
export function createZScore(
    key: string,
    member: string,
): command_request.Command {
    return createCommand(RequestType.ZScore, [key, member]);
}

export type ScoreBoundary<T> =
    /**
     * Positive infinity bound for sorted set.
     */
    | `positiveInfinity`
    /**
     * Negative infinity bound for sorted set.
     */
    | `negativeInfinity`
    /**
     *  Represents a specific numeric score boundary in a sorted set.
     */
    | {
          /**
           * The score value.
           */
          value: T;
          /**
           * Whether the score value is inclusive. Defaults to True.
           */
          isInclusive?: boolean;
      };

/**
 * Represents a range by index (rank) in a sorted set.
 * The `start` and `stop` arguments represent zero-based indexes.
 */
export type RangeByIndex = {
    /**
     *  The start index of the range.
     */
    start: number;
    /**
     * The stop index of the range.
     */
    stop: number;
};

/**
 * Represents a range by score or a range by lex in a sorted set.
 * The `start` and `stop` arguments represent score boundaries.
 */
type SortedSetRange<T> = {
    /**
     * The start boundary.
     */
    start: ScoreBoundary<T>;
    /**
     * The stop boundary.
     */
    stop: ScoreBoundary<T>;
    /**
     * The limit argument for a range query.
     * Represents a limit argument for a range query in a sorted set to
     * be used in [ZRANGE](https://valkey.io/commands/zrange) command.
     *
     * The optional LIMIT argument can be used to obtain a sub-range from the
     * matching elements (similar to SELECT LIMIT offset, count in SQL).
     */
    limit?: {
        /**
         * The offset from the start of the range.
         */
        offset: number;
        /**
         * The number of elements to include in the range.
         * A negative count returns all elements from the offset.
         */
        count: number;
    };
};

export type RangeByScore = SortedSetRange<number> & { type: "byScore" };
export type RangeByLex = SortedSetRange<string> & { type: "byLex" };

/**
 * Returns a string representation of a score boundary in Redis protocol format.
 * @param score - The score boundary object containing value and inclusivity
 *     information.
 * @param isLex - Indicates whether to return lexical representation for
 *     positive/negative infinity.
 * @returns A string representation of the score boundary in Redis protocol
 *     format.
 */
function getScoreBoundaryArg(
    score: ScoreBoundary<number> | ScoreBoundary<string>,
    isLex: boolean = false,
): string {
    if (score == "positiveInfinity") {
        return isLex ? "+" : "+inf";
    } else if (score == "negativeInfinity") {
        return isLex ? "-" : "-inf";
    }

    if (score.isInclusive == false) {
        return "(" + score.value.toString();
    }

    const value = isLex ? "[" + score.value.toString() : score.value.toString();
    return value;
}

function createZRangeArgs(
    key: string,
    rangeQuery: RangeByScore | RangeByLex | RangeByIndex,
    reverse: boolean,
    withScores: boolean,
): string[] {
    const args: string[] = [key];

    if (typeof rangeQuery.start != "number") {
        rangeQuery = rangeQuery as RangeByScore | RangeByLex;
        const isLex = rangeQuery.type == "byLex";
        args.push(getScoreBoundaryArg(rangeQuery.start, isLex));
        args.push(getScoreBoundaryArg(rangeQuery.stop, isLex));
        args.push(isLex == true ? "BYLEX" : "BYSCORE");
    } else {
        args.push(rangeQuery.start.toString());
        args.push(rangeQuery.stop.toString());
    }

    if (reverse) {
        args.push("REV");
    }

    if ("limit" in rangeQuery && rangeQuery.limit !== undefined) {
        args.push(
            "LIMIT",
            String(rangeQuery.limit.offset),
            String(rangeQuery.limit.count),
        );
    }

    if (withScores) {
        args.push("WITHSCORES");
    }

    return args;
}

/**
 * @internal
 */
export function createZCount(
    key: string,
    minScore: ScoreBoundary<number>,
    maxScore: ScoreBoundary<number>,
): command_request.Command {
    const args = [key];
    args.push(getScoreBoundaryArg(minScore));
    args.push(getScoreBoundaryArg(maxScore));
    return createCommand(RequestType.ZCount, args);
}

/**
 * @internal
 */
export function createZRange(
    key: string,
    rangeQuery: RangeByIndex | RangeByScore | RangeByLex,
    reverse: boolean = false,
): command_request.Command {
    const args = createZRangeArgs(key, rangeQuery, reverse, false);
    return createCommand(RequestType.ZRange, args);
}

/**
 * @internal
 */
export function createZRangeWithScores(
    key: string,
    rangeQuery: RangeByIndex | RangeByScore | RangeByLex,
    reverse: boolean = false,
): command_request.Command {
    const args = createZRangeArgs(key, rangeQuery, reverse, true);
    return createCommand(RequestType.ZRange, args);
}

/**
 * @internal
 */
export function createType(key: string): command_request.Command {
    return createCommand(RequestType.Type, [key]);
}

/**
 * @internal
 */
export function createStrlen(key: string): command_request.Command {
    return createCommand(RequestType.Strlen, [key]);
}

/**
 * @internal
 */
export function createLIndex(
    key: string,
    index: number,
): command_request.Command {
    return createCommand(RequestType.LIndex, [key, index.toString()]);
}

/**
 * Defines where to insert new elements into a list.
 */
export enum InsertPosition {
    /**
     * Insert new element before the pivot.
     */
    Before = "before",
    /**
     * Insert new element after the pivot.
     */
    After = "after",
}

/**
 * @internal
 */
export function createLInsert(
    key: string,
    position: InsertPosition,
    pivot: string,
    element: string,
): command_request.Command {
    return createCommand(RequestType.LInsert, [key, position, pivot, element]);
}

/**
 * @internal
 */
export function createZPopMin(
    key: string,
    count?: number,
): command_request.Command {
    const args: string[] = count == undefined ? [key] : [key, count.toString()];
    return createCommand(RequestType.ZPopMin, args);
}

/**
 * @internal
 */
export function createZPopMax(
    key: string,
    count?: number,
): command_request.Command {
    const args: string[] = count == undefined ? [key] : [key, count.toString()];
    return createCommand(RequestType.ZPopMax, args);
}

/**
 * @internal
 */
export function createEcho(message: string): command_request.Command {
    return createCommand(RequestType.Echo, [message]);
}

/**
 * @internal
 */
export function createPTTL(key: string): command_request.Command {
    return createCommand(RequestType.PTTL, [key]);
}

/**
 * @internal
 */
export function createZRemRangeByRank(
    key: string,
    start: number,
    stop: number,
): command_request.Command {
    return createCommand(RequestType.ZRemRangeByRank, [
        key,
        start.toString(),
        stop.toString(),
    ]);
}

/**
 * @internal
 */
export function createZRemRangeByScore(
    key: string,
    minScore: ScoreBoundary<number>,
    maxScore: ScoreBoundary<number>,
): command_request.Command {
    const args = [key];
    args.push(getScoreBoundaryArg(minScore));
    args.push(getScoreBoundaryArg(maxScore));
    return createCommand(RequestType.ZRemRangeByScore, args);
}

export function createPersist(key: string): command_request.Command {
    return createCommand(RequestType.Persist, [key]);
}

export function createZRank(
    key: string,
    member: string,
    withScores?: boolean,
): command_request.Command {
    const args = [key, member];

    if (withScores) {
        args.push("WITHSCORE");
    }

    return createCommand(RequestType.ZRank, args);
}

export type StreamTrimOptions = (
    | {
          /**
           * Trim the stream according to entry ID.
           * Equivalent to `MINID` in the Redis API.
           */
          method: "minid";
          threshold: string;
      }
    | {
          /**
           * Trim the stream according to length.
           * Equivalent to `MAXLEN` in the Redis API.
           */
          method: "maxlen";
          threshold: number;
      }
) & {
    /**
     * If `true`, the stream will be trimmed exactly. Equivalent to `=` in the
     * Redis API. Otherwise the stream will be trimmed in a near-exact manner,
     * which is more efficient, equivalent to `~` in the Redis API.
     */
    exact: boolean;
    /**
     * If set, sets the maximal amount of entries that will be deleted.
     */
    limit?: number;
};

export type StreamAddOptions = {
    /**
     * If set, the new entry will be added with this ID.
     */
    id?: string;
    /**
     * If set to `false`, a new stream won't be created if no stream matches the
     * given key. Equivalent to `NOMKSTREAM` in the Redis API.
     */
    makeStream?: boolean;
    /**
     * If set, the add operation will also trim the older entries in the stream.
     */
    trim?: StreamTrimOptions;
};

function addTrimOptions(options: StreamTrimOptions, args: string[]) {
    if (options.method === "maxlen") {
        args.push("MAXLEN");
    } else if (options.method === "minid") {
        args.push("MINID");
    }

    if (options.exact) {
        args.push("=");
    } else {
        args.push("~");
    }

    if (options.method === "maxlen") {
        args.push(options.threshold.toString());
    } else if (options.method === "minid") {
        args.push(options.threshold);
    }

    if (options.limit) {
        args.push("LIMIT");
        args.push(options.limit.toString());
    }
}

export function createXAdd(
    key: string,
    values: [string, string][],
    options?: StreamAddOptions,
): command_request.Command {
    const args = [key];

    if (options?.makeStream === false) {
        args.push("NOMKSTREAM");
    }

    if (options?.trim) {
        addTrimOptions(options.trim, args);
    }

    if (options?.id) {
        args.push(options.id);
    } else {
        args.push("*");
    }

    values.forEach(([field, value]) => {
        args.push(field);
        args.push(value);
    });

    return createCommand(RequestType.XAdd, args);
}

/**
 * @internal
 */
export function createXTrim(
    key: string,
    options: StreamTrimOptions,
): command_request.Command {
    const args = [key];
    addTrimOptions(options, args);
    return createCommand(RequestType.XTrim, args);
}

/**
 * @internal
 */
export function createTime(): command_request.Command {
    return createCommand(RequestType.Time, []);
}

/**
 * @internal
 */
export function createPublish(
    message: string,
    channel: string,
    sharded: boolean = false,
): command_request.Command {
    const request = sharded ? RequestType.SPublish : RequestType.Publish;
    return createCommand(request, [channel, message]);
}

/**
 * @internal
 */
export function createBRPop(
    keys: string[],
    timeout: number,
): command_request.Command {
    const args = [...keys, timeout.toString()];
    return createCommand(RequestType.BRPop, args);
}

/**
 * @internal
 */
export function createBLPop(
    keys: string[],
    timeout: number,
): command_request.Command {
    const args = [...keys, timeout.toString()];
    return createCommand(RequestType.BLPop, args);
}

/**
 * @internal
 */
export function createFunctionLoad(
    libraryCode: string,
    replace?: boolean,
): command_request.Command {
    const args = replace ? ["REPLACE", libraryCode] : [libraryCode];
    return createCommand(RequestType.FunctionLoad, args);
}

/**
 * @internal
 */
export function createBitCount(
    key: string,
    options?: BitOffsetOptions,
): command_request.Command {
    const args = [key];
    if (options) args.push(...options.toArgs());
    return createCommand(RequestType.BitCount, args);
}

export type StreamReadOptions = {
    /**
     * If set, the read request will block for the set amount of milliseconds or
     * until the server has the required number of entries. Equivalent to `BLOCK`
     * in the Redis API.
     */
    block?: number;
    /**
     * The maximal number of elements requested.
     * Equivalent to `COUNT` in the Redis API.
     */
    count?: number;
};

function addReadOptions(options: StreamReadOptions, args: string[]) {
    if (options.count !== undefined) {
        args.push("COUNT");
        args.push(options.count.toString());
    }

    if (options.block !== undefined) {
        args.push("BLOCK");
        args.push(options.block.toString());
    }
}

function addStreamsArgs(keys_and_ids: Record<string, string>, args: string[]) {
    args.push("STREAMS");

    const pairs = Object.entries(keys_and_ids);

    for (const [key] of pairs) {
        args.push(key);
    }

    for (const [, id] of pairs) {
        args.push(id);
    }
}

/**
 * @internal
 */
export function createXRead(
    keys_and_ids: Record<string, string>,
    options?: StreamReadOptions,
): command_request.Command {
    const args: string[] = [];

    if (options) {
        addReadOptions(options, args);
    }

    addStreamsArgs(keys_and_ids, args);

    return createCommand(RequestType.XRead, args);
}

/**
 * @internal
 */
export function createXLen(key: string): command_request.Command {
    return createCommand(RequestType.XLen, [key]);
}

/**
 * @internal
 */
export function createRename(
    key: string,
    newKey: string,
): command_request.Command {
    return createCommand(RequestType.Rename, [key, newKey]);
}

/**
 * @internal
 */
export function createRenameNX(
    key: string,
    newKey: string,
): command_request.Command {
    return createCommand(RequestType.RenameNX, [key, newKey]);
}

/**
 * @internal
 */
export function createPfAdd(
    key: string,
    elements: string[],
): command_request.Command {
    const args = [key, ...elements];
    return createCommand(RequestType.PfAdd, args);
}

/**
 * @internal
 */
export function createPfCount(keys: string[]): command_request.Command {
    return createCommand(RequestType.PfCount, keys);
}

/**
 * @internal
 */
export function createObjectEncoding(key: string): command_request.Command {
    return createCommand(RequestType.ObjectEncoding, [key]);
}

/**
 * @internal
 */
export function createObjectFreq(key: string): command_request.Command {
    return createCommand(RequestType.ObjectFreq, [key]);
}

/**
 * @internal
 */
export function createObjectIdletime(key: string): command_request.Command {
    return createCommand(RequestType.ObjectIdleTime, [key]);
}

/**
 * @internal
 */
export function createObjectRefcount(key: string): command_request.Command {
    return createCommand(RequestType.ObjectRefCount, [key]);
}

export type LolwutOptions = {
    /**
     * An optional argument that can be used to specify the version of computer art to generate.
     */
    version?: number;
    /**
     * An optional argument that can be used to specify the output:
     *  For version `5`, those are length of the line, number of squares per row, and number of squares per column.
     *  For version `6`, those are number of columns and number of lines.
     */
    parameters?: number[];
};

/**
 * @internal
 */
export function createLolwut(options?: LolwutOptions): command_request.Command {
    const args: string[] = [];

    if (options) {
        if (options.version !== undefined) {
            args.push("VERSION", options.version.toString());
        }

        if (options.parameters !== undefined) {
            args.push(...options.parameters.map((param) => param.toString()));
        }
    }

    return createCommand(RequestType.Lolwut, args);
}

/**
 * Defines flushing mode for:
 *
 * `FLUSHALL` command.
 *
 * See https://valkey.io/commands/flushall/ for details.
 */
export enum FlushMode {
    /**
     * Flushes synchronously.
     *
     * since Valkey 6.2 and above.
     */
    SYNC = "SYNC",
    /** Flushes asynchronously. */
    ASYNC = "ASYNC",
}

/**
 * @internal
 */
export function createFlushAll(mode?: FlushMode): command_request.Command {
    if (mode) {
        return createCommand(RequestType.FlushAll, [mode.toString()]);
    } else {
        return createCommand(RequestType.FlushAll, []);
    }
}

/**
 * @internal
 */
export function createLPos(
    key: string,
    element: string,
    options?: LPosOptions,
): command_request.Command {
    let args: string[] = [key, element];

    if (options) {
        args = args.concat(options.toArgs());
    }

    return createCommand(RequestType.LPos, args);
}

/**
 * @internal
 */
export function createDBSize(): command_request.Command {
    return createCommand(RequestType.DBSize, []);
}

/**
 * @internal
 */
export function createGeoAdd(
    key: string,
    membersToGeospatialData: Map<string, GeospatialData>,
    options?: GeoAddOptions,
): command_request.Command {
    let args: string[] = [key];

    if (options) {
        args = args.concat(options.toArgs());
    }

    membersToGeospatialData.forEach((coord, member) => {
        args = args.concat(coord.toArgs());
        args.push(member);
    });

    return createCommand(RequestType.GeoAdd, args);
}

/**
 * @internal
 */
export function createZRevRank(
    key: string,
    member: string,
): command_request.Command {
    return createCommand(RequestType.ZRevRank, [key, member]);
}

/**
 * @internal
 */
export function createZRevRankWithScore(
    key: string,
    member: string,
): command_request.Command {
    return createCommand(RequestType.ZRevRank, [key, member, "WITHSCORE"]);
}<|MERGE_RESOLUTION|>--- conflicted
+++ resolved
@@ -7,12 +7,9 @@
 import { LPosOptions } from "./commands/LPosOptions";
 
 import { command_request } from "./ProtobufMessage";
-<<<<<<< HEAD
 import { BitOffsetOptions } from "./commands/BitOffsetOptions";
-=======
 import { GeospatialData } from "./commands/geospatial/GeospatialData";
 import { GeoAddOptions } from "./commands/geospatial/GeoAddOptions";
->>>>>>> 2ecad75c
 
 import RequestType = command_request.RequestType;
 
