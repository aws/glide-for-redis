--- conflicted
+++ resolved
@@ -19,10 +19,6 @@
     private static final String key4 = "{key}" + UUID.randomUUID();
     private static final String key5 = "{key}" + UUID.randomUUID();
     private static final String key6 = "{key}" + UUID.randomUUID();
-<<<<<<< HEAD
-    // TODO rename after #160 merge & rebase
-=======
->>>>>>> 10490fd0
     private static final String listKey3 = "{key}:listKey3-" + UUID.randomUUID();
     private static final String key7 = "{key}" + UUID.randomUUID();
     private static final String key8 = "{key}" + UUID.randomUUID();
@@ -125,26 +121,18 @@
 
         baseTransaction.echo("GLIDE");
 
-<<<<<<< HEAD
-        // TODO fix after #174 merge and rebase
+        baseTransaction.rpushx(listKey3, new String[] {"_"}).lpushx(listKey3, new String[] {"_"});
         baseTransaction
                 .lpush(listKey3, new String[] {value1, value2, value3})
                 .linsert(listKey3, AFTER, value2, value2);
-=======
-        // TODO should be before LINDEX from #1219 and BRPOP/BLPOP from #1218
-        baseTransaction.rpushx(listKey3, new String[] {"_"}).lpushx(listKey3, new String[] {"_"});
-
-        baseTransaction
-                .lpush(listKey3, new String[] {value1, value2, value3})
-                .blpop(new String[] {listKey3}, 0.01)
-                .brpop(new String[] {listKey3}, 0.01);
+
+        baseTransaction.blpop(new String[] {listKey3}, 0.01).brpop(new String[] {listKey3}, 0.01);
 
         baseTransaction.pfadd(hllKey1, new String[] {"a", "b", "c"});
         baseTransaction.pfcount(new String[] {hllKey1, hllKey2});
         baseTransaction
                 .pfmerge(hllKey3, new String[] {hllKey1, hllKey2})
                 .pfcount(new String[] {hllKey3});
->>>>>>> 10490fd0
 
         return baseTransaction;
     }
@@ -217,21 +205,17 @@
             Map.of("timeout", "1000"),
             OK,
             "GLIDE", // echo
-<<<<<<< HEAD
+            0L, // rpushx(listKey3, new String[] { "_" })
+            0L, // lpushx(listKey3, new String[] { "_" })
             3L, // lpush(listKey3, new String[] { value1, value2, value3})
             // TODO fix after #174 merge and rebase
             4L, // linsert(listKey3, AFTER, value2, value2)
-=======
-            0L, // rpushx(listKey3, new String[] { "_" })
-            0L, // lpushx(listKey3, new String[] { "_" })
-            3L, // lpush(listKey3, new String[] { value1, value2, value3})
             new String[] {listKey3, value3}, // blpop(new String[] { listKey3 }, 0.01)
             new String[] {listKey3, value1}, // brpop(new String[] { listKey3 }, 0.01);
             1L, // pfadd(hllKey1, new String[] {"a", "b", "c"})
             3L, // pfcount(new String[] { hllKey1, hllKey2 });;
             OK, // pfmerge(hllKey3, new String[] {hllKey1, hllKey2})
             3L, // pfcount(new String[] { hllKey3 })
->>>>>>> 10490fd0
         };
     }
 }