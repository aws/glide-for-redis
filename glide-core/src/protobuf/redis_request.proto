--- conflicted
+++ resolved
@@ -163,13 +163,10 @@
     GeoAdd = 121;
     GeoHash = 122;
     ObjectEncoding = 123;
-<<<<<<< HEAD
-    GeoDist = 124;
-=======
     SDiff = 124;
     ObjectRefcount = 126;
     LOLWUT = 100500;
->>>>>>> 38193ebb
+    GeoDist = 127;
 }
 
 message Command {
