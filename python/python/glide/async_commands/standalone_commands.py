--- conflicted
+++ resolved
@@ -233,23 +233,6 @@
         """
         return cast(str, await self._execute_command(RequestType.Echo, [message]))
 
-<<<<<<< HEAD
-    async def function_delete(self, library_name: str) -> TOK:
-        """
-        Deletes a library and all its functions.
-
-        See https://valkey.io/docs/latest/commands/function-delete/ for more details.
-
-        Args:
-            library_code (str): The libary name to delete
-
-        Returns:
-            TOK: A simple `OK`.
-
-        Examples:
-            >>> await client.function_delete("my_lib")
-                "OK"
-=======
     async def function_load(self, library_code: str, replace: bool = False) -> str:
         """
         Loads a library to Redis.
@@ -268,38 +251,10 @@
             >>> code = "#!lua name=mylib \n redis.register_function('myfunc', function(keys, args) return args[1] end)"
             >>> await client.function_load(code, True)
                 "mylib"
->>>>>>> af50da9d
 
         Since: Redis 7.0.0.
         """
         return cast(
-<<<<<<< HEAD
-            TOK,
-            await self._execute_command(
-                RequestType.FunctionDelete,
-                [library_name],
-            ),
-        )
-
-    async def function_load(self, library_code: str, replace: bool = False) -> str:
-        """
-        Loads a library to Redis.
-
-        See https://valkey.io/docs/latest/commands/function-load/ for more details.
-
-        Args:
-            library_code (str): The source code that implements the library.
-            replace (bool): Whether the given library should overwrite a library with the same name if
-                it already exists.
-
-        Returns:
-            str: The library name that was loaded.
-
-        Examples:
-            >>> code = "#!lua name=mylib \n redis.register_function('myfunc', function(keys, args) return args[1] end)"
-            >>> await client.function_load(code, True)
-                "mylib"
-=======
             str,
             await self._execute_command(
                 RequestType.FunctionLoad,
@@ -322,22 +277,40 @@
         Examples:
             >>> await client.function_flush(FlushMode.SYNC)
                 "OK"
->>>>>>> af50da9d
 
         Since: Redis 7.0.0.
         """
         return cast(
-<<<<<<< HEAD
-            str,
-            await self._execute_command(
-                RequestType.FunctionLoad,
-                ["REPLACE", library_code] if replace else [library_code],
-=======
             TOK,
             await self._execute_command(
                 RequestType.FunctionFlush,
                 [mode.value] if mode else [],
->>>>>>> af50da9d
+            ),
+        )
+
+    async def function_delete(self, library_name: str) -> TOK:
+        """
+        Deletes a library and all its functions.
+
+        See https://valkey.io/docs/latest/commands/function-delete/ for more details.
+
+        Args:
+            library_code (str): The libary name to delete
+
+        Returns:
+            TOK: A simple `OK`.
+
+        Examples:
+            >>> await client.function_delete("my_lib")
+                "OK"
+
+        Since: Redis 7.0.0.
+        """
+        return cast(
+            TOK,
+            await self._execute_command(
+                RequestType.FunctionDelete,
+                [library_name],
             ),
         )
 
