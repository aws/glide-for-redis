/** Copyright GLIDE-for-Redis Project Contributors - SPDX Identifier: Apache-2.0 */
package glide;

import static glide.TestConfiguration.REDIS_VERSION;
import static glide.api.BaseClient.OK;
import static glide.api.models.commands.FlushMode.ASYNC;
import static glide.api.models.commands.LInsertOptions.InsertPosition.AFTER;
import static glide.api.models.commands.ScoreFilter.MAX;
import static glide.api.models.commands.ScoreFilter.MIN;
import static glide.utils.ArrayTransformUtils.concatenateArrays;

import glide.api.models.BaseTransaction;
import glide.api.models.commands.BitmapIndexType;
import glide.api.models.commands.ExpireOptions;
import glide.api.models.commands.RangeOptions.InfLexBound;
import glide.api.models.commands.RangeOptions.InfScoreBound;
import glide.api.models.commands.RangeOptions.LexBoundary;
import glide.api.models.commands.RangeOptions.RangeByIndex;
import glide.api.models.commands.RangeOptions.ScoreBoundary;
import glide.api.models.commands.SetOptions;
import glide.api.models.commands.WeightAggregateOptions.Aggregate;
import glide.api.models.commands.WeightAggregateOptions.KeyArray;
import glide.api.models.commands.geospatial.GeoUnit;
import glide.api.models.commands.geospatial.GeospatialData;
import glide.api.models.commands.stream.StreamAddOptions;
import glide.api.models.commands.stream.StreamTrimOptions.MinId;
import java.util.Map;
import java.util.Set;
import java.util.UUID;
import java.util.function.Function;
import java.util.stream.Stream;
import org.junit.jupiter.params.provider.Arguments;

public class TransactionTestUtilities {

    private static final String value1 = "value1-" + UUID.randomUUID();
    private static final String value2 = "value2-" + UUID.randomUUID();
    private static final String value3 = "value3-" + UUID.randomUUID();
    private static final String field1 = "field1-" + UUID.randomUUID();
    private static final String field2 = "field2-" + UUID.randomUUID();
    private static final String field3 = "field3-" + UUID.randomUUID();

    @FunctionalInterface
    public interface TransactionBuilder extends Function<BaseTransaction<?>, Object[]> {}

    /** Generate test samples for parametrized tests. Could be routed to random node. */
    public static Stream<Arguments> getCommonTransactionBuilders() {
        return Stream.of(
                Arguments.of(
                        "Generic Commands", (TransactionBuilder) TransactionTestUtilities::genericCommands),
                Arguments.of(
                        "String Commands", (TransactionBuilder) TransactionTestUtilities::stringCommands),
                Arguments.of("Hash Commands", (TransactionBuilder) TransactionTestUtilities::hashCommands),
                Arguments.of("List Commands", (TransactionBuilder) TransactionTestUtilities::listCommands),
                Arguments.of("Set Commands", (TransactionBuilder) TransactionTestUtilities::setCommands),
                Arguments.of(
                        "Sorted Set Commands",
                        (TransactionBuilder) TransactionTestUtilities::sortedSetCommands),
                Arguments.of(
                        "HyperLogLog Commands",
                        (TransactionBuilder) TransactionTestUtilities::hyperLogLogCommands),
                Arguments.of(
                        "Stream Commands", (TransactionBuilder) TransactionTestUtilities::streamCommands),
                Arguments.of(
                        "Connection Management Commands",
                        (TransactionBuilder) TransactionTestUtilities::connectionManagementCommands),
                Arguments.of(
                        "Geospatial Commands",
                        (TransactionBuilder) TransactionTestUtilities::geospatialCommands),
                Arguments.of(
                        "Bitmap Commands", (TransactionBuilder) TransactionTestUtilities::bitmapCommands));
    }

    /** Generate test samples for parametrized tests. Could be routed to primary nodes only. */
    public static Stream<Arguments> getPrimaryNodeTransactionBuilders() {
        return Stream.of(
                Arguments.of(
                        "Server Management Commands",
                        (TransactionBuilder) TransactionTestUtilities::serverManagementCommands),
                Arguments.of(
                        "Scripting and Function Commands",
                        (TransactionBuilder) TransactionTestUtilities::scriptingAndFunctionsCommands));
    }

    private static Object[] genericCommands(BaseTransaction<?> transaction) {
        String genericKey1 = "{GenericKey}-1-" + UUID.randomUUID();
        String genericKey2 = "{GenericKey}-2-" + UUID.randomUUID();

        transaction
                .set(genericKey1, value1)
                .customCommand(new String[] {"MGET", genericKey1, genericKey2})
                .exists(new String[] {genericKey1})
                .persist(genericKey1)
                .type(genericKey1)
                .objectEncoding(genericKey1)
                .touch(new String[] {genericKey1})
                .set(genericKey2, value2)
                .renamenx(genericKey1, genericKey2)
                .unlink(new String[] {genericKey2})
                .get(genericKey2)
                .del(new String[] {genericKey1})
                .get(genericKey1)
                .set(genericKey1, value1)
                .expire(genericKey1, 100500)
                .expireAt(genericKey1, 42) // expire (delete) key immediately
                .pexpire(genericKey1, 42)
                .pexpireAt(genericKey1, 42)
                .ttl(genericKey2);

        if (REDIS_VERSION.isGreaterThanOrEqualTo("7.0.0")) {
            transaction
                    .set(genericKey1, value1)
                    .expire(genericKey1, 42, ExpireOptions.HAS_NO_EXPIRY)
                    .expireAt(genericKey1, 500, ExpireOptions.HAS_EXISTING_EXPIRY)
                    .pexpire(genericKey1, 42, ExpireOptions.NEW_EXPIRY_GREATER_THAN_CURRENT)
                    .pexpireAt(genericKey1, 42, ExpireOptions.HAS_NO_EXPIRY);
        }

        var expectedResults =
                new Object[] {
                    OK, // set(genericKey1, value1)
                    new String[] {value1, null}, // customCommand("MGET", genericKey1, genericKey2)
                    1L, // exists(new String[] {genericKey1})
                    false, // persist(key1)
                    "string", // type(genericKey1)
                    "embstr", // objectEncoding(genericKey1)
                    1L, // touch(new String[] {genericKey1})
                    OK, // set(genericKey2, value2)
                    false, // renamenx(genericKey1, genericKey2)
                    1L, // unlink(new String[] {genericKey2})
                    null, // get(genericKey2)
                    1L, // del(new String[] {genericKey1})
                    null, // get(genericKey1)
                    OK, // set(genericKey1, value1)
                    true, // expire(genericKey1, 100500)
                    true, // expireAt(genericKey1, 42)
                    false, // pexpire(genericKey1, 42)
                    false, // pexpireAt(genericKey1, 42)
                    -2L, // ttl(genericKey2)
                };

        if (REDIS_VERSION.isGreaterThanOrEqualTo("7.0.0")) {
            return concatenateArrays(
                    expectedResults,
                    new Object[] {
                        OK, // set(genericKey1, value1)
                        true, // expire(genericKey1, 42, ExpireOptions.HAS_NO_EXPIRY)
                        true, // expireAt(genericKey1, 500, ExpireOptions.HAS_EXISTING_EXPIRY)
                        false, // pexpire(genericKey1, 42, ExpireOptions.NEW_EXPIRY_GREATER_THAN_CURRENT)
                        false, // pexpireAt(genericKey1, 42, ExpireOptions.HAS_NO_EXPIRY)
                    });
        }
        return expectedResults;
    }

    private static Object[] stringCommands(BaseTransaction<?> transaction) {
        String stringKey1 = "{StringKey}-1-" + UUID.randomUUID();
        String stringKey2 = "{StringKey}-2-" + UUID.randomUUID();
        String stringKey3 = "{StringKey}-3-" + UUID.randomUUID();

        transaction
                .set(stringKey1, value1)
                .get(stringKey1)
                .set(stringKey2, value2, SetOptions.builder().returnOldValue(true).build())
                .strlen(stringKey2)
                .mset(Map.of(stringKey1, value2, stringKey2, value1))
                .mget(new String[] {stringKey1, stringKey2})
                .incr(stringKey3)
                .incrBy(stringKey3, 2)
                .decr(stringKey3)
                .decrBy(stringKey3, 2)
                .incrByFloat(stringKey3, 0.5)
                .setrange(stringKey3, 0, "GLIDE")
                .getrange(stringKey3, 0, 5);

        return new Object[] {
            OK, // set(stringKey1, value1)
            value1, // get(stringKey1)
            null, // set(stringKey2, value2, returnOldValue(true))
            (long) value1.length(), // strlen(key2)
            OK, // mset(Map.of(stringKey1, value2, stringKey2, value1))
            new String[] {value2, value1}, // mget(new String[] {stringKey1, stringKey2})
            1L, // incr(stringKey3)
            3L, // incrBy(stringKey3, 2)
            2L, // decr(stringKey3)
            0L, // decrBy(stringKey3, 2)
            0.5, // incrByFloat(stringKey3, 0.5)
            5L, // setrange(stringKey3, 0, "GLIDE")
            "GLIDE" // getrange(stringKey3, 0, 5)
        };
    }

    private static Object[] hashCommands(BaseTransaction<?> transaction) {
        String hashKey1 = "{HashKey}-1-" + UUID.randomUUID();

        transaction
                .hset(hashKey1, Map.of(field1, value1, field2, value2))
                .hget(hashKey1, field1)
                .hlen(hashKey1)
                .hexists(hashKey1, field2)
                .hsetnx(hashKey1, field1, value1)
                .hmget(hashKey1, new String[] {field1, "non_existing_field", field2})
                .hgetall(hashKey1)
                .hdel(hashKey1, new String[] {field1})
                .hvals(hashKey1)
                .hincrBy(hashKey1, field3, 5)
                .hincrByFloat(hashKey1, field3, 5.5)
                .hkeys(hashKey1);

        return new Object[] {
            2L, // hset(hashKey1, Map.of(field1, value1, field2, value2))
            value1, // hget(hashKey1, field1)
            2L, // hlen(hashKey1)
            true, // hexists(hashKey1, field2)
            false, // hsetnx(hashKey1, field1, value1)
            new String[] {value1, null, value2}, // hmget(hashKey1, new String[] {...})
            Map.of(field1, value1, field2, value2), // hgetall(hashKey1)
            1L, // hdel(hashKey1, new String[] {field1})
            new String[] {value2}, // hvals(hashKey1)
            5L, // hincrBy(hashKey1, field3, 5)
            10.5, // hincrByFloat(hashKey1, field3, 5.5)
            new String[] {field2, field3}, // hkeys(hashKey1)
        };
    }

    private static Object[] listCommands(BaseTransaction<?> transaction) {
        String listKey1 = "{ListKey}-1-" + UUID.randomUUID();
        String listKey2 = "{ListKey}-2-" + UUID.randomUUID();
        String listKey3 = "{ListKey}-3-" + UUID.randomUUID();

        transaction
                .lpush(listKey1, new String[] {value1, value1, value2, value3, value3})
                .llen(listKey1)
                .lindex(listKey1, 0)
                .lrem(listKey1, 1, value1)
                .ltrim(listKey1, 1, -1)
                .lrange(listKey1, 0, -2)
                .lpop(listKey1)
                .lpopCount(listKey1, 2)
                .rpush(listKey2, new String[] {value1, value2, value2})
                .rpop(listKey2)
                .rpopCount(listKey2, 2)
                .rpushx(listKey3, new String[] {"_"})
                .lpushx(listKey3, new String[] {"_"})
                .lpush(listKey3, new String[] {value1, value2, value3})
                .linsert(listKey3, AFTER, value2, value2)
                .blpop(new String[] {listKey3}, 0.01)
                .brpop(new String[] {listKey3}, 0.01);

        return new Object[] {
            5L, // lpush(listKey1, new String[] {value1, value1, value2, value3, value3})
            5L, // llen(listKey1)
            value3, // lindex(key5, 0)
            1L, // lrem(listKey1, 1, value1)
            OK, // ltrim(listKey1, 1, -1)
            new String[] {value3, value2}, // lrange(listKey1, 0, -2)
            value3, // lpop(listKey1)
            new String[] {value2, value1}, // lpopCount(listKey1, 2)
            3L, // rpush(listKey2, new String[] {value1, value2, value2})
            value2, // rpop(listKey2)
            new String[] {value2, value1}, // rpopCount(listKey2, 2)
            0L, // rpushx(listKey3, new String[] { "_" })
            0L, // lpushx(listKey3, new String[] { "_" })
            3L, // lpush(listKey3, new String[] { value1, value2, value3})
            4L, // linsert(listKey3, AFTER, value2, value2)
            new String[] {listKey3, value3}, // blpop(new String[] { listKey3 }, 0.01)
            new String[] {listKey3, value1}, // brpop(new String[] { listKey3 }, 0.01)
        };
    }

    private static Object[] setCommands(BaseTransaction<?> transaction) {
        String setKey1 = "{setKey}-1-" + UUID.randomUUID();
        String setKey2 = "{setKey}-2-" + UUID.randomUUID();
        String setKey3 = "{setKey}-3-" + UUID.randomUUID();

        transaction
                .sadd(setKey1, new String[] {"baz", "foo"})
                .srem(setKey1, new String[] {"foo"})
                .scard(setKey1)
                .sismember(setKey1, "baz")
                .smembers(setKey1)
                .smismember(setKey1, new String[] {"baz", "foo"})
                .sinter(new String[] {setKey1, setKey1})
                .sadd(setKey2, new String[] {"a", "b"})
                .sunionstore(setKey3, new String[] {setKey2, setKey1})
                .sdiffstore(setKey3, new String[] {setKey2, setKey1})
                .sinterstore(setKey3, new String[] {setKey2, setKey1})
                .sdiff(new String[] {setKey2, setKey3})
                .smove(setKey1, setKey2, "baz");

        return new Object[] {
            2L, // sadd(setKey1, new String[] {"baz", "foo"});
            1L, // srem(setKey1, new String[] {"foo"});
            1L, // scard(setKey1);
            true, // sismember(setKey1, "baz")
            Set.of("baz"), // smembers(setKey1);
            new Boolean[] {true, false}, // smismembmer(setKey1, new String[] {"baz", "foo"})
            Set.of("baz"), // sinter(new String[] { setKey1, setKey1 })
            2L, // sadd(setKey2, new String[] { "a", "b" })
            3L, // sunionstore(setKey3, new String[] { setKey2, setKey1 })
            2L, // sdiffstore(setKey3, new String[] { setKey2, setKey1 })
            0L, // sinterstore(setKey3, new String[] { setKey2, setKey1 })
            Set.of("a", "b"), // sdiff(new String[] {setKey2, setKey3})
            true, // smove(setKey1, setKey2, "baz")
        };
    }

    private static Object[] sortedSetCommands(BaseTransaction<?> transaction) {
        String zSetKey1 = "{ZSetKey}-1-" + UUID.randomUUID();
        String zSetKey2 = "{ZSetKey}-2-" + UUID.randomUUID();
        String zSetKey3 = "{ZSetKey}-3-" + UUID.randomUUID();

        transaction
                .zadd(zSetKey1, Map.of("one", 1.0, "two", 2.0, "three", 3.0))
                .zrank(zSetKey1, "one")
                .zrevrank(zSetKey1, "one")
                .zaddIncr(zSetKey1, "one", 3)
                .zrem(zSetKey1, new String[] {"one"})
                .zcard(zSetKey1)
                .zmscore(zSetKey1, new String[] {"two", "three"})
                .zrange(zSetKey1, new RangeByIndex(0, 1))
                .zrangeWithScores(zSetKey1, new RangeByIndex(0, 1))
                .zrangestore(zSetKey1, zSetKey1, new RangeByIndex(0, -1))
                .zscore(zSetKey1, "two")
                .zcount(zSetKey1, new ScoreBoundary(2, true), InfScoreBound.POSITIVE_INFINITY)
                .zlexcount(zSetKey1, new LexBoundary("a", true), InfLexBound.POSITIVE_INFINITY)
                .zpopmin(zSetKey1)
                .zpopmax(zSetKey1)
                .zremrangebyrank(zSetKey1, 5, 10)
                .zremrangebylex(zSetKey1, new LexBoundary("j"), InfLexBound.POSITIVE_INFINITY)
                .zremrangebyscore(zSetKey1, new ScoreBoundary(5), InfScoreBound.POSITIVE_INFINITY)
                .zdiffstore(zSetKey1, new String[] {zSetKey1, zSetKey1})
                .zadd(zSetKey2, Map.of("one", 1.0, "two", 2.0))
                .zdiff(new String[] {zSetKey2, zSetKey1})
                .zdiffWithScores(new String[] {zSetKey2, zSetKey1})
                .zunionstore(zSetKey2, new KeyArray(new String[] {zSetKey2, zSetKey1}))
                .zunion(new KeyArray(new String[] {zSetKey2, zSetKey1}))
                .zunion(new KeyArray(new String[] {zSetKey2, zSetKey1}), Aggregate.MAX)
                .zunionWithScores(new KeyArray(new String[] {zSetKey2, zSetKey1}))
                .zunionWithScores(new KeyArray(new String[] {zSetKey2, zSetKey1}), Aggregate.MAX)
                .zinterstore(zSetKey1, new KeyArray(new String[] {zSetKey2, zSetKey1}))
                .bzpopmax(new String[] {zSetKey2}, .1)
                .zrandmember(zSetKey2)
                .zrandmemberWithCount(zSetKey2, 1)
                .zrandmemberWithCountWithScores(zSetKey2, 1)
                .bzpopmin(new String[] {zSetKey2}, .1);
        // zSetKey2 is now empty

        if (REDIS_VERSION.isGreaterThanOrEqualTo("7.0.0")) {
            transaction
                    .zadd(zSetKey3, Map.of("a", 1., "b", 2., "c", 3., "d", 4.))
                    .bzmpop(new String[] {zSetKey3}, MAX, .1)
                    .bzmpop(new String[] {zSetKey3}, MIN, .1, 2);
        }

        var expectedResults =
                new Object[] {
                    3L, // zadd(zSetKey1, Map.of("one", 1.0, "two", 2.0, "three", 3.0))
                    0L, // zrank(zSetKey1, "one")
                    2L, // zrevrank(zSetKey1, "one")
                    4.0, // zaddIncr(zSetKey1, "one", 3)
                    1L, // zrem(zSetKey1, new String[] {"one"})
                    2L, // zcard(zSetKey1)
                    new Double[] {2.0, 3.0}, // zmscore(zSetKey1, new String[] {"two", "three"})
                    new String[] {"two", "three"}, // zrange(zSetKey1, new RangeByIndex(0, 1))
                    Map.of("two", 2.0, "three", 3.0), // zrangeWithScores(zSetKey1, new RangeByIndex(0, 1))
                    2L, // zrangestore(zSetKey1, zSetKey1, new RangeByIndex(0, -1))
                    2.0, // zscore(zSetKey1, "two")
                    2L, // zcount(zSetKey1, new ScoreBoundary(2, true), InfScoreBound.POSITIVE_INFINITY)
                    2L, // zlexcount(zSetKey1, new LexBoundary("a", true), InfLexBound.POSITIVE_INFINITY)
                    Map.of("two", 2.0), // zpopmin(zSetKey1)
                    Map.of("three", 3.0), // zpopmax(zSetKey1)
                    0L, // zremrangebyrank(zSetKey1, 5, 10)
                    0L, // zremrangebylex(zSetKey1, new LexBoundary("j"), InfLexBound.POSITIVE_INFINITY)
                    0L, // zremrangebyscore(zSetKey1, new ScoreBoundary(5), InfScoreBound.POSITIVE_INFINITY)
                    0L, // zdiffstore(zSetKey1, new String[] {zSetKey1, zSetKey1})
                    2L, // zadd(zSetKey2, Map.of("one", 1.0, "two", 2.0))
                    new String[] {"one", "two"}, // zdiff(new String[] {zSetKey2, zSetKey1})
                    Map.of("one", 1.0, "two", 2.0), // zdiffWithScores(new String[] {zSetKey2, zSetKey1})
                    2L, // zunionstore(zSetKey2, new KeyArray(new String[] {zSetKey2, zSetKey1}))
                    new String[] {"one", "two"}, // zunion(new KeyArray({zSetKey2, zSetKey1}))
                    new String[] {"one", "two"}, // zunion(new KeyArray({zSetKey2, zSetKey1}), Aggregate.MAX);
                    Map.of("one", 1.0, "two", 2.0), // zunionWithScores(KeyArray({zSetKey2, zSetKey1}));
                    Map.of("one", 1.0, "two", 2.0), // zunionWithScores(KeyArray({zSetKey2, zSetKey1}), MAX)
                    0L, // zinterstore(zSetKey1, new String[] {zSetKey2, zSetKey1})
                    new Object[] {zSetKey2, "two", 2.0}, // bzpopmax(new String[] { zsetKey2 }, .1)
                    "one", // .zrandmember(zSetKey2)
                    new String[] {"one"}, // .zrandmemberWithCount(zSetKey2, 1)
                    new Object[][] {{"one", 1.0}}, // .zrandmemberWithCountWithScores(zSetKey2, 1);
                    new Object[] {zSetKey2, "one", 1.0}, // bzpopmin(new String[] { zsetKey2 }, .1)
                };

        if (REDIS_VERSION.isGreaterThanOrEqualTo("7.0.0")) {
            return concatenateArrays(
                    expectedResults,
                    new Object[] {
                        4L, // zadd(zSetKey3, Map.of("a", 1., "b", 2., "c", 3., "d", 4.))
                        new Object[] {zSetKey3, Map.of("d", 4.)}, // bzmpop(zSetKey3, MAX, .1)
                        new Object[] {zSetKey3, Map.of("a", 1., "b", 2.)}, // bzmpop(zSetKey3, MIN, .1, 2)
                    });
        }
        return expectedResults;
    }

    private static Object[] serverManagementCommands(BaseTransaction<?> transaction) {
        transaction
                .configSet(Map.of("timeout", "1000"))
                .configGet(new String[] {"timeout"})
                .configResetStat()
                .lolwut(1)
                .flushall()
                .flushall(ASYNC);

        return new Object[] {
            OK, // configSet(Map.of("timeout", "1000"))
            Map.of("timeout", "1000"), // configGet(new String[] {"timeout"})
            OK, // configResetStat()
            "Redis ver. " + REDIS_VERSION + '\n', // lolwut(1)
            OK, // flushall()
            OK, // flushall(ASYNC)
        };
    }

    private static Object[] connectionManagementCommands(BaseTransaction<?> transaction) {
        transaction.ping().ping(value1).echo(value2);
        // untested:
        // clientId
        // clientGetName

        return new Object[] {
            "PONG", // ping()
            value1, // ping(value1)
            value2, // echo(value2)
        };
    }

    private static Object[] hyperLogLogCommands(BaseTransaction<?> transaction) {
        String hllKey1 = "{HllKey}-1-" + UUID.randomUUID();
        String hllKey2 = "{HllKey}-2-" + UUID.randomUUID();
        String hllKey3 = "{HllKey}-3-" + UUID.randomUUID();

        transaction
                .pfadd(hllKey1, new String[] {"a", "b", "c"})
                .pfcount(new String[] {hllKey1, hllKey2})
                .pfmerge(hllKey3, new String[] {hllKey1, hllKey2})
                .pfcount(new String[] {hllKey3});

        return new Object[] {
            1L, // pfadd(hllKey1, new String[] {"a", "b", "c"})
            3L, // pfcount(new String[] { hllKey1, hllKey2 })
            OK, // pfmerge(hllKey3, new String[] {hllKey1, hllKey2})
            3L, // pfcount(new String[] { hllKey3 })
        };
    }

    private static Object[] streamCommands(BaseTransaction<?> transaction) {
        final String streamKey1 = "{streamKey}-1-" + UUID.randomUUID();

        transaction
                .xadd(streamKey1, Map.of("field1", "value1"), StreamAddOptions.builder().id("0-1").build())
                .xadd(streamKey1, Map.of("field2", "value2"), StreamAddOptions.builder().id("0-2").build())
                .xadd(streamKey1, Map.of("field3", "value3"), StreamAddOptions.builder().id("0-3").build())
                .xtrim(streamKey1, new MinId(true, "0-2"));

        return new Object[] {
            "0-1", // xadd(streamKey1, Map.of("field1", "value1"), ... .id("0-1").build());
            "0-2", // xadd(streamKey1, Map.of("field2", "value2"), ... .id("0-2").build());
            "0-3", // xadd(streamKey1, Map.of("field3", "value3"), ... .id("0-3").build());
            1L, // xtrim(streamKey1, new MinId(true, "0-2"))
        };
    }

    private static Object[] geospatialCommands(BaseTransaction<?> transaction) {
        final String geoKey1 = "{geoKey}-1-" + UUID.randomUUID();

        transaction
                .geoadd(
                        geoKey1,
                        Map.of(
                                "Palermo",
                                new GeospatialData(13.361389, 38.115556),
                                "Catania",
                                new GeospatialData(15.087269, 37.502669)))
                .geopos(geoKey1, new String[] {"Palermo", "Catania"})
                .geodist(geoKey1, "Palermo", "Catania")
                .geodist(geoKey1, "Palermo", "Catania", GeoUnit.KILOMETERS)
                .geohash(geoKey1, new String[] {"Palermo", "Catania", "NonExisting"});

        return new Object[] {
            2L, // geoadd(geoKey1, Map.of("Palermo", ..., "Catania", ...))
            new Double[][] {
                {13.36138933897018433, 38.11555639549629859},
                {15.08726745843887329, 37.50266842333162032},
            }, // geopos(geoKey1, new String[]{"Palermo", "Catania"})
            166274.1516, // geodist(geoKey1, "Palermo", "Catania")
            166.2742, // geodist(geoKey1, "Palermo", "Catania", GeoUnit.KILOMETERS)
            new String[] {
                "sqc8b49rny0", "sqdtr74hyu0", null
            } // eohash(geoKey1, new String[] {"Palermo", "Catania", "NonExisting"})
        };
    }

<<<<<<< HEAD
    private static Object[] scriptingAndFunctionsCommands(BaseTransaction<?> transaction) {
        if (REDIS_VERSION.isLowerThan("7.0.0")) {
            return new Object[0];
        }

        final String code =
                "#!lua name=mylib1T \n"
                        + " redis.register_function('myfunc1T', function(keys, args) return args[1] end)";

        transaction.functionLoad(code).functionLoadWithReplace(code);

        return new Object[] {
            "mylib1T", // functionLoad(code)
            "mylib1T" // functionLoadWithReplace(code)
        };
=======
    private static Object[] bitmapCommands(BaseTransaction<?> transaction) {
        String key = "{key-" + UUID.randomUUID();

        transaction.set(key, "foobar").bitcount(key).bitcount(key, 1, 1);

        if (REDIS_VERSION.isGreaterThanOrEqualTo("7.0.0")) {
            transaction.bitcount(key, 5, 30, BitmapIndexType.BIT);
        }

        var expectedResults =
                new Object[] {
                    OK, // set(key, "foobar")
                    26L, // bitcount(key)
                    6L, // bitcount(key, 1, 1)
                };

        if (REDIS_VERSION.isGreaterThanOrEqualTo("7.0.0")) {
            return concatenateArrays(
                    expectedResults,
                    new Object[] {
                        17L, // bitcount(key, 5, 30, BitmapIndexType.BIT)
                    });
        }
        return expectedResults;
>>>>>>> 3679ee53
    }
}<|MERGE_RESOLUTION|>--- conflicted
+++ resolved
@@ -500,7 +500,6 @@
         };
     }
 
-<<<<<<< HEAD
     private static Object[] scriptingAndFunctionsCommands(BaseTransaction<?> transaction) {
         if (REDIS_VERSION.isLowerThan("7.0.0")) {
             return new Object[0];
@@ -516,7 +515,8 @@
             "mylib1T", // functionLoad(code)
             "mylib1T" // functionLoadWithReplace(code)
         };
-=======
+    }
+
     private static Object[] bitmapCommands(BaseTransaction<?> transaction) {
         String key = "{key-" + UUID.randomUUID();
 
@@ -541,6 +541,5 @@
                     });
         }
         return expectedResults;
->>>>>>> 3679ee53
     }
 }