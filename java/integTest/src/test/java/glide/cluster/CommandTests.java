--- conflicted
+++ resolved
@@ -751,14 +751,11 @@
                 Arguments.of("sintercard", "7.0.0", clusterClient.sintercard(new String[] {"abc", "def"})),
                 Arguments.of(
                         "sintercard", "7.0.0", clusterClient.sintercard(new String[] {"abc", "def"}, 1)),
-<<<<<<< HEAD
                 Arguments.of(
                         "fcall",
                         "7.0.0",
-                        clusterClient.fcall("func", new String[] {"abc", "zxy", "lkn"}, new String[0])));
-=======
+                        clusterClient.fcall("func", new String[] {"abc", "zxy", "lkn"}, new String[0])),
                 Arguments.of("copy", "6.2.0", clusterClient.copy("abc", "def", true)));
->>>>>>> a72a75be
     }
 
     @SneakyThrows
