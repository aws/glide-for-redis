syntax = "proto3";
package redis_request;

enum SimpleRoutes {
    AllNodes=0;
    AllPrimaries=1;
    Random=2;
}

enum SlotTypes {
    Primary=0;
    Replica=1;
}

message SlotIdRoute {
    SlotTypes slot_type = 1;
    int32 slot_id = 2;
}

message SlotKeyRoute {
    SlotTypes slot_type = 1;
    string slot_key = 2;
}

message ByAddressRoute {
    string host = 1;
    int32 port = 2;
}

message Routes {
    oneof value {
        SimpleRoutes simple_routes = 1;
        SlotKeyRoute slot_key_route = 2;
        SlotIdRoute slot_id_route = 3;
        ByAddressRoute by_address_route = 4;
    }
}

enum RequestType {
    /// Invalid request type
    InvalidRequest = 0;
    /// An unknown command, where all arguments are defined by the user.
    CustomCommand = 1;
    Get = 2;
    Set = 3;
    Ping = 4;
    Info = 5;
    Del = 6;
    Select = 7;
    ConfigGet = 8;
    ConfigSet = 9;
    ConfigResetStat = 10;
    ConfigRewrite = 11;
    ClientGetName = 12;
    ClientGetRedir = 13;
    ClientId = 14;
    ClientInfo = 15;
    ClientKill = 16;
    ClientList = 17;
    ClientNoEvict = 18;
    ClientNoTouch = 19;
    ClientPause = 20;
    ClientReply = 21;
    ClientSetInfo = 22;
    ClientSetName = 23;
    ClientUnblock = 24;
    ClientUnpause = 25;
    Expire = 26;
    HSet = 27;
    HGet = 28;
    HDel = 29;
    HExists = 30;
    MGet=31;
    MSet=32;
    Incr=33;
    IncrBy=34;
    Decr=35;
    IncrByFloat=36;
    DecrBy=37;
    HGetAll=38;
    HMSet=39;
    HMGet=40;
    HIncrBy = 41;
    HIncrByFloat = 42;
    LPush = 43;
    LPop = 44;
    RPush = 45;
    RPop = 46;
    LLen = 47;
    LRem = 48;
    LRange = 49;
    LTrim = 50;
    SAdd = 51;
    SRem = 52;
    SMembers = 53;
    SCard = 54;
    PExpireAt = 55;
    PExpire = 56;
    ExpireAt = 57;
    Exists = 58;
    Unlink = 59;
    TTL = 60;
    ZAdd = 61;
    ZRem = 62;
    ZRange = 63;
    ZCard = 64;
    ZCount = 65;
    ZIncrBy = 66;
    ZScore = 67;
    Type = 68;
    HLen = 69;
    Echo = 70;
    ZPopMin = 71;
    Strlen = 72;
    LIndex = 73;
    ZPopMax = 74;
    XRead = 75;
    XAdd = 76;
    XReadGroup = 77;
    XAck = 78;
    XTrim = 79;
    XGroupCreate = 80;
    XGroupDestroy = 81;
    HSetNX = 82;
    SIsMember = 83;
    HVals = 84;
    PTTL = 85;
    ZRemRangeByRank = 86;
    Persist = 87;
    ZRemRangeByScore = 88;
    Time = 89;
    ZRank = 90;
    Rename = 91;
    DBSize = 92;
    BRPop = 93;
    HKeys = 94;
    SPop = 95;
    PfAdd = 96;
    PfCount = 97;
    PfMerge = 98;
    BLPop = 100;
    LInsert = 101;
    RPushX = 102;
    LPushX = 103;
    ZMScore = 104;
    ZDiff = 105;
    ZDiffStore = 106;
    SetRange = 107;
    ZRemRangeByLex = 108;
    ZLexCount = 109;
    Append = 110;
    SUnionStore = 111;
    SDiffStore = 112;
    SInter = 113;
    SInterStore = 114;
    ZRangeStore = 115;
    GetRange = 116;
    SMove = 117;
    SMIsMember = 118;
    ZUnionStore = 119;
    LastSave = 120;
    GeoAdd = 121;
    GeoHash = 122;
    ObjectEncoding = 123;
    SDiff = 124;
    ObjectIdleTime = 125;
    ObjectRefCount = 126;
    Lolwut = 100500;
    GeoDist = 127;
    GeoPos = 128;
    BZPopMax = 129;
    ObjectFreq = 130;
    RenameNX = 131;
    Touch = 132;
    ZRevRank = 133;
    ZInterStore = 134;
    HRandField = 135;
    ZUnion = 136;
    BZPopMin = 137;
    FlushAll = 138;
    ZRandMember = 139;
<<<<<<< HEAD
    FunctionLoad = 150;
=======
    Bitcount = 140;
    BZMPop = 141;
    ZInterCard = 143;
    ZMPop = 144;
>>>>>>> 3679ee53
}

message Command {
    message ArgsArray {
        repeated string args = 1;
    }

    RequestType request_type = 1;
    oneof args {
        ArgsArray args_array = 2;
        uint64 args_vec_pointer = 3;
    }
}

message ScriptInvocation {
    string hash = 1;
    repeated string keys = 2;
    repeated string args = 3;
}

message Transaction {
    repeated Command commands = 1;
}

message RedisRequest {
    uint32 callback_idx = 1;

    oneof command {
        Command single_command = 2;
        Transaction transaction = 3;
        ScriptInvocation script_invocation = 4;
    }
    Routes route = 5;
}<|MERGE_RESOLUTION|>--- conflicted
+++ resolved
@@ -179,14 +179,11 @@
     BZPopMin = 137;
     FlushAll = 138;
     ZRandMember = 139;
-<<<<<<< HEAD
-    FunctionLoad = 150;
-=======
     Bitcount = 140;
     BZMPop = 141;
     ZInterCard = 143;
     ZMPop = 144;
->>>>>>> 3679ee53
+    FunctionLoad = 150;
 }
 
 message Command {
