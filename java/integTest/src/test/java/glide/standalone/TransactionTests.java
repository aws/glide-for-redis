/** Copyright GLIDE-for-Redis Project Contributors - SPDX Identifier: Apache-2.0 */
package glide.standalone;

import static glide.TransactionTestUtilities.transactionTest;
import static glide.TransactionTestUtilities.transactionTestResult;
import static glide.api.BaseClient.OK;
import static org.junit.jupiter.api.Assertions.assertArrayEquals;
import static org.junit.jupiter.api.Assertions.assertEquals;
import static org.junit.jupiter.api.Assertions.assertFalse;
import static org.junit.jupiter.api.Assertions.assertTrue;

import glide.TestConfiguration;
import glide.api.RedisClient;
import glide.api.models.Transaction;
import glide.api.models.commands.InfoOptions;
import glide.api.models.configuration.NodeAddress;
import glide.api.models.configuration.RedisClientConfiguration;
import java.time.Instant;
import java.time.temporal.ChronoUnit;
import java.util.Map;
import java.util.UUID;
import lombok.SneakyThrows;
import org.apache.commons.lang3.ArrayUtils;
import org.junit.jupiter.api.AfterAll;
import org.junit.jupiter.api.BeforeAll;
import org.junit.jupiter.api.Test;
import org.junit.jupiter.api.Timeout;

@Timeout(10) // seconds
public class TransactionTests {

    private static RedisClient client = null;

    @BeforeAll
    @SneakyThrows
    public static void init() {
        client =
                RedisClient.CreateClient(
                                RedisClientConfiguration.builder()
                                        .address(
                                                NodeAddress.builder().port(TestConfiguration.STANDALONE_PORTS[0]).build())
                                        .build())
                        .get();
    }

    @AfterAll
    @SneakyThrows
    public static void teardown() {
        client.close();
    }

    @Test
    @SneakyThrows
    public void custom_command_info() {
        Transaction transaction = new Transaction().customCommand(new String[] {"info"});
        Object[] result = client.exec(transaction).get();
        assertTrue(((String) result[0]).contains("# Stats"));
    }

    @Test
    @SneakyThrows
    public void info_test() {
        Transaction transaction =
                new Transaction()
                        .info()
                        .info(InfoOptions.builder().section(InfoOptions.Section.CLUSTER).build());
        Object[] result = client.exec(transaction).get();

        // sanity check
        assertTrue(((String) result[0]).contains("# Stats"));
        assertFalse(((String) result[1]).contains("# Stats"));
    }

    @Test
    @SneakyThrows
    public void ping_tests() {
        Transaction transaction = new Transaction();
        int numberOfPings = 100;
        for (int idx = 0; idx < numberOfPings; idx++) {
            if ((idx % 2) == 0) {
                transaction.ping();
            } else {
                transaction.ping(Integer.toString(idx));
            }
        }
        Object[] result = client.exec(transaction).get();
        for (int idx = 0; idx < numberOfPings; idx++) {
            if ((idx % 2) == 0) {
                assertEquals("PONG", result[idx]);
            } else {
                assertEquals(Integer.toString(idx), result[idx]);
            }
        }
    }

    @SneakyThrows
    @Test
    public void test_standalone_transactions() {
        Transaction transaction = (Transaction) transactionTest(new Transaction());
        Object[] expectedResult = transactionTestResult();

        String key = UUID.randomUUID().toString();
        String value = UUID.randomUUID().toString();

        transaction.select(1);
        transaction.set(key, value);
        transaction.get(key);
        transaction.select(0);
        transaction.get(key);

        expectedResult = ArrayUtils.addAll(expectedResult, OK, OK, value, OK, null);

        Object[] result = client.exec(transaction).get();
        assertArrayEquals(expectedResult, result);
    }

    @Test
    @SneakyThrows
    public void lastsave() {
        var yesterday = Instant.now().minus(1, ChronoUnit.DAYS);

        var response = client.exec(new Transaction().lastsave()).get();
        assertTrue(Instant.ofEpochSecond((long) response[0]).isAfter(yesterday));
    }

    @Test
    @SneakyThrows
<<<<<<< HEAD
    public void objectFreq() {
        String objectFreqKey = "key";
        String maxmemoryPolicy = "maxmemory-policy";

        String oldPolicy = client.configGet(new String[] {maxmemoryPolicy}).get().get(maxmemoryPolicy);
        try {
            Transaction transaction = new Transaction();
            transaction.configSet(Map.of(maxmemoryPolicy, "allkeys-lfu"));
            transaction.set(objectFreqKey, "");
            transaction.objectFreq(objectFreqKey);
            var response = client.exec(transaction).get();
            assertEquals(OK, response[0]);
            assertEquals(OK, response[1]);
            assertTrue((long) response[2] >= 0L);
        } finally {
            client.configSet(Map.of(maxmemoryPolicy, oldPolicy)).get();
        }
=======
    public void objectRefcount() {
        String objectRefcountKey = "key";
        Transaction transaction = new Transaction();
        transaction.set(objectRefcountKey, "");
        transaction.objectRefcount(objectRefcountKey);
        var response = client.exec(transaction).get();
        assertEquals(OK, response[0]);
        assertTrue((long) response[1] >= 0L);
>>>>>>> a046ec5e
    }
}<|MERGE_RESOLUTION|>--- conflicted
+++ resolved
@@ -125,12 +125,11 @@
 
     @Test
     @SneakyThrows
-<<<<<<< HEAD
     public void objectFreq() {
         String objectFreqKey = "key";
         String maxmemoryPolicy = "maxmemory-policy";
 
-        String oldPolicy = client.configGet(new String[] {maxmemoryPolicy}).get().get(maxmemoryPolicy);
+        String oldPolicy = client.configGet(new String[]{maxmemoryPolicy}).get().get(maxmemoryPolicy);
         try {
             Transaction transaction = new Transaction();
             transaction.configSet(Map.of(maxmemoryPolicy, "allkeys-lfu"));
@@ -143,7 +142,10 @@
         } finally {
             client.configSet(Map.of(maxmemoryPolicy, oldPolicy)).get();
         }
-=======
+    }
+
+    @Test
+    @SneakyThrows
     public void objectRefcount() {
         String objectRefcountKey = "key";
         Transaction transaction = new Transaction();
@@ -152,6 +154,5 @@
         var response = client.exec(transaction).get();
         assertEquals(OK, response[0]);
         assertTrue((long) response[1] >= 0L);
->>>>>>> a046ec5e
     }
 }