/** Copyright GLIDE-for-Redis Project Contributors - SPDX Identifier: Apache-2.0 */
package glide.api.models;

import static glide.api.commands.SortedSetBaseCommands.WITH_SCORES_REDIS_API;
import static glide.api.commands.SortedSetBaseCommands.WITH_SCORE_REDIS_API;
import static glide.api.models.commands.ExpireOptions.HAS_EXISTING_EXPIRY;
import static glide.api.models.commands.ExpireOptions.HAS_NO_EXPIRY;
import static glide.api.models.commands.ExpireOptions.NEW_EXPIRY_LESS_THAN_CURRENT;
import static glide.api.models.commands.InfoOptions.Section.EVERYTHING;
import static glide.api.models.commands.LInsertOptions.InsertPosition.AFTER;
import static glide.api.models.commands.RangeOptions.InfScoreBound.NEGATIVE_INFINITY;
import static glide.api.models.commands.RangeOptions.InfScoreBound.POSITIVE_INFINITY;
import static glide.api.models.commands.SetOptions.RETURN_OLD_VALUE;
import static glide.api.models.commands.ZaddOptions.UpdateOptions.SCORE_LESS_THAN_CURRENT;
import static org.junit.jupiter.api.Assertions.assertEquals;
import static redis_request.RedisRequestOuterClass.RequestType.Blpop;
import static redis_request.RedisRequestOuterClass.RequestType.Brpop;
import static redis_request.RedisRequestOuterClass.RequestType.ClientGetName;
import static redis_request.RedisRequestOuterClass.RequestType.ClientId;
import static redis_request.RedisRequestOuterClass.RequestType.ConfigGet;
import static redis_request.RedisRequestOuterClass.RequestType.ConfigResetStat;
import static redis_request.RedisRequestOuterClass.RequestType.ConfigRewrite;
import static redis_request.RedisRequestOuterClass.RequestType.ConfigSet;
import static redis_request.RedisRequestOuterClass.RequestType.Decr;
import static redis_request.RedisRequestOuterClass.RequestType.DecrBy;
import static redis_request.RedisRequestOuterClass.RequestType.Del;
import static redis_request.RedisRequestOuterClass.RequestType.Echo;
import static redis_request.RedisRequestOuterClass.RequestType.Exists;
import static redis_request.RedisRequestOuterClass.RequestType.Expire;
import static redis_request.RedisRequestOuterClass.RequestType.ExpireAt;
import static redis_request.RedisRequestOuterClass.RequestType.GetRange;
import static redis_request.RedisRequestOuterClass.RequestType.GetString;
import static redis_request.RedisRequestOuterClass.RequestType.HLen;
import static redis_request.RedisRequestOuterClass.RequestType.HSetNX;
import static redis_request.RedisRequestOuterClass.RequestType.HashDel;
import static redis_request.RedisRequestOuterClass.RequestType.HashExists;
import static redis_request.RedisRequestOuterClass.RequestType.HashGet;
import static redis_request.RedisRequestOuterClass.RequestType.HashGetAll;
import static redis_request.RedisRequestOuterClass.RequestType.HashIncrBy;
import static redis_request.RedisRequestOuterClass.RequestType.HashIncrByFloat;
import static redis_request.RedisRequestOuterClass.RequestType.HashMGet;
import static redis_request.RedisRequestOuterClass.RequestType.HashSet;
import static redis_request.RedisRequestOuterClass.RequestType.Hvals;
import static redis_request.RedisRequestOuterClass.RequestType.Incr;
import static redis_request.RedisRequestOuterClass.RequestType.IncrBy;
import static redis_request.RedisRequestOuterClass.RequestType.IncrByFloat;
import static redis_request.RedisRequestOuterClass.RequestType.Info;
import static redis_request.RedisRequestOuterClass.RequestType.LInsert;
import static redis_request.RedisRequestOuterClass.RequestType.LLen;
import static redis_request.RedisRequestOuterClass.RequestType.LPop;
import static redis_request.RedisRequestOuterClass.RequestType.LPush;
import static redis_request.RedisRequestOuterClass.RequestType.LPushX;
import static redis_request.RedisRequestOuterClass.RequestType.LRange;
import static redis_request.RedisRequestOuterClass.RequestType.LRem;
import static redis_request.RedisRequestOuterClass.RequestType.LTrim;
import static redis_request.RedisRequestOuterClass.RequestType.LastSave;
import static redis_request.RedisRequestOuterClass.RequestType.Lindex;
import static redis_request.RedisRequestOuterClass.RequestType.MGet;
import static redis_request.RedisRequestOuterClass.RequestType.MSet;
import static redis_request.RedisRequestOuterClass.RequestType.PExpire;
import static redis_request.RedisRequestOuterClass.RequestType.PExpireAt;
import static redis_request.RedisRequestOuterClass.RequestType.PTTL;
import static redis_request.RedisRequestOuterClass.RequestType.Persist;
import static redis_request.RedisRequestOuterClass.RequestType.PfAdd;
import static redis_request.RedisRequestOuterClass.RequestType.PfCount;
import static redis_request.RedisRequestOuterClass.RequestType.PfMerge;
import static redis_request.RedisRequestOuterClass.RequestType.Ping;
import static redis_request.RedisRequestOuterClass.RequestType.RPop;
import static redis_request.RedisRequestOuterClass.RequestType.RPush;
import static redis_request.RedisRequestOuterClass.RequestType.RPushX;
import static redis_request.RedisRequestOuterClass.RequestType.SAdd;
import static redis_request.RedisRequestOuterClass.RequestType.SCard;
import static redis_request.RedisRequestOuterClass.RequestType.SDiffStore;
import static redis_request.RedisRequestOuterClass.RequestType.SInter;
import static redis_request.RedisRequestOuterClass.RequestType.SInterStore;
import static redis_request.RedisRequestOuterClass.RequestType.SIsMember;
import static redis_request.RedisRequestOuterClass.RequestType.SMIsMember;
import static redis_request.RedisRequestOuterClass.RequestType.SMembers;
import static redis_request.RedisRequestOuterClass.RequestType.SMove;
import static redis_request.RedisRequestOuterClass.RequestType.SRem;
<<<<<<< HEAD
import static redis_request.RedisRequestOuterClass.RequestType.Save;
=======
import static redis_request.RedisRequestOuterClass.RequestType.SUnionStore;
>>>>>>> 4480ece1
import static redis_request.RedisRequestOuterClass.RequestType.SetRange;
import static redis_request.RedisRequestOuterClass.RequestType.SetString;
import static redis_request.RedisRequestOuterClass.RequestType.Strlen;
import static redis_request.RedisRequestOuterClass.RequestType.TTL;
import static redis_request.RedisRequestOuterClass.RequestType.Time;
import static redis_request.RedisRequestOuterClass.RequestType.Type;
import static redis_request.RedisRequestOuterClass.RequestType.Unlink;
import static redis_request.RedisRequestOuterClass.RequestType.XAdd;
import static redis_request.RedisRequestOuterClass.RequestType.ZDiff;
import static redis_request.RedisRequestOuterClass.RequestType.ZDiffStore;
import static redis_request.RedisRequestOuterClass.RequestType.ZLexCount;
import static redis_request.RedisRequestOuterClass.RequestType.ZMScore;
import static redis_request.RedisRequestOuterClass.RequestType.ZPopMax;
import static redis_request.RedisRequestOuterClass.RequestType.ZPopMin;
import static redis_request.RedisRequestOuterClass.RequestType.ZRangeStore;
import static redis_request.RedisRequestOuterClass.RequestType.ZRemRangeByLex;
import static redis_request.RedisRequestOuterClass.RequestType.ZRemRangeByRank;
import static redis_request.RedisRequestOuterClass.RequestType.ZRemRangeByScore;
import static redis_request.RedisRequestOuterClass.RequestType.ZScore;
import static redis_request.RedisRequestOuterClass.RequestType.Zadd;
import static redis_request.RedisRequestOuterClass.RequestType.Zcard;
import static redis_request.RedisRequestOuterClass.RequestType.Zcount;
import static redis_request.RedisRequestOuterClass.RequestType.Zrange;
import static redis_request.RedisRequestOuterClass.RequestType.Zrank;
import static redis_request.RedisRequestOuterClass.RequestType.Zrem;

import glide.api.models.commands.InfoOptions;
import glide.api.models.commands.RangeOptions;
import glide.api.models.commands.RangeOptions.InfLexBound;
import glide.api.models.commands.RangeOptions.InfScoreBound;
import glide.api.models.commands.RangeOptions.LexBoundary;
import glide.api.models.commands.RangeOptions.Limit;
import glide.api.models.commands.RangeOptions.RangeByIndex;
import glide.api.models.commands.RangeOptions.RangeByScore;
import glide.api.models.commands.RangeOptions.ScoreBoundary;
import glide.api.models.commands.SetOptions;
import glide.api.models.commands.StreamAddOptions;
import glide.api.models.commands.ZaddOptions;
import java.util.LinkedHashMap;
import java.util.LinkedList;
import java.util.List;
import java.util.Map;
import java.util.stream.Stream;
import org.apache.commons.lang3.tuple.Pair;
import org.junit.jupiter.params.ParameterizedTest;
import org.junit.jupiter.params.provider.Arguments;
import org.junit.jupiter.params.provider.MethodSource;
import redis_request.RedisRequestOuterClass.Command;
import redis_request.RedisRequestOuterClass.Command.ArgsArray;
import redis_request.RedisRequestOuterClass.RequestType;

public class TransactionTests {
    private static Stream<Arguments> getTransactionBuilders() {
        return Stream.of(Arguments.of(new Transaction()), Arguments.of(new ClusterTransaction()));
    }

    @ParameterizedTest
    @MethodSource("getTransactionBuilders")
    public void transaction_builds_protobuf_request(BaseTransaction<?> transaction) {
        List<Pair<RequestType, ArgsArray>> results = new LinkedList<>();

        transaction.get("key");
        results.add(Pair.of(GetString, buildArgs("key")));

        transaction.set("key", "value");
        results.add(Pair.of(SetString, buildArgs("key", "value")));

        transaction.set("key", "value", SetOptions.builder().returnOldValue(true).build());
        results.add(Pair.of(SetString, buildArgs("key", "value", RETURN_OLD_VALUE)));

        transaction.del(new String[] {"key1", "key2"});
        results.add(Pair.of(Del, buildArgs("key1", "key2")));

        transaction.echo("GLIDE");
        results.add(Pair.of(Echo, buildArgs("GLIDE")));

        transaction.ping();
        results.add(Pair.of(Ping, buildArgs()));

        transaction.ping("KING PONG");
        results.add(Pair.of(Ping, buildArgs("KING PONG")));

        transaction.info();
        results.add(Pair.of(Info, buildArgs()));

        transaction.info(InfoOptions.builder().section(EVERYTHING).build());
        results.add(Pair.of(Info, buildArgs(EVERYTHING.toString())));

        transaction.mset(Map.of("key", "value"));
        results.add(Pair.of(MSet, buildArgs("key", "value")));

        transaction.mget(new String[] {"key"});
        results.add(Pair.of(MGet, buildArgs("key")));

        transaction.incr("key");
        results.add(Pair.of(Incr, buildArgs("key")));

        transaction.incrBy("key", 1);
        results.add(Pair.of(IncrBy, buildArgs("key", "1")));

        transaction.incrByFloat("key", 2.5);
        results.add(Pair.of(IncrByFloat, buildArgs("key", "2.5")));

        transaction.decr("key");
        results.add(Pair.of(Decr, buildArgs("key")));

        transaction.decrBy("key", 2);
        results.add(Pair.of(DecrBy, buildArgs("key", "2")));

        transaction.strlen("key");
        results.add(Pair.of(Strlen, buildArgs("key")));

        transaction.setrange("key", 42, "str");
        results.add(Pair.of(SetRange, buildArgs("key", "42", "str")));

        transaction.getrange("key", 42, 54);
        results.add(Pair.of(GetRange, buildArgs("key", "42", "54")));

        transaction.hset("key", Map.of("field", "value"));
        results.add(Pair.of(HashSet, buildArgs("key", "field", "value")));

        transaction.hsetnx("key", "field", "value");
        results.add(Pair.of(HSetNX, buildArgs("key", "field", "value")));

        transaction.hget("key", "field");
        results.add(Pair.of(HashGet, buildArgs("key", "field")));

        transaction.hdel("key", new String[] {"field"});
        results.add(Pair.of(HashDel, buildArgs("key", "field")));

        transaction.hlen("key");
        results.add(Pair.of(HLen, buildArgs("key")));

        transaction.hvals("key");
        results.add(Pair.of(Hvals, buildArgs("key")));

        transaction.hmget("key", new String[] {"field"});
        results.add(Pair.of(HashMGet, buildArgs("key", "field")));

        transaction.hexists("key", "field");
        results.add(Pair.of(HashExists, buildArgs("key", "field")));

        transaction.hgetall("key");
        results.add(Pair.of(HashGetAll, buildArgs("key")));

        transaction.hincrBy("key", "field", 1);
        results.add(Pair.of(HashIncrBy, buildArgs("key", "field", "1")));

        transaction.hincrByFloat("key", "field", 1.5);
        results.add(Pair.of(HashIncrByFloat, buildArgs("key", "field", "1.5")));

        transaction.lpush("key", new String[] {"element1", "element2"});
        results.add(Pair.of(LPush, buildArgs("key", "element1", "element2")));

        transaction.lpop("key");
        results.add(Pair.of(LPop, buildArgs("key")));

        transaction.lpopCount("key", 2);
        results.add(Pair.of(LPop, buildArgs("key", "2")));

        transaction.lrange("key", 1, 2);
        results.add(Pair.of(LRange, buildArgs("key", "1", "2")));

        transaction.lindex("key", 1);
        results.add(Pair.of(Lindex, ArgsArray.newBuilder().addArgs("key").addArgs("1").build()));

        transaction.ltrim("key", 1, 2);
        results.add(Pair.of(LTrim, buildArgs("key", "1", "2")));

        transaction.llen("key");
        results.add(Pair.of(LLen, buildArgs("key")));

        transaction.lrem("key", 1, "element");
        results.add(Pair.of(LRem, buildArgs("key", "1", "element")));

        transaction.rpush("key", new String[] {"element"});
        results.add(Pair.of(RPush, buildArgs("key", "element")));

        transaction.rpop("key");
        results.add(Pair.of(RPop, buildArgs("key")));

        transaction.rpopCount("key", 2);
        results.add(Pair.of(RPop, buildArgs("key", "2")));

        transaction.sadd("key", new String[] {"value"});
        results.add(Pair.of(SAdd, buildArgs("key", "value")));

        transaction.sismember("key", "member");
        results.add(
                Pair.of(SIsMember, ArgsArray.newBuilder().addArgs("key").addArgs("member").build()));

        transaction.srem("key", new String[] {"value"});
        results.add(Pair.of(SRem, buildArgs("key", "value")));

        transaction.smembers("key");
        results.add(Pair.of(SMembers, buildArgs("key")));

        transaction.scard("key");
        results.add(Pair.of(SCard, buildArgs("key")));

        transaction.smove("key1", "key2", "elem");
        results.add(Pair.of(SMove, buildArgs("key1", "key2", "elem")));

        transaction.sinter(new String[] {"key1", "key2"});
        results.add(Pair.of(SInter, buildArgs("key1", "key2")));

        transaction.sinterstore("key", new String[] {"set1", "set2"});
        results.add(Pair.of(SInterStore, buildArgs("key", "set1", "set2")));

        transaction.smismember("key", new String[] {"1", "2"});
        results.add(Pair.of(SMIsMember, buildArgs("key", "1", "2")));

        transaction.sunionstore("key", new String[] {"set1", "set2"});
        results.add(
                Pair.of(
                        SUnionStore,
                        ArgsArray.newBuilder().addArgs("key").addArgs("set1").addArgs("set2").build()));

        transaction.exists(new String[] {"key1", "key2"});
        results.add(Pair.of(Exists, buildArgs("key1", "key2")));

        transaction.unlink(new String[] {"key1", "key2"});
        results.add(Pair.of(Unlink, buildArgs("key1", "key2")));

        transaction.expire("key", 9L);
        results.add(Pair.of(Expire, buildArgs("key", "9")));
        transaction.expireAt("key", 9999L, NEW_EXPIRY_LESS_THAN_CURRENT);
        results.add(Pair.of(ExpireAt, buildArgs("key", "9999", "LT")));

        transaction.pexpire("key", 99999L);
        results.add(Pair.of(PExpire, buildArgs("key", "99999")));

        transaction.pexpire("key", 999999L, HAS_EXISTING_EXPIRY);
        results.add(Pair.of(PExpire, buildArgs("key", "999999", "XX")));

        transaction.pexpireAt("key", 9999999L);
        results.add(Pair.of(PExpireAt, buildArgs("key", "9999999")));

        transaction.pexpireAt("key", 99999999L, HAS_NO_EXPIRY);
        results.add(Pair.of(PExpireAt, buildArgs("key", "99999999", "NX")));

        transaction.ttl("key");
        results.add(Pair.of(TTL, buildArgs("key")));

        transaction.pttl("key");
        results.add(Pair.of(PTTL, buildArgs("key")));

        transaction.clientId();
        results.add(Pair.of(ClientId, buildArgs()));

        transaction.clientGetName();
        results.add(Pair.of(ClientGetName, buildArgs()));

        transaction.configRewrite();
        results.add(Pair.of(ConfigRewrite, buildArgs()));

        transaction.configResetStat();
        results.add(Pair.of(ConfigResetStat, buildArgs()));

        transaction.configGet(new String[] {"maxmemory", "hash-max-listpack-entries"});
        results.add(Pair.of(ConfigGet, buildArgs("maxmemory", "hash-max-listpack-entries")));

        var configSetMap = new LinkedHashMap<String, String>();
        configSetMap.put("maxmemory", "100mb");
        configSetMap.put("save", "60");

        transaction.configSet(configSetMap);
        results.add(Pair.of(ConfigSet, buildArgs("maxmemory", "100mb", "save", "60")));

        Map<String, Double> membersScores = new LinkedHashMap<>();
        membersScores.put("member1", 1.0);
        membersScores.put("member2", 2.0);
        transaction.zadd(
                "key",
                membersScores,
                ZaddOptions.builder().updateOptions(SCORE_LESS_THAN_CURRENT).build(),
                true);
        results.add(Pair.of(Zadd, buildArgs("key", "LT", "CH", "1.0", "member1", "2.0", "member2")));

        transaction.zaddIncr(
                "key",
                "member1",
                3.0,
                ZaddOptions.builder().updateOptions(SCORE_LESS_THAN_CURRENT).build());
        results.add(Pair.of(Zadd, buildArgs("key", "LT", "INCR", "3.0", "member1")));

        transaction.zrem("key", new String[] {"member1", "member2"});
        results.add(Pair.of(Zrem, buildArgs("key", "member1", "member2")));

        transaction.zcard("key");
        results.add(Pair.of(Zcard, buildArgs("key")));

        transaction.zpopmin("key");
        results.add(Pair.of(ZPopMin, buildArgs("key")));

        transaction.zpopmin("key", 2);
        results.add(Pair.of(ZPopMin, buildArgs("key", "2")));

        transaction.zpopmax("key");
        results.add(Pair.of(ZPopMax, buildArgs("key")));

        transaction.zpopmax("key", 2);
        results.add(Pair.of(ZPopMax, buildArgs("key", "2")));

        transaction.zscore("key", "member");
        results.add(Pair.of(ZScore, buildArgs("key", "member")));

        transaction.zrank("key", "member");
        results.add(Pair.of(Zrank, buildArgs("key", "member")));

        transaction.zrankWithScore("key", "member");
        results.add(Pair.of(Zrank, buildArgs("key", "member", WITH_SCORE_REDIS_API)));

        transaction.zmscore("key", new String[] {"member1", "member2"});
        results.add(Pair.of(ZMScore, buildArgs("key", "member1", "member2")));

        transaction.zdiff(new String[] {"key1", "key2"});
        results.add(Pair.of(ZDiff, buildArgs("2", "key1", "key2")));

        transaction.zdiffWithScores(new String[] {"key1", "key2"});
        results.add(
                Pair.of(
                        ZDiff,
                        ArgsArray.newBuilder()
                                .addArgs("2")
                                .addArgs("key1")
                                .addArgs("key2")
                                .addArgs(WITH_SCORES_REDIS_API)
                                .build()));

        transaction.zdiffstore("destKey", new String[] {"key1", "key2"});
        results.add(Pair.of(ZDiffStore, buildArgs("destKey", "2", "key1", "key2")));

        transaction.zcount("key", new ScoreBoundary(5, false), InfScoreBound.POSITIVE_INFINITY);
        results.add(Pair.of(Zcount, buildArgs("key", "(5.0", "+inf")));

        transaction.zremrangebyrank("key", 0, -1);
        results.add(Pair.of(ZRemRangeByRank, buildArgs("key", "0", "-1")));

        transaction.zremrangebylex("key", new LexBoundary("a", false), InfLexBound.POSITIVE_INFINITY);
        results.add(Pair.of(ZRemRangeByLex, buildArgs("key", "(a", "+")));

        transaction.zremrangebyscore(
                "key", new ScoreBoundary(5, false), RangeOptions.InfScoreBound.POSITIVE_INFINITY);
        results.add(Pair.of(ZRemRangeByScore, buildArgs("key", "(5.0", "+inf")));

        transaction.zlexcount("key", new LexBoundary("c", false), InfLexBound.POSITIVE_INFINITY);
        results.add(Pair.of(ZLexCount, buildArgs("key", "(c", "+")));

        transaction.zrangestore(
                "destination",
                "source",
                new RangeByScore(
                        InfScoreBound.NEGATIVE_INFINITY, new ScoreBoundary(3, false), new Limit(1, 2)),
                true);
        results.add(
                Pair.of(
                        ZRangeStore,
                        buildArgs(
                                "destination", "source", "-inf", "(3.0", "BYSCORE", "REV", "LIMIT", "1", "2")));

        transaction.zrangestore("destination", "source", new RangeByIndex(2, 3));
        results.add(Pair.of(ZRangeStore, buildArgs("destination", "source", "2", "3")));

        transaction.xadd("key", Map.of("field1", "foo1"));
        results.add(Pair.of(XAdd, buildArgs("key", "*", "field1", "foo1")));

        transaction.xadd("key", Map.of("field1", "foo1"), StreamAddOptions.builder().id("id").build());
        results.add(Pair.of(XAdd, buildArgs("key", "id", "field1", "foo1")));

        transaction.time();
        results.add(Pair.of(Time, buildArgs()));

<<<<<<< HEAD
        transaction.save();
        results.add(Pair.of(Save, buildArgs()));
=======
        transaction.lastsave();
        results.add(Pair.of(LastSave, buildArgs()));
>>>>>>> 4480ece1

        transaction.persist("key");
        results.add(Pair.of(Persist, buildArgs("key")));

        transaction.type("key");
        results.add(Pair.of(Type, buildArgs("key")));

        transaction.linsert("key", AFTER, "pivot", "elem");
        results.add(Pair.of(LInsert, buildArgs("key", "AFTER", "pivot", "elem")));

        transaction.brpop(new String[] {"key1", "key2"}, 0.5);
        results.add(Pair.of(Brpop, buildArgs("key1", "key2", "0.5")));
        transaction.blpop(new String[] {"key1", "key2"}, 0.5);
        results.add(Pair.of(Blpop, buildArgs("key1", "key2", "0.5")));

        transaction.rpushx("key", new String[] {"element1", "element2"});
        results.add(Pair.of(RPushX, buildArgs("key", "element1", "element2")));

        transaction.lpushx("key", new String[] {"element1", "element2"});
        results.add(Pair.of(LPushX, buildArgs("key", "element1", "element2")));

        transaction.zrange(
                "key",
                new RangeByScore(NEGATIVE_INFINITY, new ScoreBoundary(3, false), new Limit(1, 2)),
                true);
        results.add(
                Pair.of(Zrange, buildArgs("key", "-inf", "(3.0", "BYSCORE", "REV", "LIMIT", "1", "2")));

        transaction.zrangeWithScores(
                "key",
                new RangeByScore(new ScoreBoundary(5, true), POSITIVE_INFINITY, new Limit(1, 2)),
                false);
        results.add(
                Pair.of(
                        Zrange,
                        buildArgs("key", "5.0", "+inf", "BYSCORE", "LIMIT", "1", "2", WITH_SCORES_REDIS_API)));

        transaction.pfadd("hll", new String[] {"a", "b", "c"});
        results.add(Pair.of(PfAdd, buildArgs("hll", "a", "b", "c")));

        transaction.pfcount(new String[] {"hll1", "hll2"});
        results.add(Pair.of(PfCount, ArgsArray.newBuilder().addArgs("hll1").addArgs("hll2").build()));
        transaction.pfmerge("hll", new String[] {"hll1", "hll2"});
        results.add(
                Pair.of(
                        PfMerge,
                        ArgsArray.newBuilder().addArgs("hll").addArgs("hll1").addArgs("hll2").build()));

        transaction.sdiffstore("key1", new String[] {"key2", "key3"});
        results.add(
                Pair.of(
                        SDiffStore,
                        ArgsArray.newBuilder().addArgs("key1").addArgs("key2").addArgs("key3").build()));

        var protobufTransaction = transaction.getProtobufTransaction().build();

        for (int idx = 0; idx < protobufTransaction.getCommandsCount(); idx++) {
            Command protobuf = protobufTransaction.getCommands(idx);

            assertEquals(results.get(idx).getLeft(), protobuf.getRequestType());
            assertEquals(
                    results.get(idx).getRight().getArgsCount(), protobuf.getArgsArray().getArgsCount());
            assertEquals(results.get(idx).getRight(), protobuf.getArgsArray());
        }
    }

    private ArgsArray buildArgs(String... args) {
        var builder = ArgsArray.newBuilder();
        for (var arg : args) {
            builder.addArgs(arg);
        }
        return builder.build();
    }
}<|MERGE_RESOLUTION|>--- conflicted
+++ resolved
@@ -78,11 +78,8 @@
 import static redis_request.RedisRequestOuterClass.RequestType.SMembers;
 import static redis_request.RedisRequestOuterClass.RequestType.SMove;
 import static redis_request.RedisRequestOuterClass.RequestType.SRem;
-<<<<<<< HEAD
+import static redis_request.RedisRequestOuterClass.RequestType.SUnionStore;
 import static redis_request.RedisRequestOuterClass.RequestType.Save;
-=======
-import static redis_request.RedisRequestOuterClass.RequestType.SUnionStore;
->>>>>>> 4480ece1
 import static redis_request.RedisRequestOuterClass.RequestType.SetRange;
 import static redis_request.RedisRequestOuterClass.RequestType.SetString;
 import static redis_request.RedisRequestOuterClass.RequestType.Strlen;
@@ -456,13 +453,11 @@
         transaction.time();
         results.add(Pair.of(Time, buildArgs()));
 
-<<<<<<< HEAD
         transaction.save();
         results.add(Pair.of(Save, buildArgs()));
-=======
+
         transaction.lastsave();
         results.add(Pair.of(LastSave, buildArgs()));
->>>>>>> 4480ece1
 
         transaction.persist("key");
         results.add(Pair.of(Persist, buildArgs("key")));
