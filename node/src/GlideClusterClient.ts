/**
 * Copyright Valkey GLIDE Project Contributors - SPDX Identifier: Apache-2.0
 */

import * as net from "net";
import {
    BaseClient,
    BaseClientConfiguration,
    PubSubMsg,
    ReturnType,
} from "./BaseClient";
import {
    FlushMode,
    FunctionListOptions,
    FunctionListResponse,
    InfoOptions,
    LolwutOptions,
    createClientGetName,
    createClientId,
    createConfigGet,
    createConfigResetStat,
    createConfigRewrite,
    createConfigSet,
    createCopy,
    createCustomCommand,
    createDBSize,
    createEcho,
    createFCall,
    createFCallReadOnly,
    createFlushAll,
    createFlushDB,
    createFunctionDelete,
    createFunctionFlush,
    createFunctionList,
    createFunctionLoad,
    createInfo,
    createLastSave,
    createLolwut,
    createPing,
    createPublish,
    createRandomKey,
    createTime,
} from "./Commands";
import { RequestError } from "./Errors";
import { command_request, connection_request } from "./ProtobufMessage";
import { ClusterTransaction } from "./Transaction";

/**
 * Represents a manually configured interval for periodic checks.
 */
export type PeriodicChecksManualInterval = {
    /**
     * The duration in seconds for the interval between periodic checks.
     */
    duration_in_sec: number;
};

/**
 * Periodic checks configuration.
 */
export type PeriodicChecks =
    /**
     * Enables the periodic checks with the default configurations.
     */
    | "enabledDefaultConfigs"
    /**
     * Disables the periodic checks.
     */
    | "disabled"
    /**
     * Manually configured interval for periodic checks.
     */
    | PeriodicChecksManualInterval;

/* eslint-disable-next-line @typescript-eslint/no-namespace */
export namespace ClusterClientConfiguration {
    /**
     * Enum representing pubsub subscription modes.
     * See [Valkey PubSub Documentation](https://valkey.io/docs/topics/pubsub/) for more details.
     */
    export enum PubSubChannelModes {
        /**
         * Use exact channel names.
         */
        Exact = 0,

        /**
         * Use channel name patterns.
         */
        Pattern = 1,

        /**
         * Use sharded pubsub. Available since Valkey version 7.0.
         */
        Sharded = 2,
    }

    export type PubSubSubscriptions = {
        /**
         * Channels and patterns by modes.
         */
        channelsAndPatterns: Partial<Record<PubSubChannelModes, Set<string>>>;

        /**
         * Optional callback to accept the incoming messages.
         */
        /* eslint-disable-next-line @typescript-eslint/no-explicit-any */
        callback?: (msg: PubSubMsg, context: any) => void;

        /**
         * Arbitrary context to pass to the callback.
         */
        /* eslint-disable-next-line @typescript-eslint/no-explicit-any */
        context?: any;
    };
}
export type ClusterClientConfiguration = BaseClientConfiguration & {
    /**
     * Configure the periodic topology checks.
     * These checks evaluate changes in the cluster's topology, triggering a slot refresh when detected.
     * Periodic checks ensure a quick and efficient process by querying a limited number of nodes.
     * If not set, `enabledDefaultConfigs` will be used.
     */
    periodicChecks?: PeriodicChecks;

    /**
     * PubSub subscriptions to be used for the client.
     * Will be applied via SUBSCRIBE/PSUBSCRIBE/SSUBSCRIBE commands during connection establishment.
     */
    pubsubSubscriptions?: ClusterClientConfiguration.PubSubSubscriptions;
};

/**
 * If the command's routing is to one node we will get T as a response type,
 * otherwise, we will get a dictionary of address: nodeResponse, address is of type string and nodeResponse is of type T.
 */
export type ClusterResponse<T> = T | Record<string, T>;

export type SlotIdTypes = {
    /**
     * `replicaSlotId` overrides the `readFrom` configuration. If it's used the request
     * will be routed to a replica, even if the strategy is `alwaysFromPrimary`.
     */
    type: "primarySlotId" | "replicaSlotId";
    /**
     * Slot number. There are 16384 slots in a redis cluster, and each shard manages a slot range.
     * Unless the slot is known, it's better to route using `SlotKeyTypes`
     */
    id: number;
};

export type SlotKeyTypes = {
    /**
     * `replicaSlotKey` overrides the `readFrom` configuration. If it's used the request
     * will be routed to a replica, even if the strategy is `alwaysFromPrimary`.
     */
    type: "primarySlotKey" | "replicaSlotKey";
    /**
     * The request will be sent to nodes managing this key.
     */
    key: string;
};

/// Route command to specific node.
export type RouteByAddress = {
    type: "routeByAddress";
    /**
     *The endpoint of the node. If `port` is not provided, should be in the `${address}:${port}` format, where `address` is the preferred endpoint as shown in the output of the `CLUSTER SLOTS` command.
     */
    host: string;
    /**
     * The port to access on the node. If port is not provided, `host` is assumed to be in the format `${address}:${port}`.
     */
    port?: number;
};

export type Routes =
    | SingleNodeRoute
    /**
     * Route request to all primary nodes.
     */
    | "allPrimaries"
    /**
     * Route request to all nodes.
     */
    | "allNodes";

export type SingleNodeRoute =
    /**
     * Route request to a random node.
     */
    | "randomNode"
    /**
     * Route request to the node that contains the slot with the given id.
     */
    | SlotIdTypes
    /**
     * Route request to the node that contains the slot that the given key matches.
     */
    | SlotKeyTypes
    | RouteByAddress;

function toProtobufRoute(
    route: Routes | undefined,
): command_request.Routes | undefined {
    if (route === undefined) {
        return undefined;
    }

    if (route === "allPrimaries") {
        return command_request.Routes.create({
            simpleRoutes: command_request.SimpleRoutes.AllPrimaries,
        });
    } else if (route === "allNodes") {
        return command_request.Routes.create({
            simpleRoutes: command_request.SimpleRoutes.AllNodes,
        });
    } else if (route === "randomNode") {
        return command_request.Routes.create({
            simpleRoutes: command_request.SimpleRoutes.Random,
        });
    } else if (route.type === "primarySlotKey") {
        return command_request.Routes.create({
            slotKeyRoute: command_request.SlotKeyRoute.create({
                slotType: command_request.SlotTypes.Primary,
                slotKey: route.key,
            }),
        });
    } else if (route.type === "replicaSlotKey") {
        return command_request.Routes.create({
            slotKeyRoute: command_request.SlotKeyRoute.create({
                slotType: command_request.SlotTypes.Replica,
                slotKey: route.key,
            }),
        });
    } else if (route.type === "primarySlotId") {
        return command_request.Routes.create({
            slotKeyRoute: command_request.SlotIdRoute.create({
                slotType: command_request.SlotTypes.Primary,
                slotId: route.id,
            }),
        });
    } else if (route.type === "replicaSlotId") {
        return command_request.Routes.create({
            slotKeyRoute: command_request.SlotIdRoute.create({
                slotType: command_request.SlotTypes.Replica,
                slotId: route.id,
            }),
        });
    } else if (route.type === "routeByAddress") {
        let port = route.port;
        let host = route.host;

        if (port === undefined) {
            const split = host.split(":");

            if (split.length !== 2) {
                throw new RequestError(
                    "No port provided, expected host to be formatted as `{hostname}:{port}`. Received " +
                        host,
                );
            }

            host = split[0];
            port = Number(split[1]);
        }

        return command_request.Routes.create({
            byAddressRoute: { host, port },
        });
    }
}

/**
 * Client used for connection to cluster Redis servers.
 * For full documentation, see
 * https://github.com/valkey-io/valkey-glide/wiki/NodeJS-wrapper#cluster
 */
export class GlideClusterClient extends BaseClient {
    /**
     * @internal
     */
    protected createClientRequest(
        options: ClusterClientConfiguration,
    ): connection_request.IConnectionRequest {
        const configuration = super.createClientRequest(options);
        configuration.clusterModeEnabled = true;

        // "enabledDefaultConfigs" is the default configuration and doesn't need setting
        if (
            options.periodicChecks !== undefined &&
            options.periodicChecks !== "enabledDefaultConfigs"
        ) {
            if (options.periodicChecks === "disabled") {
                configuration.periodicChecksDisabled =
                    connection_request.PeriodicChecksDisabled.create();
            } else {
                configuration.periodicChecksManualInterval =
                    connection_request.PeriodicChecksManualInterval.create({
                        durationInSec: options.periodicChecks.duration_in_sec,
                    });
            }
        }

        this.configurePubsub(options, configuration);
        return configuration;
    }

    public static async createClient(
        options: ClusterClientConfiguration,
    ): Promise<GlideClusterClient> {
        return await super.createClientInternal(
            options,
            (socket: net.Socket, options?: ClusterClientConfiguration) =>
                new GlideClusterClient(socket, options),
        );
    }

    static async __createClient(
        options: BaseClientConfiguration,
        connectedSocket: net.Socket,
    ): Promise<GlideClusterClient> {
        return super.__createClientInternal(
            options,
            connectedSocket,
            (socket, options) => new GlideClusterClient(socket, options),
        );
    }

    /** Executes a single command, without checking inputs. Every part of the command, including subcommands,
     *  should be added as a separate value in args.
     *  The command will be routed automatically based on the passed command's default request policy, unless `route` is provided,
     *  in which case the client will route the command to the nodes defined by `route`.
     *
     * See the [Glide for Redis Wiki](https://github.com/valkey-io/valkey-glide/wiki/General-Concepts#custom-command)
     * for details on the restrictions and limitations of the custom command API.
     *
     * @example
     * ```typescript
     * // Example usage of customCommand method to retrieve pub/sub clients with routing to all primary nodes
     * const result = await client.customCommand(["CLIENT", "LIST", "TYPE", "PUBSUB"], "allPrimaries");
     * console.log(result); // Output: Returns a list of all pub/sub clients
     * ```
     */
    public customCommand(args: string[], route?: Routes): Promise<ReturnType> {
        const command = createCustomCommand(args);
        return super.createWritePromise(command, toProtobufRoute(route));
    }

    /** Execute a transaction by processing the queued commands.
     *   See https://redis.io/topics/Transactions/ for details on Redis Transactions.
     *
     * @param transaction - A ClusterTransaction object containing a list of commands to be executed.
     * @param route - If `route` is not provided, the transaction will be routed to the slot owner of the first key found in the transaction.
     *   If no key is found, the command will be sent to a random node.
     *   If `route` is provided, the client will route the command to the nodes defined by `route`.
     * @returns A list of results corresponding to the execution of each command in the transaction.
     *      If a command returns a value, it will be included in the list. If a command doesn't return a value,
     *      the list entry will be null.
     *      If the transaction failed due to a WATCH command, `exec` will return `null`.
     */
    public exec(
        transaction: ClusterTransaction,
        route?: SingleNodeRoute,
    ): Promise<ReturnType[] | null> {
        return this.createWritePromise<ReturnType[] | null>(
            transaction.commands,
            toProtobufRoute(route),
        ).then((result: ReturnType[] | null) => {
            return this.processResultWithSetCommands(
                result,
                transaction.setCommandsIndexes,
            );
        });
    }

    /** Ping the Redis server.
     * See https://valkey.io/commands/ping/ for details.
     *
     * @param message - An optional message to include in the PING command.
     * If not provided, the server will respond with "PONG".
     * If provided, the server will respond with a copy of the message.
     * @param route - The command will be routed to all primaries, unless `route` is provided, in which
     *   case the client will route the command to the nodes defined by `route`.
     * @returns - "PONG" if `message` is not provided, otherwise return a copy of `message`.
     *
     * @example
     * ```typescript
     * // Example usage of ping method without any message
     * const result = await client.ping();
     * console.log(result); // Output: 'PONG'
     * ```
     *
     * @example
     * ```typescript
     * // Example usage of ping method with a message
     * const result = await client.ping("Hello");
     * console.log(result); // Output: 'Hello'
     * ```
     */
    public ping(message?: string, route?: Routes): Promise<string> {
        return this.createWritePromise(
            createPing(message),
            toProtobufRoute(route),
        );
    }

    /** Get information and statistics about the Redis server.
     *  See https://valkey.io/commands/info/ for details.
     *
     * @param options - A list of InfoSection values specifying which sections of information to retrieve.
     *  When no parameter is provided, the default option is assumed.
     * @param route - The command will be routed to all primaries, unless `route` is provided, in which
     *   case the client will route the command to the nodes defined by `route`.
     * @returns a string containing the information for the sections requested. When specifying a route other than a single node,
     * it returns a dictionary where each address is the key and its corresponding node response is the value.
     */
    public info(
        options?: InfoOptions[],
        route?: Routes,
    ): Promise<ClusterResponse<string>> {
        return this.createWritePromise<ClusterResponse<string>>(
            createInfo(options),
            toProtobufRoute(route),
        );
    }

    /** Get the name of the connection to which the request is routed.
     *  See https://valkey.io/commands/client-getname/ for more details.
     *
     * @param route - The command will be routed a random node, unless `route` is provided, in which
     *   case the client will route the command to the nodes defined by `route`.
     *
     * @returns - the name of the client connection as a string if a name is set, or null if no name is assigned.
     * When specifying a route other than a single node, it returns a dictionary where each address is the key and
     * its corresponding node response is the value.
     *
     * @example
     * ```typescript
     * // Example usage of client_getname method
     * const result = await client.client_getname();
     * console.log(result); // Output: 'Connection Name'
     * ```
     *
     * @example
     * ```typescript
     * // Example usage of clientGetName method with routing to all nodes
     * const result = await client.clientGetName('allNodes');
     * console.log(result); // Output: {'addr': 'Connection Name', 'addr2': 'Connection Name', 'addr3': 'Connection Name'}
     * ```
     */
    public clientGetName(
        route?: Routes,
    ): Promise<ClusterResponse<string | null>> {
        return this.createWritePromise<ClusterResponse<string | null>>(
            createClientGetName(),
            toProtobufRoute(route),
        );
    }

    /** Rewrite the configuration file with the current configuration.
     * See https://valkey.io/commands/config-rewrite/ for details.
     *
     * @param route - The command will be routed to all nodes, unless `route` is provided, in which
     *   case the client will route the command to the nodes defined by `route`.
     *
     * @returns "OK" when the configuration was rewritten properly. Otherwise, an error is thrown.
     *
     * @example
     * ```typescript
     * // Example usage of configRewrite command
     * const result = await client.configRewrite();
     * console.log(result); // Output: 'OK'
     * ```
     */
    public configRewrite(route?: Routes): Promise<"OK"> {
        return this.createWritePromise(
            createConfigRewrite(),
            toProtobufRoute(route),
        );
    }

    /** Resets the statistics reported by Redis using the INFO and LATENCY HISTOGRAM commands.
     * See https://valkey.io/commands/config-resetstat/ for details.
     *
     * @param route - The command will be routed to all nodes, unless `route` is provided, in which
     *   case the client will route the command to the nodes defined by `route`.
     *
     * @returns always "OK".
     *
     * @example
     * ```typescript
     * // Example usage of configResetStat command
     * const result = await client.configResetStat();
     * console.log(result); // Output: 'OK'
     * ```
     */
    public configResetStat(route?: Routes): Promise<"OK"> {
        return this.createWritePromise(
            createConfigResetStat(),
            toProtobufRoute(route),
        );
    }

    /** Returns the current connection id.
     * See https://valkey.io/commands/client-id/ for details.
     *
     * @param route - The command will be routed to a random node, unless `route` is provided, in which
     *   case the client will route the command to the nodes defined by `route`.
     * @returns the id of the client. When specifying a route other than a single node,
     * it returns a dictionary where each address is the key and its corresponding node response is the value.
     */
    public clientId(route?: Routes): Promise<ClusterResponse<number>> {
        return this.createWritePromise<ClusterResponse<number>>(
            createClientId(),
            toProtobufRoute(route),
        );
    }

    /** Reads the configuration parameters of a running Redis server.
     *  See https://valkey.io/commands/config-get/ for details.
     *
     * @param parameters - A list of configuration parameter names to retrieve values for.
     * @param route - The command will be routed to a random node, unless `route` is provided, in which
     *  case the client will route the command to the nodes defined by `route`.
     *  If `route` is not provided, the command will be sent to a random node.
     *
     * @returns A map of values corresponding to the configuration parameters. When specifying a route other than a single node,
     *  it returns a dictionary where each address is the key and its corresponding node response is the value.
     *
     * @example
     * ```typescript
     * // Example usage of config_get method with a single configuration parameter with routing to a random node
     * const result = await client.config_get(["timeout"], "randomNode");
     * console.log(result); // Output: {'timeout': '1000'}
     * ```
     *
     * @example
     * ```typescript
     * // Example usage of configGet method with multiple configuration parameters
     * const result = await client.configGet(["timeout", "maxmemory"]);
     * console.log(result); // Output: {'timeout': '1000', 'maxmemory': '1GB'}
     * ```
     */
    public configGet(
        parameters: string[],
        route?: Routes,
    ): Promise<ClusterResponse<Record<string, string>>> {
        return this.createWritePromise<ClusterResponse<Record<string, string>>>(
            createConfigGet(parameters),
            toProtobufRoute(route),
        );
    }

    /** Set configuration parameters to the specified values.
     *   See https://valkey.io/commands/config-set/ for details.
     *
     * @param parameters - A List of keyValuePairs consisting of configuration parameters and their respective values to set.
     * @param route - The command will be routed to all nodes, unless `route` is provided, in which
     *   case the client will route the command to the nodes defined by `route`.
     *   If `route` is not provided, the command will be sent to the all nodes.
     *
     * @returns "OK" when the configuration was set properly. Otherwise an error is thrown.
     *
     * @example
     * ```typescript
     * // Example usage of configSet method to set multiple configuration parameters
     * const result = await client.configSet({ timeout: "1000", maxmemory, "1GB" });
     * console.log(result); // Output: 'OK'
     * ```
     */
    public configSet(
        parameters: Record<string, string>,
        route?: Routes,
    ): Promise<"OK"> {
        return this.createWritePromise(
            createConfigSet(parameters),
            toProtobufRoute(route),
        );
    }

    /** Echoes the provided `message` back.
     * See https://valkey.io/commands/echo for more details.
     *
     * @param message - The message to be echoed back.
     * @param route - The command will be routed to a random node, unless `route` is provided, in which
     *  case the client will route the command to the nodes defined by `route`.
     * @returns The provided `message`. When specifying a route other than a single node,
     *  it returns a dictionary where each address is the key and its corresponding node response is the value.
     *
     * @example
     * ```typescript
     * // Example usage of the echo command
     * const echoedMessage = await client.echo("valkey-glide");
     * console.log(echoedMessage); // Output: "valkey-glide"
     * ```
     * @example
     * ```typescript
     * // Example usage of the echo command with routing to all nodes
     * const echoedMessage = await client.echo("valkey-glide", "allNodes");
     * console.log(echoedMessage); // Output: {'addr': 'valkey-glide', 'addr2': 'valkey-glide', 'addr3': 'valkey-glide'}
     * ```
     */
    public echo(
        message: string,
        route?: Routes,
    ): Promise<ClusterResponse<string>> {
        return this.createWritePromise(
            createEcho(message),
            toProtobufRoute(route),
        );
    }

    /** Returns the server time.
     * See https://valkey.io/commands/time/ for details.
     *
     * @param route - The command will be routed to a random node, unless `route` is provided, in which
     *  case the client will route the command to the nodes defined by `route`.
     *
     * @returns - The current server time as a two items `array`:
     * A Unix timestamp and the amount of microseconds already elapsed in the current second.
     * The returned `array` is in a [Unix timestamp, Microseconds already elapsed] format.
     * When specifying a route other than a single node, it returns a dictionary where each address is the key and
     * its corresponding node response is the value.
     *
     * @example
     * ```typescript
     * // Example usage of time method without any argument
     * const result = await client.time();
     * console.log(result); // Output: ['1710925775', '913580']
     * ```
     *
     * @example
     * ```typescript
     * // Example usage of time method with routing to all nodes
     * const result = await client.time('allNodes');
     * console.log(result); // Output: {'addr': ['1710925775', '913580'], 'addr2': ['1710925775', '913580'], 'addr3': ['1710925775', '913580']}
     * ```
     */
    public time(route?: Routes): Promise<ClusterResponse<[string, string]>> {
        return this.createWritePromise(createTime(), toProtobufRoute(route));
    }

    /**
     * Copies the value stored at the `source` to the `destination` key. When `replace` is `true`,
     * removes the `destination` key first if it already exists, otherwise performs no action.
     *
     * See https://valkey.io/commands/copy/ for more details.
     *
     * @remarks When in cluster mode, `source` and `destination` must map to the same hash slot.
     * @param source - The key to the source value.
     * @param destination - The key where the value should be copied to.
     * @param replace - (Optional) If `true`, the `destination` key should be removed before copying the
     *     value to it. If not provided, no action will be performed if the key already exists.
     * @returns `true` if `source` was copied, `false` if the `source` was not copied.
     *
     * since Valkey version 6.2.0.
     *
     * @example
     * ```typescript
     * const result = await client.copy("set1", "set2", true);
     * console.log(result); // Output: true - "set1" was copied to "set2".
     * ```
     */
    public async copy(
        source: string,
        destination: string,
        replace?: boolean,
    ): Promise<boolean> {
        return this.createWritePromise(
            createCopy(source, destination, { replace: replace }),
        );
    }

    /**
     * Displays a piece of generative computer art and the server version.
     *
     * See https://valkey.io/commands/lolwut/ for more details.
     *
     * @param options - The LOLWUT options.
     * @param route - The command will be routed to a random node, unless `route` is provided, in which
     *  case the client will route the command to the nodes defined by `route`.
     * @returns A piece of generative computer art along with the current server version.
     *
     * @example
     * ```typescript
     * const response = await client.lolwut({ version: 6, parameters: [40, 20] }, "allNodes");
     * console.log(response); // Output: "Redis ver. 7.2.3" - Indicates the current server version.
     * ```
     */
    public lolwut(
        options?: LolwutOptions,
        route?: Routes,
    ): Promise<ClusterResponse<string>> {
        return this.createWritePromise(
            createLolwut(options),
            toProtobufRoute(route),
        );
    }

    /**
     * Invokes a previously loaded function.
     *
     * See https://valkey.io/commands/fcall/ for more details.
     *
     * since Valkey version 7.0.0.
     *
     * @param func - The function name.
     * @param args - A list of `function` arguments and it should not represent names of keys.
     * @param route - The command will be routed to a random node, unless `route` is provided, in which
     *     case the client will route the command to the nodes defined by `route`.
     * @returns The invoked function's return value.
     *
     * @example
     * ```typescript
     * const response = await client.fcallWithRoute("Deep_Thought", [], "randomNode");
     * console.log(response); // Output: Returns the function's return value.
     * ```
     */
    public fcallWithRoute(
        func: string,
        args: string[],
        route?: Routes,
    ): Promise<ReturnType> {
        return this.createWritePromise(
            createFCall(func, [], args),
            toProtobufRoute(route),
        );
    }

    /**
     * Invokes a previously loaded read-only function.
     *
     * See https://valkey.io/commands/fcall/ for more details.
     *
     * since Valkey version 7.0.0.
     *
     * @param func - The function name.
     * @param args - A list of `function` arguments and it should not represent names of keys.
     * @param route - The command will be routed to a random node, unless `route` is provided, in which
     *     case the client will route the command to the nodes defined by `route`.
     * @returns The invoked function's return value.
     *
     * @example
     * ```typescript
     * const response = await client.fcallReadonlyWithRoute("Deep_Thought", ["Answer", "to", "the", "Ultimate",
     *            "Question", "of", "Life,", "the", "Universe,", "and", "Everything"], "randomNode");
     * console.log(response); // Output: 42 # The return value on the function that was execute.
     * ```
     */
    public fcallReadonlyWithRoute(
        func: string,
        args: string[],
        route?: Routes,
    ): Promise<ReturnType> {
        return this.createWritePromise(
            createFCallReadOnly(func, [], args),
            toProtobufRoute(route),
        );
    }

    /**
     * Deletes a library and all its functions.
     *
     * See https://valkey.io/commands/function-delete/ for details.
     *
     * since Valkey version 7.0.0.
     *
     * @param libraryCode - The library name to delete.
     * @param route - The command will be routed to all primary node, unless `route` is provided, in which
     *     case the client will route the command to the nodes defined by `route`.
     * @returns A simple OK response.
     *
     * @example
     * ```typescript
     * const result = await client.functionDelete("libName");
     * console.log(result); // Output: 'OK'
     * ```
     */
    public functionDelete(
        libraryCode: string,
        route?: Routes,
    ): Promise<string> {
        return this.createWritePromise(
            createFunctionDelete(libraryCode),
            toProtobufRoute(route),
        );
    }

    /**
     * Loads a library to Valkey.
     *
     * See https://valkey.io/commands/function-load/ for details.
     *
     * since Valkey version 7.0.0.
     *
     * @param libraryCode - The source code that implements the library.
     * @param replace - Whether the given library should overwrite a library with the same name if it
     *     already exists.
     * @param route - The command will be routed to a random node, unless `route` is provided, in which
     *     case the client will route the command to the nodes defined by `route`.
     * @returns The library name that was loaded.
     *
     * @example
     * ```typescript
     * const code = "#!lua name=mylib \n redis.register_function('myfunc', function(keys, args) return args[1] end)";
     * const result = await client.functionLoad(code, true, 'allNodes');
     * console.log(result); // Output: 'mylib'
     * ```
     */
    public functionLoad(
        libraryCode: string,
        replace?: boolean,
        route?: Routes,
    ): Promise<string> {
        return this.createWritePromise(
            createFunctionLoad(libraryCode, replace),
            toProtobufRoute(route),
        );
    }

    /**
     * Deletes all function libraries.
     *
     * See https://valkey.io/commands/function-flush/ for details.
     *
     * since Valkey version 7.0.0.
     *
     * @param mode - The flushing mode, could be either {@link FlushMode.SYNC} or {@link FlushMode.ASYNC}.
     * @param route - The command will be routed to all primary node, unless `route` is provided, in which
     *   case the client will route the command to the nodes defined by `route`.
     * @returns A simple OK response.
     *
     * @example
     * ```typescript
     * const result = await client.functionFlush(FlushMode.SYNC);
     * console.log(result); // Output: 'OK'
     * ```
     */
    public functionFlush(mode?: FlushMode, route?: Routes): Promise<string> {
        return this.createWritePromise(
            createFunctionFlush(mode),
            toProtobufRoute(route),
        );
    }

    /**
     * Returns information about the functions and libraries.
     *
     * See https://valkey.io/commands/function-list/ for details.
     *
     * since Valkey version 7.0.0.
     *
     * @param options - Parameters to filter and request additional info.
     * @param route - The client will route the command to the nodes defined by `route`.
     *     If not defined, the command will be routed to a random route.
     * @returns Info about all or selected libraries and their functions in {@link FunctionListResponse} format.
     *
     * @example
     * ```typescript
     * // Request info for specific library including the source code
     * const result1 = await client.functionList({ libNamePattern: "myLib*", withCode: true });
     * // Request info for all libraries
     * const result2 = await client.functionList();
     * console.log(result2); // Output:
     * // [{
     * //     "library_name": "myLib5_backup",
     * //     "engine": "LUA",
     * //     "functions": [{
     * //         "name": "myfunc",
     * //         "description": null,
     * //         "flags": [ "no-writes" ],
     * //     }],
     * //     "library_code": "#!lua name=myLib5_backup \n redis.register_function('myfunc', function(keys, args) return args[1] end)"
     * // }]
     * ```
     */
    public async functionList(
        options?: FunctionListOptions,
        route?: Routes,
    ): Promise<ClusterResponse<FunctionListResponse>> {
        return this.createWritePromise(
            createFunctionList(options),
            toProtobufRoute(route),
        );
    }

    /**
     * Deletes all the keys of all the existing databases. This command never fails.
     *
     * See https://valkey.io/commands/flushall/ for more details.
     *
     * @param mode - The flushing mode, could be either {@link FlushMode.SYNC} or {@link FlushMode.ASYNC}.
     * @param route - The command will be routed to all primary nodes, unless `route` is provided, in which
     *     case the client will route the command to the nodes defined by `route`.
     * @returns `OK`.
     *
     * @example
     * ```typescript
     * const result = await client.flushall(FlushMode.SYNC);
     * console.log(result); // Output: 'OK'
     * ```
     */
    public flushall(mode?: FlushMode, route?: Routes): Promise<string> {
        return this.createWritePromise(
            createFlushAll(mode),
            toProtobufRoute(route),
        );
    }

    /**
     * Deletes all the keys of the currently selected database. This command never fails.
     *
     * See https://valkey.io/commands/flushdb/ for more details.
     *
     * @param mode - The flushing mode, could be either {@link FlushMode.SYNC} or {@link FlushMode.ASYNC}.
     * @param route - The command will be routed to all primary nodes, unless `route` is provided, in which
     *     case the client will route the command to the nodes defined by `route`.
     * @returns `OK`.
     *
     * @example
     * ```typescript
     * const result = await client.flushdb(FlushMode.SYNC);
     * console.log(result); // Output: 'OK'
     * ```
     */
    public flushdb(mode?: FlushMode, route?: Routes): Promise<string> {
        return this.createWritePromise(
            createFlushDB(mode),
            toProtobufRoute(route),
        );
    }

    /**
     * Returns the number of keys in the database.
     *
     * See https://valkey.io/commands/dbsize/ for more details.

     * @param route - The command will be routed to all primary nodes, unless `route` is provided, in which
     *     case the client will route the command to the nodes defined by `route`.
     * @returns The number of keys in the database.
     *     In the case of routing the query to multiple nodes, returns the aggregated number of keys across the different nodes.
     *
     * @example
     * ```typescript
     * const numKeys = await client.dbsize("allPrimaries");
     * console.log("Number of keys across all primary nodes: ", numKeys);
     * ```
     */
    public dbsize(route?: Routes): Promise<number> {
        return this.createWritePromise(createDBSize(), toProtobufRoute(route));
    }

    /** Publish a message on pubsub channel.
     * This command aggregates PUBLISH and SPUBLISH commands functionalities.
     * The mode is selected using the 'sharded' parameter.
     * For both sharded and non-sharded mode, request is routed using hashed channel as key.
     * See https://valkey.io/commands/publish and https://valkey.io/commands/spublish for more details.
     *
     * @param message - Message to publish.
     * @param channel - Channel to publish the message on.
     * @param sharded - Use sharded pubsub mode. Available since Valkey version 7.0.
     * @returns -  Number of subscriptions in primary node that received the message.
     *
     * @example
     * ```typescript
     * // Example usage of publish command
     * const result = await client.publish("Hi all!", "global-channel");
     * console.log(result); // Output: 1 - This message was posted to 1 subscription which is configured on primary node
     * ```
     *
     * @example
     * ```typescript
     * // Example usage of spublish command
     * const result = await client.publish("Hi all!", "global-channel", true);
     * console.log(result); // Output: 2 - Published 2 instances of "Hi to sharded channel1!" message on channel1 using sharded mode
     * ```
     */
    public publish(
        message: string,
        channel: string,
        sharded: boolean = false,
    ): Promise<number> {
        return this.createWritePromise(
            createPublish(message, channel, sharded),
        );
    }

    /**
<<<<<<< HEAD
     * Returns `UNIX TIME` of the last DB save timestamp or startup timestamp if no save
     * was made since then.
     *
     * See https://valkey.io/commands/lastsave/ for more details.
     *
     * @param route - (Optional) The command will be routed to a random node, unless `route` is provided, in which
     *     case the client will route the command to the nodes defined by `route`.
     * @returns `UNIX TIME` of the last DB save executed with success.
     * @example
     * ```typescript
     * const timestamp = await client.lastsave();
     * console.log("Last DB save was done at " + timestamp);
     * ```
     */
    public async lastsave(route?: Routes): Promise<ClusterResponse<number>> {
        return this.createWritePromise(
            createLastSave(),
=======
     * Returns a random existing key name.
     *
     * See https://valkey.io/commands/randomkey/ for more details.
     *
     * @param route - (Optional) The command will be routed to all primary nodes, unless `route` is provided,
     *      in which case the client will route the command to the nodes defined by `route`.
     * @returns A random existing key name.
     *
     * @example
     * ```typescript
     * const result = await client.randomKey();
     * console.log(result); // Output: "key12" - "key12" is a random existing key name.
     * ```
     */
    public randomKey(route?: Routes): Promise<string | null> {
        return this.createWritePromise(
            createRandomKey(),
>>>>>>> 74ef1779
            toProtobufRoute(route),
        );
    }
}<|MERGE_RESOLUTION|>--- conflicted
+++ resolved
@@ -987,7 +987,6 @@
     }
 
     /**
-<<<<<<< HEAD
      * Returns `UNIX TIME` of the last DB save timestamp or startup timestamp if no save
      * was made since then.
      *
@@ -1005,7 +1004,11 @@
     public async lastsave(route?: Routes): Promise<ClusterResponse<number>> {
         return this.createWritePromise(
             createLastSave(),
-=======
+            toProtobufRoute(route),
+        );
+    }
+
+    /**
      * Returns a random existing key name.
      *
      * See https://valkey.io/commands/randomkey/ for more details.
@@ -1023,7 +1026,6 @@
     public randomKey(route?: Routes): Promise<string | null> {
         return this.createWritePromise(
             createRandomKey(),
->>>>>>> 74ef1779
             toProtobufRoute(route),
         );
     }
