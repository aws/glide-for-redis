/** Copyright GLIDE-for-Redis Project Contributors - SPDX Identifier: Apache-2.0 */
package glide.api.commands;

import glide.api.models.commands.FlushMode;
import glide.api.models.configuration.ReadFrom;
import java.util.Map;
import java.util.concurrent.CompletableFuture;

/**
 * Supports commands and transactions for the "Scripting and Function" group for a standalone
 * client.
 *
 * @see <a href="https://redis.io/docs/latest/commands/?group=scripting">Scripting and Function
 *     Commands</a>
 */
public interface ScriptingAndFunctionsCommands {

    /**
     * Loads a library to Redis.
     *
     * @since Redis 7.0 and above.
     * @see <a href="https://redis.io/docs/latest/commands/function-load/">redis.io</a> for details.
     * @param libraryCode The source code that implements the library.
     * @param replace Whether the given library should overwrite a library with the same name if it
     *     already exists.
     * @return The library name that was loaded.
     * @example
     *     <pre>{@code
     * String code = "#!lua name=mylib \n redis.register_function('myfunc', function(keys, args) return args[1] end)";
     * String response = client.functionLoad(code, true).get();
     * assert response.equals("mylib");
     * }</pre>
     */
    CompletableFuture<String> functionLoad(String libraryCode, boolean replace);

    /**
     * Returns information about the functions and libraries.
     *
     * @since Redis 7.0 and above.
     * @see <a href="https://redis.io/docs/latest/commands/function-list/">redis.io</a> for details.
     * @param withCode Specifies whether to request the library code from the server or not.
     * @return Info about all libraries and their functions.
     * @example
     *     <pre>{@code
     * Map<String, Object>[] response = client.functionList(true).get();
     * for (Map<String, Object> libraryInfo : response) {
     *     System.out.printf("Server has library '%s' which runs on %s engine%n",
     *         libraryInfo.get("library_name"), libraryInfo.get("engine"));
     *     Map<String, Object>[] functions = (Map<String, Object>[]) libraryInfo.get("functions");
     *     for (Map<String, Object> function : functions) {
     *         Set<String> flags = (Set<String>) function.get("flags");
     *         System.out.printf("Library has function '%s' with flags '%s' described as %s%n",
     *             function.get("name"), String. join(", ", flags), function.get("description"));
     *     }
     *     System.out.printf("Library code:%n%s%n", libraryInfo.get("library_code"));
     * }
     * }</pre>
     */
    CompletableFuture<Map<String, Object>[]> functionList(boolean withCode);

    /**
     * Returns information about the functions and libraries.
     *
     * @since Redis 7.0 and above.
     * @see <a href="https://redis.io/docs/latest/commands/function-list/">redis.io</a> for details.
     * @param libNamePattern A wildcard pattern for matching library names.
     * @param withCode Specifies whether to request the library code from the server or not.
     * @return Info about queried libraries and their functions.
     * @example
     *     <pre>{@code
     * Map<String, Object>[] response = client.functionList("myLib?_backup", true).get();
     * for (Map<String, Object> libraryInfo : response) {
     *     System.out.printf("Server has library '%s' which runs on %s engine%n",
     *         libraryInfo.get("library_name"), libraryInfo.get("engine"));
     *     Map<String, Object>[] functions = (Map<String, Object>[]) libraryInfo.get("functions");
     *     for (Map<String, Object> function : functions) {
     *         Set<String> flags = (Set<String>) function.get("flags");
     *         System.out.printf("Library has function '%s' with flags '%s' described as %s%n",
     *             function.get("name"), String. join(", ", flags), function.get("description"));
     *     }
     *     System.out.printf("Library code:%n%s%n", libraryInfo.get("library_code"));
     * }
     * }</pre>
     */
    CompletableFuture<Map<String, Object>[]> functionList(String libNamePattern, boolean withCode);

    /**
     * Deletes all function libraries.
     *
     * @since Redis 7.0 and above.
     * @see <a href="https://redis.io/docs/latest/commands/function-flush/">redis.io</a> for details.
     * @return <code>OK</code>.
     * @example
     *     <pre>{@code
     * String response = client.functionFlush().get();
     * assert response.equals("OK");
     * }</pre>
     */
    CompletableFuture<String> functionFlush();

    /**
     * Deletes all function libraries.
     *
     * @since Redis 7.0 and above.
     * @see <a href="https://redis.io/docs/latest/commands/function-flush/">redis.io</a> for details.
     * @param mode The flushing mode, could be either {@link FlushMode#SYNC} or {@link
     *     FlushMode#ASYNC}.
     * @return <code>OK</code>.
     * @example
     *     <pre>{@code
     * String response = client.functionFlush(SYNC).get();
     * assert response.equals("OK");
     * }</pre>
     */
    CompletableFuture<String> functionFlush(FlushMode mode);

    /**
     * Deletes a library and all its functions.
     *
     * @since Redis 7.0 and above.
     * @see <a href="https://redis.io/docs/latest/commands/function-delete/">redis.io</a> for details.
     * @param libName The library name to delete.
     * @return <code>OK</code>.
     * @example
     *     <pre>{@code
     * String response = client.functionDelete("myLib").get();
     * assert response.equals("OK");
     * }</pre>
     */
    CompletableFuture<String> functionDelete(String libName);

    /**
     * Invokes a previously loaded function.<br>
     * This command is routed to primary nodes only.<br>
     * To route to a replica please refer to {@link #fcallReadOnly}.
     *
     * @since Redis 7.0 and above.
     * @see <a href="https://redis.io/docs/latest/commands/fcall/">redis.io</a> for details.
     * @param function The function name.
     * @return The invoked function's return value.
     * @example
     *     <pre>{@code
     * Object response = client.fcall("Deep_Thought").get();
     * assert response == 42L;
     * }</pre>
     */
    CompletableFuture<Object> fcall(String function);

    /**
<<<<<<< HEAD
     * Invokes a previously loaded read-only function.<br>
     * This command is routed depending on the client's {@link ReadFrom} strategy.
     *
     * @since Redis 7.0 and above.
     * @see <a href="https://redis.io/docs/latest/commands/fcall_ro/">redis.io</a> for details.
     * @param function The function name.
     * @return The invoked function's return value.
     * @example
     *     <pre>{@code
     * Object response = client.fcallReadOnly("Deep_Thought").get();
     * assert response == 42L;
     * }</pre>
     */
    CompletableFuture<Object> fcallReadOnly(String function);
=======
     * Kills a function that is currently executing.<br>
     * <code>FUNCTION KILL</code> terminates read-only functions only.
     *
     * @since Redis 7.0 and above.
     * @see <a href="https://redis.io/docs/latest/commands/function-kill/">redis.io</a> for details.
     * @return <code>OK</code> if function is terminated. Otherwise, throws an error.
     * @example
     *     <pre>{@code
     * String response = client.functionKill().get();
     * assert response.equals("OK");
     * }</pre>
     */
    CompletableFuture<String> functionKill();

    /**
     * Returns information about the function that's currently running and information about the
     * available execution engines.
     *
     * @since Redis 7.0 and above.
     * @see <a href="https://redis.io/docs/latest/commands/function-stats/">redis.io</a> for details.
     * @return A <code>Map</code> with two keys:
     *     <ul>
     *       <li><code>running_script</code> with information about the running script.
     *       <li><code>engines</code> with information about available engines and their stats.
     *     </ul>
     *     See example for more details.
     * @example
     *     <pre>{@code
     * Map<String, Map<String, Object>> response = client.functionStats().get();
     * Map<String, Object> runningScriptInfo = response.get("running_script");
     * if (runningScriptInfo != null) {
     *   String[] commandLine = (String[]) runningScriptInfo.get("command");
     *   System.out.printf("Server is currently running function '%s' with command line '%s', which has been running for %d ms%n",
     *       runningScriptInfo.get("name"), String.join(" ", commandLine), (long)runningScriptInfo.get("duration_ms"));
     * }
     * Map<String, Object> enginesInfo = response.get("engines");
     * for (String engineName : enginesInfo.keySet()) {
     *   Map<String, Long> engine = (Map<String, Long>) enginesInfo.get(engineName);
     *   System.out.printf("Server supports engine '%s', which has %d libraries and %d functions in total%n",
     *       engineName, engine.get("libraries_count"), engine.get("functions_count"));
     * }
     * }</pre>
     */
    CompletableFuture<Map<String, Map<String, Object>>> functionStats();
>>>>>>> 0b302867
}<|MERGE_RESOLUTION|>--- conflicted
+++ resolved
@@ -147,7 +147,6 @@
     CompletableFuture<Object> fcall(String function);
 
     /**
-<<<<<<< HEAD
      * Invokes a previously loaded read-only function.<br>
      * This command is routed depending on the client's {@link ReadFrom} strategy.
      *
@@ -162,7 +161,8 @@
      * }</pre>
      */
     CompletableFuture<Object> fcallReadOnly(String function);
-=======
+
+    /**
      * Kills a function that is currently executing.<br>
      * <code>FUNCTION KILL</code> terminates read-only functions only.
      *
@@ -207,5 +207,4 @@
      * }</pre>
      */
     CompletableFuture<Map<String, Map<String, Object>>> functionStats();
->>>>>>> 0b302867
 }