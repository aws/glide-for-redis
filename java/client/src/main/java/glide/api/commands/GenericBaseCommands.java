--- conflicted
+++ resolved
@@ -447,7 +447,6 @@
     CompletableFuture<Long> objectRefcount(String key);
 
     /**
-<<<<<<< HEAD
      * Renames <code>key</code> to <code>newKey</code> if <code>newKey</code> does not yet exist.
      *
      * @apiNote When in cluster mode, both <code>key</code> and <code>newKey</code> must map to the
@@ -464,7 +463,8 @@
      * }</pre>
      */
     CompletableFuture<Boolean> renamenx(String key, String newKey);
-=======
+
+    /**
      * Updates the last access time of specified <code>keys</code>.
      *
      * @apiNote When in cluster mode, the command may route to multiple nodes when <code>keys</code>
@@ -479,5 +479,4 @@
      * }</pre>
      */
     CompletableFuture<Long> touch(String[] keys);
->>>>>>> b269d4d2
 }