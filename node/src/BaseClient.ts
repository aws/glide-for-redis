--- conflicted
+++ resolved
@@ -35,13 +35,10 @@
     createExpire,
     createExpireAt,
     createGeoAdd,
-<<<<<<< HEAD
     createGeoSearch,
-=======
     createGeoDist,
     createGeoPos,
     createGeoHash,
->>>>>>> 4c93e269
     createGet,
     createGetBit,
     createGetDel,
@@ -133,11 +130,9 @@
     createZRevRank,
     createZRevRankWithScore,
     createZScore,
-    GeoUnit,
 } from "./Commands";
 import { BitOffsetOptions } from "./commands/BitOffsetOptions";
 import { GeoAddOptions } from "./commands/geospatial/GeoAddOptions";
-<<<<<<< HEAD
 import {
     CoordOrigin, // eslint-disable-line @typescript-eslint/no-unused-vars
     MemberOrigin, // eslint-disable-line @typescript-eslint/no-unused-vars
@@ -149,8 +144,6 @@
     GeoCircleShape, // eslint-disable-line @typescript-eslint/no-unused-vars
     GeoSearchShape,
 } from "./commands/geospatial/GeoSearchShape";
-=======
->>>>>>> 4c93e269
 import { GeospatialData } from "./commands/geospatial/GeospatialData";
 import { LPosOptions } from "./commands/LPosOptions";
 import {
@@ -170,6 +163,7 @@
     connection_request,
     response,
 } from "./ProtobufMessage";
+import { GeoUnit } from "./commands/geospatial/GeoUnit";
 
 /* eslint-disable-next-line @typescript-eslint/no-explicit-any */
 type PromiseFunction = (value?: any) => void;
@@ -3436,7 +3430,6 @@
     }
 
     /**
-<<<<<<< HEAD
      * Returns the members of a sorted set populated with geospatial information using {@link geoadd},
      * which are within the borders of the area specified by a given shape.
      *
@@ -3478,7 +3471,10 @@
     ): Promise<(Buffer | (number | number[])[])[]> {
         return this.createWritePromise(
             createGeoSearch(key, searchFrom, searchBy, resultOptions),
-=======
+        );
+    }
+
+    /**
      * Returns the positions (longitude, latitude) of all the specified `members` of the
      * geospatial index represented by the sorted set at `key`.
      *
@@ -3590,7 +3586,6 @@
             createGeoHash(key, members),
         ).then((hashes) =>
             hashes.map((hash) => (hash === null ? null : "" + hash)),
->>>>>>> 4c93e269
         );
     }
 
