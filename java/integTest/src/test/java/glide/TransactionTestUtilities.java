/** Copyright GLIDE-for-Redis Project Contributors - SPDX Identifier: Apache-2.0 */
package glide;

import static glide.TestConfiguration.REDIS_VERSION;
import static glide.api.BaseClient.OK;
import static glide.api.models.commands.FlushMode.ASYNC;
import static glide.api.models.commands.LInsertOptions.InsertPosition.AFTER;

import glide.api.models.BaseTransaction;
import glide.api.models.commands.RangeOptions.InfLexBound;
import glide.api.models.commands.RangeOptions.InfScoreBound;
import glide.api.models.commands.RangeOptions.LexBoundary;
import glide.api.models.commands.RangeOptions.RangeByIndex;
import glide.api.models.commands.RangeOptions.ScoreBoundary;
import glide.api.models.commands.SetOptions;
import glide.api.models.commands.WeightAggregateOptions.Aggregate;
import glide.api.models.commands.WeightAggregateOptions.KeyArray;
import glide.api.models.commands.geospatial.GeospatialData;
import glide.api.models.commands.stream.StreamAddOptions;
import glide.api.models.commands.stream.StreamTrimOptions.MinId;
import java.util.Map;
import java.util.Set;
import java.util.UUID;

public class TransactionTestUtilities {
    private static final String key1 = "{key}" + UUID.randomUUID();
    private static final String key2 = "{key}" + UUID.randomUUID();
    private static final String key3 = "{key}" + UUID.randomUUID();
    private static final String key4 = "{key}" + UUID.randomUUID();
    private static final String key5 = "{key}" + UUID.randomUUID();
    private static final String key6 = "{key}" + UUID.randomUUID();
    private static final String listKey3 = "{key}:listKey3-" + UUID.randomUUID();
    private static final String key7 = "{key}" + UUID.randomUUID();
    private static final String setKey2 = "{key}" + UUID.randomUUID();
    private static final String setKey3 = "{key}" + UUID.randomUUID();
    private static final String key8 = "{key}" + UUID.randomUUID();
    private static final String zSetKey2 = "{key}:zsetKey2-" + UUID.randomUUID();
    private static final String key9 = "{key}" + UUID.randomUUID();
    private static final String hllKey1 = "{key}:hllKey1-" + UUID.randomUUID();
    private static final String hllKey2 = "{key}:hllKey2-" + UUID.randomUUID();
    private static final String hllKey3 = "{key}:hllKey3-" + UUID.randomUUID();
    private static final String geoKey1 = "{key}:geoKey1-" + UUID.randomUUID();

    private static final String value1 = UUID.randomUUID().toString();
    private static final String value2 = UUID.randomUUID().toString();
    private static final String value3 = UUID.randomUUID().toString();
    private static final String field1 = UUID.randomUUID().toString();
    private static final String field2 = UUID.randomUUID().toString();
    private static final String field3 = UUID.randomUUID().toString();

    public static BaseTransaction<?> transactionTest(BaseTransaction<?> baseTransaction) {

        baseTransaction.set(key1, value1);
        baseTransaction.get(key1);
        baseTransaction.type(key1);
        baseTransaction.objectEncoding(key1);

        baseTransaction.set(key2, value2, SetOptions.builder().returnOldValue(true).build());
        baseTransaction.strlen(key2);
        baseTransaction.customCommand(new String[] {"MGET", key1, key2});
        baseTransaction.renamenx(key1, key2);

        baseTransaction.exists(new String[] {key1});
        baseTransaction.persist(key1);

        baseTransaction.touch(new String[] {key1});

        baseTransaction.del(new String[] {key1});
        baseTransaction.get(key1);

        baseTransaction.unlink(new String[] {key2});
        baseTransaction.get(key2);

        baseTransaction.mset(Map.of(key1, value2, key2, value1));
        baseTransaction.mget(new String[] {key1, key2});

        baseTransaction.incr(key3);
        baseTransaction.incrBy(key3, 2);

        baseTransaction.decr(key3);
        baseTransaction.decrBy(key3, 2);

        baseTransaction.incrByFloat(key3, 0.5);

        baseTransaction.unlink(new String[] {key3});
        baseTransaction.setrange(key3, 0, "GLIDE");
        baseTransaction.getrange(key3, 0, 5);

        baseTransaction.hset(key4, Map.of(field1, value1, field2, value2));
        baseTransaction.hget(key4, field1);
        baseTransaction.hlen(key4);
        baseTransaction.hexists(key4, field2);
        baseTransaction.hsetnx(key4, field1, value1);
        baseTransaction.hmget(key4, new String[] {field1, "non_existing_field", field2});
        baseTransaction.hgetall(key4);
        baseTransaction.hdel(key4, new String[] {field1});
        baseTransaction.hvals(key4);

        baseTransaction.hincrBy(key4, field3, 5);
        baseTransaction.hincrByFloat(key4, field3, 5.5);
        baseTransaction.hkeys(key4);

        baseTransaction.lpush(key5, new String[] {value1, value1, value2, value3, value3});
        baseTransaction.llen(key5);
        baseTransaction.lindex(key5, 0);
        baseTransaction.lrem(key5, 1, value1);
        baseTransaction.ltrim(key5, 1, -1);
        baseTransaction.lrange(key5, 0, -2);
        baseTransaction.lpop(key5);
        baseTransaction.lpopCount(key5, 2);

        baseTransaction.rpush(key6, new String[] {value1, value2, value2});
        baseTransaction.rpop(key6);
        baseTransaction.rpopCount(key6, 2);

        baseTransaction.sadd(key7, new String[] {"baz", "foo"});
        baseTransaction.srem(key7, new String[] {"foo"});
        baseTransaction.scard(key7);
        baseTransaction.sismember(key7, "baz");
        baseTransaction.smembers(key7);
        baseTransaction.smismember(key7, new String[] {"baz", "foo"});
        baseTransaction.sinter(new String[] {key7, key7});

        baseTransaction.sadd(setKey2, new String[] {"a", "b"});
        baseTransaction.sunionstore(setKey3, new String[] {setKey2, key7});
        baseTransaction.sdiffstore(setKey3, new String[] {setKey2, key7});
        baseTransaction.sinterstore(setKey3, new String[] {setKey2, key7});
        baseTransaction.sdiff(new String[] {setKey2, setKey3});
        baseTransaction.smove(key7, setKey2, "baz");

        baseTransaction.zadd(key8, Map.of("one", 1.0, "two", 2.0, "three", 3.0));
        baseTransaction.zrank(key8, "one");
        baseTransaction.zrevrank(key8, "one");
        baseTransaction.zaddIncr(key8, "one", 3);
        baseTransaction.zrem(key8, new String[] {"one"});
        baseTransaction.zcard(key8);
        baseTransaction.zmscore(key8, new String[] {"two", "three"});
        baseTransaction.zrange(key8, new RangeByIndex(0, 1));
        baseTransaction.zrangeWithScores(key8, new RangeByIndex(0, 1));
        baseTransaction.zrangestore(key8, key8, new RangeByIndex(0, -1));
        baseTransaction.zscore(key8, "two");
        baseTransaction.zcount(key8, new ScoreBoundary(2, true), InfScoreBound.POSITIVE_INFINITY);
        baseTransaction.zlexcount(key8, new LexBoundary("a", true), InfLexBound.POSITIVE_INFINITY);
        baseTransaction.zpopmin(key8);
        baseTransaction.zpopmax(key8);
        baseTransaction.zremrangebyrank(key8, 5, 10);
        baseTransaction.zremrangebylex(key8, new LexBoundary("j"), InfLexBound.POSITIVE_INFINITY);
        baseTransaction.zremrangebyscore(key8, new ScoreBoundary(5), InfScoreBound.POSITIVE_INFINITY);
        baseTransaction.zdiffstore(key8, new String[] {key8, key8});

        baseTransaction.zadd(zSetKey2, Map.of("one", 1.0, "two", 2.0));
        baseTransaction.zdiff(new String[] {zSetKey2, key8});
        baseTransaction.zdiffWithScores(new String[] {zSetKey2, key8});
        baseTransaction.zunion(new KeyArray(new String[] {zSetKey2, key8}));
        baseTransaction.zunion(new KeyArray(new String[] {zSetKey2, key8}), Aggregate.MAX);
        baseTransaction.zunionWithScores(new KeyArray(new String[] {zSetKey2, key8}));
        baseTransaction.zunionWithScores(new KeyArray(new String[] {zSetKey2, key8}), Aggregate.MAX);
        baseTransaction.zinterstore(key8, new KeyArray(new String[] {zSetKey2, key8}));
        baseTransaction.bzpopmax(new String[] {zSetKey2}, .1);
<<<<<<< HEAD
        baseTransaction
                .zrandmember(zSetKey2)
                .zrandmemberWithCount(zSetKey2, 1)
                .zrandmemberWithCountWithScores(zSetKey2, 1);
        // TODO put bzpopmin here
=======
        baseTransaction.bzpopmin(new String[] {zSetKey2}, .1);
        // zSetKey2 is now empty
>>>>>>> ef1a84c8

        baseTransaction.geoadd(
                geoKey1,
                Map.of(
                        "Palermo",
                        new GeospatialData(13.361389, 38.115556),
                        "Catania",
                        new GeospatialData(15.087269, 37.502669)));

        baseTransaction.xadd(
                key9, Map.of("field1", "value1"), StreamAddOptions.builder().id("0-1").build());
        baseTransaction.xadd(
                key9, Map.of("field2", "value2"), StreamAddOptions.builder().id("0-2").build());
        baseTransaction.xadd(
                key9, Map.of("field3", "value3"), StreamAddOptions.builder().id("0-3").build());
        baseTransaction.xtrim(key9, new MinId(true, "0-2"));

        baseTransaction.configSet(Map.of("timeout", "1000"));
        baseTransaction.configGet(new String[] {"timeout"});

        baseTransaction.configResetStat();

        baseTransaction.echo("GLIDE");

        baseTransaction.lolwut(1);

        baseTransaction.rpushx(listKey3, new String[] {"_"}).lpushx(listKey3, new String[] {"_"});
        baseTransaction
                .lpush(listKey3, new String[] {value1, value2, value3})
                .linsert(listKey3, AFTER, value2, value2);

        baseTransaction.blpop(new String[] {listKey3}, 0.01).brpop(new String[] {listKey3}, 0.01);

        baseTransaction.pfadd(hllKey1, new String[] {"a", "b", "c"});
        baseTransaction.pfcount(new String[] {hllKey1, hllKey2});
        baseTransaction
                .pfmerge(hllKey3, new String[] {hllKey1, hllKey2})
                .pfcount(new String[] {hllKey3});

        // keep it last - it deletes all the keys
        baseTransaction.flushall().flushall(ASYNC);

        return baseTransaction;
    }

    public static Object[] transactionTestResult() {
        return new Object[] {
            OK,
            value1,
            "string", // type(key1)
            "embstr", // objectEncoding(key1)
            null,
            (long) value1.length(), // strlen(key2)
            new String[] {value1, value2},
            false, // renamenx(key1, key2)
            1L,
            Boolean.FALSE, // persist(key1)
            1L, // touch(new String[] {key1})
            1L,
            null,
            1L,
            null,
            OK,
            new String[] {value2, value1},
            1L,
            3L,
            2L,
            0L,
            0.5,
            1L,
            5L, // setrange(key3, 0, "GLIDE")
            "GLIDE", // getrange(key3, 0, 5)
            2L,
            value1,
            2L, // hlen(key4)
            true,
            Boolean.FALSE, // hsetnx(key4, field1, value1)
            new String[] {value1, null, value2},
            Map.of(field1, value1, field2, value2),
            1L,
            new String[] {value2}, // hvals(key4)
            5L,
            10.5,
            new String[] {field2, field3}, // hkeys(key4)
            5L,
            5L,
            value3, // lindex(key5, 0)
            1L,
            OK,
            new String[] {value3, value2},
            value3,
            new String[] {value2, value1},
            3L,
            value2,
            new String[] {value2, value1},
            2L,
            1L,
            1L,
            true, // sismember(key7, "baz")
            Set.of("baz"), // smembers(key7)
            new Boolean[] {true, false}, // smismembmer(key7, new String[] {"baz", "foo"})
            Set.of("baz"), // sinter(new String[] { key7, key7 })
            2L, // sadd(setKey2, new String[] { "a", "b" })
            3L, // sunionstore(setKey3, new String[] { setKey2, key7 })
            2L, // sdiffstore(setKey3, new String[] { setKey2, key7 })
            0L, // sinterstore(setKey3, new String[] { setKey2, key7 })
            Set.of("a", "b"), // sdiff(new String[] {setKey2, setKey3})
            true, // smove(key7, setKey2, "baz")
            3L,
            0L, // zrank(key8, "one")
            2L, // zrevrank(key8, "one")
            4.0,
            1L,
            2L,
            new Double[] {2.0, 3.0}, // zmscore(key8, new String[] {"two", "three"})
            new String[] {"two", "three"}, // zrange
            Map.of("two", 2.0, "three", 3.0), // zrangeWithScores
            2L, // zrangestore(key8, key8, new RangeByIndex(0, -1))
            2.0, // zscore(key8, "two")
            2L, // zcount(key8, new ScoreBoundary(2, true), InfScoreBound.POSITIVE_INFINITY)
            2L, // zlexcount(key8, new LexBoundary("a", true), InfLexBound.POSITIVE_INFINITY)
            Map.of("two", 2.0), // zpopmin(key8)
            Map.of("three", 3.0), // zpopmax(key8)
            0L, // zremrangebyrank(key8, 5, 10)
            0L, // zremrangebylex(key8, new LexBoundary("j"), InfLexBound.POSITIVE_INFINITY)
            0L, // zremrangebyscore(key8, new ScoreBoundary(5), InfScoreBound.POSITIVE_INFINITY)
            0L, // zdiffstore(key8, new String[] {key8, key8})
            2L, // zadd(zSetKey2, Map.of("one", 1.0, "two", 2.0))
            new String[] {"one", "two"}, // zdiff(new String[] {zSetKey2, key8})
            Map.of("one", 1.0, "two", 2.0), // zdiffWithScores(new String[] {zSetKey2, key8})
            new String[] {"one", "two"}, // zunion(new KeyArray({zSetKey2, key8}))
            new String[] {"one", "two"}, // zunion(new KeyArray({zSetKey2, key8}), Aggregate.MAX);
            Map.of("one", 1.0, "two", 2.0), // zunionWithScores(new KeyArray({zSetKey2, key8}));
            Map.of("one", 1.0, "two", 2.0), // zunionWithScores(new KeyArray({zSetKey2, key8}), MAX)
            0L, // zinterstore(key8, new String[] {zSetKey2, key8})
            new Object[] {zSetKey2, "two", 2.0}, // bzpopmax(new String[] { zsetKey2 }, .1)
<<<<<<< HEAD
            "one", // .zrandmember(zSetKey2)
            new String[] {"one"}, // .zrandmemberWithCount(zSetKey2, 1)
            new Object[][] {{"one", 1.0}}, // .zrandmemberWithCountWithScores(zSetKey2, 1);
=======
            new Object[] {zSetKey2, "one", 1.0}, // bzpopmin(new String[] { zSetKey2 }, .1)
>>>>>>> ef1a84c8
            2L, // geoadd(geoKey1, Map.of("Palermo", ..., "Catania", ...))
            "0-1", // xadd(key9, Map.of("field1", "value1"), id("0-1"));
            "0-2", // xadd(key9, Map.of("field2", "value2"), id("0-2"));
            "0-3", // xadd(key9, Map.of("field3", "value3"), id("0-3"));
            1L, // xtrim(key9, new MinId(true, "0-2"));
            OK,
            Map.of("timeout", "1000"),
            OK,
            "GLIDE", // echo
            "Redis ver. " + REDIS_VERSION + '\n', // lolwut(1)
            0L, // rpushx(listKey3, new String[] { "_" })
            0L, // lpushx(listKey3, new String[] { "_" })
            3L, // lpush(listKey3, new String[] { value1, value2, value3})
            4L, // linsert(listKey3, AFTER, value2, value2)
            new String[] {listKey3, value3}, // blpop(new String[] { listKey3 }, 0.01)
            new String[] {listKey3, value1}, // brpop(new String[] { listKey3 }, 0.01);
            1L, // pfadd(hllKey1, new String[] {"a", "b", "c"})
            3L, // pfcount(new String[] { hllKey1, hllKey2 });;
            OK, // pfmerge(hllKey3, new String[] {hllKey1, hllKey2})
            3L, // pfcount(new String[] { hllKey3 })
            OK, // flushall()
            OK, // flushall(ASYNC)
        };
    }
}<|MERGE_RESOLUTION|>--- conflicted
+++ resolved
@@ -157,16 +157,12 @@
         baseTransaction.zunionWithScores(new KeyArray(new String[] {zSetKey2, key8}), Aggregate.MAX);
         baseTransaction.zinterstore(key8, new KeyArray(new String[] {zSetKey2, key8}));
         baseTransaction.bzpopmax(new String[] {zSetKey2}, .1);
-<<<<<<< HEAD
         baseTransaction
                 .zrandmember(zSetKey2)
                 .zrandmemberWithCount(zSetKey2, 1)
                 .zrandmemberWithCountWithScores(zSetKey2, 1);
-        // TODO put bzpopmin here
-=======
         baseTransaction.bzpopmin(new String[] {zSetKey2}, .1);
         // zSetKey2 is now empty
->>>>>>> ef1a84c8
 
         baseTransaction.geoadd(
                 geoKey1,
@@ -303,13 +299,10 @@
             Map.of("one", 1.0, "two", 2.0), // zunionWithScores(new KeyArray({zSetKey2, key8}), MAX)
             0L, // zinterstore(key8, new String[] {zSetKey2, key8})
             new Object[] {zSetKey2, "two", 2.0}, // bzpopmax(new String[] { zsetKey2 }, .1)
-<<<<<<< HEAD
             "one", // .zrandmember(zSetKey2)
             new String[] {"one"}, // .zrandmemberWithCount(zSetKey2, 1)
             new Object[][] {{"one", 1.0}}, // .zrandmemberWithCountWithScores(zSetKey2, 1);
-=======
             new Object[] {zSetKey2, "one", 1.0}, // bzpopmin(new String[] { zSetKey2 }, .1)
->>>>>>> ef1a84c8
             2L, // geoadd(geoKey1, Map.of("Palermo", ..., "Catania", ...))
             "0-1", // xadd(key9, Map.of("field1", "value1"), id("0-1"));
             "0-2", // xadd(key9, Map.of("field2", "value2"), id("0-2"));
