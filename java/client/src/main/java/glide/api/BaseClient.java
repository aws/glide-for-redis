/** Copyright GLIDE-for-Redis Project Contributors - SPDX Identifier: Apache-2.0 */
package glide.api;

import static glide.ffi.resolvers.SocketListenerResolver.getSocket;
import static glide.utils.ArrayTransformUtils.castArray;
import static glide.utils.ArrayTransformUtils.concatenateArrays;
import static glide.utils.ArrayTransformUtils.convertMapToKeyValueStringArray;
import static glide.utils.ArrayTransformUtils.convertMapToValueKeyStringArray;
import static redis_request.RedisRequestOuterClass.RequestType.Blpop;
import static redis_request.RedisRequestOuterClass.RequestType.Brpop;
import static redis_request.RedisRequestOuterClass.RequestType.Decr;
import static redis_request.RedisRequestOuterClass.RequestType.DecrBy;
import static redis_request.RedisRequestOuterClass.RequestType.Del;
import static redis_request.RedisRequestOuterClass.RequestType.Exists;
import static redis_request.RedisRequestOuterClass.RequestType.Expire;
import static redis_request.RedisRequestOuterClass.RequestType.ExpireAt;
import static redis_request.RedisRequestOuterClass.RequestType.GetRange;
import static redis_request.RedisRequestOuterClass.RequestType.GetString;
import static redis_request.RedisRequestOuterClass.RequestType.HLen;
import static redis_request.RedisRequestOuterClass.RequestType.HSetNX;
import static redis_request.RedisRequestOuterClass.RequestType.HashDel;
import static redis_request.RedisRequestOuterClass.RequestType.HashExists;
import static redis_request.RedisRequestOuterClass.RequestType.HashGet;
import static redis_request.RedisRequestOuterClass.RequestType.HashGetAll;
import static redis_request.RedisRequestOuterClass.RequestType.HashIncrBy;
import static redis_request.RedisRequestOuterClass.RequestType.HashIncrByFloat;
import static redis_request.RedisRequestOuterClass.RequestType.HashMGet;
import static redis_request.RedisRequestOuterClass.RequestType.HashSet;
import static redis_request.RedisRequestOuterClass.RequestType.Hvals;
import static redis_request.RedisRequestOuterClass.RequestType.Incr;
import static redis_request.RedisRequestOuterClass.RequestType.IncrBy;
import static redis_request.RedisRequestOuterClass.RequestType.IncrByFloat;
import static redis_request.RedisRequestOuterClass.RequestType.LInsert;
import static redis_request.RedisRequestOuterClass.RequestType.LLen;
import static redis_request.RedisRequestOuterClass.RequestType.LPop;
import static redis_request.RedisRequestOuterClass.RequestType.LPush;
import static redis_request.RedisRequestOuterClass.RequestType.LPushX;
import static redis_request.RedisRequestOuterClass.RequestType.LRange;
import static redis_request.RedisRequestOuterClass.RequestType.LRem;
import static redis_request.RedisRequestOuterClass.RequestType.LTrim;
import static redis_request.RedisRequestOuterClass.RequestType.Lindex;
import static redis_request.RedisRequestOuterClass.RequestType.MGet;
import static redis_request.RedisRequestOuterClass.RequestType.MSet;
import static redis_request.RedisRequestOuterClass.RequestType.PExpire;
import static redis_request.RedisRequestOuterClass.RequestType.PExpireAt;
import static redis_request.RedisRequestOuterClass.RequestType.PTTL;
import static redis_request.RedisRequestOuterClass.RequestType.Persist;
import static redis_request.RedisRequestOuterClass.RequestType.PfAdd;
import static redis_request.RedisRequestOuterClass.RequestType.PfCount;
import static redis_request.RedisRequestOuterClass.RequestType.PfMerge;
import static redis_request.RedisRequestOuterClass.RequestType.RPop;
import static redis_request.RedisRequestOuterClass.RequestType.RPush;
import static redis_request.RedisRequestOuterClass.RequestType.RPushX;
import static redis_request.RedisRequestOuterClass.RequestType.SAdd;
import static redis_request.RedisRequestOuterClass.RequestType.SCard;
import static redis_request.RedisRequestOuterClass.RequestType.SInterStore;
import static redis_request.RedisRequestOuterClass.RequestType.SIsMember;
import static redis_request.RedisRequestOuterClass.RequestType.SMIsMember;
import static redis_request.RedisRequestOuterClass.RequestType.SMembers;
import static redis_request.RedisRequestOuterClass.RequestType.SMove;
import static redis_request.RedisRequestOuterClass.RequestType.SRem;
import static redis_request.RedisRequestOuterClass.RequestType.SetRange;
import static redis_request.RedisRequestOuterClass.RequestType.SetString;
import static redis_request.RedisRequestOuterClass.RequestType.Strlen;
import static redis_request.RedisRequestOuterClass.RequestType.TTL;
import static redis_request.RedisRequestOuterClass.RequestType.Type;
import static redis_request.RedisRequestOuterClass.RequestType.Unlink;
import static redis_request.RedisRequestOuterClass.RequestType.XAdd;
import static redis_request.RedisRequestOuterClass.RequestType.ZDiff;
import static redis_request.RedisRequestOuterClass.RequestType.ZDiffStore;
import static redis_request.RedisRequestOuterClass.RequestType.ZLexCount;
import static redis_request.RedisRequestOuterClass.RequestType.ZMScore;
import static redis_request.RedisRequestOuterClass.RequestType.ZPopMax;
import static redis_request.RedisRequestOuterClass.RequestType.ZPopMin;
import static redis_request.RedisRequestOuterClass.RequestType.ZRangeStore;
import static redis_request.RedisRequestOuterClass.RequestType.ZRemRangeByLex;
import static redis_request.RedisRequestOuterClass.RequestType.ZRemRangeByRank;
import static redis_request.RedisRequestOuterClass.RequestType.ZRemRangeByScore;
import static redis_request.RedisRequestOuterClass.RequestType.ZScore;
import static redis_request.RedisRequestOuterClass.RequestType.Zadd;
import static redis_request.RedisRequestOuterClass.RequestType.Zcard;
import static redis_request.RedisRequestOuterClass.RequestType.Zcount;
import static redis_request.RedisRequestOuterClass.RequestType.Zrange;
import static redis_request.RedisRequestOuterClass.RequestType.Zrank;
import static redis_request.RedisRequestOuterClass.RequestType.Zrem;

import glide.api.commands.GenericBaseCommands;
import glide.api.commands.HashBaseCommands;
import glide.api.commands.HyperLogLogBaseCommands;
import glide.api.commands.ListBaseCommands;
import glide.api.commands.SetBaseCommands;
import glide.api.commands.SortedSetBaseCommands;
import glide.api.commands.StreamBaseCommands;
import glide.api.commands.StringBaseCommands;
import glide.api.models.Script;
import glide.api.models.commands.ExpireOptions;
import glide.api.models.commands.LInsertOptions.InsertPosition;
import glide.api.models.commands.RangeOptions;
import glide.api.models.commands.RangeOptions.LexRange;
import glide.api.models.commands.RangeOptions.RangeQuery;
import glide.api.models.commands.RangeOptions.ScoreRange;
import glide.api.models.commands.RangeOptions.ScoredRangeQuery;
import glide.api.models.commands.ScriptOptions;
import glide.api.models.commands.SetOptions;
import glide.api.models.commands.StreamAddOptions;
import glide.api.models.commands.ZaddOptions;
import glide.api.models.configuration.BaseClientConfiguration;
import glide.api.models.exceptions.RedisException;
import glide.connectors.handlers.CallbackDispatcher;
import glide.connectors.handlers.ChannelHandler;
import glide.connectors.resources.Platform;
import glide.connectors.resources.ThreadPoolResource;
import glide.connectors.resources.ThreadPoolResourceAllocator;
import glide.ffi.resolvers.RedisValueResolver;
import glide.managers.BaseCommandResponseResolver;
import glide.managers.CommandManager;
import glide.managers.ConnectionManager;
import java.util.List;
import java.util.Map;
import java.util.Set;
import java.util.concurrent.CompletableFuture;
import java.util.concurrent.ExecutionException;
import java.util.function.BiFunction;
import lombok.AllArgsConstructor;
import lombok.NonNull;
import org.apache.commons.lang3.ArrayUtils;
import response.ResponseOuterClass.ConstantResponse;
import response.ResponseOuterClass.Response;

/** Base Client class for Redis */
@AllArgsConstructor
public abstract class BaseClient
        implements AutoCloseable,
                GenericBaseCommands,
                StringBaseCommands,
                HashBaseCommands,
                ListBaseCommands,
                SetBaseCommands,
                SortedSetBaseCommands,
                StreamBaseCommands,
                HyperLogLogBaseCommands {

    /** Redis simple string response with "OK" */
    public static final String OK = ConstantResponse.OK.toString();

    protected final ConnectionManager connectionManager;
    protected final CommandManager commandManager;

    /**
     * Async request for an async (non-blocking) Redis client.
     *
     * @param config Redis client Configuration.
     * @param constructor Redis client constructor reference.
     * @param <T> Client type.
     * @return a Future to connect and return a RedisClient.
     */
    protected static <T> CompletableFuture<T> CreateClient(
            BaseClientConfiguration config,
            BiFunction<ConnectionManager, CommandManager, T> constructor) {
        try {
            ThreadPoolResource threadPoolResource = config.getThreadPoolResource();
            if (threadPoolResource == null) {
                threadPoolResource =
                        ThreadPoolResourceAllocator.getOrCreate(Platform.getThreadPoolResourceSupplier());
            }
            ChannelHandler channelHandler = buildChannelHandler(threadPoolResource);
            ConnectionManager connectionManager = buildConnectionManager(channelHandler);
            CommandManager commandManager = buildCommandManager(channelHandler);
            // TODO: Support exception throwing, including interrupted exceptions
            return connectionManager
                    .connectToRedis(config)
                    .thenApply(ignore -> constructor.apply(connectionManager, commandManager));
        } catch (InterruptedException e) {
            // Something bad happened while we were establishing netty connection to UDS
            var future = new CompletableFuture<T>();
            future.completeExceptionally(e);
            return future;
        }
    }

    /**
     * Closes this resource, relinquishing any underlying resources. This method is invoked
     * automatically on objects managed by the try-with-resources statement.
     *
     * @see <a
     *     href="https://docs.oracle.com/javase/8/docs/api/java/lang/AutoCloseable.html#close--">AutoCloseable::close()</a>
     */
    @Override
    public void close() throws ExecutionException {
        try {
            connectionManager.closeConnection().get();
        } catch (InterruptedException e) {
            // suppressing the interrupted exception - it is already suppressed in the future
            throw new RuntimeException(e);
        }
    }

    protected static ChannelHandler buildChannelHandler(ThreadPoolResource threadPoolResource)
            throws InterruptedException {
        CallbackDispatcher callbackDispatcher = new CallbackDispatcher();
        return new ChannelHandler(callbackDispatcher, getSocket(), threadPoolResource);
    }

    protected static ConnectionManager buildConnectionManager(ChannelHandler channelHandler) {
        return new ConnectionManager(channelHandler);
    }

    protected static CommandManager buildCommandManager(ChannelHandler channelHandler) {
        return new CommandManager(channelHandler);
    }

    /**
     * Extracts the value from a <code>GLIDE core</code> response message and either throws an
     * exception or returns the value as an object of type <code>T</code>. If <code>isNullable</code>,
     * than also returns <code>null</code>.
     *
     * @param response Redis protobuf message.
     * @param classType Parameter <code>T</code> class type.
     * @param isNullable Accepts null values in the protobuf message.
     * @return Response as an object of type <code>T</code> or <code>null</code>.
     * @param <T> The return value type.
     * @throws RedisException On a type mismatch.
     */
    @SuppressWarnings("unchecked")
    protected <T> T handleRedisResponse(Class<T> classType, boolean isNullable, Response response)
            throws RedisException {
        Object value =
                new BaseCommandResponseResolver(RedisValueResolver::valueFromPointer).apply(response);
        if (isNullable && (value == null)) {
            return null;
        }
        if (classType.isInstance(value)) {
            return (T) value;
        }
        String className = value == null ? "null" : value.getClass().getSimpleName();
        throw new RedisException(
                "Unexpected return type from Redis: got "
                        + className
                        + " expected "
                        + classType.getSimpleName());
    }

    protected Object handleObjectOrNullResponse(Response response) throws RedisException {
        return handleRedisResponse(Object.class, true, response);
    }

    protected String handleStringResponse(Response response) throws RedisException {
        return handleRedisResponse(String.class, false, response);
    }

    protected String handleStringOrNullResponse(Response response) throws RedisException {
        return handleRedisResponse(String.class, true, response);
    }

    protected Boolean handleBooleanResponse(Response response) throws RedisException {
        return handleRedisResponse(Boolean.class, false, response);
    }

    protected Long handleLongResponse(Response response) throws RedisException {
        return handleRedisResponse(Long.class, false, response);
    }

    protected Long handleLongOrNullResponse(Response response) throws RedisException {
        return handleRedisResponse(Long.class, true, response);
    }

    protected Double handleDoubleResponse(Response response) throws RedisException {
        return handleRedisResponse(Double.class, false, response);
    }

    protected Double handleDoubleOrNullResponse(Response response) throws RedisException {
        return handleRedisResponse(Double.class, true, response);
    }

    protected Object[] handleArrayResponse(Response response) throws RedisException {
        return handleRedisResponse(Object[].class, false, response);
    }

    protected Object[] handleArrayOrNullResponse(Response response) throws RedisException {
        return handleRedisResponse(Object[].class, true, response);
    }

    /**
     * @param response A Protobuf response
     * @return A map of <code>String</code> to <code>V</code>.
     * @param <V> Value type.
     */
    @SuppressWarnings("unchecked") // raw Map cast to Map<String, V>
    protected <V> Map<String, V> handleMapResponse(Response response) throws RedisException {
        return handleRedisResponse(Map.class, false, response);
    }

    @SuppressWarnings("unchecked") // raw Set cast to Set<String>
    protected Set<String> handleSetResponse(Response response) throws RedisException {
        return handleRedisResponse(Set.class, false, response);
    }

    @Override
    public CompletableFuture<Long> del(@NonNull String[] keys) {
        return commandManager.submitNewCommand(Del, keys, this::handleLongResponse);
    }

    @Override
    public CompletableFuture<String> get(@NonNull String key) {
        return commandManager.submitNewCommand(
                GetString, new String[] {key}, this::handleStringOrNullResponse);
    }

    @Override
    public CompletableFuture<String> set(@NonNull String key, @NonNull String value) {
        return commandManager.submitNewCommand(
                SetString, new String[] {key, value}, this::handleStringResponse);
    }

    @Override
    public CompletableFuture<String> set(
            @NonNull String key, @NonNull String value, @NonNull SetOptions options) {
        String[] arguments = ArrayUtils.addAll(new String[] {key, value}, options.toArgs());
        return commandManager.submitNewCommand(SetString, arguments, this::handleStringOrNullResponse);
    }

    @Override
    public CompletableFuture<String[]> mget(@NonNull String[] keys) {
        return commandManager.submitNewCommand(
                MGet, keys, response -> castArray(handleArrayOrNullResponse(response), String.class));
    }

    @Override
    public CompletableFuture<String> mset(@NonNull Map<String, String> keyValueMap) {
        String[] args = convertMapToKeyValueStringArray(keyValueMap);
        return commandManager.submitNewCommand(MSet, args, this::handleStringResponse);
    }

    @Override
    public CompletableFuture<Long> incr(@NonNull String key) {
        return commandManager.submitNewCommand(Incr, new String[] {key}, this::handleLongResponse);
    }

    @Override
    public CompletableFuture<Long> incrBy(@NonNull String key, long amount) {
        return commandManager.submitNewCommand(
                IncrBy, new String[] {key, Long.toString(amount)}, this::handleLongResponse);
    }

    @Override
    public CompletableFuture<Double> incrByFloat(@NonNull String key, double amount) {
        return commandManager.submitNewCommand(
                IncrByFloat, new String[] {key, Double.toString(amount)}, this::handleDoubleResponse);
    }

    @Override
    public CompletableFuture<Long> decr(@NonNull String key) {
        return commandManager.submitNewCommand(Decr, new String[] {key}, this::handleLongResponse);
    }

    @Override
    public CompletableFuture<Long> decrBy(@NonNull String key, long amount) {
        return commandManager.submitNewCommand(
                DecrBy, new String[] {key, Long.toString(amount)}, this::handleLongResponse);
    }

    @Override
    public CompletableFuture<Long> strlen(@NonNull String key) {
        return commandManager.submitNewCommand(Strlen, new String[] {key}, this::handleLongResponse);
    }

    @Override
    public CompletableFuture<Long> setrange(@NonNull String key, int offset, @NonNull String value) {
        String[] arguments = new String[] {key, Integer.toString(offset), value};
        return commandManager.submitNewCommand(SetRange, arguments, this::handleLongResponse);
    }

    @Override
    public CompletableFuture<String> getrange(@NonNull String key, int start, int end) {
        String[] arguments = new String[] {key, Integer.toString(start), Integer.toString(end)};
        return commandManager.submitNewCommand(GetRange, arguments, this::handleStringResponse);
    }

    @Override
    public CompletableFuture<String> hget(@NonNull String key, @NonNull String field) {
        return commandManager.submitNewCommand(
                HashGet, new String[] {key, field}, this::handleStringOrNullResponse);
    }

    @Override
    public CompletableFuture<Long> hset(
            @NonNull String key, @NonNull Map<String, String> fieldValueMap) {
        String[] args = ArrayUtils.addFirst(convertMapToKeyValueStringArray(fieldValueMap), key);
        return commandManager.submitNewCommand(HashSet, args, this::handleLongResponse);
    }

    @Override
    public CompletableFuture<Boolean> hsetnx(
            @NonNull String key, @NonNull String field, @NonNull String value) {
        return commandManager.submitNewCommand(
                HSetNX, new String[] {key, field, value}, this::handleBooleanResponse);
    }

    @Override
    public CompletableFuture<Long> hdel(@NonNull String key, @NonNull String[] fields) {
        String[] args = ArrayUtils.addFirst(fields, key);
        return commandManager.submitNewCommand(HashDel, args, this::handleLongResponse);
    }

    @Override
    public CompletableFuture<Long> hlen(@NonNull String key) {
        return commandManager.submitNewCommand(HLen, new String[] {key}, this::handleLongResponse);
    }

    @Override
    public CompletableFuture<String[]> hvals(@NonNull String key) {
        return commandManager.submitNewCommand(
                Hvals,
                new String[] {key},
                response -> castArray(handleArrayResponse(response), String.class));
    }

    @Override
    public CompletableFuture<String[]> hmget(@NonNull String key, @NonNull String[] fields) {
        String[] arguments = ArrayUtils.addFirst(fields, key);
        return commandManager.submitNewCommand(
                HashMGet, arguments, response -> castArray(handleArrayResponse(response), String.class));
    }

    @Override
    public CompletableFuture<Boolean> hexists(@NonNull String key, @NonNull String field) {
        return commandManager.submitNewCommand(
                HashExists, new String[] {key, field}, this::handleBooleanResponse);
    }

    @Override
    public CompletableFuture<Map<String, String>> hgetall(@NonNull String key) {
        return commandManager.submitNewCommand(HashGetAll, new String[] {key}, this::handleMapResponse);
    }

    @Override
    public CompletableFuture<Long> hincrBy(@NonNull String key, @NonNull String field, long amount) {
        return commandManager.submitNewCommand(
                HashIncrBy, new String[] {key, field, Long.toString(amount)}, this::handleLongResponse);
    }

    @Override
    public CompletableFuture<Double> hincrByFloat(
            @NonNull String key, @NonNull String field, double amount) {
        return commandManager.submitNewCommand(
                HashIncrByFloat,
                new String[] {key, field, Double.toString(amount)},
                this::handleDoubleResponse);
    }

    @Override
    public CompletableFuture<Long> lpush(@NonNull String key, @NonNull String[] elements) {
        String[] arguments = ArrayUtils.addFirst(elements, key);
        return commandManager.submitNewCommand(LPush, arguments, this::handleLongResponse);
    }

    @Override
    public CompletableFuture<String> lpop(@NonNull String key) {
        return commandManager.submitNewCommand(
                LPop, new String[] {key}, this::handleStringOrNullResponse);
    }

    @Override
    public CompletableFuture<String[]> lpopCount(@NonNull String key, long count) {
        return commandManager.submitNewCommand(
                LPop,
                new String[] {key, Long.toString(count)},
                response -> castArray(handleArrayResponse(response), String.class));
    }

    @Override
    public CompletableFuture<String[]> lrange(@NonNull String key, long start, long end) {
        return commandManager.submitNewCommand(
                LRange,
                new String[] {key, Long.toString(start), Long.toString(end)},
                response -> castArray(handleArrayOrNullResponse(response), String.class));
    }

    @Override
    public CompletableFuture<String> lindex(@NonNull String key, long index) {
        return commandManager.submitNewCommand(
                Lindex, new String[] {key, Long.toString(index)}, this::handleStringOrNullResponse);
    }

    @Override
    public CompletableFuture<String> ltrim(@NonNull String key, long start, long end) {
        return commandManager.submitNewCommand(
                LTrim,
                new String[] {key, Long.toString(start), Long.toString(end)},
                this::handleStringResponse);
    }

    @Override
    public CompletableFuture<Long> llen(@NonNull String key) {
        return commandManager.submitNewCommand(LLen, new String[] {key}, this::handleLongResponse);
    }

    @Override
    public CompletableFuture<Long> lrem(@NonNull String key, long count, @NonNull String element) {
        return commandManager.submitNewCommand(
                LRem, new String[] {key, Long.toString(count), element}, this::handleLongResponse);
    }

    @Override
    public CompletableFuture<Long> rpush(@NonNull String key, @NonNull String[] elements) {
        String[] arguments = ArrayUtils.addFirst(elements, key);
        return commandManager.submitNewCommand(RPush, arguments, this::handleLongResponse);
    }

    @Override
    public CompletableFuture<String> rpop(@NonNull String key) {
        return commandManager.submitNewCommand(
                RPop, new String[] {key}, this::handleStringOrNullResponse);
    }

    @Override
    public CompletableFuture<String[]> rpopCount(@NonNull String key, long count) {
        return commandManager.submitNewCommand(
                RPop,
                new String[] {key, Long.toString(count)},
                response -> castArray(handleArrayOrNullResponse(response), String.class));
    }

    @Override
    public CompletableFuture<Long> sadd(@NonNull String key, @NonNull String[] members) {
        String[] arguments = ArrayUtils.addFirst(members, key);
        return commandManager.submitNewCommand(SAdd, arguments, this::handleLongResponse);
    }

    @Override
    public CompletableFuture<Boolean> sismember(@NonNull String key, @NonNull String member) {
        return commandManager.submitNewCommand(
                SIsMember, new String[] {key, member}, this::handleBooleanResponse);
    }

    @Override
    public CompletableFuture<Long> srem(@NonNull String key, @NonNull String[] members) {
        String[] arguments = ArrayUtils.addFirst(members, key);
        return commandManager.submitNewCommand(SRem, arguments, this::handleLongResponse);
    }

    @Override
    public CompletableFuture<Set<String>> smembers(@NonNull String key) {
        return commandManager.submitNewCommand(SMembers, new String[] {key}, this::handleSetResponse);
    }

    @Override
    public CompletableFuture<Long> scard(@NonNull String key) {
        return commandManager.submitNewCommand(SCard, new String[] {key}, this::handleLongResponse);
    }

    @Override
<<<<<<< HEAD
    public CompletableFuture<Boolean[]> smismember(@NonNull String key, @NonNull String[] members) {
        String[] arguments = ArrayUtils.addFirst(members, key);
        return commandManager.submitNewCommand(
                SMIsMember, arguments, response -> castArray(handleArrayResponse(response), Boolean.class));
=======
    public CompletableFuture<Boolean> smove(
            @NonNull String source, @NonNull String destination, @NonNull String member) {
        return commandManager.submitNewCommand(
                SMove, new String[] {source, destination, member}, this::handleBooleanResponse);
>>>>>>> 9fc70fa1
    }

    @Override
    public CompletableFuture<Long> sinterstore(@NonNull String destination, @NonNull String[] keys) {
        String[] arguments = ArrayUtils.addFirst(keys, destination);
        return commandManager.submitNewCommand(SInterStore, arguments, this::handleLongResponse);
    }

    @Override
    public CompletableFuture<Long> exists(@NonNull String[] keys) {
        return commandManager.submitNewCommand(Exists, keys, this::handleLongResponse);
    }

    @Override
    public CompletableFuture<Long> unlink(@NonNull String[] keys) {
        return commandManager.submitNewCommand(Unlink, keys, this::handleLongResponse);
    }

    @Override
    public CompletableFuture<Boolean> expire(@NonNull String key, long seconds) {
        return commandManager.submitNewCommand(
                Expire, new String[] {key, Long.toString(seconds)}, this::handleBooleanResponse);
    }

    @Override
    public CompletableFuture<Boolean> expire(
            @NonNull String key, long seconds, @NonNull ExpireOptions expireOptions) {
        String[] arguments =
                ArrayUtils.addAll(new String[] {key, Long.toString(seconds)}, expireOptions.toArgs());
        return commandManager.submitNewCommand(Expire, arguments, this::handleBooleanResponse);
    }

    @Override
    public CompletableFuture<Boolean> expireAt(@NonNull String key, long unixSeconds) {
        return commandManager.submitNewCommand(
                ExpireAt, new String[] {key, Long.toString(unixSeconds)}, this::handleBooleanResponse);
    }

    @Override
    public CompletableFuture<Boolean> expireAt(
            @NonNull String key, long unixSeconds, @NonNull ExpireOptions expireOptions) {
        String[] arguments =
                ArrayUtils.addAll(new String[] {key, Long.toString(unixSeconds)}, expireOptions.toArgs());
        return commandManager.submitNewCommand(ExpireAt, arguments, this::handleBooleanResponse);
    }

    @Override
    public CompletableFuture<Boolean> pexpire(@NonNull String key, long milliseconds) {
        return commandManager.submitNewCommand(
                PExpire, new String[] {key, Long.toString(milliseconds)}, this::handleBooleanResponse);
    }

    @Override
    public CompletableFuture<Boolean> pexpire(
            @NonNull String key, long milliseconds, @NonNull ExpireOptions expireOptions) {
        String[] arguments =
                ArrayUtils.addAll(new String[] {key, Long.toString(milliseconds)}, expireOptions.toArgs());
        return commandManager.submitNewCommand(PExpire, arguments, this::handleBooleanResponse);
    }

    @Override
    public CompletableFuture<Boolean> pexpireAt(@NonNull String key, long unixMilliseconds) {
        return commandManager.submitNewCommand(
                PExpireAt,
                new String[] {key, Long.toString(unixMilliseconds)},
                this::handleBooleanResponse);
    }

    @Override
    public CompletableFuture<Boolean> pexpireAt(
            @NonNull String key, long unixMilliseconds, @NonNull ExpireOptions expireOptions) {
        String[] arguments =
                ArrayUtils.addAll(
                        new String[] {key, Long.toString(unixMilliseconds)}, expireOptions.toArgs());
        return commandManager.submitNewCommand(PExpireAt, arguments, this::handleBooleanResponse);
    }

    @Override
    public CompletableFuture<Long> ttl(@NonNull String key) {
        return commandManager.submitNewCommand(TTL, new String[] {key}, this::handleLongResponse);
    }

    @Override
    public CompletableFuture<Object> invokeScript(@NonNull Script script) {
        return commandManager.submitScript(
                script, List.of(), List.of(), this::handleObjectOrNullResponse);
    }

    @Override
    public CompletableFuture<Object> invokeScript(
            @NonNull Script script, @NonNull ScriptOptions options) {
        return commandManager.submitScript(
                script, options.getKeys(), options.getArgs(), this::handleObjectOrNullResponse);
    }

    @Override
    public CompletableFuture<Long> zadd(
            @NonNull String key,
            @NonNull Map<String, Double> membersScoresMap,
            @NonNull ZaddOptions options,
            boolean changed) {
        String[] changedArg = changed ? new String[] {"CH"} : new String[] {};
        String[] membersScores = convertMapToValueKeyStringArray(membersScoresMap);

        String[] arguments =
                concatenateArrays(new String[] {key}, options.toArgs(), changedArg, membersScores);

        return commandManager.submitNewCommand(Zadd, arguments, this::handleLongResponse);
    }

    @Override
    public CompletableFuture<Long> zadd(
            @NonNull String key,
            @NonNull Map<String, Double> membersScoresMap,
            @NonNull ZaddOptions options) {
        return this.zadd(key, membersScoresMap, options, false);
    }

    @Override
    public CompletableFuture<Long> zadd(
            @NonNull String key, @NonNull Map<String, Double> membersScoresMap, boolean changed) {
        return this.zadd(key, membersScoresMap, ZaddOptions.builder().build(), changed);
    }

    @Override
    public CompletableFuture<Long> zadd(
            @NonNull String key, @NonNull Map<String, Double> membersScoresMap) {
        return this.zadd(key, membersScoresMap, ZaddOptions.builder().build(), false);
    }

    @Override
    public CompletableFuture<Double> zaddIncr(
            @NonNull String key, @NonNull String member, double increment, @NonNull ZaddOptions options) {
        String[] arguments =
                concatenateArrays(
                        new String[] {key},
                        options.toArgs(),
                        new String[] {"INCR", Double.toString(increment), member});

        return commandManager.submitNewCommand(Zadd, arguments, this::handleDoubleOrNullResponse);
    }

    @Override
    public CompletableFuture<Double> zaddIncr(
            @NonNull String key, @NonNull String member, double increment) {
        String[] arguments =
                concatenateArrays(
                        new String[] {key}, new String[] {"INCR", Double.toString(increment), member});

        return commandManager.submitNewCommand(Zadd, arguments, this::handleDoubleResponse);
    }

    @Override
    public CompletableFuture<Long> zrem(@NonNull String key, @NonNull String[] members) {
        String[] arguments = ArrayUtils.addFirst(members, key);
        return commandManager.submitNewCommand(Zrem, arguments, this::handleLongResponse);
    }

    @Override
    public CompletableFuture<Long> zcard(@NonNull String key) {
        return commandManager.submitNewCommand(Zcard, new String[] {key}, this::handleLongResponse);
    }

    @Override
    public CompletableFuture<Map<String, Double>> zpopmin(@NonNull String key, long count) {
        return commandManager.submitNewCommand(
                ZPopMin, new String[] {key, Long.toString(count)}, this::handleMapResponse);
    }

    @Override
    public CompletableFuture<Map<String, Double>> zpopmin(@NonNull String key) {
        return commandManager.submitNewCommand(ZPopMin, new String[] {key}, this::handleMapResponse);
    }

    @Override
    public CompletableFuture<Map<String, Double>> zpopmax(@NonNull String key, long count) {
        return commandManager.submitNewCommand(
                ZPopMax, new String[] {key, Long.toString(count)}, this::handleMapResponse);
    }

    @Override
    public CompletableFuture<Map<String, Double>> zpopmax(@NonNull String key) {
        return commandManager.submitNewCommand(ZPopMax, new String[] {key}, this::handleMapResponse);
    }

    @Override
    public CompletableFuture<Double> zscore(@NonNull String key, @NonNull String member) {
        return commandManager.submitNewCommand(
                ZScore, new String[] {key, member}, this::handleDoubleOrNullResponse);
    }

    @Override
    public CompletableFuture<Long> zrank(@NonNull String key, @NonNull String member) {
        return commandManager.submitNewCommand(
                Zrank, new String[] {key, member}, this::handleLongOrNullResponse);
    }

    @Override
    public CompletableFuture<Object[]> zrankWithScore(@NonNull String key, @NonNull String member) {
        return commandManager.submitNewCommand(
                Zrank, new String[] {key, member, WITH_SCORE_REDIS_API}, this::handleArrayOrNullResponse);
    }

    @Override
    public CompletableFuture<Double[]> zmscore(@NonNull String key, @NonNull String[] members) {
        String[] arguments = ArrayUtils.addFirst(members, key);
        return commandManager.submitNewCommand(
                ZMScore,
                arguments,
                response -> castArray(handleArrayOrNullResponse(response), Double.class));
    }

    @Override
    public CompletableFuture<String[]> zdiff(@NonNull String[] keys) {
        String[] arguments = ArrayUtils.addFirst(keys, Long.toString(keys.length));
        return commandManager.submitNewCommand(
                ZDiff, arguments, response -> castArray(handleArrayResponse(response), String.class));
    }

    @Override
    public CompletableFuture<Map<String, Double>> zdiffWithScores(@NonNull String[] keys) {
        String[] arguments = ArrayUtils.addFirst(keys, Long.toString(keys.length));
        arguments = ArrayUtils.add(arguments, WITH_SCORES_REDIS_API);
        return commandManager.submitNewCommand(ZDiff, arguments, this::handleMapResponse);
    }

    @Override
    public CompletableFuture<Long> zdiffstore(@NonNull String destination, @NonNull String[] keys) {
        String[] arguments =
                ArrayUtils.addAll(new String[] {destination, Long.toString(keys.length)}, keys);
        return commandManager.submitNewCommand(ZDiffStore, arguments, this::handleLongResponse);
    }

    @Override
    public CompletableFuture<Long> zcount(
            @NonNull String key, @NonNull ScoreRange minScore, @NonNull ScoreRange maxScore) {
        return commandManager.submitNewCommand(
                Zcount, new String[] {key, minScore.toArgs(), maxScore.toArgs()}, this::handleLongResponse);
    }

    @Override
    public CompletableFuture<Long> zremrangebyrank(@NonNull String key, long start, long end) {
        return commandManager.submitNewCommand(
                ZRemRangeByRank,
                new String[] {key, Long.toString(start), Long.toString(end)},
                this::handleLongResponse);
    }

    @Override
    public CompletableFuture<Long> zremrangebylex(
            @NonNull String key, @NonNull LexRange minLex, @NonNull LexRange maxLex) {
        return commandManager.submitNewCommand(
                ZRemRangeByLex,
                new String[] {key, minLex.toArgs(), maxLex.toArgs()},
                this::handleLongResponse);
    }

    @Override
    public CompletableFuture<Long> zremrangebyscore(
            @NonNull String key, @NonNull ScoreRange minScore, @NonNull ScoreRange maxScore) {
        return commandManager.submitNewCommand(
                ZRemRangeByScore,
                new String[] {key, minScore.toArgs(), maxScore.toArgs()},
                this::handleLongResponse);
    }

    @Override
    public CompletableFuture<Long> zlexcount(
            @NonNull String key, @NonNull LexRange minLex, @NonNull LexRange maxLex) {
        return commandManager.submitNewCommand(
                ZLexCount, new String[] {key, minLex.toArgs(), maxLex.toArgs()}, this::handleLongResponse);
    }

    @Override
    public CompletableFuture<Long> zrangestore(
            @NonNull String destination,
            @NonNull String source,
            @NonNull RangeQuery rangeQuery,
            boolean reverse) {
        String[] arguments =
                RangeOptions.createZRangeStoreArgs(destination, source, rangeQuery, reverse);

        return commandManager.submitNewCommand(ZRangeStore, arguments, this::handleLongResponse);
    }

    @Override
    public CompletableFuture<Long> zrangestore(
            @NonNull String destination, @NonNull String source, @NonNull RangeQuery rangeQuery) {
        return this.zrangestore(destination, source, rangeQuery, false);
    }

    @Override
    public CompletableFuture<String> xadd(@NonNull String key, @NonNull Map<String, String> values) {
        return xadd(key, values, StreamAddOptions.builder().build());
    }

    @Override
    public CompletableFuture<String> xadd(
            @NonNull String key, @NonNull Map<String, String> values, @NonNull StreamAddOptions options) {
        String[] arguments =
                ArrayUtils.addAll(
                        ArrayUtils.addFirst(options.toArgs(), key), convertMapToKeyValueStringArray(values));
        return commandManager.submitNewCommand(XAdd, arguments, this::handleStringOrNullResponse);
    }

    @Override
    public CompletableFuture<Long> pttl(@NonNull String key) {
        return commandManager.submitNewCommand(PTTL, new String[] {key}, this::handleLongResponse);
    }

    @Override
    public CompletableFuture<Boolean> persist(@NonNull String key) {
        return commandManager.submitNewCommand(
                Persist, new String[] {key}, this::handleBooleanResponse);
    }

    @Override
    public CompletableFuture<String> type(@NonNull String key) {
        return commandManager.submitNewCommand(Type, new String[] {key}, this::handleStringResponse);
    }

    @Override
    public CompletableFuture<Long> linsert(
            @NonNull String key,
            @NonNull InsertPosition position,
            @NonNull String pivot,
            @NonNull String element) {
        return commandManager.submitNewCommand(
                LInsert, new String[] {key, position.toString(), pivot, element}, this::handleLongResponse);
    }

    @Override
    public CompletableFuture<String[]> blpop(@NonNull String[] keys, double timeout) {
        String[] arguments = ArrayUtils.add(keys, Double.toString(timeout));
        return commandManager.submitNewCommand(
                Blpop, arguments, response -> castArray(handleArrayOrNullResponse(response), String.class));
    }

    @Override
    public CompletableFuture<String[]> brpop(@NonNull String[] keys, double timeout) {
        String[] arguments = ArrayUtils.add(keys, Double.toString(timeout));
        return commandManager.submitNewCommand(
                Brpop, arguments, response -> castArray(handleArrayOrNullResponse(response), String.class));
    }

    @Override
    public CompletableFuture<Long> rpushx(@NonNull String key, @NonNull String[] elements) {
        String[] arguments = ArrayUtils.addFirst(elements, key);
        return commandManager.submitNewCommand(RPushX, arguments, this::handleLongResponse);
    }

    @Override
    public CompletableFuture<Long> lpushx(@NonNull String key, @NonNull String[] elements) {
        String[] arguments = ArrayUtils.addFirst(elements, key);
        return commandManager.submitNewCommand(LPushX, arguments, this::handleLongResponse);
    }

    @Override
    public CompletableFuture<String[]> zrange(
            @NonNull String key, @NonNull RangeQuery rangeQuery, boolean reverse) {
        String[] arguments = RangeOptions.createZRangeArgs(key, rangeQuery, reverse, false);

        return commandManager.submitNewCommand(
                Zrange,
                arguments,
                response -> castArray(handleArrayOrNullResponse(response), String.class));
    }

    @Override
    public CompletableFuture<String[]> zrange(@NonNull String key, @NonNull RangeQuery rangeQuery) {
        return this.zrange(key, rangeQuery, false);
    }

    @Override
    public CompletableFuture<Map<String, Double>> zrangeWithScores(
            @NonNull String key, @NonNull ScoredRangeQuery rangeQuery, boolean reverse) {
        String[] arguments = RangeOptions.createZRangeArgs(key, rangeQuery, reverse, true);

        return commandManager.submitNewCommand(Zrange, arguments, this::handleMapResponse);
    }

    @Override
    public CompletableFuture<Map<String, Double>> zrangeWithScores(
            @NonNull String key, @NonNull ScoredRangeQuery rangeQuery) {
        return this.zrangeWithScores(key, rangeQuery, false);
    }

    @Override
    public CompletableFuture<Long> pfadd(@NonNull String key, @NonNull String[] elements) {
        String[] arguments = ArrayUtils.addFirst(elements, key);
        return commandManager.submitNewCommand(PfAdd, arguments, this::handleLongResponse);
    }

    @Override
    public CompletableFuture<Long> pfcount(@NonNull String[] keys) {
        return commandManager.submitNewCommand(PfCount, keys, this::handleLongResponse);
    }

    @Override
    public CompletableFuture<String> pfmerge(
            @NonNull String destination, @NonNull String[] sourceKeys) {
        String[] arguments = ArrayUtils.addFirst(sourceKeys, destination);
        return commandManager.submitNewCommand(PfMerge, arguments, this::handleStringResponse);
    }
}<|MERGE_RESOLUTION|>--- conflicted
+++ resolved
@@ -550,17 +550,17 @@
     }
 
     @Override
-<<<<<<< HEAD
     public CompletableFuture<Boolean[]> smismember(@NonNull String key, @NonNull String[] members) {
         String[] arguments = ArrayUtils.addFirst(members, key);
         return commandManager.submitNewCommand(
                 SMIsMember, arguments, response -> castArray(handleArrayResponse(response), Boolean.class));
-=======
+    }
+
+    @Override
     public CompletableFuture<Boolean> smove(
             @NonNull String source, @NonNull String destination, @NonNull String member) {
         return commandManager.submitNewCommand(
                 SMove, new String[] {source, destination, member}, this::handleBooleanResponse);
->>>>>>> 9fc70fa1
     }
 
     @Override
