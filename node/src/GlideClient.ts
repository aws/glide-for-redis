/**
 * Copyright Valkey GLIDE Project Contributors - SPDX Identifier: Apache-2.0
 */

import * as net from "net";
import {
    BaseClient,
    BaseClientConfiguration,
    PubSubMsg,
    ReadFrom, // eslint-disable-line @typescript-eslint/no-unused-vars
    ReturnType,
} from "./BaseClient";
import {
    FlushMode,
    FunctionListOptions,
    FunctionListResponse,
    InfoOptions,
    LolwutOptions,
    SortOptions,
    createClientGetName,
    createClientId,
    createConfigGet,
    createConfigResetStat,
    createConfigRewrite,
    createConfigSet,
    createCopy,
    createCustomCommand,
    createDBSize,
    createEcho,
    createFlushAll,
    createFlushDB,
    createFunctionDelete,
    createFunctionFlush,
    createFunctionList,
    createFunctionLoad,
    createInfo,
    createLastSave,
    createLolwut,
    createPing,
    createPublish,
    createRandomKey,
    createSelect,
    createSort,
    createSortReadOnly,
    createTime,
} from "./Commands";
import { connection_request } from "./ProtobufMessage";
import { Transaction } from "./Transaction";

/* eslint-disable-next-line @typescript-eslint/no-namespace */
export namespace GlideClientConfiguration {
    /**
     * Enum representing pubsub subscription modes.
     * See [Valkey PubSub Documentation](https://valkey.io/docs/topics/pubsub/) for more details.
     */
    export enum PubSubChannelModes {
        /**
         * Use exact channel names.
         */
        Exact = 0,

        /**
         * Use channel name patterns.
         */
        Pattern = 1,
    }

    export type PubSubSubscriptions = {
        /**
         * Channels and patterns by modes.
         */
        channelsAndPatterns: Partial<Record<PubSubChannelModes, Set<string>>>;

        /**
         * Optional callback to accept the incoming messages.
         */
        /* eslint-disable-next-line @typescript-eslint/no-explicit-any */
        callback?: (msg: PubSubMsg, context: any) => void;

        /**
         * Arbitrary context to pass to the callback.
         */
        /* eslint-disable-next-line @typescript-eslint/no-explicit-any */
        context?: any;
    };
}

export type GlideClientConfiguration = BaseClientConfiguration & {
    /**
     * index of the logical database to connect to.
     */
    databaseId?: number;
    /**
     * Strategy used to determine how and when to reconnect, in case of connection failures.
     * The time between attempts grows exponentially, to the formula rand(0 .. factor * (exponentBase ^ N)), where N is the number of failed attempts.
     * The client will attempt to reconnect indefinitely. Once the maximum value is reached, that will remain the time between retry attempts until a
     * reconnect attempt is succesful.
     * If not set, a default backoff strategy will be used.
     */
    connectionBackoff?: {
        /**
         * Number of retry attempts that the client should perform when disconnected from the server, where the time between retries increases.
         * Once the retries have reached the maximum value, the time between retries will remain constant until a reconnect attempt is succesful.
         * Value must be an integer.
         */
        numberOfRetries: number;
        /**
         * The multiplier that will be applied to the waiting time between each retry.
         * Value must be an integer.
         */
        factor: number;
        /**
         * The exponent base configured for the strategy.
         * Value must be an integer.
         */
        exponentBase: number;
    };
    /**
     * PubSub subscriptions to be used for the client.
     * Will be applied via SUBSCRIBE/PSUBSCRIBE commands during connection establishment.
     */
    pubsubSubscriptions?: GlideClientConfiguration.PubSubSubscriptions;
};

/**
 * Client used for connection to standalone Redis servers.
 * For full documentation, see
 * https://github.com/valkey-io/valkey-glide/wiki/NodeJS-wrapper#standalone
 */
export class GlideClient extends BaseClient {
    /**
     * @internal
     */
    protected createClientRequest(
        options: GlideClientConfiguration,
    ): connection_request.IConnectionRequest {
        const configuration = super.createClientRequest(options);
        configuration.databaseId = options.databaseId;
        configuration.connectionRetryStrategy = options.connectionBackoff;
        this.configurePubsub(options, configuration);
        return configuration;
    }

    public static createClient(
        options: GlideClientConfiguration,
    ): Promise<GlideClient> {
        return super.createClientInternal<GlideClient>(
            options,
            (socket: net.Socket, options?: GlideClientConfiguration) =>
                new GlideClient(socket, options),
        );
    }

    static async __createClient(
        options: BaseClientConfiguration,
        connectedSocket: net.Socket,
    ): Promise<GlideClient> {
        return this.__createClientInternal(
            options,
            connectedSocket,
            (socket, options) => new GlideClient(socket, options),
        );
    }

    /** Execute a transaction by processing the queued commands.
     *   See https://redis.io/topics/Transactions/ for details on Redis Transactions.
     *
     * @param transaction - A Transaction object containing a list of commands to be executed.
     * @returns A list of results corresponding to the execution of each command in the transaction.
     *      If a command returns a value, it will be included in the list. If a command doesn't return a value,
     *      the list entry will be null.
     *      If the transaction failed due to a WATCH command, `exec` will return `null`.
     */
    public exec(transaction: Transaction): Promise<ReturnType[] | null> {
        return this.createWritePromise<ReturnType[] | null>(
            transaction.commands,
        ).then((result: ReturnType[] | null) => {
            return this.processResultWithSetCommands(
                result,
                transaction.setCommandsIndexes,
            );
        });
    }

    /** Executes a single command, without checking inputs. Every part of the command, including subcommands,
     *  should be added as a separate value in args.
     *
     * See the [Glide for Redis Wiki](https://github.com/valkey-io/valkey-glide/wiki/General-Concepts#custom-command)
     * for details on the restrictions and limitations of the custom command API.
     *
     * @example
     * ```typescript
     * // Example usage of customCommand method to retrieve pub/sub clients
     * const result = await client.customCommand(["CLIENT", "LIST", "TYPE", "PUBSUB"]);
     * console.log(result); // Output: Returns a list of all pub/sub clients
     * ```
     */
    public customCommand(args: string[]): Promise<ReturnType> {
        return this.createWritePromise(createCustomCommand(args));
    }

    /** Ping the Redis server.
     * See https://valkey.io/commands/ping/ for details.
     *
     * @param message - An optional message to include in the PING command.
     * If not provided, the server will respond with "PONG".
     * If provided, the server will respond with a copy of the message.
     * @returns - "PONG" if `message` is not provided, otherwise return a copy of `message`.
     *
     * @example
     * ```typescript
     * // Example usage of ping method without any message
     * const result = await client.ping();
     * console.log(result); // Output: 'PONG'
     * ```
     *
     * @example
     * ```typescript
     * // Example usage of ping method with a message
     * const result = await client.ping("Hello");
     * console.log(result); // Output: 'Hello'
     * ```
     */
    public ping(message?: string): Promise<string> {
        return this.createWritePromise(createPing(message));
    }

    /** Get information and statistics about the Redis server.
     *  See https://valkey.io/commands/info/ for details.
     *
     * @param options - A list of InfoSection values specifying which sections of information to retrieve.
     *  When no parameter is provided, the default option is assumed.
     * @returns a string containing the information for the sections requested.
     */
    public info(options?: InfoOptions[]): Promise<string> {
        return this.createWritePromise(createInfo(options));
    }

    /** Change the currently selected Redis database.
     * See https://valkey.io/commands/select/ for details.
     *
     * @param index - The index of the database to select.
     * @returns A simple OK response.
     *
     * @example
     * ```typescript
     * // Example usage of select method
     * const result = await client.select(2);
     * console.log(result); // Output: 'OK'
     * ```
     */
    public select(index: number): Promise<"OK"> {
        return this.createWritePromise(createSelect(index));
    }

    /** Get the name of the primary's connection.
     *  See https://valkey.io/commands/client-getname/ for more details.
     *
     * @returns the name of the client connection as a string if a name is set, or null if no name is assigned.
     *
     * @example
     * ```typescript
     * // Example usage of client_getname method
     * const result = await client.client_getname();
     * console.log(result); // Output: 'Client Name'
     * ```
     */
    public clientGetName(): Promise<string | null> {
        return this.createWritePromise(createClientGetName());
    }

    /** Rewrite the configuration file with the current configuration.
     * See https://valkey.io/commands/config-rewrite/ for details.
     *
     * @returns "OK" when the configuration was rewritten properly. Otherwise, an error is thrown.
     *
     * @example
     * ```typescript
     * // Example usage of configRewrite command
     * const result = await client.configRewrite();
     * console.log(result); // Output: 'OK'
     * ```
     */
    public configRewrite(): Promise<"OK"> {
        return this.createWritePromise(createConfigRewrite());
    }

    /** Resets the statistics reported by Redis using the INFO and LATENCY HISTOGRAM commands.
     * See https://valkey.io/commands/config-resetstat/ for details.
     *
     * @returns always "OK".
     *
     * @example
     * ```typescript
     * // Example usage of configResetStat command
     * const result = await client.configResetStat();
     * console.log(result); // Output: 'OK'
     * ```
     */
    public configResetStat(): Promise<"OK"> {
        return this.createWritePromise(createConfigResetStat());
    }

    /** Returns the current connection id.
     * See https://valkey.io/commands/client-id/ for details.
     *
     * @returns the id of the client.
     */
    public clientId(): Promise<number> {
        return this.createWritePromise(createClientId());
    }

    /** Reads the configuration parameters of a running Redis server.
     *  See https://valkey.io/commands/config-get/ for details.
     *
     * @param parameters - A list of configuration parameter names to retrieve values for.
     *
     * @returns A map of values corresponding to the configuration parameters.
     *
     * @example
     * ```typescript
     * // Example usage of configGet method with multiple configuration parameters
     * const result = await client.configGet(["timeout", "maxmemory"]);
     * console.log(result); // Output: {'timeout': '1000', 'maxmemory': '1GB'}
     * ```
     */
    public configGet(parameters: string[]): Promise<Record<string, string>> {
        return this.createWritePromise(createConfigGet(parameters));
    }

    /** Set configuration parameters to the specified values.
     *   See https://valkey.io/commands/config-set/ for details.
     *
     * @param parameters - A List of keyValuePairs consisting of configuration parameters and their respective values to set.
     *
     * @returns "OK" when the configuration was set properly. Otherwise an error is thrown.
     *
     * @example
     * ```typescript
     * // Example usage of configSet method to set multiple configuration parameters
     * const result = await client.configSet({ timeout: "1000", maxmemory, "1GB" });
     * console.log(result); // Output: 'OK'
     * ```
     */
    public configSet(parameters: Record<string, string>): Promise<"OK"> {
        return this.createWritePromise(createConfigSet(parameters));
    }

    /** Echoes the provided `message` back.
     * See https://valkey.io/commands/echo for more details.
     *
     * @param message - The message to be echoed back.
     * @returns The provided `message`.
     *
     * @example
     * ```typescript
     * // Example usage of the echo command
     * const echoedMessage = await client.echo("valkey-glide");
     * console.log(echoedMessage); // Output: 'valkey-glide'
     * ```
     */
    public echo(message: string): Promise<string> {
        return this.createWritePromise(createEcho(message));
    }

    /** Returns the server time
     * See https://valkey.io/commands/time/ for details.
     *
     * @returns - The current server time as a two items `array`:
     * A Unix timestamp and the amount of microseconds already elapsed in the current second.
     * The returned `array` is in a [Unix timestamp, Microseconds already elapsed] format.
     *
     * @example
     * ```typescript
     * // Example usage of time command
     * const result = await client.time();
     * console.log(result); // Output: ['1710925775', '913580']
     * ```
     */
    public time(): Promise<[string, string]> {
        return this.createWritePromise(createTime());
    }

    /**
     * Copies the value stored at the `source` to the `destination` key. If `destinationDB` is specified,
     * the value will be copied to the database specified, otherwise the current database will be used.
     * When `replace` is true, removes the `destination` key first if it already exists, otherwise performs
     * no action.
     *
     * See https://valkey.io/commands/copy/ for more details.
     *
     * @param source - The key to the source value.
     * @param destination - The key where the value should be copied to.
     * @param destinationDB - (Optional) The alternative logical database index for the destination key.
     *     If not provided, the current database will be used.
     * @param replace - (Optional) If `true`, the `destination` key should be removed before copying the
     *     value to it. If not provided, no action will be performed if the key already exists.
     * @returns `true` if `source` was copied, `false` if the `source` was not copied.
     *
     * since Valkey version 6.2.0.
     *
     * @example
     * ```typescript
     * const result = await client.copy("set1", "set2");
     * console.log(result); // Output: true - "set1" was copied to "set2".
     * ```
     * ```typescript
     * const result = await client.copy("set1", "set2", { replace: true });
     * console.log(result); // Output: true - "set1" was copied to "set2".
     * ```
     * ```typescript
     * const result = await client.copy("set1", "set2", { destinationDB: 1, replace: false });
     * console.log(result); // Output: true - "set1" was copied to "set2".
     * ```
     */
    public async copy(
        source: string,
        destination: string,
        options?: { destinationDB?: number; replace?: boolean },
    ): Promise<boolean> {
        return this.createWritePromise(
            createCopy(source, destination, options),
        );
    }

    /**
     * Displays a piece of generative computer art and the server version.
     *
     * See https://valkey.io/commands/lolwut/ for more details.
     *
     * @param options - The LOLWUT options
     * @returns A piece of generative computer art along with the current server version.
     *
     * @example
     * ```typescript
     * const response = await client.lolwut({ version: 6, parameters: [40, 20] });
     * console.log(response); // Output: "Redis ver. 7.2.3" - Indicates the current server version.
     * ```
     */
    public lolwut(options?: LolwutOptions): Promise<string> {
        return this.createWritePromise(createLolwut(options));
    }

    /**
     * Deletes a library and all its functions.
     *
     * See https://valkey.io/commands/function-delete/ for details.
     *
     * since Valkey version 7.0.0.
     *
     * @param libraryCode - The library name to delete.
     * @returns A simple OK response.
     *
     * @example
     * ```typescript
     * const result = await client.functionDelete("libName");
     * console.log(result); // Output: 'OK'
     * ```
     */
    public functionDelete(libraryCode: string): Promise<string> {
        return this.createWritePromise(createFunctionDelete(libraryCode));
    }

    /**
     * Loads a library to Valkey.
     *
     * See https://valkey.io/commands/function-load/ for details.
     *
     * since Valkey version 7.0.0.
     *
     * @param libraryCode - The source code that implements the library.
     * @param replace - Whether the given library should overwrite a library with the same name if it
     *     already exists.
     * @returns The library name that was loaded.
     *
     * @example
     * ```typescript
     * const code = "#!lua name=mylib \n redis.register_function('myfunc', function(keys, args) return args[1] end)";
     * const result = await client.functionLoad(code, true);
     * console.log(result); // Output: 'mylib'
     * ```
     */
    public functionLoad(
        libraryCode: string,
        replace?: boolean,
    ): Promise<string> {
        return this.createWritePromise(
            createFunctionLoad(libraryCode, replace),
        );
    }

    /**
     * Deletes all function libraries.
     *
     * See https://valkey.io/commands/function-flush/ for details.
     *
     * since Valkey version 7.0.0.
     *
     * @param mode - The flushing mode, could be either {@link FlushMode.SYNC} or {@link FlushMode.ASYNC}.
     * @returns A simple OK response.
     *
     * @example
     * ```typescript
     * const result = await client.functionFlush(FlushMode.SYNC);
     * console.log(result); // Output: 'OK'
     * ```
     */
    public functionFlush(mode?: FlushMode): Promise<string> {
        return this.createWritePromise(createFunctionFlush(mode));
    }

    /**
     * Returns information about the functions and libraries.
     *
     * See https://valkey.io/commands/function-list/ for details.
     *
     * since Valkey version 7.0.0.
     *
     * @param options - Parameters to filter and request additional info.
     * @returns Info about all or selected libraries and their functions in {@link FunctionListResponse} format.
     *
     * @example
     * ```typescript
     * // Request info for specific library including the source code
     * const result1 = await client.functionList({ libNamePattern: "myLib*", withCode: true });
     * // Request info for all libraries
     * const result2 = await client.functionList();
     * console.log(result2); // Output:
     * // [{
     * //     "library_name": "myLib5_backup",
     * //     "engine": "LUA",
     * //     "functions": [{
     * //         "name": "myfunc",
     * //         "description": null,
     * //         "flags": [ "no-writes" ],
     * //     }],
     * //     "library_code": "#!lua name=myLib5_backup \n redis.register_function('myfunc', function(keys, args) return args[1] end)"
     * // }]
     * ```
     */
    public async functionList(
        options?: FunctionListOptions,
    ): Promise<FunctionListResponse> {
        return this.createWritePromise(createFunctionList(options));
    }

    /**
     * Deletes all the keys of all the existing databases. This command never fails.
     *
     * See https://valkey.io/commands/flushall/ for more details.
     *
     * @param mode - The flushing mode, could be either {@link FlushMode.SYNC} or {@link FlushMode.ASYNC}.
     * @returns `OK`.
     *
     * @example
     * ```typescript
     * const result = await client.flushall(FlushMode.SYNC);
     * console.log(result); // Output: 'OK'
     * ```
     */
    public flushall(mode?: FlushMode): Promise<string> {
        return this.createWritePromise(createFlushAll(mode));
    }

    /**
     * Deletes all the keys of the currently selected database. This command never fails.
     *
     * See https://valkey.io/commands/flushdb/ for more details.
     *
     * @param mode - The flushing mode, could be either {@link FlushMode.SYNC} or {@link FlushMode.ASYNC}.
     * @returns `OK`.
     *
     * @example
     * ```typescript
     * const result = await client.flushdb(FlushMode.SYNC);
     * console.log(result); // Output: 'OK'
     * ```
     */
    public flushdb(mode?: FlushMode): Promise<string> {
        return this.createWritePromise(createFlushDB(mode));
    }

    /**
     * Returns the number of keys in the currently selected database.
     *
     * See https://valkey.io/commands/dbsize/ for more details.
     *
     * @returns The number of keys in the currently selected database.
     *
     * @example
     * ```typescript
     * const numKeys = await client.dbsize();
     * console.log("Number of keys in the current database: ", numKeys);
     * ```
     */
    public dbsize(): Promise<number> {
        return this.createWritePromise(createDBSize());
    }

    /** Publish a message on pubsub channel.
     * See https://valkey.io/commands/publish for more details.
     *
     * @param message - Message to publish.
     * @param channel - Channel to publish the message on.
     * @returns -  Number of subscriptions in primary node that received the message.
     * Note that this value does not include subscriptions that configured on replicas.
     *
     * @example
     * ```typescript
     * // Example usage of publish command
     * const result = await client.publish("Hi all!", "global-channel");
     * console.log(result); // Output: 1 - This message was posted to 1 subscription which is configured on primary node
     * ```
     */
    public publish(message: string, channel: string): Promise<number> {
        return this.createWritePromise(createPublish(message, channel));
    }

    /**
<<<<<<< HEAD
     * Sorts the elements in the list, set, or sorted set at `key` and returns the result.
     *
     * The `sort` command can be used to sort elements based on different criteria and
     * apply transformations on sorted elements.
     *
     * To store the result into a new key, see {@link sortStore}.
     *
     * See https://valkey.io/commands/sort for more details.
     *
     * @param key - The key of the list, set, or sorted set to be sorted.
     * @param options - The {@link SortOptions}.
     * @returns An `Array` of sorted elements.
     *
     * @example
     * ```typescript
     * await client.hset("user:1", new Map([["name", "Alice"], ["age", "30"]]));
     * await client.hset("user:2", new Map([["name", "Bob"], ["age", "25"]]));
     * await client.lpush("user_ids", ["2", "1"]);
     * const result = await client.sort("user_ids", { byPattern: "user:*->age", getPattern: ["user:*->name"] });
     * console.log(result); // Output: [ 'Bob', 'Alice' ] - Returns a list of the names sorted by age
     * ```
     */
    public async sort(
        key: string,
        options?: SortOptions,
    ): Promise<(string | null)[]> {
        return this.createWritePromise(createSort(key, options));
    }

    /**
     * Sorts the elements in the list, set, or sorted set at `key` and returns the result.
     *
     * The `sortReadOnly` command can be used to sort elements based on different criteria and
     * apply transformations on sorted elements.
     *
     * This command is routed depending on the client's {@link ReadFrom} strategy.
     *
     * since Valkey version 7.0.0.
     *
     * @param key - The key of the list, set, or sorted set to be sorted.
     * @param options - The {@link SortOptions}.
     * @returns An `Array` of sorted elements
     *
     * @example
     * ```typescript
     * await client.hset("user:1", new Map([["name", "Alice"], ["age", "30"]]));
     * await client.hset("user:2", new Map([["name", "Bob"], ["age", "25"]]));
     * await client.lpush("user_ids", ["2", "1"]);
     * const result = await client.sortReadOnly("user_ids", { byPattern: "user:*->age", getPattern: ["user:*->name"] });
     * console.log(result); // Output: [ 'Bob', 'Alice' ] - Returns a list of the names sorted by age
     * ```
     */
    public async sortReadOnly(
        key: string,
        options?: SortOptions,
    ): Promise<(string | null)[]> {
        return this.createWritePromise(createSortReadOnly(key, options));
    }

    /**
     * Sorts the elements in the list, set, or sorted set at `key` and stores the result in
     * `destination`.
     *
     * The `sort` command can be used to sort elements based on different criteria and
     * apply transformations on sorted elements, and store the result in a new key.
     *
     * To get the sort result without storing it into a key, see {@link sort} or {@link sortReadOnly}.
     *
     * See https://valkey.io/commands/sort for more details.
     *
     * @remarks When in cluster mode, `destination` and `key` must map to the same hash slot.
     * @param key - The key of the list, set, or sorted set to be sorted.
     * @param destination - The key where the sorted result will be stored.
     * @param options - The {@link SortOptions}.
     * @returns The number of elements in the sorted key stored at `destination`.
     *
     * @example
     * ```typescript
     * await client.hset("user:1", new Map([["name", "Alice"], ["age", "30"]]));
     * await client.hset("user:2", new Map([["name", "Bob"], ["age", "25"]]));
     * await client.lpush("user_ids", ["2", "1"]);
     * const sortedElements = await client.sortStore("user_ids", "sortedList", { byPattern: "user:*->age", getPattern: ["user:*->name"] });
     * console.log(sortedElements); // Output: 2 - number of elements sorted and stored
     * console.log(await client.lrange("sortedList", 0, -1)); // Output: [ 'Bob', 'Alice' ] - Returns a list of the names sorted by age stored in `sortedList`
     * ```
     */
    public async sortStore(
        key: string,
        destination: string,
        options?: SortOptions,
    ): Promise<number> {
        return this.createWritePromise(createSort(key, options, destination));
=======
     * Returns `UNIX TIME` of the last DB save timestamp or startup timestamp if no save
     * was made since then.
     *
     * See https://valkey.io/commands/lastsave/ for more details.
     *
     * @returns `UNIX TIME` of the last DB save executed with success.
     * @example
     * ```typescript
     * const timestamp = await client.lastsave();
     * console.log("Last DB save was done at " + timestamp);
     * ```
     */
    public async lastsave(): Promise<number> {
        return this.createWritePromise(createLastSave());
    }

    /**
     * Returns a random existing key name from the currently selected database.
     *
     * See https://valkey.io/commands/randomkey/ for more details.
     *
     * @returns A random existing key name from the currently selected database.
     *
     * @example
     * ```typescript
     * const result = await client.randomKey();
     * console.log(result); // Output: "key12" - "key12" is a random existing key name from the currently selected database.
     * ```
     */
    public randomKey(): Promise<string | null> {
        return this.createWritePromise(createRandomKey());
>>>>>>> 4632300e
    }
}<|MERGE_RESOLUTION|>--- conflicted
+++ resolved
@@ -617,7 +617,6 @@
     }
 
     /**
-<<<<<<< HEAD
      * Sorts the elements in the list, set, or sorted set at `key` and returns the result.
      *
      * The `sort` command can be used to sort elements based on different criteria and
@@ -710,7 +709,9 @@
         options?: SortOptions,
     ): Promise<number> {
         return this.createWritePromise(createSort(key, options, destination));
-=======
+    }
+
+    /**
      * Returns `UNIX TIME` of the last DB save timestamp or startup timestamp if no save
      * was made since then.
      *
@@ -742,6 +743,5 @@
      */
     public randomKey(): Promise<string | null> {
         return this.createWritePromise(createRandomKey());
->>>>>>> 4632300e
     }
 }