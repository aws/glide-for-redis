syntax = "proto3";
package redis_request;

enum SimpleRoutes {
    AllNodes=0;
    AllPrimaries=1;
    Random=2;
}

enum SlotTypes {
    Primary=0;
    Replica=1;
}

message SlotIdRoute {
    SlotTypes slot_type = 1;
    int32 slot_id = 2;
}

message SlotKeyRoute {
    SlotTypes slot_type = 1;
    string slot_key = 2;
}

message ByAddressRoute {
    string host = 1;
    int32 port = 2;
}

message Routes {
    oneof value {
        SimpleRoutes simple_routes = 1;
        SlotKeyRoute slot_key_route = 2;
        SlotIdRoute slot_id_route = 3;
        ByAddressRoute by_address_route = 4;
    }
}

enum RequestType {
    /// Invalid request type
    InvalidRequest = 0;
    /// An unknown command, where all arguments are defined by the user.
    CustomCommand = 1;
    /// Type of a get string request.
    GetString = 2;
    /// Type of a set string request.
    SetString = 3;
    Ping = 4;
    Info = 5;
    Del = 6;
    Select = 7;
    ConfigGet = 8;
    ConfigSet = 9;
    ConfigResetStat = 10;
    ConfigRewrite = 11;
    ClientGetName = 12;
    ClientGetRedir = 13;
    ClientId = 14;
    ClientInfo = 15;
    ClientKill = 16;
    ClientList = 17;
    ClientNoEvict = 18;
    ClientNoTouch = 19;
    ClientPause = 20;
    ClientReply = 21;
    ClientSetInfo = 22;
    ClientSetName = 23;
    ClientUnblock = 24;
    ClientUnpause = 25;
    Expire = 26;
    HashSet = 27;
    HashGet = 28;
    HashDel = 29;
    HashExists = 30;
    MGet=31;
    MSet=32;
    Incr=33;
    IncrBy=34;
    Decr=35;
    IncrByFloat=36;
    DecrBy=37;
    HashGetAll=38;
    HashMSet=39;
    HashMGet=40;
    HashIncrBy = 41;
    HashIncrByFloat = 42;
    LPush = 43;
    LPop = 44;
    RPush = 45;
    RPop = 46;
    LLen = 47;
    LRem = 48;
    LRange = 49;
    LTrim = 50;
    SAdd = 51;
    SRem = 52;
    SMembers = 53;
    SCard = 54;
    PExpireAt = 55;
    PExpire = 56;
    ExpireAt = 57;
    Exists = 58;
    Unlink = 59;
    TTL = 60;
    Zadd = 61;
    Zrem = 62;
    Zrange = 63;
    Zcard = 64;
    Zcount = 65;
    ZIncrBy = 66;
    ZScore = 67;
    Type = 68;
    HLen = 69;
    Echo = 70;
    ZPopMin = 71;
    Strlen = 72;
    Lindex = 73;
    ZPopMax = 74;
    XRead = 75;
    XAdd = 76;
    XReadGroup = 77;
    XAck = 78;
    XTrim = 79;
    XGroupCreate = 80;
    XGroupDestroy = 81;
    HSetNX = 82;
    SIsMember = 83;
    Hvals = 84;
    PTTL = 85;
    ZRemRangeByRank = 86;
    Persist = 87;
    ZRemRangeByScore = 88;
    Time = 89;
    Zrank = 90;
    Rename = 91;
    DBSize = 92;
    Brpop = 93;
    Hkeys = 94;
    Spop = 95;
    PfAdd = 96;
    PfCount = 97;
    PfMerge = 98;
    Blpop = 100;
    LInsert = 101;
    RPushX = 102;
    LPushX = 103;
    ZMScore = 104;
    ZDiff = 105;
    ZDiffStore = 106;
    SetRange = 107;
    ZRemRangeByLex = 108;
    ZLexCount = 109;
    Append = 110;
    SUnionStore = 111;
    SDiffStore = 112;
    SInter = 113;
    SInterStore = 114;
    ZRangeStore = 115;
    GetRange = 116;
    SMove = 117;
    SMIsMember = 118;
    LastSave = 120;
    GeoAdd = 121;
    GeoHash = 122;
    ObjectEncoding = 123;
    SDiff = 124;
    ObjectIdletime = 125;
    ObjectRefcount = 126;
    LOLWUT = 100500;
    GeoDist = 127;
    GeoPos = 128;
    BZPopMax = 129;
    ObjectFreq = 130;
    RenameNx = 131;
    Touch = 132;
    ZRevRank = 133;
    ZInterStore = 134;
    HRandField = 135;
    ZUnion = 136;
<<<<<<< HEAD
    ZRandMember = 138;
=======
    BZPopMin = 137;
    FlushAll = 138;
>>>>>>> ef1a84c8
}

message Command {
    message ArgsArray {
        repeated string args = 1;
    }

    RequestType request_type = 1;
    oneof args {
        ArgsArray args_array = 2;
        uint64 args_vec_pointer = 3;
    }
}

message ScriptInvocation {
    string hash = 1;
    repeated string keys = 2;
    repeated string args = 3;
}

message Transaction {
    repeated Command commands = 1;
}

message RedisRequest {
    uint32 callback_idx = 1;

    oneof command {
        Command single_command = 2;
        Transaction transaction = 3;
        ScriptInvocation script_invocation = 4;
    }
    Routes route = 5;
}<|MERGE_RESOLUTION|>--- conflicted
+++ resolved
@@ -177,12 +177,9 @@
     ZInterStore = 134;
     HRandField = 135;
     ZUnion = 136;
-<<<<<<< HEAD
-    ZRandMember = 138;
-=======
     BZPopMin = 137;
     FlushAll = 138;
->>>>>>> ef1a84c8
+    ZRandMember = 139;
 }
 
 message Command {
