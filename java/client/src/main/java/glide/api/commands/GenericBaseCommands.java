/** Copyright GLIDE-for-Redis Project Contributors - SPDX Identifier: Apache-2.0 */
package glide.api.commands;

import glide.api.models.Script;
import glide.api.models.commands.ExpireOptions;
import glide.api.models.commands.ScriptOptions;
import java.util.concurrent.CompletableFuture;

/**
 * Supports commands and transactions for the "Generic Commands" group for standalone and cluster
 * clients.
 *
 * @see <a href="https://redis.io/commands/?group=generic">Generic Commands</a>
 */
public interface GenericBaseCommands {

    /**
     * Removes the specified <code>keys</code> from the database. A key is ignored if it does not
     * exist.
     *
     * @see <a href="https://redis.io/commands/del/">redis.io</a> for details.
     * @param keys The keys we wanted to remove.
     * @return The number of keys that were removed.
     * @example
     *     <pre>{@code
     * Long num = client.del(new String[] {"key1", "key2"}).get();
     * assert num == 2L;
     * }</pre>
     */
    CompletableFuture<Long> del(String[] keys);

    /**
     * Returns the number of keys in <code>keys</code> that exist in the database.
     *
     * @see <a href="https://redis.io/commands/exists/">redis.io</a> for details.
     * @param keys The keys list to check.
     * @return The number of keys that exist. If the same existing key is mentioned in <code>keys
     *     </code> multiple times, it will be counted multiple times.
     * @example
     *     <pre>{@code
     * Long result = client.exists(new String[] {"my_key", "invalid_key"}).get();
     * assert result == 1L;
     * }</pre>
     */
    CompletableFuture<Long> exists(String[] keys);

    /**
     * Unlink (delete) multiple <code>keys</code> from the database. A key is ignored if it does not
     * exist. This command, similar to <a href="https://redis.io/commands/del/">DEL</a>, removes
     * specified keys and ignores non-existent ones. However, this command does not block the server,
     * while <a href="https://redis.io/commands/del/">DEL</a> does.
     *
     * @see <a href="https://redis.io/commands/unlink/">redis.io</a> for details.
     * @param keys The list of keys to unlink.
     * @return The number of <code>keys</code> that were unlinked.
     * @example
     *     <pre>{@code
     * Long result = client.unlink("my_key").get();
     * assert result == 1L;
     * }</pre>
     */
    CompletableFuture<Long> unlink(String[] keys);

    /**
     * Sets a timeout on <code>key</code> in seconds. After the timeout has expired, the <code>key
     * </code> will automatically be deleted.<br>
     * If <code>key</code> already has an existing <code>expire
     * </code> set, the time to live is updated to the new value.<br>
     * If <code>seconds</code> is a non-positive number, the <code>key</code> will be deleted rather
     * than expired.<br>
     * The timeout will only be cleared by commands that delete or overwrite the contents of <code>key
     * </code>.
     *
     * @see <a href="https://redis.io/commands/expire/">redis.io</a> for details.
     * @param key The key to set timeout on it.
     * @param seconds The timeout in seconds.
     * @return <code>true</code> if the timeout was set. <code>false</code> if the timeout was not
     *     set. e.g. <code>key</code> doesn't exist.
     * @example
     *     <pre>{@code
     * Boolean isSet = client.expire("my_key", 60).get();
     * assert isSet; //Indicates that a timeout of 60 seconds has been set for "my_key."
     * }</pre>
     */
    CompletableFuture<Boolean> expire(String key, long seconds);

    /**
     * Sets a timeout on <code>key</code> in seconds. After the timeout has expired, the <code>key
     * </code> will automatically be deleted.<br>
     * If <code>key</code> already has an existing <code>expire
     * </code> set, the time to live is updated to the new value.<br>
     * If <code>seconds</code> is a non-positive number, the <code>key</code> will be deleted rather
     * than expired.<br>
     * The timeout will only be cleared by commands that delete or overwrite the contents of <code>key
     * </code>.
     *
     * @see <a href="https://redis.io/commands/expire/">redis.io</a> for details.
     * @param key The key to set timeout on it.
     * @param seconds The timeout in seconds.
     * @param expireOptions The expire options.
     * @return <code>true</code> if the timeout was set. <code>false</code> if the timeout was not
     *     set. e.g. <code>key</code> doesn't exist, or operation skipped due to the provided
     *     arguments.
     * @example
     *     <pre>{@code
     * Boolean isSet = client.expire("my_key", 60, ExpireOptions.HAS_NO_EXPIRY).get();
     * assert isSet; //Indicates that a timeout of 60 seconds has been set for "my_key."
     * }</pre>
     */
    CompletableFuture<Boolean> expire(String key, long seconds, ExpireOptions expireOptions);

    /**
     * Sets a timeout on <code>key</code>. It takes an absolute Unix timestamp (seconds since January
     * 1, 1970) instead of specifying the number of seconds.<br>
     * A timestamp in the past will delete the <code>key</code> immediately. After the timeout has
     * expired, the <code>key</code> will automatically be deleted.<br>
     * If <code>key</code> already has an existing <code>expire</code> set, the time to live is
     * updated to the new value.<br>
     * The timeout will only be cleared by commands that delete or overwrite the contents of <code>key
     * </code>.
     *
     * @see <a href="https://redis.io/commands/expireat/">redis.io</a> for details.
     * @param key The key to set timeout on it.
     * @param unixSeconds The timeout in an absolute Unix timestamp.
     * @return <code>true</code> if the timeout was set. <code>false</code> if the timeout was not
     *     set. e.g. <code>key</code> doesn't exist.
     * @example
     *     <pre>{@code
     * Boolean isSet = client.expireAt("my_key", Instant.now().getEpochSecond() + 10).get();
     * assert isSet;
     * }</pre>
     */
    CompletableFuture<Boolean> expireAt(String key, long unixSeconds);

    /**
     * Sets a timeout on <code>key</code>. It takes an absolute Unix timestamp (seconds since January
     * 1, 1970) instead of specifying the number of seconds.<br>
     * A timestamp in the past will delete the <code>key</code> immediately. After the timeout has
     * expired, the <code>key</code> will automatically be deleted.<br>
     * If <code>key</code> already has an existing <code>expire</code> set, the time to live is
     * updated to the new value.<br>
     * The timeout will only be cleared by commands that delete or overwrite the contents of <code>key
     * </code>.
     *
     * @see <a href="https://redis.io/commands/expireat/">redis.io</a> for details.
     * @param key The key to set timeout on it.
     * @param unixSeconds The timeout in an absolute Unix timestamp.
     * @param expireOptions The expire options.
     * @return <code>true</code> if the timeout was set. <code>false</code> if the timeout was not
     *     set. e.g. <code>key</code> doesn't exist, or operation skipped due to the provided
     *     arguments.
     * @example
     *     <pre>{@code
     * Boolean isSet = client.expireAt("my_key", Instant.now().getEpochSecond() + 10, ExpireOptions.HasNoExpiry).get();
     * assert isSet;
     * }</pre>
     */
    CompletableFuture<Boolean> expireAt(String key, long unixSeconds, ExpireOptions expireOptions);

    /**
     * Sets a timeout on <code>key</code> in milliseconds. After the timeout has expired, the <code>
     * key</code> will automatically be deleted.<br>
     * If <code>key</code> already has an existing <code>
     * expire</code> set, the time to live is updated to the new value.<br>
     * If <code>milliseconds</code> is a non-positive number, the <code>key</code> will be deleted
     * rather than expired.<br>
     * The timeout will only be cleared by commands that delete or overwrite the contents of <code>key
     * </code>.
     *
     * @see <a href="https://redis.io/commands/pexpire/">redis.io</a> for details.
     * @param key The key to set timeout on it.
     * @param milliseconds The timeout in milliseconds.
     * @return <code>true</code> if the timeout was set. <code>false</code> if the timeout was not
     *     set. e.g. <code>key</code> doesn't exist.
     * @example
     *     <pre>{@code
     * Boolean isSet = client.pexpire("my_key", 60000).get();
     * assert isSet;
     * }</pre>
     */
    CompletableFuture<Boolean> pexpire(String key, long milliseconds);

    /**
     * Sets a timeout on <code>key</code> in milliseconds. After the timeout has expired, the <code>
     * key</code> will automatically be deleted.<br>
     * If <code>key</code> already has an existing expire set, the time to live is updated to the new
     * value.<br>
     * If <code>milliseconds</code> is a non-positive number, the <code>key</code> will be deleted
     * rather than expired.<br>
     * The timeout will only be cleared by commands that delete or overwrite the contents of <code>key
     * </code>.
     *
     * @see <a href="https://redis.io/commands/pexpire/">redis.io</a> for details.
     * @param key The key to set timeout on it.
     * @param milliseconds The timeout in milliseconds.
     * @param expireOptions The expire options.
     * @return <code>true</code> if the timeout was set. <code>false</code> if the timeout was not
     *     set. e.g. <code>key</code> doesn't exist, or operation skipped due to the provided
     *     arguments.
     * @example
     *     <pre>{@code
     * Boolean isSet = client.pexpire("my_key", 60000, ExpireOptions.HasNoExpiry).get();
     * assert isSet;
     * }</pre>
     */
    CompletableFuture<Boolean> pexpire(String key, long milliseconds, ExpireOptions expireOptions);

    /**
     * Sets a timeout on <code>key</code>. It takes an absolute Unix timestamp (milliseconds since
     * January 1, 1970) instead of specifying the number of milliseconds.<br>
     * A timestamp in the past will delete the <code>key</code> immediately. After the timeout has
     * expired, the <code>key</code> will automatically be deleted.<br>
     * If <code>key</code> already has an existing <code>expire</code> set, the time to live is
     * updated to the new value.<br>
     * The timeout will only be cleared by commands that delete or overwrite the contents of <code>key
     * </code>.
     *
     * @see <a href="https://redis.io/commands/pexpireat/">redis.io</a> for details.
     * @param key The <code>key</code> to set timeout on it.
     * @param unixMilliseconds The timeout in an absolute Unix timestamp.
     * @return <code>true</code> if the timeout was set. <code>false</code> if the timeout was not
     *     set. e.g. <code>key</code> doesn't exist.
     * @example
     *     <pre>{@code
     * Boolean isSet = client.pexpireAt("my_key", Instant.now().toEpochMilli() + 10).get();
     * assert isSet;
     * }</pre>
     */
    CompletableFuture<Boolean> pexpireAt(String key, long unixMilliseconds);

    /**
     * Sets a timeout on <code>key</code>. It takes an absolute Unix timestamp (milliseconds since
     * January 1, 1970) instead of specifying the number of milliseconds.<br>
     * A timestamp in the past will delete the <code>key</code> immediately. After the timeout has
     * expired, the <code>key</code> will automatically be deleted.<br>
     * If <code>key</code> already has an existing <code>expire</code> set, the time to live is
     * updated to the new value.<br>
     * The timeout will only be cleared by commands that delete or overwrite the contents of <code>key
     * </code>.
     *
     * @see <a href="https://redis.io/commands/pexpireat/">redis.io</a> for details.
     * @param key The <code>key</code> to set timeout on it.
     * @param unixMilliseconds The timeout in an absolute Unix timestamp.
     * @param expireOptions The expire option.
     * @return <code>true</code> if the timeout was set. <code>false</code> if the timeout was not
     *     set. e.g. <code>key</code> doesn't exist, or operation skipped due to the provided
     *     arguments.
     * @example
     *     <pre>{@code
     * Boolean isSet = client.pexpireAt("my_key", Instant.now().toEpochMilli() + 10, ExpireOptions.HasNoExpiry).get();
     * assert isSet;
     * }</pre>
     */
    CompletableFuture<Boolean> pexpireAt(
            String key, long unixMilliseconds, ExpireOptions expireOptions);

    /**
     * Returns the remaining time to live of <code>key</code> that has a timeout, in seconds.
     *
     * @see <a href="https://redis.io/commands/ttl/">redis.io</a> for details.
     * @param key The <code>key</code> to return its timeout.
     * @return TTL in seconds, <code>-2</code> if <code>key</code> does not exist, or <code>-1</code>
     *     if <code>key</code> exists but has no associated expire.
     * @example
     *     <pre>{@code
     * Long timeRemaining = client.ttl("my_key").get();
     * assert timeRemaining == 3600L; //Indicates that "my_key" has a remaining time to live of 3600 seconds.
     *
     * Long timeRemaining = client.ttl("nonexistent_key").get();
     * assert timeRemaining == -2L; //Returns -2 for a non-existing key.
     * }</pre>
     */
    CompletableFuture<Long> ttl(String key);

    /**
     * Invokes a Lua script.<br>
     * This method simplifies the process of invoking scripts on a Redis server by using an object
     * that represents a Lua script. The script loading and execution will all be handled internally.
     * If the script has not already been loaded, it will be loaded automatically using the Redis
     * <code>SCRIPT LOAD</code> command. After that, it will be invoked using the Redis <code>EVALSHA
     * </code> command.
     *
     * @see <a href="https://redis.io/commands/script-load/">SCRIPT LOAD</a> and <a
     *     href="https://redis.io/commands/evalsha/">EVALSHA</a> for details.
     * @param script The Lua script to execute.
     * @return a value that depends on the script that was executed.
     * @example
     *     <pre>{@code
     * try(Script luaScript = new Script("return 'Hello'")) {
     *     String result = (String) client.invokeScript(luaScript).get();
     *     assert result.equals("Hello");
     * }
     * }</pre>
     */
    CompletableFuture<Object> invokeScript(Script script);

    /**
     * Invokes a Lua script with its keys and arguments.<br>
     * This method simplifies the process of invoking scripts on a Redis server by using an object
     * that represents a Lua script. The script loading, argument preparation, and execution will all
     * be handled internally. If the script has not already been loaded, it will be loaded
     * automatically using the Redis <code>SCRIPT LOAD</code> command. After that, it will be invoked
     * using the Redis <code>EVALSHA</code> command.
     *
     * @see <a href="https://redis.io/commands/script-load/">SCRIPT LOAD</a> and <a
     *     href="https://redis.io/commands/evalsha/">EVALSHA</a> for details.
     * @param script The Lua script to execute.
     * @param options The script option that contains keys and arguments for the script.
     * @return a value that depends on the script that was executed.
     * @example
     *     <pre>{@code
     * try(Script luaScript = new Script("return { KEYS[1], ARGV[1] }")) {
     *     ScriptOptions scriptOptions = ScriptOptions.builder().key("foo").arg("bar").build();
     *     Object[] result = (Object[]) client.invokeScript(luaScript, scriptOptions).get();
     *     assert result[0].equals("foo");
     *     assert result[1].equals("bar");
     * }
     * }</pre>
     */
    CompletableFuture<Object> invokeScript(Script script, ScriptOptions options);

    /**
     * Returns the remaining time to live of <code>key</code> that has a timeout, in milliseconds.
     *
     * @see <a href="https://redis.io/commands/pttl/">redis.io</a> for details.
     * @param key The key to return its timeout.
     * @return TTL in milliseconds. <code>-2</code> if <code>key</code> does not exist, <code>-1
     *     </code> if <code>key</code> exists but has no associated expire.
     * @example
     *     <pre>{@code
     * Long timeRemainingMS = client.pttl("my_key").get()
     * assert timeRemainingMS == 5000L // Indicates that "my_key" has a remaining time to live of 5000 milliseconds.
     *
     * Long timeRemainingMS = client.pttl("nonexistent_key").get();
     * assert timeRemainingMS == -2L; // Returns -2 for a non-existing key.
     * }</pre>
     */
    CompletableFuture<Long> pttl(String key);

    /**
     * Removes the existing timeout on <code>key</code>, turning the <code>key</code> from volatile (a
     * <code>key</code> with an expire set) to persistent (a <code>key</code> that will never expire
     * as no timeout is associated).
     *
     * @see <a href="https://redis.io/commands/persist/">redis.io</a> for details.
     * @param key The <code>key</code> to remove the existing timeout on.
     * @return <code>false</code> if <code>key</code> does not exist or does not have an associated
     *     timeout, <code>true</code> if the timeout has been removed.
     * @example
     *     <pre>{@code
     * Boolean timeoutRemoved = client.persist("my_key").get();
     * assert timeoutRemoved; // Indicates that the timeout associated with the key "my_key" was successfully removed.
     * }</pre>
     */
    CompletableFuture<Boolean> persist(String key);

    /**
     * Returns the string representation of the type of the value stored at <code>key</code>.
     *
     * @see <a href="https://redis.io/commands/type/>redis.io</a> for details.
     * @param key The <code>key</code> to check its data type.
     * @return If the <code>key</code> exists, the type of the stored value is returned. Otherwise, a
     *     "none" string is returned.
     * @example
     *     <pre>{@code
     * String type = client.type("StringKey").get();
     * assert type.equals("string");
     *
     * type = client.type("ListKey").get();
     * assert type.equals("list");
     * }</pre>
     */
    CompletableFuture<String> type(String key);

    /**
     * Returns the internal encoding for the Redis object stored at <code>key</code>.
     *
     * @see <a href="https://redis.io/commands/object-encoding/">redis.io</a> for details.
     * @param key The <code>key</code> of the object to get the internal encoding of.
     * @return If <code>key</code> exists, returns the internal encoding of the object stored at
     *     <code>key</code> as a <code>String</code>. Otherwise, returns <code>null</code>.
     * @example
     *     <pre>{@code
     * String encoding = client.objectEncoding("my_hash").get();
     * assert encoding.equals("listpack");
     *
     * encoding = client.objectEncoding("non_existing_key").get();
     * assert encoding == null;
     * }</pre>
     */
    CompletableFuture<String> objectEncoding(String key);

    /**
<<<<<<< HEAD
     * Renames <code>key</code> to <code>newKey</code> if <code>newKey</code> does not yet exist.
     *
     * @apiNote When in cluster mode, both <code>key</code> and <code>newKey</code> must map to the
     *     same <code>hash slot</code>.
     * @see <a href="https://redis.io/commands/renamenx/">redis.io</a> for details.
     * @param key The key to rename.
     * @param newKey The new key name.
     * @return <code>true</code> if <code>key</code> was renamed to <code>newKey</code>, <code>false
     *     </code> if <code>newKey</code> already exists.
     * @example
     *     <pre>{@code
     * Boolean renamed = client.renamenx("old_key", "new_key").get();
     * assert renamed;
     * }</pre>
     */
    CompletableFuture<Boolean> renamenx(String key, String newKey);
=======
     * Returns the logarithmic access frequency counter of a Redis object stored at <code>key</code>.
     *
     * @see <a href="https://redis.io/commands/object-freq/">redis.io</a> for details.
     * @param key The <code>key</code> of the object to get the logarithmic access frequency counter
     *     of.
     * @return If <code>key</code> exists, returns the logarithmic access frequency counter of the
     *     object stored at <code>key</code> as a <code>Long</code>. Otherwise, returns <code>null
     *     </code>.
     * @example
     *     <pre>{@code
     * Long frequency = client.objectFreq("my_hash").get();
     * assert frequency == 2L;
     *
     * frequency = client.objectFreq("non_existing_key").get();
     * assert frequency == null;
     * }</pre>
     */
    CompletableFuture<Long> objectFreq(String key);

    /**
     * Returns the time in seconds since the last access to the value stored at <code>key</code>.
     *
     * @see <a href="https://redis.io/commands/object-idletime/">redis.io</a> for details.
     * @param key The <code>key</code> of the object to get the idle time of.
     * @return If <code>key</code> exists, returns the idle time in seconds. Otherwise, returns <code>
     *     null</code>.
     * @example
     *     <pre>{@code
     * Long idletime = client.objectIdletime("my_hash").get();
     * assert idletime == 2L;
     *
     * idletime = client.objectIdletime("non_existing_key").get();
     * assert idletime == null;
     * }</pre>
     */
    CompletableFuture<Long> objectIdletime(String key);
>>>>>>> 27669899

    /**
     * Returns the reference count of the object stored at <code>key</code>.
     *
     * @see <a href="https://redis.io/commands/object-refcount/">redis.io</a> for details.
     * @param key The <code>key</code> of the object to get the reference count of.
     * @return If <code>key</code> exists, returns the reference count of the object stored at <code>
     *     key</code> as a <code>Long</code>. Otherwise, returns <code>null</code>.
     * @example
     *     <pre>{@code
     * Long refcount = client.objectRefcount("my_hash").get();
     * assert refcount == 2L;
     *
     * refcount = client.objectRefcount("non_existing_key").get();
     * assert refcount == null;
     * }</pre>
     */
    CompletableFuture<Long> objectRefcount(String key);
}<|MERGE_RESOLUTION|>--- conflicted
+++ resolved
@@ -391,7 +391,62 @@
     CompletableFuture<String> objectEncoding(String key);
 
     /**
-<<<<<<< HEAD
+     * Returns the logarithmic access frequency counter of a Redis object stored at <code>key</code>.
+     *
+     * @see <a href="https://redis.io/commands/object-freq/">redis.io</a> for details.
+     * @param key The <code>key</code> of the object to get the logarithmic access frequency counter
+     *     of.
+     * @return If <code>key</code> exists, returns the logarithmic access frequency counter of the
+     *     object stored at <code>key</code> as a <code>Long</code>. Otherwise, returns <code>null
+     *     </code>.
+     * @example
+     *     <pre>{@code
+     * Long frequency = client.objectFreq("my_hash").get();
+     * assert frequency == 2L;
+     *
+     * frequency = client.objectFreq("non_existing_key").get();
+     * assert frequency == null;
+     * }</pre>
+     */
+    CompletableFuture<Long> objectFreq(String key);
+
+    /**
+     * Returns the time in seconds since the last access to the value stored at <code>key</code>.
+     *
+     * @see <a href="https://redis.io/commands/object-idletime/">redis.io</a> for details.
+     * @param key The <code>key</code> of the object to get the idle time of.
+     * @return If <code>key</code> exists, returns the idle time in seconds. Otherwise, returns <code>
+     *     null</code>.
+     * @example
+     *     <pre>{@code
+     * Long idletime = client.objectIdletime("my_hash").get();
+     * assert idletime == 2L;
+     *
+     * idletime = client.objectIdletime("non_existing_key").get();
+     * assert idletime == null;
+     * }</pre>
+     */
+    CompletableFuture<Long> objectIdletime(String key);
+
+    /**
+     * Returns the reference count of the object stored at <code>key</code>.
+     *
+     * @see <a href="https://redis.io/commands/object-refcount/">redis.io</a> for details.
+     * @param key The <code>key</code> of the object to get the reference count of.
+     * @return If <code>key</code> exists, returns the reference count of the object stored at <code>
+     *     key</code> as a <code>Long</code>. Otherwise, returns <code>null</code>.
+     * @example
+     *     <pre>{@code
+     * Long refcount = client.objectRefcount("my_hash").get();
+     * assert refcount == 2L;
+     *
+     * refcount = client.objectRefcount("non_existing_key").get();
+     * assert refcount == null;
+     * }</pre>
+     */
+    CompletableFuture<Long> objectRefcount(String key);
+
+    /**
      * Renames <code>key</code> to <code>newKey</code> if <code>newKey</code> does not yet exist.
      *
      * @apiNote When in cluster mode, both <code>key</code> and <code>newKey</code> must map to the
@@ -408,60 +463,4 @@
      * }</pre>
      */
     CompletableFuture<Boolean> renamenx(String key, String newKey);
-=======
-     * Returns the logarithmic access frequency counter of a Redis object stored at <code>key</code>.
-     *
-     * @see <a href="https://redis.io/commands/object-freq/">redis.io</a> for details.
-     * @param key The <code>key</code> of the object to get the logarithmic access frequency counter
-     *     of.
-     * @return If <code>key</code> exists, returns the logarithmic access frequency counter of the
-     *     object stored at <code>key</code> as a <code>Long</code>. Otherwise, returns <code>null
-     *     </code>.
-     * @example
-     *     <pre>{@code
-     * Long frequency = client.objectFreq("my_hash").get();
-     * assert frequency == 2L;
-     *
-     * frequency = client.objectFreq("non_existing_key").get();
-     * assert frequency == null;
-     * }</pre>
-     */
-    CompletableFuture<Long> objectFreq(String key);
-
-    /**
-     * Returns the time in seconds since the last access to the value stored at <code>key</code>.
-     *
-     * @see <a href="https://redis.io/commands/object-idletime/">redis.io</a> for details.
-     * @param key The <code>key</code> of the object to get the idle time of.
-     * @return If <code>key</code> exists, returns the idle time in seconds. Otherwise, returns <code>
-     *     null</code>.
-     * @example
-     *     <pre>{@code
-     * Long idletime = client.objectIdletime("my_hash").get();
-     * assert idletime == 2L;
-     *
-     * idletime = client.objectIdletime("non_existing_key").get();
-     * assert idletime == null;
-     * }</pre>
-     */
-    CompletableFuture<Long> objectIdletime(String key);
->>>>>>> 27669899
-
-    /**
-     * Returns the reference count of the object stored at <code>key</code>.
-     *
-     * @see <a href="https://redis.io/commands/object-refcount/">redis.io</a> for details.
-     * @param key The <code>key</code> of the object to get the reference count of.
-     * @return If <code>key</code> exists, returns the reference count of the object stored at <code>
-     *     key</code> as a <code>Long</code>. Otherwise, returns <code>null</code>.
-     * @example
-     *     <pre>{@code
-     * Long refcount = client.objectRefcount("my_hash").get();
-     * assert refcount == 2L;
-     *
-     * refcount = client.objectRefcount("non_existing_key").get();
-     * assert refcount == null;
-     * }</pre>
-     */
-    CompletableFuture<Long> objectRefcount(String key);
 }