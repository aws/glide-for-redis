/** Copyright GLIDE-for-Redis Project Contributors - SPDX Identifier: Apache-2.0 */
package glide;

import static glide.TestConfiguration.REDIS_VERSION;
import static glide.api.BaseClient.OK;
import static glide.api.models.commands.FlushMode.ASYNC;
import static glide.api.models.commands.LInsertOptions.InsertPosition.AFTER;
import static glide.api.models.commands.ScoreFilter.MAX;
import static glide.api.models.commands.ScoreFilter.MIN;
import static glide.utils.ArrayTransformUtils.concatenateArrays;

import glide.api.models.BaseTransaction;
import glide.api.models.commands.BitmapIndexType;
import glide.api.models.commands.ExpireOptions;
import glide.api.models.commands.RangeOptions.InfLexBound;
import glide.api.models.commands.RangeOptions.InfScoreBound;
import glide.api.models.commands.RangeOptions.LexBoundary;
import glide.api.models.commands.RangeOptions.RangeByIndex;
import glide.api.models.commands.RangeOptions.ScoreBoundary;
import glide.api.models.commands.SetOptions;
import glide.api.models.commands.WeightAggregateOptions.Aggregate;
import glide.api.models.commands.WeightAggregateOptions.KeyArray;
import glide.api.models.commands.geospatial.GeoUnit;
import glide.api.models.commands.geospatial.GeospatialData;
import glide.api.models.commands.stream.StreamAddOptions;
import glide.api.models.commands.stream.StreamTrimOptions.MinId;
import java.util.Map;
import java.util.Set;
import java.util.UUID;
import java.util.function.Function;
import java.util.stream.Stream;
import org.junit.jupiter.params.provider.Arguments;

public class TransactionTestUtilities {

    private static final String value1 = "value1-" + UUID.randomUUID();
    private static final String value2 = "value2-" + UUID.randomUUID();
    private static final String value3 = "value3-" + UUID.randomUUID();
    private static final String field1 = "field1-" + UUID.randomUUID();
    private static final String field2 = "field2-" + UUID.randomUUID();
    private static final String field3 = "field3-" + UUID.randomUUID();

    @FunctionalInterface
    public interface TransactionBuilder extends Function<BaseTransaction<?>, Object[]> {}

    /** Generate test samples for parametrized tests. Could be routed to random node. */
    public static Stream<Arguments> getCommonTransactionBuilders() {
        return Stream.of(
                Arguments.of(
                        "Generic Commands", (TransactionBuilder) TransactionTestUtilities::genericCommands),
                Arguments.of(
                        "String Commands", (TransactionBuilder) TransactionTestUtilities::stringCommands),
                Arguments.of("Hash Commands", (TransactionBuilder) TransactionTestUtilities::hashCommands),
                Arguments.of("List Commands", (TransactionBuilder) TransactionTestUtilities::listCommands),
                Arguments.of("Set Commands", (TransactionBuilder) TransactionTestUtilities::setCommands),
                Arguments.of(
                        "Sorted Set Commands",
                        (TransactionBuilder) TransactionTestUtilities::sortedSetCommands),
                Arguments.of(
                        "HyperLogLog Commands",
                        (TransactionBuilder) TransactionTestUtilities::hyperLogLogCommands),
                Arguments.of(
                        "Stream Commands", (TransactionBuilder) TransactionTestUtilities::streamCommands),
                Arguments.of(
                        "Connection Management Commands",
                        (TransactionBuilder) TransactionTestUtilities::connectionManagementCommands),
                Arguments.of(
                        "Geospatial Commands",
                        (TransactionBuilder) TransactionTestUtilities::geospatialCommands),
                Arguments.of(
                        "Bitmap Commands", (TransactionBuilder) TransactionTestUtilities::bitmapCommands));
    }

    /** Generate test samples for parametrized tests. Could be routed to primary nodes only. */
    public static Stream<Arguments> getPrimaryNodeTransactionBuilders() {
        return Stream.of(
                Arguments.of(
                        "Server Management Commands",
                        (TransactionBuilder) TransactionTestUtilities::serverManagementCommands));
    }

    private static Object[] genericCommands(BaseTransaction<?> transaction) {
        String genericKey1 = "{GenericKey}-1-" + UUID.randomUUID();
        String genericKey2 = "{GenericKey}-2-" + UUID.randomUUID();

        transaction
                .set(genericKey1, value1)
                .customCommand(new String[] {"MGET", genericKey1, genericKey2})
                .exists(new String[] {genericKey1})
                .persist(genericKey1)
                .type(genericKey1)
                .objectEncoding(genericKey1)
                .touch(new String[] {genericKey1})
                .set(genericKey2, value2)
                .renamenx(genericKey1, genericKey2)
                .unlink(new String[] {genericKey2})
                .get(genericKey2)
                .del(new String[] {genericKey1})
                .get(genericKey1)
                .set(genericKey1, value1)
                .expire(genericKey1, 100500)
                .expireAt(genericKey1, 42) // expire (delete) key immediately
                .pexpire(genericKey1, 42)
                .pexpireAt(genericKey1, 42)
                .ttl(genericKey2);

        if (REDIS_VERSION.isGreaterThanOrEqualTo("7.0.0")) {
            transaction
                    .set(genericKey1, value1)
                    .expire(genericKey1, 42, ExpireOptions.HAS_NO_EXPIRY)
                    .expireAt(genericKey1, 500, ExpireOptions.HAS_EXISTING_EXPIRY)
                    .pexpire(genericKey1, 42, ExpireOptions.NEW_EXPIRY_GREATER_THAN_CURRENT)
                    .pexpireAt(genericKey1, 42, ExpireOptions.HAS_NO_EXPIRY);
        }

        var expectedResults =
                new Object[] {
                    OK, // set(genericKey1, value1)
                    new String[] {value1, null}, // customCommand("MGET", genericKey1, genericKey2)
                    1L, // exists(new String[] {genericKey1})
                    false, // persist(key1)
                    "string", // type(genericKey1)
                    "embstr", // objectEncoding(genericKey1)
                    1L, // touch(new String[] {genericKey1})
                    OK, // set(genericKey2, value2)
                    false, // renamenx(genericKey1, genericKey2)
                    1L, // unlink(new String[] {genericKey2})
                    null, // get(genericKey2)
                    1L, // del(new String[] {genericKey1})
                    null, // get(genericKey1)
                    OK, // set(genericKey1, value1)
                    true, // expire(genericKey1, 100500)
                    true, // expireAt(genericKey1, 42)
                    false, // pexpire(genericKey1, 42)
                    false, // pexpireAt(genericKey1, 42)
                    -2L, // ttl(genericKey2)
                };

        if (REDIS_VERSION.isGreaterThanOrEqualTo("7.0.0")) {
            return concatenateArrays(
                    expectedResults,
                    new Object[] {
                        OK, // set(genericKey1, value1)
                        true, // expire(genericKey1, 42, ExpireOptions.HAS_NO_EXPIRY)
                        true, // expireAt(genericKey1, 500, ExpireOptions.HAS_EXISTING_EXPIRY)
                        false, // pexpire(genericKey1, 42, ExpireOptions.NEW_EXPIRY_GREATER_THAN_CURRENT)
                        false, // pexpireAt(genericKey1, 42, ExpireOptions.HAS_NO_EXPIRY)
                    });
        }
        return expectedResults;
    }

    private static Object[] stringCommands(BaseTransaction<?> transaction) {
        String stringKey1 = "{StringKey}-1-" + UUID.randomUUID();
        String stringKey2 = "{StringKey}-2-" + UUID.randomUUID();
        String stringKey3 = "{StringKey}-3-" + UUID.randomUUID();

        transaction
                .set(stringKey1, value1)
                .get(stringKey1)
                .set(stringKey2, value2, SetOptions.builder().returnOldValue(true).build())
                .strlen(stringKey2)
                .mset(Map.of(stringKey1, value2, stringKey2, value1))
                .mget(new String[] {stringKey1, stringKey2})
                .incr(stringKey3)
                .incrBy(stringKey3, 2)
                .decr(stringKey3)
                .decrBy(stringKey3, 2)
                .incrByFloat(stringKey3, 0.5)
                .setrange(stringKey3, 0, "GLIDE")
                .getrange(stringKey3, 0, 5);

        return new Object[] {
            OK, // set(stringKey1, value1)
            value1, // get(stringKey1)
            null, // set(stringKey2, value2, returnOldValue(true))
            (long) value1.length(), // strlen(key2)
            OK, // mset(Map.of(stringKey1, value2, stringKey2, value1))
            new String[] {value2, value1}, // mget(new String[] {stringKey1, stringKey2})
            1L, // incr(stringKey3)
            3L, // incrBy(stringKey3, 2)
            2L, // decr(stringKey3)
            0L, // decrBy(stringKey3, 2)
            0.5, // incrByFloat(stringKey3, 0.5)
            5L, // setrange(stringKey3, 0, "GLIDE")
            "GLIDE" // getrange(stringKey3, 0, 5)
        };
    }

    private static Object[] hashCommands(BaseTransaction<?> transaction) {
        String hashKey1 = "{HashKey}-1-" + UUID.randomUUID();

        transaction
                .hset(hashKey1, Map.of(field1, value1, field2, value2))
                .hget(hashKey1, field1)
                .hlen(hashKey1)
                .hexists(hashKey1, field2)
                .hsetnx(hashKey1, field1, value1)
                .hmget(hashKey1, new String[] {field1, "non_existing_field", field2})
                .hgetall(hashKey1)
                .hdel(hashKey1, new String[] {field1})
                .hvals(hashKey1)
                .hincrBy(hashKey1, field3, 5)
                .hincrByFloat(hashKey1, field3, 5.5)
                .hkeys(hashKey1);

        return new Object[] {
            2L, // hset(hashKey1, Map.of(field1, value1, field2, value2))
            value1, // hget(hashKey1, field1)
            2L, // hlen(hashKey1)
            true, // hexists(hashKey1, field2)
            false, // hsetnx(hashKey1, field1, value1)
            new String[] {value1, null, value2}, // hmget(hashKey1, new String[] {...})
            Map.of(field1, value1, field2, value2), // hgetall(hashKey1)
            1L, // hdel(hashKey1, new String[] {field1})
            new String[] {value2}, // hvals(hashKey1)
            5L, // hincrBy(hashKey1, field3, 5)
            10.5, // hincrByFloat(hashKey1, field3, 5.5)
            new String[] {field2, field3}, // hkeys(hashKey1)
        };
    }

    private static Object[] listCommands(BaseTransaction<?> transaction) {
        String listKey1 = "{ListKey}-1-" + UUID.randomUUID();
        String listKey2 = "{ListKey}-2-" + UUID.randomUUID();
        String listKey3 = "{ListKey}-3-" + UUID.randomUUID();

        transaction
                .lpush(listKey1, new String[] {value1, value1, value2, value3, value3})
                .llen(listKey1)
                .lindex(listKey1, 0)
                .lrem(listKey1, 1, value1)
                .ltrim(listKey1, 1, -1)
                .lrange(listKey1, 0, -2)
                .lpop(listKey1)
                .lpopCount(listKey1, 2)
                .rpush(listKey2, new String[] {value1, value2, value2})
                .rpop(listKey2)
                .rpopCount(listKey2, 2)
                .rpushx(listKey3, new String[] {"_"})
                .lpushx(listKey3, new String[] {"_"})
                .lpush(listKey3, new String[] {value1, value2, value3})
                .linsert(listKey3, AFTER, value2, value2)
                .blpop(new String[] {listKey3}, 0.01)
                .brpop(new String[] {listKey3}, 0.01);

        return new Object[] {
            5L, // lpush(listKey1, new String[] {value1, value1, value2, value3, value3})
            5L, // llen(listKey1)
            value3, // lindex(key5, 0)
            1L, // lrem(listKey1, 1, value1)
            OK, // ltrim(listKey1, 1, -1)
            new String[] {value3, value2}, // lrange(listKey1, 0, -2)
            value3, // lpop(listKey1)
            new String[] {value2, value1}, // lpopCount(listKey1, 2)
            3L, // rpush(listKey2, new String[] {value1, value2, value2})
            value2, // rpop(listKey2)
            new String[] {value2, value1}, // rpopCount(listKey2, 2)
            0L, // rpushx(listKey3, new String[] { "_" })
            0L, // lpushx(listKey3, new String[] { "_" })
            3L, // lpush(listKey3, new String[] { value1, value2, value3})
            4L, // linsert(listKey3, AFTER, value2, value2)
            new String[] {listKey3, value3}, // blpop(new String[] { listKey3 }, 0.01)
            new String[] {listKey3, value1}, // brpop(new String[] { listKey3 }, 0.01)
        };
    }

    private static Object[] setCommands(BaseTransaction<?> transaction) {
        String setKey1 = "{setKey}-1-" + UUID.randomUUID();
        String setKey2 = "{setKey}-2-" + UUID.randomUUID();
        String setKey3 = "{setKey}-3-" + UUID.randomUUID();

        transaction
                .sadd(setKey1, new String[] {"baz", "foo"})
                .srem(setKey1, new String[] {"foo"})
                .scard(setKey1)
                .sismember(setKey1, "baz")
                .smembers(setKey1)
                .smismember(setKey1, new String[] {"baz", "foo"})
                .sinter(new String[] {setKey1, setKey1})
                .sadd(setKey2, new String[] {"a", "b"})
                .sunionstore(setKey3, new String[] {setKey2, setKey1})
                .sdiffstore(setKey3, new String[] {setKey2, setKey1})
                .sinterstore(setKey3, new String[] {setKey2, setKey1})
                .sdiff(new String[] {setKey2, setKey3})
                .smove(setKey1, setKey2, "baz");

        return new Object[] {
            2L, // sadd(setKey1, new String[] {"baz", "foo"});
            1L, // srem(setKey1, new String[] {"foo"});
            1L, // scard(setKey1);
            true, // sismember(setKey1, "baz")
            Set.of("baz"), // smembers(setKey1);
            new Boolean[] {true, false}, // smismembmer(setKey1, new String[] {"baz", "foo"})
            Set.of("baz"), // sinter(new String[] { setKey1, setKey1 })
            2L, // sadd(setKey2, new String[] { "a", "b" })
            3L, // sunionstore(setKey3, new String[] { setKey2, setKey1 })
            2L, // sdiffstore(setKey3, new String[] { setKey2, setKey1 })
            0L, // sinterstore(setKey3, new String[] { setKey2, setKey1 })
            Set.of("a", "b"), // sdiff(new String[] {setKey2, setKey3})
            true, // smove(setKey1, setKey2, "baz")
        };
    }

    private static Object[] sortedSetCommands(BaseTransaction<?> transaction) {
        String zSetKey1 = "{ZSetKey}-1-" + UUID.randomUUID();
        String zSetKey2 = "{ZSetKey}-2-" + UUID.randomUUID();
        String zSetKey3 = "{ZSetKey}-3-" + UUID.randomUUID();

        transaction
                .zadd(zSetKey1, Map.of("one", 1.0, "two", 2.0, "three", 3.0))
                .zrank(zSetKey1, "one")
                .zrevrank(zSetKey1, "one")
                .zaddIncr(zSetKey1, "one", 3)
                .zrem(zSetKey1, new String[] {"one"})
                .zcard(zSetKey1)
                .zmscore(zSetKey1, new String[] {"two", "three"})
                .zrange(zSetKey1, new RangeByIndex(0, 1))
                .zrangeWithScores(zSetKey1, new RangeByIndex(0, 1))
                .zrangestore(zSetKey1, zSetKey1, new RangeByIndex(0, -1))
                .zscore(zSetKey1, "two")
                .zcount(zSetKey1, new ScoreBoundary(2, true), InfScoreBound.POSITIVE_INFINITY)
                .zlexcount(zSetKey1, new LexBoundary("a", true), InfLexBound.POSITIVE_INFINITY)
                .zpopmin(zSetKey1)
                .zpopmax(zSetKey1)
                // zSetKey1 is now empty
                .zremrangebyrank(zSetKey1, 5, 10)
                .zremrangebylex(zSetKey1, new LexBoundary("j"), InfLexBound.POSITIVE_INFINITY)
                .zremrangebyscore(zSetKey1, new ScoreBoundary(5), InfScoreBound.POSITIVE_INFINITY)
                .zdiffstore(zSetKey1, new String[] {zSetKey1, zSetKey1})
                .zadd(zSetKey2, Map.of("one", 1.0, "two", 2.0))
                .zdiff(new String[] {zSetKey2, zSetKey1})
                .zdiffWithScores(new String[] {zSetKey2, zSetKey1})
                .zunionstore(zSetKey2, new KeyArray(new String[] {zSetKey2, zSetKey1}))
                .zunion(new KeyArray(new String[] {zSetKey2, zSetKey1}))
                .zunion(new KeyArray(new String[] {zSetKey2, zSetKey1}), Aggregate.MAX)
                .zunionWithScores(new KeyArray(new String[] {zSetKey2, zSetKey1}))
                .zunionWithScores(new KeyArray(new String[] {zSetKey2, zSetKey1}), Aggregate.MAX)
                .zinterstore(zSetKey1, new KeyArray(new String[] {zSetKey2, zSetKey1}))
                .bzpopmax(new String[] {zSetKey2}, .1)
                .zrandmember(zSetKey2)
                .zrandmemberWithCount(zSetKey2, 1)
                .zrandmemberWithCountWithScores(zSetKey2, 1)
                .bzpopmin(new String[] {zSetKey2}, .1)
                // zSetKey2 is now empty
                .zadd(zSetKey2, Map.of("a", 1., "b", 2., "c", 3., "d", 4.));

        if (REDIS_VERSION.isGreaterThanOrEqualTo("7.0.0")) {
            transaction
<<<<<<< HEAD
                    .zadd(zSetKey3, Map.of("a", 1., "b", 2., "c", 3., "d", 4., "e", 5., "f", 6., "g", 7.))
                    .zmpop(new String[] {zSetKey3}, MAX)
                    .zmpop(new String[] {zSetKey3}, MIN, 2)
=======
                    .zadd(zSetKey3, Map.of("a", 1., "b", 2., "c", 3., "d", 4., "e", 5.))
>>>>>>> e9ccaf48
                    .bzmpop(new String[] {zSetKey3}, MAX, .1)
                    .bzmpop(new String[] {zSetKey3}, MIN, .1, 2)
                    .zintercard(new String[] {zSetKey2, zSetKey3})
                    .zintercard(new String[] {zSetKey2, zSetKey3}, 1);
        }

        var expectedResults =
                new Object[] {
                    3L, // zadd(zSetKey1, Map.of("one", 1.0, "two", 2.0, "three", 3.0))
                    0L, // zrank(zSetKey1, "one")
                    2L, // zrevrank(zSetKey1, "one")
                    4.0, // zaddIncr(zSetKey1, "one", 3)
                    1L, // zrem(zSetKey1, new String[] {"one"})
                    2L, // zcard(zSetKey1)
                    new Double[] {2.0, 3.0}, // zmscore(zSetKey1, new String[] {"two", "three"})
                    new String[] {"two", "three"}, // zrange(zSetKey1, new RangeByIndex(0, 1))
                    Map.of("two", 2.0, "three", 3.0), // zrangeWithScores(zSetKey1, new RangeByIndex(0, 1))
                    2L, // zrangestore(zSetKey1, zSetKey1, new RangeByIndex(0, -1))
                    2.0, // zscore(zSetKey1, "two")
                    2L, // zcount(zSetKey1, new ScoreBoundary(2, true), InfScoreBound.POSITIVE_INFINITY)
                    2L, // zlexcount(zSetKey1, new LexBoundary("a", true), InfLexBound.POSITIVE_INFINITY)
                    Map.of("two", 2.0), // zpopmin(zSetKey1)
                    Map.of("three", 3.0), // zpopmax(zSetKey1)
                    0L, // zremrangebyrank(zSetKey1, 5, 10)
                    0L, // zremrangebylex(zSetKey1, new LexBoundary("j"), InfLexBound.POSITIVE_INFINITY)
                    0L, // zremrangebyscore(zSetKey1, new ScoreBoundary(5), InfScoreBound.POSITIVE_INFINITY)
                    0L, // zdiffstore(zSetKey1, new String[] {zSetKey1, zSetKey1})
                    2L, // zadd(zSetKey2, Map.of("one", 1.0, "two", 2.0))
                    new String[] {"one", "two"}, // zdiff(new String[] {zSetKey2, zSetKey1})
                    Map.of("one", 1.0, "two", 2.0), // zdiffWithScores(new String[] {zSetKey2, zSetKey1})
                    2L, // zunionstore(zSetKey2, new KeyArray(new String[] {zSetKey2, zSetKey1}))
                    new String[] {"one", "two"}, // zunion(new KeyArray({zSetKey2, zSetKey1}))
                    new String[] {"one", "two"}, // zunion(new KeyArray({zSetKey2, zSetKey1}), Aggregate.MAX);
                    Map.of("one", 1.0, "two", 2.0), // zunionWithScores(KeyArray({zSetKey2, zSetKey1}));
                    Map.of("one", 1.0, "two", 2.0), // zunionWithScores(KeyArray({zSetKey2, zSetKey1}), MAX)
                    0L, // zinterstore(zSetKey1, new String[] {zSetKey2, zSetKey1})
                    new Object[] {zSetKey2, "two", 2.0}, // bzpopmax(new String[] { zsetKey2 }, .1)
                    "one", // .zrandmember(zSetKey2)
                    new String[] {"one"}, // .zrandmemberWithCount(zSetKey2, 1)
                    new Object[][] {{"one", 1.0}}, // .zrandmemberWithCountWithScores(zSetKey2, 1);
                    new Object[] {zSetKey2, "one", 1.0}, // bzpopmin(new String[] { zsetKey2 }, .1)
                    4L, // zadd(zSetKey2, Map.of("a", 1., "b", 2., "c", 3., "d", 4.))
                };

        if (REDIS_VERSION.isGreaterThanOrEqualTo("7.0.0")) {
            return concatenateArrays(
                    expectedResults,
                    new Object[] {
<<<<<<< HEAD
                        7L, // zadd(zSetKey3, "a", 1., "b", 2., "c", 3., "d", 4., "e", 5., "f", 6., "g", 7.)
                        new Object[] {zSetKey3, Map.of("g", 7.)}, // zmpop(zSetKey3, MAX)
                        new Object[] {zSetKey3, Map.of("a", 1., "b", 2.)}, // zmpop(zSetKey3, MIN, 2)
                        new Object[] {zSetKey3, Map.of("f", 6.)}, // bzmpop(zSetKey3, MAX, .1)
                        new Object[] {zSetKey3, Map.of("c", 3., "d", 4.)}, // bzmpop(zSetKey3, MIN, .1, 2)
=======
                        5L, // zadd(zSetKey3, Map.of("a", 1., "b", 2., "c", 3., "d", 4., "e", 5.))
                        new Object[] {zSetKey3, Map.of("e", 5.)}, // bzmpop(zSetKey3, MAX, .1)
                        new Object[] {zSetKey3, Map.of("a", 1., "b", 2.)}, // bzmpop(zSetKey3, MIN, .1, 2)
                        2L, // zintercard(new String[] {zSetKey2, zSetKey3})
                        1L, // zintercard(new String[] {zSetKey2, zSetKey3}, 1)
>>>>>>> e9ccaf48
                    });
        }
        return expectedResults;
    }

    private static Object[] serverManagementCommands(BaseTransaction<?> transaction) {
        transaction
                .configSet(Map.of("timeout", "1000"))
                .configGet(new String[] {"timeout"})
                .configResetStat()
                .lolwut(1)
                .flushall()
                .flushall(ASYNC);

        return new Object[] {
            OK, // configSet(Map.of("timeout", "1000"))
            Map.of("timeout", "1000"), // configGet(new String[] {"timeout"})
            OK, // configResetStat()
            "Redis ver. " + REDIS_VERSION + '\n', // lolwut(1)
            OK, // flushall()
            OK, // flushall(ASYNC)
        };
    }

    private static Object[] connectionManagementCommands(BaseTransaction<?> transaction) {
        transaction.ping().ping(value1).echo(value2);
        // untested:
        // clientId
        // clientGetName

        return new Object[] {
            "PONG", // ping()
            value1, // ping(value1)
            value2, // echo(value2)
        };
    }

    private static Object[] hyperLogLogCommands(BaseTransaction<?> transaction) {
        String hllKey1 = "{HllKey}-1-" + UUID.randomUUID();
        String hllKey2 = "{HllKey}-2-" + UUID.randomUUID();
        String hllKey3 = "{HllKey}-3-" + UUID.randomUUID();

        transaction
                .pfadd(hllKey1, new String[] {"a", "b", "c"})
                .pfcount(new String[] {hllKey1, hllKey2})
                .pfmerge(hllKey3, new String[] {hllKey1, hllKey2})
                .pfcount(new String[] {hllKey3});

        return new Object[] {
            1L, // pfadd(hllKey1, new String[] {"a", "b", "c"})
            3L, // pfcount(new String[] { hllKey1, hllKey2 })
            OK, // pfmerge(hllKey3, new String[] {hllKey1, hllKey2})
            3L, // pfcount(new String[] { hllKey3 })
        };
    }

    private static Object[] streamCommands(BaseTransaction<?> transaction) {
        final String streamKey1 = "{streamKey}-1-" + UUID.randomUUID();

        transaction
                .xadd(streamKey1, Map.of("field1", "value1"), StreamAddOptions.builder().id("0-1").build())
                .xadd(streamKey1, Map.of("field2", "value2"), StreamAddOptions.builder().id("0-2").build())
                .xadd(streamKey1, Map.of("field3", "value3"), StreamAddOptions.builder().id("0-3").build())
                .xtrim(streamKey1, new MinId(true, "0-2"));

        return new Object[] {
            "0-1", // xadd(streamKey1, Map.of("field1", "value1"), ... .id("0-1").build());
            "0-2", // xadd(streamKey1, Map.of("field2", "value2"), ... .id("0-2").build());
            "0-3", // xadd(streamKey1, Map.of("field3", "value3"), ... .id("0-3").build());
            1L, // xtrim(streamKey1, new MinId(true, "0-2"))
        };
    }

    private static Object[] geospatialCommands(BaseTransaction<?> transaction) {
        final String geoKey1 = "{geoKey}-1-" + UUID.randomUUID();

        transaction
                .geoadd(
                        geoKey1,
                        Map.of(
                                "Palermo",
                                new GeospatialData(13.361389, 38.115556),
                                "Catania",
                                new GeospatialData(15.087269, 37.502669)))
                .geopos(geoKey1, new String[] {"Palermo", "Catania"})
                .geodist(geoKey1, "Palermo", "Catania")
                .geodist(geoKey1, "Palermo", "Catania", GeoUnit.KILOMETERS)
                .geohash(geoKey1, new String[] {"Palermo", "Catania", "NonExisting"});

        return new Object[] {
            2L, // geoadd(geoKey1, Map.of("Palermo", ..., "Catania", ...))
            new Double[][] {
                {13.36138933897018433, 38.11555639549629859},
                {15.08726745843887329, 37.50266842333162032},
            }, // geopos(geoKey1, new String[]{"Palermo", "Catania"})
            166274.1516, // geodist(geoKey1, "Palermo", "Catania")
            166.2742, // geodist(geoKey1, "Palermo", "Catania", GeoUnit.KILOMETERS)
            new String[] {
                "sqc8b49rny0", "sqdtr74hyu0", null
            } // eohash(geoKey1, new String[] {"Palermo", "Catania", "NonExisting"})
        };
    }

    private static Object[] bitmapCommands(BaseTransaction<?> transaction) {
        String key1 = "{bitmapKey}-1" + UUID.randomUUID();
        String key2 = "{bitmapKey}-2" + UUID.randomUUID();

        transaction
                .set(key1, "foobar")
                .bitcount(key1)
                .bitcount(key1, 1, 1)
                .setbit(key2, 1, 1)
                .setbit(key2, 1, 0);

        if (REDIS_VERSION.isGreaterThanOrEqualTo("7.0.0")) {
            transaction.bitcount(key1, 5, 30, BitmapIndexType.BIT);
        }

        var expectedResults =
                new Object[] {
                    OK, // set(key, "foobar")
                    26L, // bitcount(key)
                    6L, // bitcount(key, 1, 1)
                    0L, // setbit(key, 1, 1)
                    1L, // setbit(key, 1, 0)
                };

        if (REDIS_VERSION.isGreaterThanOrEqualTo("7.0.0")) {
            return concatenateArrays(
                    expectedResults,
                    new Object[] {
                        17L, // bitcount(key, 5, 30, BitmapIndexType.BIT)
                    });
        }
        return expectedResults;
    }
}<|MERGE_RESOLUTION|>--- conflicted
+++ resolved
@@ -347,17 +347,14 @@
 
         if (REDIS_VERSION.isGreaterThanOrEqualTo("7.0.0")) {
             transaction
-<<<<<<< HEAD
                     .zadd(zSetKey3, Map.of("a", 1., "b", 2., "c", 3., "d", 4., "e", 5., "f", 6., "g", 7.))
                     .zmpop(new String[] {zSetKey3}, MAX)
                     .zmpop(new String[] {zSetKey3}, MIN, 2)
-=======
-                    .zadd(zSetKey3, Map.of("a", 1., "b", 2., "c", 3., "d", 4., "e", 5.))
->>>>>>> e9ccaf48
                     .bzmpop(new String[] {zSetKey3}, MAX, .1)
                     .bzmpop(new String[] {zSetKey3}, MIN, .1, 2)
+                    .zadd(zSetKey3, Map.of("a", 1., "b", 2., "c", 3., "d", 4., "e", 5., "f", 6., "g", 7.))
                     .zintercard(new String[] {zSetKey2, zSetKey3})
-                    .zintercard(new String[] {zSetKey2, zSetKey3}, 1);
+                    .zintercard(new String[] {zSetKey2, zSetKey3}, 2);
         }
 
         var expectedResults =
@@ -402,19 +399,14 @@
             return concatenateArrays(
                     expectedResults,
                     new Object[] {
-<<<<<<< HEAD
                         7L, // zadd(zSetKey3, "a", 1., "b", 2., "c", 3., "d", 4., "e", 5., "f", 6., "g", 7.)
                         new Object[] {zSetKey3, Map.of("g", 7.)}, // zmpop(zSetKey3, MAX)
                         new Object[] {zSetKey3, Map.of("a", 1., "b", 2.)}, // zmpop(zSetKey3, MIN, 2)
                         new Object[] {zSetKey3, Map.of("f", 6.)}, // bzmpop(zSetKey3, MAX, .1)
                         new Object[] {zSetKey3, Map.of("c", 3., "d", 4.)}, // bzmpop(zSetKey3, MIN, .1, 2)
-=======
-                        5L, // zadd(zSetKey3, Map.of("a", 1., "b", 2., "c", 3., "d", 4., "e", 5.))
-                        new Object[] {zSetKey3, Map.of("e", 5.)}, // bzmpop(zSetKey3, MAX, .1)
-                        new Object[] {zSetKey3, Map.of("a", 1., "b", 2.)}, // bzmpop(zSetKey3, MIN, .1, 2)
-                        2L, // zintercard(new String[] {zSetKey2, zSetKey3})
-                        1L, // zintercard(new String[] {zSetKey2, zSetKey3}, 1)
->>>>>>> e9ccaf48
+                        6L, // zadd(zSetKey3, "a", 1., "b", 2., "c", 3., "d", 4., "e", 5., "f", 6., "g", 7.)
+                        4L, // zintercard(new String[] {zSetKey2, zSetKey3})
+                        2L, // zintercard(new String[] {zSetKey2, zSetKey3}, 2)
                     });
         }
         return expectedResults;
