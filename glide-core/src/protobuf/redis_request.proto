--- conflicted
+++ resolved
@@ -179,10 +179,6 @@
     BZPopMin = 137;
     FlushAll = 138;
     ZRandMember = 139;
-<<<<<<< HEAD
-    FunctionLoad = 150;
-    FunctionList = 151;
-=======
     BitCount = 140;
     BZMPop = 141;
     SetBit = 142;
@@ -191,7 +187,7 @@
     GetBit = 145;
     ZInter = 146;
     FunctionLoad = 150;
->>>>>>> c907dc61
+    FunctionList = 151;
 }
 
 message Command {
