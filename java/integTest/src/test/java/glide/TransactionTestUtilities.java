--- conflicted
+++ resolved
@@ -28,160 +28,6 @@
 import org.junit.jupiter.params.provider.Arguments;
 
 public class TransactionTestUtilities {
-<<<<<<< HEAD
-=======
-    private static final String key1 = "{key}" + UUID.randomUUID();
-    private static final String key2 = "{key}" + UUID.randomUUID();
-    private static final String key3 = "{key}" + UUID.randomUUID();
-    private static final String key4 = "{key}" + UUID.randomUUID();
-    private static final String key5 = "{key}" + UUID.randomUUID();
-    private static final String key6 = "{key}" + UUID.randomUUID();
-    private static final String listKey3 = "{key}:listKey3-" + UUID.randomUUID();
-    private static final String key7 = "{key}" + UUID.randomUUID();
-    private static final String setKey2 = "{key}" + UUID.randomUUID();
-    private static final String setKey3 = "{key}" + UUID.randomUUID();
-    private static final String key8 = "{key}" + UUID.randomUUID();
-    private static final String zSetKey2 = "{key}:zsetKey2-" + UUID.randomUUID();
-    private static final String key9 = "{key}" + UUID.randomUUID();
-    private static final String hllKey1 = "{key}:hllKey1-" + UUID.randomUUID();
-    private static final String hllKey2 = "{key}:hllKey2-" + UUID.randomUUID();
-    private static final String hllKey3 = "{key}:hllKey3-" + UUID.randomUUID();
-    private static final String geoKey1 = "{key}:geoKey1-" + UUID.randomUUID();
-    private static final String value1 = UUID.randomUUID().toString();
-    private static final String value2 = UUID.randomUUID().toString();
-    private static final String value3 = UUID.randomUUID().toString();
-    private static final String field1 = UUID.randomUUID().toString();
-    private static final String field2 = UUID.randomUUID().toString();
-    private static final String field3 = UUID.randomUUID().toString();
-
-    public static BaseTransaction<?> transactionTest(BaseTransaction<?> baseTransaction) {
-
-        baseTransaction.set(key1, value1);
-        baseTransaction.get(key1);
-        baseTransaction.type(key1);
-        baseTransaction.objectEncoding(key1);
-
-        baseTransaction.set(key2, value2, SetOptions.builder().returnOldValue(true).build());
-        baseTransaction.strlen(key2);
-        baseTransaction.customCommand(new String[] {"MGET", key1, key2});
-        baseTransaction.renamenx(key1, key2);
-
-        baseTransaction.exists(new String[] {key1});
-        baseTransaction.persist(key1);
-
-        baseTransaction.touch(new String[] {key1});
-
-        baseTransaction.del(new String[] {key1});
-        baseTransaction.get(key1);
-
-        baseTransaction.unlink(new String[] {key2});
-        baseTransaction.get(key2);
-
-        baseTransaction.mset(Map.of(key1, value2, key2, value1));
-        baseTransaction.mget(new String[] {key1, key2});
-
-        baseTransaction.incr(key3);
-        baseTransaction.incrBy(key3, 2);
-
-        baseTransaction.decr(key3);
-        baseTransaction.decrBy(key3, 2);
-
-        baseTransaction.incrByFloat(key3, 0.5);
-
-        baseTransaction.unlink(new String[] {key3});
-        baseTransaction.setrange(key3, 0, "GLIDE");
-        baseTransaction.getrange(key3, 0, 5);
-
-        baseTransaction.hset(key4, Map.of(field1, value1, field2, value2));
-        baseTransaction.hget(key4, field1);
-        baseTransaction.hlen(key4);
-        baseTransaction.hexists(key4, field2);
-        baseTransaction.hsetnx(key4, field1, value1);
-        baseTransaction.hmget(key4, new String[] {field1, "non_existing_field", field2});
-        baseTransaction.hgetall(key4);
-        baseTransaction.hdel(key4, new String[] {field1});
-        baseTransaction.hvals(key4);
-
-        baseTransaction.hincrBy(key4, field3, 5);
-        baseTransaction.hincrByFloat(key4, field3, 5.5);
-        baseTransaction.hkeys(key4);
-
-        baseTransaction.lpush(key5, new String[] {value1, value1, value2, value3, value3});
-        baseTransaction.llen(key5);
-        baseTransaction.lindex(key5, 0);
-        baseTransaction.lrem(key5, 1, value1);
-        baseTransaction.ltrim(key5, 1, -1);
-        baseTransaction.lrange(key5, 0, -2);
-        baseTransaction.lpop(key5);
-        baseTransaction.lpopCount(key5, 2);
-
-        baseTransaction.rpush(key6, new String[] {value1, value2, value2});
-        baseTransaction.rpop(key6);
-        baseTransaction.rpopCount(key6, 2);
-
-        baseTransaction.sadd(key7, new String[] {"baz", "foo"});
-        baseTransaction.srem(key7, new String[] {"foo"});
-        baseTransaction.scard(key7);
-        baseTransaction.sismember(key7, "baz");
-        baseTransaction.smembers(key7);
-        baseTransaction.smismember(key7, new String[] {"baz", "foo"});
-        baseTransaction.sinter(new String[] {key7, key7});
-
-        baseTransaction.sadd(setKey2, new String[] {"a", "b"});
-        baseTransaction.sunionstore(setKey3, new String[] {setKey2, key7});
-        baseTransaction.sdiffstore(setKey3, new String[] {setKey2, key7});
-        baseTransaction.sinterstore(setKey3, new String[] {setKey2, key7});
-        baseTransaction.sdiff(new String[] {setKey2, setKey3});
-        baseTransaction.smove(key7, setKey2, "baz");
-
-        baseTransaction.zadd(key8, Map.of("one", 1.0, "two", 2.0, "three", 3.0));
-        baseTransaction.zrank(key8, "one");
-        baseTransaction.zrevrank(key8, "one");
-        baseTransaction.zaddIncr(key8, "one", 3);
-        baseTransaction.zrem(key8, new String[] {"one"});
-        baseTransaction.zcard(key8);
-        baseTransaction.zmscore(key8, new String[] {"two", "three"});
-        baseTransaction.zrange(key8, new RangeByIndex(0, 1));
-        baseTransaction.zrangeWithScores(key8, new RangeByIndex(0, 1));
-        baseTransaction.zrangestore(key8, key8, new RangeByIndex(0, -1));
-        baseTransaction.zscore(key8, "two");
-        baseTransaction.zcount(key8, new ScoreBoundary(2, true), InfScoreBound.POSITIVE_INFINITY);
-        baseTransaction.zlexcount(key8, new LexBoundary("a", true), InfLexBound.POSITIVE_INFINITY);
-        baseTransaction.zpopmin(key8);
-        baseTransaction.zpopmax(key8);
-        baseTransaction.zremrangebyrank(key8, 5, 10);
-        baseTransaction.zremrangebylex(key8, new LexBoundary("j"), InfLexBound.POSITIVE_INFINITY);
-        baseTransaction.zremrangebyscore(key8, new ScoreBoundary(5), InfScoreBound.POSITIVE_INFINITY);
-        baseTransaction.zdiffstore(key8, new String[] {key8, key8});
-
-        baseTransaction.zadd(zSetKey2, Map.of("one", 1.0, "two", 2.0));
-        baseTransaction.zdiff(new String[] {zSetKey2, key8});
-        baseTransaction.zdiffWithScores(new String[] {zSetKey2, key8});
-        baseTransaction.zunion(new KeyArray(new String[] {zSetKey2, key8}));
-        baseTransaction.zunion(new KeyArray(new String[] {zSetKey2, key8}), Aggregate.MAX);
-        baseTransaction.zunionWithScores(new KeyArray(new String[] {zSetKey2, key8}));
-        baseTransaction.zunionWithScores(new KeyArray(new String[] {zSetKey2, key8}), Aggregate.MAX);
-        baseTransaction.zinterstore(key8, new KeyArray(new String[] {zSetKey2, key8}));
-        baseTransaction.bzpopmax(new String[] {zSetKey2}, .1);
-        baseTransaction.bzpopmin(new String[] {zSetKey2}, .1);
-        // zSetKey2 is now empty
-
-        baseTransaction.geoadd(
-                geoKey1,
-                Map.of(
-                        "Palermo",
-                        new GeospatialData(13.361389, 38.115556),
-                        "Catania",
-                        new GeospatialData(15.087269, 37.502669)));
-
-        baseTransaction.xadd(
-                key9, Map.of("field1", "value1"), StreamAddOptions.builder().id("0-1").build());
-        baseTransaction.xadd(
-                key9, Map.of("field2", "value2"), StreamAddOptions.builder().id("0-2").build());
-        baseTransaction.xadd(
-                key9, Map.of("field3", "value3"), StreamAddOptions.builder().id("0-3").build());
-        baseTransaction.xtrim(key9, new MinId(true, "0-2"));
->>>>>>> ef1a84c8
 
     private static final String value1 = "value1-" + UUID.randomUUID();
     private static final String value2 = "value2-" + UUID.randomUUID();
@@ -388,7 +234,6 @@
                 .blpop(new String[] {listKey3}, 0.01)
                 .brpop(new String[] {listKey3}, 0.01);
 
-<<<<<<< HEAD
         return new Object[] {
             5L, // lpush(listKey1, new String[] {value1, value1, value2, value3, value3})
             5L, // llen(listKey1)
@@ -408,12 +253,6 @@
             new String[] {listKey3, value3}, // blpop(new String[] { listKey3 }, 0.01)
             new String[] {listKey3, value1}, // brpop(new String[] { listKey3 }, 0.01)
         };
-=======
-        // keep it last - it deletes all the keys
-        baseTransaction.flushall().flushall(ASYNC);
-
-        return baseTransaction;
->>>>>>> ef1a84c8
     }
 
     private static Object[] setCommands(BaseTransaction<?> transaction) {
@@ -485,7 +324,9 @@
                 .zunionWithScores(new KeyArray(new String[] {zSetKey2, zSetKey1}))
                 .zunionWithScores(new KeyArray(new String[] {zSetKey2, zSetKey1}), Aggregate.MAX)
                 .zinterstore(zSetKey1, new KeyArray(new String[] {zSetKey2, zSetKey1}))
-                .bzpopmax(new String[] {zSetKey2}, .1);
+                .bzpopmax(new String[] {zSetKey2}, .1)
+                .bzpopmin(new String[] {zSetKey2}, .1);
+        // zSetKey2 is now empty
 
         return new Object[] {
             3L, // zadd(zSetKey1, Map.of("one", 1.0, "two", 2.0, "three", 3.0))
@@ -516,7 +357,7 @@
             Map.of("one", 1.0, "two", 2.0), // zunionWithScores(new KeyArray({zSetKey2, zSetKey1}), MAX)
             0L, // zinterstore(zSetKey1, new String[] {zSetKey2, zSetKey1})
             new Object[] {zSetKey2, "two", 2.0}, // bzpopmax(new String[] { zsetKey2 }, .1)
-<<<<<<< HEAD
+            new Object[] {zSetKey2, "one", 1.0}, // bzpopmin(new String[] { zsetKey2 }, .1)
         };
     }
 
@@ -525,25 +366,17 @@
                 .configSet(Map.of("timeout", "1000"))
                 .configGet(new String[] {"timeout"})
                 .configResetStat()
-                .lolwut(1);
+                .lolwut(1)
+                .flushall()
+                .flushall(ASYNC);
 
         return new Object[] {
             OK, // configSet(Map.of("timeout", "1000"))
             Map.of("timeout", "1000"), // configGet(new String[] {"timeout"})
             OK, // configResetStat()
-=======
-            new Object[] {zSetKey2, "one", 1.0}, // bzpopmin(new String[] { zSetKey2 }, .1)
-            2L, // geoadd(geoKey1, Map.of("Palermo", ..., "Catania", ...))
-            "0-1", // xadd(key9, Map.of("field1", "value1"), id("0-1"));
-            "0-2", // xadd(key9, Map.of("field2", "value2"), id("0-2"));
-            "0-3", // xadd(key9, Map.of("field3", "value3"), id("0-3"));
-            1L, // xtrim(key9, new MinId(true, "0-2"));
-            OK,
-            Map.of("timeout", "1000"),
-            OK,
-            "GLIDE", // echo
->>>>>>> ef1a84c8
             "Redis ver. " + REDIS_VERSION + '\n', // lolwut(1)
+            OK, // flushall()
+            OK, // flushall(ASYNC)
         };
     }
 
@@ -576,8 +409,6 @@
             3L, // pfcount(new String[] { hllKey1, hllKey2 })
             OK, // pfmerge(hllKey3, new String[] {hllKey1, hllKey2})
             3L, // pfcount(new String[] { hllKey3 })
-            OK, // flushall()
-            OK, // flushall(ASYNC)
         };
     }
 
