/**
 * Copyright Valkey GLIDE Project Contributors - SPDX Identifier: Apache-2.0
 */

import { createLeakedStringVec, MAX_REQUEST_ARGS_LEN } from "glide-rs";
import Long from "long";

/* eslint-disable-next-line @typescript-eslint/no-unused-vars */
import { BaseClient } from "src/BaseClient";
/* eslint-disable-next-line @typescript-eslint/no-unused-vars */
import { GlideClient } from "src/GlideClient";
/* eslint-disable-next-line @typescript-eslint/no-unused-vars */
import { GlideClusterClient } from "src/GlideClusterClient";
import { command_request } from "./ProtobufMessage";

import RequestType = command_request.RequestType;

function isLargeCommand(args: BulkString[]) {
    let lenSum = 0;

    for (const arg of args) {
        lenSum += arg.length;

        if (lenSum >= MAX_REQUEST_ARGS_LEN) {
            return true;
        }
    }

    return false;
}

type BulkString = string | Uint8Array;

/**
 * Convert a string array into Uint8Array[]
 */
function toBuffersArray(args: BulkString[]) {
    const argsBytes: Uint8Array[] = [];

    for (const arg of args) {
        if (typeof arg == "string") {
            argsBytes.push(Buffer.from(arg));
        } else {
            argsBytes.push(arg);
        }
    }

    return argsBytes;
}

/**
 * @internal
 */
export function parseInfoResponse(response: string): Record<string, string> {
    const lines = response.split("\n");
    const parsedResponse: Record<string, string> = {};

    for (const line of lines) {
        // Ignore lines that start with '#'
        if (!line.startsWith("#")) {
            const [key, value] = line.trim().split(":");
            parsedResponse[key] = value;
        }
    }

    return parsedResponse;
}

function createCommand(
    requestType: command_request.RequestType,
    args: BulkString[],
): command_request.Command {
    const singleCommand = command_request.Command.create({
        requestType,
    });

    const argsBytes = toBuffersArray(args);

    if (isLargeCommand(args)) {
        // pass as a pointer
        const pointerArr = createLeakedStringVec(argsBytes);
        const pointer = new Long(pointerArr[0], pointerArr[1]);
        singleCommand.argsVecPointer = pointer;
    } else {
        singleCommand.argsArray = command_request.Command.ArgsArray.create({
            args: argsBytes,
        });
    }

    return singleCommand;
}

/**
 * @internal
 */
export function createGet(key: string): command_request.Command {
    return createCommand(RequestType.Get, [key]);
}

/**
 * @internal
 */
export function createGetDel(key: string): command_request.Command {
    return createCommand(RequestType.GetDel, [key]);
}

/**
 * @internal
 */
export function createGetRange(
    key: string,
    start: number,
    end: number,
): command_request.Command {
    return createCommand(RequestType.GetRange, [
        key,
        start.toString(),
        end.toString(),
    ]);
}

export type SetOptions = {
    /**
     *  `onlyIfDoesNotExist` - Only set the key if it does not already exist.
     * Equivalent to `NX` in the Redis API. `onlyIfExists` - Only set the key if
     * it already exist. Equivalent to `EX` in the Redis API. if `conditional` is
     * not set the value will be set regardless of prior value existence. If value
     * isn't set because of the condition, return null.
     */
    conditionalSet?: "onlyIfExists" | "onlyIfDoesNotExist";
    /**
     * Return the old string stored at key, or nil if key did not exist. An error
     * is returned and SET aborted if the value stored at key is not a string.
     * Equivalent to `GET` in the Redis API.
     */
    returnOldValue?: boolean;
    /**
     * If not set, no expiry time will be set for the value.
     */
    expiry?: /**
     * Retain the time to live associated with the key. Equivalent to
     * `KEEPTTL` in the Redis API.
     */
    | "keepExisting"
        | {
              type: /**
               * Set the specified expire time, in seconds. Equivalent to
               * `EX` in the Redis API.
               */
              | "seconds"
                  /**
                   * Set the specified expire time, in milliseconds. Equivalent
                   * to `PX` in the Redis API.
                   */
                  | "milliseconds"
                  /**
                   * Set the specified Unix time at which the key will expire,
                   * in seconds. Equivalent to `EXAT` in the Redis API.
                   */
                  | "unixSeconds"
                  /**
                   * Set the specified Unix time at which the key will expire,
                   * in milliseconds. Equivalent to `PXAT` in the Redis API.
                   */
                  | "unixMilliseconds";
              count: number;
          };
};

/**
 * @internal
 */
export function createSet(
    key: BulkString,
    value: BulkString,
    options?: SetOptions,
): command_request.Command {
    const args = [key, value];

    if (options) {
        if (options.conditionalSet === "onlyIfExists") {
            args.push("XX");
        } else if (options.conditionalSet === "onlyIfDoesNotExist") {
            args.push("NX");
        }

        if (options.returnOldValue) {
            args.push("GET");
        }

        if (
            options.expiry &&
            options.expiry !== "keepExisting" &&
            !Number.isInteger(options.expiry.count)
        ) {
            throw new Error(
                `Received expiry '${JSON.stringify(
                    options.expiry,
                )}'. Count must be an integer`,
            );
        }

        if (options.expiry === "keepExisting") {
            args.push("KEEPTTL");
        } else if (options.expiry?.type === "seconds") {
            args.push("EX", options.expiry.count.toString());
        } else if (options.expiry?.type === "milliseconds") {
            args.push("PX", options.expiry.count.toString());
        } else if (options.expiry?.type === "unixSeconds") {
            args.push("EXAT", options.expiry.count.toString());
        } else if (options.expiry?.type === "unixMilliseconds") {
            args.push("PXAT", options.expiry.count.toString());
        }
    }

    return createCommand(RequestType.Set, args);
}

/**
 * INFO option: a specific section of information:
 * When no parameter is provided, the default option is assumed.
 */
export enum InfoOptions {
    /**
     * SERVER: General information about the Redis server
     */
    Server = "server",
    /**
     * CLIENTS: Client connections section
     */
    Clients = "clients",
    /**
     * MEMORY: Memory consumption related information
     */
    Memory = "memory",
    /**
     * PERSISTENCE: RDB and AOF related information
     */
    Persistence = "persistence",
    /**
     * STATS: General statistics
     */
    Stats = "stats",
    /**
     * REPLICATION: Master/replica replication information
     */
    Replication = "replication",
    /**
     * CPU: CPU consumption statistics
     */
    Cpu = "cpu",
    /**
     * COMMANDSTATS: Redis command statistics
     */
    Commandstats = "commandstats",
    /**
     * LATENCYSTATS: Redis command latency percentile distribution statistics
     */
    Latencystats = "latencystats",
    /**
     * SENTINEL: Redis Sentinel section (only applicable to Sentinel instances)
     */
    Sentinel = "sentinel",
    /**
     * CLUSTER: Redis Cluster section
     */
    Cluster = "cluster",
    /**
     * MODULES: Modules section
     */
    Modules = "modules",
    /**
     * KEYSPACE: Database related statistics
     */
    Keyspace = "keyspace",
    /**
     * ERRORSTATS: Redis error statistics
     */
    Errorstats = "errorstats",
    /**
     * ALL: Return all sections (excluding module generated ones)
     */
    All = "all",
    /**
     * DEFAULT: Return only the default set of sections
     */
    Default = "default",
    /**
     * EVERYTHING: Includes all and modules
     */
    Everything = "everything",
}

/**
 * @internal
 */
export function createPing(str?: string): command_request.Command {
    const args: string[] = str == undefined ? [] : [str];
    return createCommand(RequestType.Ping, args);
}

/**
 * @internal
 */
export function createInfo(options?: InfoOptions[]): command_request.Command {
    const args: string[] = options == undefined ? [] : options;
    return createCommand(RequestType.Info, args);
}

/**
 * @internal
 */
export function createDel(keys: string[]): command_request.Command {
    return createCommand(RequestType.Del, keys);
}

/**
 * @internal
 */
export function createSelect(index: number): command_request.Command {
    return createCommand(RequestType.Select, [index.toString()]);
}

/**
 * @internal
 */
export function createClientGetName(): command_request.Command {
    return createCommand(RequestType.ClientGetName, []);
}

/**
 * @internal
 */
export function createConfigRewrite(): command_request.Command {
    return createCommand(RequestType.ConfigRewrite, []);
}

/**
 * @internal
 */
export function createConfigResetStat(): command_request.Command {
    return createCommand(RequestType.ConfigResetStat, []);
}

/**
 * @internal
 */
export function createMGet(keys: string[]): command_request.Command {
    return createCommand(RequestType.MGet, keys);
}

/**
 * @internal
 */
export function createMSet(
    keyValueMap: Record<string, string>,
): command_request.Command {
    return createCommand(RequestType.MSet, Object.entries(keyValueMap).flat());
}

/**
 * @internal
 */
export function createMSetNX(
    keyValueMap: Record<string, string>,
): command_request.Command {
    return createCommand(
        RequestType.MSetNX,
        Object.entries(keyValueMap).flat(),
    );
}

/**
 * @internal
 */
export function createIncr(key: string): command_request.Command {
    return createCommand(RequestType.Incr, [key]);
}

/**
 * @internal
 */
export function createIncrBy(
    key: string,
    amount: number,
): command_request.Command {
    return createCommand(RequestType.IncrBy, [key, amount.toString()]);
}

/**
 * @internal
 */
export function createIncrByFloat(
    key: string,
    amount: number,
): command_request.Command {
    return createCommand(RequestType.IncrByFloat, [key, amount.toString()]);
}

/**
 * @internal
 */
export function createClientId(): command_request.Command {
    return createCommand(RequestType.ClientId, []);
}

/**
 * @internal
 */
export function createConfigGet(parameters: string[]): command_request.Command {
    return createCommand(RequestType.ConfigGet, parameters);
}

/**
 * @internal
 */
export function createConfigSet(
    parameters: Record<string, string>,
): command_request.Command {
    return createCommand(
        RequestType.ConfigSet,
        Object.entries(parameters).flat(),
    );
}

/**
 * @internal
 */
export function createHGet(
    key: string,
    field: string,
): command_request.Command {
    return createCommand(RequestType.HGet, [key, field]);
}

/**
 * @internal
 */
export function createHSet(
    key: string,
    fieldValueMap: Record<string, string>,
): command_request.Command {
    return createCommand(
        RequestType.HSet,
        [key].concat(Object.entries(fieldValueMap).flat()),
    );
}

/**
 * @internal
 */
export function createHSetNX(
    key: string,
    field: string,
    value: string,
): command_request.Command {
    return createCommand(RequestType.HSetNX, [key, field, value]);
}

/**
 * @internal
 */
export function createDecr(key: string): command_request.Command {
    return createCommand(RequestType.Decr, [key]);
}

/**
 * @internal
 */
export function createDecrBy(
    key: string,
    amount: number,
): command_request.Command {
    return createCommand(RequestType.DecrBy, [key, amount.toString()]);
}

/**
 * Enumeration defining the bitwise operation to use in the {@link BaseClient.bitop|bitop} command. Specifies the
 * bitwise operation to perform between the passed in keys.
 */
export enum BitwiseOperation {
    AND = "AND",
    OR = "OR",
    XOR = "XOR",
    NOT = "NOT",
}

/**
 * @internal
 */
export function createBitOp(
    operation: BitwiseOperation,
    destination: string,
    keys: string[],
): command_request.Command {
    return createCommand(RequestType.BitOp, [operation, destination, ...keys]);
}

/**
 * @internal
 */
export function createGetBit(
    key: string,
    offset: number,
): command_request.Command {
    return createCommand(RequestType.GetBit, [key, offset.toString()]);
}

/**
 * @internal
 */
export function createSetBit(
    key: string,
    offset: number,
    value: number,
): command_request.Command {
    return createCommand(RequestType.SetBit, [
        key,
        offset.toString(),
        value.toString(),
    ]);
}

/**
 * Represents a signed or unsigned argument encoding for the {@link BaseClient.bitfield|bitfield} or
 * {@link BaseClient.bitfieldReadOnly|bitfieldReadOnly} commands.
 */
export interface BitEncoding {
    /**
     * Returns the encoding as a string argument to be used in the {@link BaseClient.bitfield|bitfield} or
     * {@link BaseClient.bitfieldReadOnly|bitfieldReadOnly} commands.
     *
     * @returns The encoding as a string argument.
     */
    toArg(): string;
}

/**
 * Represents a signed argument encoding.
 */
export class SignedEncoding implements BitEncoding {
    private static readonly SIGNED_ENCODING_PREFIX = "i";
    private readonly encoding: string;

    /**
     * Creates an instance of SignedEncoding.
     *
     * @param encodingLength - The bit size of the encoding. Must be less than 65 bits long.
     */
    constructor(encodingLength: number) {
        this.encoding = `${SignedEncoding.SIGNED_ENCODING_PREFIX}${encodingLength.toString()}`;
    }

    public toArg(): string {
        return this.encoding;
    }
}

/**
 * Represents an unsigned argument encoding.
 */
export class UnsignedEncoding implements BitEncoding {
    private static readonly UNSIGNED_ENCODING_PREFIX = "u";
    private readonly encoding: string;

    /**
     * Creates an instance of UnsignedEncoding.
     *
     * @param encodingLength - The bit size of the encoding. Must be less than 64 bits long.
     */
    constructor(encodingLength: number) {
        this.encoding = `${UnsignedEncoding.UNSIGNED_ENCODING_PREFIX}${encodingLength.toString()}`;
    }

    public toArg(): string {
        return this.encoding;
    }
}

/**
 * Represents an offset for an array of bits for the {@link BaseClient.bitfield|bitfield} or
 * {@link BaseClient.bitfieldReadOnly|bitfieldReadOnly} commands.
 */
export interface BitFieldOffset {
    /**
     * Returns the offset as a string argument to be used in the {@link BaseClient.bitfield|bitfield} or
     * {@link BaseClient.bitfieldReadOnly|bitfieldReadOnly} commands.
     *
     * @returns The offset as a string argument.
     */
    toArg(): string;
}

/**
 * Represents an offset in an array of bits for the {@link BaseClient.bitfield|bitfield} or
 * {@link BaseClient.bitfieldReadOnly|bitfieldReadOnly} commands.
 *
 * For example, if we have the binary `01101001` with offset of 1 for an unsigned encoding of size 4, then the value
 * is 13 from `0(1101)001`.
 */
export class BitOffset implements BitFieldOffset {
    private readonly offset: string;

    /**
     * Creates an instance of BitOffset.
     *
     * @param offset - The bit index offset in the array of bits. Must be greater than or equal to 0.
     */
    constructor(offset: number) {
        this.offset = offset.toString();
    }

    public toArg(): string {
        return this.offset;
    }
}

/**
 * Represents an offset in an array of bits for the {@link BaseClient.bitfield|bitfield} or
 * {@link BaseClient.bitfieldReadOnly|bitfieldReadOnly} commands. The bit offset index is calculated as the numerical
 * value of the offset multiplied by the encoding value.
 *
 * For example, if we have the binary 01101001 with offset multiplier of 1 for an unsigned encoding of size 4, then the
 * value is 9 from `0110(1001)`.
 */
export class BitOffsetMultiplier implements BitFieldOffset {
    private static readonly OFFSET_MULTIPLIER_PREFIX = "#";
    private readonly offset: string;

    /**
     * Creates an instance of BitOffsetMultiplier.
     *
     * @param offset - The offset in the array of bits, which will be multiplied by the encoding value to get the final
     *      bit index offset.
     */
    constructor(offset: number) {
        this.offset = `${BitOffsetMultiplier.OFFSET_MULTIPLIER_PREFIX}${offset.toString()}`;
    }

    public toArg(): string {
        return this.offset;
    }
}

/**
 * Represents subcommands for the {@link BaseClient.bitfield|bitfield} or
 * {@link BaseClient.bitfieldReadOnly|bitfieldReadOnly} commands.
 */
export interface BitFieldSubCommands {
    /**
     * Returns the subcommand as a list of string arguments to be used in the {@link BaseClient.bitfield|bitfield} or
     * {@link BaseClient.bitfieldReadOnly|bitfieldReadOnly} commands.
     *
     * @returns The subcommand as a list of string arguments.
     */
    toArgs(): string[];
}

/**
 * Represents the "GET" subcommand for getting a value in the binary representation of the string stored in `key`.
 */
export class BitFieldGet implements BitFieldSubCommands {
    private static readonly GET_COMMAND_STRING = "GET";
    private readonly encoding: BitEncoding;
    private readonly offset: BitFieldOffset;

    /**
     * Creates an instance of BitFieldGet.
     *
     * @param encoding - The bit encoding for the subcommand.
     * @param offset - The offset in the array of bits from which to get the value.
     */
    constructor(encoding: BitEncoding, offset: BitFieldOffset) {
        this.encoding = encoding;
        this.offset = offset;
    }

    toArgs(): string[] {
        return [
            BitFieldGet.GET_COMMAND_STRING,
            this.encoding.toArg(),
            this.offset.toArg(),
        ];
    }
}

/**
 * Represents the "SET" subcommand for setting bits in the binary representation of the string stored in `key`.
 */
export class BitFieldSet implements BitFieldSubCommands {
    private static readonly SET_COMMAND_STRING = "SET";
    private readonly encoding: BitEncoding;
    private readonly offset: BitFieldOffset;
    private readonly value: number;

    /**
     * Creates an instance of BitFieldSet
     *
     * @param encoding - The bit encoding for the subcommand.
     * @param offset - The offset in the array of bits where the value will be set.
     * @param value - The value to set the bits in the binary value to.
     */
    constructor(encoding: BitEncoding, offset: BitFieldOffset, value: number) {
        this.encoding = encoding;
        this.offset = offset;
        this.value = value;
    }

    toArgs(): string[] {
        return [
            BitFieldSet.SET_COMMAND_STRING,
            this.encoding.toArg(),
            this.offset.toArg(),
            this.value.toString(),
        ];
    }
}

/**
 * Represents the "INCRBY" subcommand for increasing or decreasing bits in the binary representation of the string
 * stored in `key`.
 */
export class BitFieldIncrBy implements BitFieldSubCommands {
    private static readonly INCRBY_COMMAND_STRING = "INCRBY";
    private readonly encoding: BitEncoding;
    private readonly offset: BitFieldOffset;
    private readonly increment: number;

    /**
     * Creates an instance of BitFieldIncrBy
     *
     * @param encoding - The bit encoding for the subcommand.
     * @param offset - The offset in the array of bits where the value will be incremented.
     * @param increment - The value to increment the bits in the binary value by.
     */
    constructor(
        encoding: BitEncoding,
        offset: BitFieldOffset,
        increment: number,
    ) {
        this.encoding = encoding;
        this.offset = offset;
        this.increment = increment;
    }

    toArgs(): string[] {
        return [
            BitFieldIncrBy.INCRBY_COMMAND_STRING,
            this.encoding.toArg(),
            this.offset.toArg(),
            this.increment.toString(),
        ];
    }
}

/**
 * Enumeration specifying bit overflow controls for the {@link BaseClient.bitfield|bitfield} command.
 */
export enum BitOverflowControl {
    /**
     * Performs modulo when overflows occur with unsigned encoding. When overflows occur with signed encoding, the value
     * restarts at the most negative value. When underflows occur with signed encoding, the value restarts at the most
     * positive value.
     */
    WRAP = "WRAP",
    /**
     * Underflows remain set to the minimum value, and overflows remain set to the maximum value.
     */
    SAT = "SAT",
    /**
     * Returns `None` when overflows occur.
     */
    FAIL = "FAIL",
}

/**
 * Represents the "OVERFLOW" subcommand that determines the result of the "SET" or "INCRBY"
 * {@link BaseClient.bitfield|bitfield} subcommands when an underflow or overflow occurs.
 */
export class BitFieldOverflow implements BitFieldSubCommands {
    private static readonly OVERFLOW_COMMAND_STRING = "OVERFLOW";
    private readonly overflowControl: BitOverflowControl;

    /**
     * Creates an instance of BitFieldOverflow.
     *
     * @param overflowControl - The desired overflow behavior.
     */
    constructor(overflowControl: BitOverflowControl) {
        this.overflowControl = overflowControl;
    }

    toArgs(): string[] {
        return [BitFieldOverflow.OVERFLOW_COMMAND_STRING, this.overflowControl];
    }
}

/**
 * @internal
 */
export function createBitField(
    key: string,
    subcommands: BitFieldSubCommands[],
    readOnly: boolean = false,
): command_request.Command {
    const requestType = readOnly
        ? RequestType.BitFieldReadOnly
        : RequestType.BitField;
    let args: string[] = [key];

    for (const subcommand of subcommands) {
        args = args.concat(subcommand.toArgs());
    }

    return createCommand(requestType, args);
}

/**
 * @internal
 */
export function createHDel(
    key: string,
    fields: string[],
): command_request.Command {
    return createCommand(RequestType.HDel, [key].concat(fields));
}

/**
 * @internal
 */
export function createHMGet(
    key: string,
    fields: string[],
): command_request.Command {
    return createCommand(RequestType.HMGet, [key].concat(fields));
}

/**
 * @internal
 */
export function createHExists(
    key: string,
    field: string,
): command_request.Command {
    return createCommand(RequestType.HExists, [key, field]);
}

/**
 * @internal
 */
export function createHGetAll(key: string): command_request.Command {
    return createCommand(RequestType.HGetAll, [key]);
}

/**
 * @internal
 */
export function createLPush(
    key: string,
    elements: string[],
): command_request.Command {
    return createCommand(RequestType.LPush, [key].concat(elements));
}

/**
 * @internal
 */
export function createLPushX(
    key: string,
    elements: string[],
): command_request.Command {
    return createCommand(RequestType.LPushX, [key].concat(elements));
}

/**
 * @internal
 */
export function createLPop(
    key: string,
    count?: number,
): command_request.Command {
    const args: string[] = count == undefined ? [key] : [key, count.toString()];
    return createCommand(RequestType.LPop, args);
}

/**
 * @internal
 */
export function createLRange(
    key: string,
    start: number,
    end: number,
): command_request.Command {
    return createCommand(RequestType.LRange, [
        key,
        start.toString(),
        end.toString(),
    ]);
}

/**
 * @internal
 */
export function createLLen(key: string): command_request.Command {
    return createCommand(RequestType.LLen, [key]);
}

/**
 * Enumeration representing element popping or adding direction for the List Based Commands.
 */
export enum ListDirection {
    /**
     * Represents the option that elements should be popped from or added to the left side of a list.
     */
    LEFT = "LEFT",
    /**
     * Represents the option that elements should be popped from or added to the right side of a list.
     */
    RIGHT = "RIGHT",
}

/**
 * @internal
 */
export function createLMove(
    source: string,
    destination: string,
    whereFrom: ListDirection,
    whereTo: ListDirection,
): command_request.Command {
    return createCommand(RequestType.LMove, [
        source,
        destination,
        whereFrom,
        whereTo,
    ]);
}

/**
 * @internal
 */
export function createBLMove(
    source: string,
    destination: string,
    whereFrom: ListDirection,
    whereTo: ListDirection,
    timeout: number,
): command_request.Command {
    return createCommand(RequestType.BLMove, [
        source,
        destination,
        whereFrom,
        whereTo,
        timeout.toString(),
    ]);
}

/**
 * @internal
 */
export function createLSet(
    key: string,
    index: number,
    element: string,
): command_request.Command {
    return createCommand(RequestType.LSet, [key, index.toString(), element]);
}

/**
 * @internal
 */
export function createLTrim(
    key: string,
    start: number,
    end: number,
): command_request.Command {
    return createCommand(RequestType.LTrim, [
        key,
        start.toString(),
        end.toString(),
    ]);
}

/**
 * @internal
 */
export function createLRem(
    key: string,
    count: number,
    element: string,
): command_request.Command {
    return createCommand(RequestType.LRem, [key, count.toString(), element]);
}

/**
 * @internal
 */
export function createRPush(
    key: string,
    elements: string[],
): command_request.Command {
    return createCommand(RequestType.RPush, [key].concat(elements));
}

/**
 * @internal
 */
export function createRPushX(
    key: string,
    elements: string[],
): command_request.Command {
    return createCommand(RequestType.RPushX, [key].concat(elements));
}

/**
 * @internal
 */
export function createRPop(
    key: string,
    count?: number,
): command_request.Command {
    const args: string[] = count == undefined ? [key] : [key, count.toString()];
    return createCommand(RequestType.RPop, args);
}

/**
 * @internal
 */
export function createSAdd(
    key: string,
    members: string[],
): command_request.Command {
    return createCommand(RequestType.SAdd, [key].concat(members));
}

/**
 * @internal
 */
export function createSRem(
    key: string,
    members: string[],
): command_request.Command {
    return createCommand(RequestType.SRem, [key].concat(members));
}

/**
 * @internal
 */
export function createSMembers(key: string): command_request.Command {
    return createCommand(RequestType.SMembers, [key]);
}

/**
 *
 * @internal
 */
export function createSMove(
    source: string,
    destination: string,
    member: string,
): command_request.Command {
    return createCommand(RequestType.SMove, [source, destination, member]);
}

/**
 * @internal
 */
export function createSCard(key: string): command_request.Command {
    return createCommand(RequestType.SCard, [key]);
}

/**
 * @internal
 */
export function createSInter(keys: string[]): command_request.Command {
    return createCommand(RequestType.SInter, keys);
}

/**
 * @internal
 */
export function createSInterCard(
    keys: string[],
    limit?: number,
): command_request.Command {
    let args: string[] = keys;
    args.unshift(keys.length.toString());

    if (limit != undefined) {
        args = args.concat(["LIMIT", limit.toString()]);
    }

    return createCommand(RequestType.SInterCard, args);
}

/**
 * @internal
 */
export function createSInterStore(
    destination: string,
    keys: string[],
): command_request.Command {
    return createCommand(RequestType.SInterStore, [destination].concat(keys));
}

/**
 * @internal
 */
export function createSDiff(keys: string[]): command_request.Command {
    return createCommand(RequestType.SDiff, keys);
}

/**
 * @internal
 */
export function createSDiffStore(
    destination: string,
    keys: string[],
): command_request.Command {
    return createCommand(RequestType.SDiffStore, [destination].concat(keys));
}

/**
 * @internal
 */
export function createSUnion(keys: string[]): command_request.Command {
    return createCommand(RequestType.SUnion, keys);
}

/**
 * @internal
 */
export function createSUnionStore(
    destination: string,
    keys: string[],
): command_request.Command {
    return createCommand(RequestType.SUnionStore, [destination].concat(keys));
}

/**
 * @internal
 */
export function createSIsMember(
    key: string,
    member: string,
): command_request.Command {
    return createCommand(RequestType.SIsMember, [key, member]);
}

/**
 * @internal
 */
export function createSMIsMember(
    key: string,
    members: string[],
): command_request.Command {
    return createCommand(RequestType.SMIsMember, [key].concat(members));
}

/**
 * @internal
 */
export function createSPop(
    key: string,
    count?: number,
): command_request.Command {
    const args: string[] = count == undefined ? [key] : [key, count.toString()];
    return createCommand(RequestType.SPop, args);
}

/**
 * @internal
 */
export function createSRandMember(
    key: string,
    count?: number,
): command_request.Command {
    const args: string[] = count == undefined ? [key] : [key, count.toString()];
    return createCommand(RequestType.SRandMember, args);
}

/**
 * @internal
 */
export function createCustomCommand(args: string[]) {
    return createCommand(RequestType.CustomCommand, args);
}

/**
 * @internal
 */
export function createHIncrBy(
    key: string,
    field: string,
    amount: number,
): command_request.Command {
    return createCommand(RequestType.HIncrBy, [key, field, amount.toString()]);
}

/**
 * @internal
 */
export function createHIncrByFloat(
    key: string,
    field: string,
    amount: number,
): command_request.Command {
    return createCommand(RequestType.HIncrByFloat, [
        key,
        field,
        amount.toString(),
    ]);
}

/**
 * @internal
 */
export function createHLen(key: string): command_request.Command {
    return createCommand(RequestType.HLen, [key]);
}

/**
 * @internal
 */
export function createHVals(key: string): command_request.Command {
    return createCommand(RequestType.HVals, [key]);
}

/**
 * @internal
 */
export function createExists(keys: string[]): command_request.Command {
    return createCommand(RequestType.Exists, keys);
}

/**
 * @internal
 */
export function createUnlink(keys: string[]): command_request.Command {
    return createCommand(RequestType.Unlink, keys);
}

export enum ExpireOptions {
    /**
     * `HasNoExpiry` - Sets expiry only when the key has no expiry.
     */
    HasNoExpiry = "NX",
    /**
     * `HasExistingExpiry` - Sets expiry only when the key has an existing expiry.
     */
    HasExistingExpiry = "XX",
    /**
     * `NewExpiryGreaterThanCurrent` - Sets expiry only when the new expiry is
     * greater than current one.
     */
    NewExpiryGreaterThanCurrent = "GT",
    /**
     * `NewExpiryLessThanCurrent` - Sets expiry only when the new expiry is less
     * than current one.
     */
    NewExpiryLessThanCurrent = "LT",
}

/**
 * @internal
 */
export function createExpire(
    key: string,
    seconds: number,
    option?: ExpireOptions,
): command_request.Command {
    const args: string[] =
        option == undefined
            ? [key, seconds.toString()]
            : [key, seconds.toString(), option];
    return createCommand(RequestType.Expire, args);
}

/**
 * @internal
 */
export function createExpireAt(
    key: string,
    unixSeconds: number,
    option?: ExpireOptions,
): command_request.Command {
    const args: string[] =
        option == undefined
            ? [key, unixSeconds.toString()]
            : [key, unixSeconds.toString(), option];
    return createCommand(RequestType.ExpireAt, args);
}

/**
 * @internal
 */
export function createExpireTime(key: string): command_request.Command {
    return createCommand(RequestType.ExpireTime, [key]);
}

/**
 * @internal
 */
export function createPExpire(
    key: string,
    milliseconds: number,
    option?: ExpireOptions,
): command_request.Command {
    const args: string[] =
        option == undefined
            ? [key, milliseconds.toString()]
            : [key, milliseconds.toString(), option];
    return createCommand(RequestType.PExpire, args);
}

/**
 * @internal
 */
export function createPExpireAt(
    key: string,
    unixMilliseconds: number,
    option?: ExpireOptions,
): command_request.Command {
    const args: string[] =
        option == undefined
            ? [key, unixMilliseconds.toString()]
            : [key, unixMilliseconds.toString(), option];
    return createCommand(RequestType.PExpireAt, args);
}

/**
 * @internal
 */
export function createPExpireTime(key: string): command_request.Command {
    return createCommand(RequestType.PExpireTime, [key]);
}

/**
 * @internal
 */
export function createTTL(key: string): command_request.Command {
    return createCommand(RequestType.TTL, [key]);
}

/**
 * Options for updating elements of a sorted set key.
 */
export enum UpdateByScore {
    /** Only update existing elements if the new score is less than the current score. */
    LESS_THAN = "LT",
    /** Only update existing elements if the new score is greater than the current score. */
    GREATER_THAN = "GT",
}

export type ZAddOptions = {
    /**
     * Options for handling existing members.
     */
    conditionalChange?: ConditionalChange;
    /**
     * Options for updating scores.
     */
    updateOptions?: UpdateByScore;
    /**
     * Modify the return value from the number of new elements added, to the total number of elements changed.
     */
    changed?: boolean;
};

/**
 * @internal
 */
export function createZAdd(
    key: string,
    membersScoresMap: Record<string, number>,
    options?: ZAddOptions,
    incr: boolean = false,
): command_request.Command {
    let args = [key];

    if (options) {
        if (options.conditionalChange) {
            if (
                options.conditionalChange ===
                    ConditionalChange.ONLY_IF_DOES_NOT_EXIST &&
                options.updateOptions
            ) {
                throw new Error(
                    `The GT, LT, and NX options are mutually exclusive. Cannot choose both ${options.updateOptions} and NX.`,
                );
            }

            args.push(options.conditionalChange);
        }

        if (options.updateOptions) {
            args.push(options.updateOptions);
        }

        if (options.changed) {
            args.push("CH");
        }
    }

    if (incr) {
        args.push("INCR");
    }

    args = args.concat(
        Object.entries(membersScoresMap).flatMap(([key, value]) => [
            value.toString(),
            key,
        ]),
    );
    return createCommand(RequestType.ZAdd, args);
}

/**
 * `KeyWeight` - pair of variables represents a weighted key for the `ZINTERSTORE` and `ZUNIONSTORE` sorted sets commands.
 */
export type KeyWeight = [string, number];
/**
 * `AggregationType` - representing aggregation types for `ZINTERSTORE` and `ZUNIONSTORE` sorted set commands.
 */
export type AggregationType = "SUM" | "MIN" | "MAX";

/**
 * @internal
 */
export function createZInterstore(
    destination: string,
    keys: string[] | KeyWeight[],
    aggregationType?: AggregationType,
): command_request.Command {
    const args = createZCmdStoreArgs(destination, keys, aggregationType);
    return createCommand(RequestType.ZInterStore, args);
}

function createZCmdStoreArgs(
    destination: string,
    keys: string[] | KeyWeight[],
    aggregationType?: AggregationType,
): string[] {
    const args: string[] = [destination, keys.length.toString()];

    if (typeof keys[0] === "string") {
        args.push(...(keys as string[]));
    } else {
        const weightsKeys = keys.map(([key]) => key);
        args.push(...(weightsKeys as string[]));
        const weights = keys.map(([, weight]) => weight.toString());
        args.push("WEIGHTS", ...weights);
    }

    if (aggregationType) {
        args.push("AGGREGATE", aggregationType);
    }

    return args;
}

/**
 * @internal
 */
export function createZRem(
    key: string,
    members: string[],
): command_request.Command {
    return createCommand(RequestType.ZRem, [key].concat(members));
}

/**
 * @internal
 */
export function createZCard(key: string): command_request.Command {
    return createCommand(RequestType.ZCard, [key]);
}

/**
 * @internal
 */
export function createZInterCard(
    keys: string[],
    limit?: number,
): command_request.Command {
    let args: string[] = keys;
    args.unshift(keys.length.toString());

    if (limit != undefined) {
        args = args.concat(["LIMIT", limit.toString()]);
    }

    return createCommand(RequestType.ZInterCard, args);
}

/**
 * @internal
 */
export function createZDiff(keys: string[]): command_request.Command {
    const args: string[] = keys;
    args.unshift(keys.length.toString());
    return createCommand(RequestType.ZDiff, args);
}

/**
 * @internal
 */
export function createZDiffWithScores(keys: string[]): command_request.Command {
    const args: string[] = keys;
    args.unshift(keys.length.toString());
    args.push("WITHSCORES");
    return createCommand(RequestType.ZDiff, args);
}

/**
 * @internal
 */
export function createZDiffStore(
    destination: string,
    keys: string[],
): command_request.Command {
    const args: string[] = [destination, keys.length.toString(), ...keys];
    return createCommand(RequestType.ZDiffStore, args);
}

/**
 * @internal
 */
export function createZScore(
    key: string,
    member: string,
): command_request.Command {
    return createCommand(RequestType.ZScore, [key, member]);
}

/**
 * @internal
 */
export function createZMScore(
    key: string,
    members: string[],
): command_request.Command {
    return createCommand(RequestType.ZMScore, [key, ...members]);
}

export enum InfScoreBoundary {
    /**
     * Positive infinity bound for sorted set.
     */
    PositiveInfinity = "+",
    /**
     * Negative infinity bound for sorted set.
     */
    NegativeInfinity = "-",
}

/**
 * Defines where to insert new elements into a list.
 */
export type ScoreBoundary<T> =
    /**
     *  Represents an lower/upper boundary in a sorted set.
     */
    | InfScoreBoundary
    /**
     *  Represents a specific numeric score boundary in a sorted set.
     */
    | {
          /**
           * The score value.
           */
          value: T;
          /**
           * Whether the score value is inclusive. Defaults to True.
           */
          isInclusive?: boolean;
      };

/**
 * Represents a range by index (rank) in a sorted set.
 * The `start` and `stop` arguments represent zero-based indexes.
 */
export type RangeByIndex = {
    /**
     *  The start index of the range.
     */
    start: number;
    /**
     * The stop index of the range.
     */
    stop: number;
};

/**
 * Represents a range by score or a range by lex in a sorted set.
 * The `start` and `stop` arguments represent score boundaries.
 */
type SortedSetRange<T> = {
    /**
     * The start boundary.
     */
    start: ScoreBoundary<T>;
    /**
     * The stop boundary.
     */
    stop: ScoreBoundary<T>;
    /**
     * The limit argument for a range query.
     * Represents a limit argument for a range query in a sorted set to
     * be used in [ZRANGE](https://valkey.io/commands/zrange) command.
     *
     * The optional LIMIT argument can be used to obtain a sub-range from the
     * matching elements (similar to SELECT LIMIT offset, count in SQL).
     */
    limit?: {
        /**
         * The offset from the start of the range.
         */
        offset: number;
        /**
         * The number of elements to include in the range.
         * A negative count returns all elements from the offset.
         */
        count: number;
    };
};

export type RangeByScore = SortedSetRange<number> & { type: "byScore" };
export type RangeByLex = SortedSetRange<string> & { type: "byLex" };

/** The usage scope of {@link ScoreBoundary}. */
enum ScoreBoundaryType {
    SortedSetLex = "BYLEX",
    SortedSetScore = "BYSCORE",
    Stream = "",
}

/**
 * Returns a string representation of a score boundary as a command argument.
 * @param score - The score boundary object containing value and inclusivity information.
 * @param type - The usage type, which defines how score should be converted to a command arg.
 * @returns A string representation of the score boundary as a command argument.
 */
function getScoreBoundaryArg(
    score: ScoreBoundary<number> | ScoreBoundary<string>,
    type: ScoreBoundaryType,
): string {
    if (score == InfScoreBoundary.PositiveInfinity) {
        return (
            InfScoreBoundary.PositiveInfinity.toString() +
            (type == ScoreBoundaryType.SortedSetScore ? "inf" : "")
        );
    }

    if (score == InfScoreBoundary.NegativeInfinity) {
        return (
            InfScoreBoundary.NegativeInfinity.toString() +
            (type == ScoreBoundaryType.SortedSetScore ? "inf" : "")
        );
    }

    if (score.isInclusive == false) {
        return "(" + score.value.toString();
    }

    const value =
        (type == ScoreBoundaryType.SortedSetLex ? "[" : "") +
        score.value.toString();
    return value;
}

function createZRangeArgs(
    key: string,
    rangeQuery: RangeByScore | RangeByLex | RangeByIndex,
    reverse: boolean,
    withScores: boolean,
): string[] {
    const args: string[] = [key];

    if (typeof rangeQuery.start != "number") {
        rangeQuery = rangeQuery as RangeByScore | RangeByLex;
        const queryType =
            rangeQuery.type == "byLex"
                ? ScoreBoundaryType.SortedSetLex
                : ScoreBoundaryType.SortedSetScore;
        args.push(getScoreBoundaryArg(rangeQuery.start, queryType));
        args.push(getScoreBoundaryArg(rangeQuery.stop, queryType));
        args.push(queryType);
    } else {
        args.push(rangeQuery.start.toString());
        args.push(rangeQuery.stop.toString());
    }

    if (reverse) {
        args.push("REV");
    }

    if ("limit" in rangeQuery && rangeQuery.limit !== undefined) {
        args.push(
            "LIMIT",
            String(rangeQuery.limit.offset),
            String(rangeQuery.limit.count),
        );
    }

    if (withScores) {
        args.push("WITHSCORES");
    }

    return args;
}

/**
 * @internal
 */
export function createZCount(
    key: string,
    minScore: ScoreBoundary<number>,
    maxScore: ScoreBoundary<number>,
): command_request.Command {
    const args = [key];
    args.push(getScoreBoundaryArg(minScore, ScoreBoundaryType.SortedSetScore));
    args.push(getScoreBoundaryArg(maxScore, ScoreBoundaryType.SortedSetScore));
    return createCommand(RequestType.ZCount, args);
}

/**
 * @internal
 */
export function createZRange(
    key: string,
    rangeQuery: RangeByIndex | RangeByScore | RangeByLex,
    reverse: boolean = false,
): command_request.Command {
    const args = createZRangeArgs(key, rangeQuery, reverse, false);
    return createCommand(RequestType.ZRange, args);
}

/**
 * @internal
 */
export function createZRangeWithScores(
    key: string,
    rangeQuery: RangeByIndex | RangeByScore | RangeByLex,
    reverse: boolean = false,
): command_request.Command {
    const args = createZRangeArgs(key, rangeQuery, reverse, true);
    return createCommand(RequestType.ZRange, args);
}

/**
 * @internal
 */
export function createType(key: string): command_request.Command {
    return createCommand(RequestType.Type, [key]);
}

/**
 * @internal
 */
export function createStrlen(key: string): command_request.Command {
    return createCommand(RequestType.Strlen, [key]);
}

/**
 * @internal
 */
export function createLIndex(
    key: string,
    index: number,
): command_request.Command {
    return createCommand(RequestType.LIndex, [key, index.toString()]);
}

/**
 * Defines where to insert new elements into a list.
 */
export enum InsertPosition {
    /**
     * Insert new element before the pivot.
     */
    Before = "before",
    /**
     * Insert new element after the pivot.
     */
    After = "after",
}

/**
 * @internal
 */
export function createLInsert(
    key: string,
    position: InsertPosition,
    pivot: string,
    element: string,
): command_request.Command {
    return createCommand(RequestType.LInsert, [key, position, pivot, element]);
}

/**
 * @internal
 */
export function createZPopMin(
    key: string,
    count?: number,
): command_request.Command {
    const args: string[] = count == undefined ? [key] : [key, count.toString()];
    return createCommand(RequestType.ZPopMin, args);
}

/**
 * @internal
 */
export function createZPopMax(
    key: string,
    count?: number,
): command_request.Command {
    const args: string[] = count == undefined ? [key] : [key, count.toString()];
    return createCommand(RequestType.ZPopMax, args);
}

/**
 * @internal
 */
export function createEcho(message: string): command_request.Command {
    return createCommand(RequestType.Echo, [message]);
}

/**
 * @internal
 */
export function createPTTL(key: string): command_request.Command {
    return createCommand(RequestType.PTTL, [key]);
}

/**
 * @internal
 */
export function createZRemRangeByRank(
    key: string,
    start: number,
    stop: number,
): command_request.Command {
    return createCommand(RequestType.ZRemRangeByRank, [
        key,
        start.toString(),
        stop.toString(),
    ]);
}

/**
 * @internal
 */
export function createZRemRangeByLex(
    key: string,
    minLex: ScoreBoundary<string>,
    maxLex: ScoreBoundary<string>,
): command_request.Command {
    const args = [
        key,
        getScoreBoundaryArg(minLex, ScoreBoundaryType.SortedSetLex),
        getScoreBoundaryArg(maxLex, ScoreBoundaryType.SortedSetLex),
    ];
    return createCommand(RequestType.ZRemRangeByLex, args);
}

/**
 * @internal
 */
export function createZRemRangeByScore(
    key: string,
    minScore: ScoreBoundary<number>,
    maxScore: ScoreBoundary<number>,
): command_request.Command {
    const args = [key];
    args.push(getScoreBoundaryArg(minScore, ScoreBoundaryType.SortedSetScore));
    args.push(getScoreBoundaryArg(maxScore, ScoreBoundaryType.SortedSetScore));
    return createCommand(RequestType.ZRemRangeByScore, args);
}

export function createPersist(key: string): command_request.Command {
    return createCommand(RequestType.Persist, [key]);
}

/**
 * @internal
 */
export function createZLexCount(
    key: string,
    minLex: ScoreBoundary<string>,
    maxLex: ScoreBoundary<string>,
): command_request.Command {
    const args = [
        key,
        getScoreBoundaryArg(minLex, ScoreBoundaryType.SortedSetLex),
        getScoreBoundaryArg(maxLex, ScoreBoundaryType.SortedSetLex),
    ];
    return createCommand(RequestType.ZLexCount, args);
}

export function createZRank(
    key: string,
    member: string,
    withScores?: boolean,
): command_request.Command {
    const args = [key, member];

    if (withScores) {
        args.push("WITHSCORE");
    }

    return createCommand(RequestType.ZRank, args);
}

export type StreamTrimOptions = (
    | {
          /**
           * Trim the stream according to entry ID.
           * Equivalent to `MINID` in the Redis API.
           */
          method: "minid";
          threshold: string;
      }
    | {
          /**
           * Trim the stream according to length.
           * Equivalent to `MAXLEN` in the Redis API.
           */
          method: "maxlen";
          threshold: number;
      }
) & {
    /**
     * If `true`, the stream will be trimmed exactly. Equivalent to `=` in the
     * Redis API. Otherwise the stream will be trimmed in a near-exact manner,
     * which is more efficient, equivalent to `~` in the Redis API.
     */
    exact: boolean;
    /**
     * If set, sets the maximal amount of entries that will be deleted.
     */
    limit?: number;
};

export type StreamAddOptions = {
    /**
     * If set, the new entry will be added with this ID.
     */
    id?: string;
    /**
     * If set to `false`, a new stream won't be created if no stream matches the
     * given key. Equivalent to `NOMKSTREAM` in the Redis API.
     */
    makeStream?: boolean;
    /**
     * If set, the add operation will also trim the older entries in the stream.
     */
    trim?: StreamTrimOptions;
};

function addTrimOptions(options: StreamTrimOptions, args: string[]) {
    if (options.method === "maxlen") {
        args.push("MAXLEN");
    } else if (options.method === "minid") {
        args.push("MINID");
    }

    if (options.exact) {
        args.push("=");
    } else {
        args.push("~");
    }

    if (options.method === "maxlen") {
        args.push(options.threshold.toString());
    } else if (options.method === "minid") {
        args.push(options.threshold);
    }

    if (options.limit) {
        args.push("LIMIT");
        args.push(options.limit.toString());
    }
}

/**
 * @internal
 */
export function createXAdd(
    key: string,
    values: [string, string][],
    options?: StreamAddOptions,
): command_request.Command {
    const args = [key];

    if (options?.makeStream === false) {
        args.push("NOMKSTREAM");
    }

    if (options?.trim) {
        addTrimOptions(options.trim, args);
    }

    if (options?.id) {
        args.push(options.id);
    } else {
        args.push("*");
    }

    values.forEach(([field, value]) => {
        args.push(field);
        args.push(value);
    });

    return createCommand(RequestType.XAdd, args);
}

/**
 * @internal
 */
export function createXDel(
    key: string,
    ids: string[],
): command_request.Command {
    return createCommand(RequestType.XDel, [key, ...ids]);
}

/**
 * @internal
 */
export function createXTrim(
    key: string,
    options: StreamTrimOptions,
): command_request.Command {
    const args = [key];
    addTrimOptions(options, args);
    return createCommand(RequestType.XTrim, args);
}

/**
 * @internal
 */
export function createTime(): command_request.Command {
    return createCommand(RequestType.Time, []);
}

/**
 * @internal
 */
export function createPublish(
    message: string,
    channel: string,
    sharded: boolean = false,
): command_request.Command {
    const request = sharded ? RequestType.SPublish : RequestType.Publish;
    return createCommand(request, [channel, message]);
}

/**
 * @internal
 */
export function createBRPop(
    keys: string[],
    timeout: number,
): command_request.Command {
    const args = [...keys, timeout.toString()];
    return createCommand(RequestType.BRPop, args);
}

/**
 * @internal
 */
export function createBLPop(
    keys: string[],
    timeout: number,
): command_request.Command {
    const args = [...keys, timeout.toString()];
    return createCommand(RequestType.BLPop, args);
}

/**
 * @internal
 */
export function createFCall(
    func: string,
    keys: string[],
    args: string[],
): command_request.Command {
    let params: string[] = [];
    params = params.concat(func, keys.length.toString(), keys, args);
    return createCommand(RequestType.FCall, params);
}

/**
 * @internal
 */
export function createFCallReadOnly(
    func: string,
    keys: string[],
    args: string[],
): command_request.Command {
    let params: string[] = [];
    params = params.concat(func, keys.length.toString(), keys, args);
    return createCommand(RequestType.FCallReadOnly, params);
}

/**
 * @internal
 */
export function createFunctionDelete(
    libraryCode: string,
): command_request.Command {
    return createCommand(RequestType.FunctionDelete, [libraryCode]);
}

/**
 * @internal
 */
export function createFunctionFlush(mode?: FlushMode): command_request.Command {
    if (mode) {
        return createCommand(RequestType.FunctionFlush, [mode.toString()]);
    } else {
        return createCommand(RequestType.FunctionFlush, []);
    }
}

/**
 * @internal
 */
export function createFunctionLoad(
    libraryCode: string,
    replace?: boolean,
): command_request.Command {
    const args = replace ? ["REPLACE", libraryCode] : [libraryCode];
    return createCommand(RequestType.FunctionLoad, args);
}

/** Optional arguments for `FUNCTION LIST` command. */
export type FunctionListOptions = {
    /** A wildcard pattern for matching library names. */
    libNamePattern?: string;
    /** Specifies whether to request the library code from the server or not. */
    withCode?: boolean;
};

/** Type of the response of `FUNCTION LIST` command. */
export type FunctionListResponse = Record<
    string,
    string | Record<string, string | string[]>[]
>[];

/**
 * @internal
 */
export function createFunctionList(
    options?: FunctionListOptions,
): command_request.Command {
    const args: string[] = [];

    if (options) {
        if (options.libNamePattern) {
            args.push("LIBRARYNAME", options.libNamePattern);
        }

        if (options.withCode) {
            args.push("WITHCODE");
        }
    }

    return createCommand(RequestType.FunctionList, args);
}

/** Type of the response of `FUNCTION STATS` command. */
export type FunctionStatsResponse = Record<
    string,
    | null
    | Record<string, string | string[] | number>
    | Record<string, Record<string, number>>
>;

/** @internal */
export function createFunctionStats(): command_request.Command {
    return createCommand(RequestType.FunctionStats, []);
}

/**
 * Represents offsets specifying a string interval to analyze in the {@link BaseClient.bitcount|bitcount} command. The offsets are
 * zero-based indexes, with `0` being the first index of the string, `1` being the next index and so on.
 * The offsets can also be negative numbers indicating offsets starting at the end of the string, with `-1` being
 * the last index of the string, `-2` being the penultimate, and so on.
 *
 * See https://valkey.io/commands/bitcount/ for more details.
 */
export type BitOffsetOptions = {
    /** The starting offset index. */
    start: number;
    /** The ending offset index. */
    end: number;
    /**
     * The index offset type. This option can only be specified if you are using server version 7.0.0 or above.
     * Could be either {@link BitmapIndexType.BYTE} or {@link BitmapIndexType.BIT}.
     * If no index type is provided, the indexes will be assumed to be byte indexes.
     */
    indexType?: BitmapIndexType;
};

/**
 * @internal
 */
export function createBitCount(
    key: string,
    options?: BitOffsetOptions,
): command_request.Command {
    const args = [key];

    if (options) {
        args.push(options.start.toString());
        args.push(options.end.toString());
        if (options.indexType) args.push(options.indexType);
    }

    return createCommand(RequestType.BitCount, args);
}

/**
 * Enumeration specifying if index arguments are BYTE indexes or BIT indexes.
 * Can be specified in {@link BitOffsetOptions}, which is an optional argument to the {@link BaseClient.bitcount|bitcount} command.
 * Can also be specified as an optional argument to the {@link BaseClient.bitposInverval|bitposInterval} command.
 *
 * since - Valkey version 7.0.0.
 */
export enum BitmapIndexType {
    /** Specifies that provided indexes are byte indexes. */
    BYTE = "BYTE",
    /** Specifies that provided indexes are bit indexes. */
    BIT = "BIT",
}

/**
 * @internal
 */
export function createBitPos(
    key: string,
    bit: number,
    start?: number,
    end?: number,
    indexType?: BitmapIndexType,
): command_request.Command {
    const args = [key, bit.toString()];

    if (start !== undefined) {
        args.push(start.toString());
    }

    if (end !== undefined) {
        args.push(end.toString());
    }

    if (indexType) {
        args.push(indexType);
    }

    return createCommand(RequestType.BitPos, args);
}

/**
 * Defines flushing mode for {@link GlideClient.flushall}, {@link GlideClusterClient.flushall},
 *      {@link GlideClient.functionFlush}, {@link GlideClusterClient.functionFlush},
 *      {@link GlideClient.flushdb} and {@link GlideClusterClient.flushdb} commands.
 *
 * See https://valkey.io/commands/flushall/ and https://valkey.io/commands/flushdb/ for details.
 */
export enum FlushMode {
    /**
     * Flushes synchronously.
     *
     * since Valkey version 6.2.0.
     */
    SYNC = "SYNC",
    /** Flushes asynchronously. */
    ASYNC = "ASYNC",
}

export type StreamReadOptions = {
    /**
     * If set, the read request will block for the set amount of milliseconds or
     * until the server has the required number of entries. Equivalent to `BLOCK`
     * in the Redis API.
     */
    block?: number;
    /**
     * The maximal number of elements requested.
     * Equivalent to `COUNT` in the Redis API.
     */
    count?: number;
};

function addReadOptions(options: StreamReadOptions, args: string[]) {
    if (options.count !== undefined) {
        args.push("COUNT");
        args.push(options.count.toString());
    }

    if (options.block !== undefined) {
        args.push("BLOCK");
        args.push(options.block.toString());
    }
}

function addStreamsArgs(keys_and_ids: Record<string, string>, args: string[]) {
    args.push("STREAMS");

    const pairs = Object.entries(keys_and_ids);

    for (const [key] of pairs) {
        args.push(key);
    }

    for (const [, id] of pairs) {
        args.push(id);
    }
}

/**
 * @internal
 */
export function createXRead(
    keys_and_ids: Record<string, string>,
    options?: StreamReadOptions,
): command_request.Command {
    const args: string[] = [];

    if (options) {
        addReadOptions(options, args);
    }

    addStreamsArgs(keys_and_ids, args);

    return createCommand(RequestType.XRead, args);
}

/**
 * @internal
 */
export function createXLen(key: string): command_request.Command {
    return createCommand(RequestType.XLen, [key]);
}

<<<<<<< HEAD
/** Optional arguments for {@link BaseClient.xpendingWithOptions|xpending}. */
export type StreamPendingOptions = {
    /** Filter pending entries by their idle time - in milliseconds */
    minIdleTime?: number;
    /** Starting stream ID bound for range. */
    start: ScoreBoundary<string>;
    /** Ending stream ID bound for range. */
    end: ScoreBoundary<string>;
    /** Limit the number of messages returned. */
    count: number;
    /** Filter pending entries by consumer. */
    consumer?: string;
};

/** @internal */
export function createXPending(
    key: string,
    group: string,
    options?: StreamPendingOptions,
): command_request.Command {
    const args = [key, group];

    if (options) {
        if (options.minIdleTime !== undefined)
            args.push("IDLE", options.minIdleTime.toString());
        args.push(
            getScoreBoundaryArg(options.start, ScoreBoundaryType.Stream),
            getScoreBoundaryArg(options.end, ScoreBoundaryType.Stream),
            options.count.toString(),
        );
        if (options.consumer) args.push(options.consumer);
    }

    return createCommand(RequestType.XPending, args);
=======
/** @internal */
export function createXInfoConsumers(
    key: string,
    group: string,
): command_request.Command {
    return createCommand(RequestType.XInfoConsumers, [key, group]);
}

/** Optional parameters for {@link BaseClient.xclaim|xclaim} command. */
export type StreamClaimOptions = {
    /**
     * Set the idle time (last time it was delivered) of the message in milliseconds. If `idle`
     * is not specified, an `idle` of `0` is assumed, that is, the time count is reset
     * because the message now has a new owner trying to process it.
     */
    idle?: number; // in milliseconds

    /**
     * This is the same as {@link idle} but instead of a relative amount of milliseconds, it sets the
     * idle time to a specific Unix time (in milliseconds). This is useful in order to rewrite the AOF
     * file generating `XCLAIM` commands.
     */
    idleUnixTime?: number; // in unix-time milliseconds

    /**
     * Set the retry counter to the specified value. This counter is incremented every time a message
     * is delivered again. Normally {@link BaseClient.xclaim|xclaim} does not alter this counter,
     * which is just served to clients when the {@link BaseClient.xpending|xpending} command is called:
     * this way clients can detect anomalies, like messages that are never processed for some reason
     * after a big number of delivery attempts.
     */
    retryCount?: number;

    /**
     * Creates the pending message entry in the PEL even if certain specified IDs are not already in
     * the PEL assigned to a different client. However, the message must exist in the stream,
     * otherwise the IDs of non-existing messages are ignored.
     */
    isForce?: boolean;

    /** The last ID of the entry which should be claimed. */
    lastId?: string;
};

/** @internal */
export function createXClaim(
    key: string,
    group: string,
    consumer: string,
    minIdleTime: number,
    ids: string[],
    options?: StreamClaimOptions,
    justId?: boolean,
): command_request.Command {
    const args = [key, group, consumer, minIdleTime.toString(), ...ids];

    if (options) {
        if (options.idle !== undefined)
            args.push("IDLE", options.idle.toString());
        if (options.idleUnixTime !== undefined)
            args.push("TIME", options.idleUnixTime.toString());
        if (options.retryCount !== undefined)
            args.push("RETRYCOUNT", options.retryCount.toString());
        if (options.isForce) args.push("FORCE");
        if (options.lastId) args.push("LASTID", options.lastId);
    }

    if (justId) args.push("JUSTID");
    return createCommand(RequestType.XClaim, args);
}

/**
 * Optional arguments for {@link BaseClient.xgroupCreate|xgroupCreate}.
 *
 * See https://valkey.io/commands/xgroup-create/ for more details.
 */
export type StreamGroupOptions = {
    /**
     * If `true`and the stream doesn't exist, creates a new stream with a length of `0`.
     */
    mkStream?: boolean;
    /**
     * An arbitrary ID (that isn't the first ID, last ID, or the zero `"0-0"`. Use it to
     * find out how many entries are between the arbitrary ID (excluding it) and the stream's last
     * entry.
     *
     * since Valkey version 7.0.0.
     */
    entriesRead?: string;
};

/**
 * @internal
 */
export function createXGroupCreate(
    key: string,
    groupName: string,
    id: string,
    options?: StreamGroupOptions,
): command_request.Command {
    const args: string[] = [key, groupName, id];

    if (options) {
        if (options.mkStream) {
            args.push("MKSTREAM");
        }

        if (options.entriesRead) {
            args.push("ENTRIESREAD");
            args.push(options.entriesRead);
        }
    }

    return createCommand(RequestType.XGroupCreate, args);
}

/**
 * @internal
 */
export function createXGroupDestroy(
    key: string,
    groupName: string,
): command_request.Command {
    return createCommand(RequestType.XGroupDestroy, [key, groupName]);
>>>>>>> d58681ce
}

/**
 * @internal
 */
export function createRename(
    key: string,
    newKey: string,
): command_request.Command {
    return createCommand(RequestType.Rename, [key, newKey]);
}

/**
 * @internal
 */
export function createRenameNX(
    key: string,
    newKey: string,
): command_request.Command {
    return createCommand(RequestType.RenameNX, [key, newKey]);
}

/**
 * @internal
 */
export function createPfAdd(
    key: string,
    elements: string[],
): command_request.Command {
    const args = [key, ...elements];
    return createCommand(RequestType.PfAdd, args);
}

/**
 * @internal
 */
export function createPfCount(keys: string[]): command_request.Command {
    return createCommand(RequestType.PfCount, keys);
}

/**
 * @internal
 */
export function createPfMerge(
    destination: string,
    sourceKey: string[],
): command_request.Command {
    return createCommand(RequestType.PfMerge, [destination, ...sourceKey]);
}

/**
 * @internal
 */
export function createObjectEncoding(key: string): command_request.Command {
    return createCommand(RequestType.ObjectEncoding, [key]);
}

/**
 * @internal
 */
export function createObjectFreq(key: string): command_request.Command {
    return createCommand(RequestType.ObjectFreq, [key]);
}

/**
 * @internal
 */
export function createObjectIdletime(key: string): command_request.Command {
    return createCommand(RequestType.ObjectIdleTime, [key]);
}

/**
 * @internal
 */
export function createObjectRefcount(key: string): command_request.Command {
    return createCommand(RequestType.ObjectRefCount, [key]);
}

export type LolwutOptions = {
    /**
     * An optional argument that can be used to specify the version of computer art to generate.
     */
    version?: number;
    /**
     * An optional argument that can be used to specify the output:
     *  For version `5`, those are length of the line, number of squares per row, and number of squares per column.
     *  For version `6`, those are number of columns and number of lines.
     */
    parameters?: number[];
};

/**
 * @internal
 */
export function createLolwut(options?: LolwutOptions): command_request.Command {
    const args: string[] = [];

    if (options) {
        if (options.version !== undefined) {
            args.push("VERSION", options.version.toString());
        }

        if (options.parameters !== undefined) {
            args.push(...options.parameters.map((param) => param.toString()));
        }
    }

    return createCommand(RequestType.Lolwut, args);
}

/**
 * @internal
 */
export function createFlushAll(mode?: FlushMode): command_request.Command {
    if (mode) {
        return createCommand(RequestType.FlushAll, [mode.toString()]);
    } else {
        return createCommand(RequestType.FlushAll, []);
    }
}

/**
 * @internal
 */
export function createFlushDB(mode?: FlushMode): command_request.Command {
    if (mode) {
        return createCommand(RequestType.FlushDB, [mode.toString()]);
    } else {
        return createCommand(RequestType.FlushDB, []);
    }
}

/**
 *
 * @internal
 */
export function createCopy(
    source: string,
    destination: string,
    options?: { destinationDB?: number; replace?: boolean },
): command_request.Command {
    let args: string[] = [source, destination];

    if (options) {
        if (options.destinationDB !== undefined) {
            args = args.concat("DB", options.destinationDB.toString());
        }

        if (options.replace) {
            args.push("REPLACE");
        }
    }

    return createCommand(RequestType.Copy, args);
}

/**
 * Optional arguments to LPOS command.
 *
 * See https://valkey.io/commands/lpos/ for more details.
 */
export type LPosOptions = {
    /** The rank of the match to return. */
    rank?: number;
    /** The specific number of matching indices from a list. */
    count?: number;
    /** The maximum number of comparisons to make between the element and the items in the list. */
    maxLength?: number;
};

/**
 * @internal
 */
export function createLPos(
    key: string,
    element: string,
    options?: LPosOptions,
): command_request.Command {
    const args: string[] = [key, element];

    if (options) {
        if (options.rank !== undefined) {
            args.push("RANK");
            args.push(options.rank.toString());
        }

        if (options.count !== undefined) {
            args.push("COUNT");
            args.push(options.count.toString());
        }

        if (options.maxLength !== undefined) {
            args.push("MAXLEN");
            args.push(options.maxLength.toString());
        }
    }

    return createCommand(RequestType.LPos, args);
}

/**
 * @internal
 */
export function createDBSize(): command_request.Command {
    return createCommand(RequestType.DBSize, []);
}

/**
 * An optional condition to the {@link BaseClient.geoadd} command.
 */
export enum ConditionalChange {
    /**
     * Only update elements that already exist. Don't add new elements. Equivalent to `XX` in the Valkey API.
     */
    ONLY_IF_EXISTS = "XX",

    /**
     * Only add new elements. Don't update already existing elements. Equivalent to `NX` in the Valkey API.
     */
    ONLY_IF_DOES_NOT_EXIST = "NX",
}

/**
 * Represents a geographic position defined by longitude and latitude.
 * The exact limits, as specified by `EPSG:900913 / EPSG:3785 / OSGEO:41001` are the
 * following:
 *
 *   Valid longitudes are from `-180` to `180` degrees.
 *   Valid latitudes are from `-85.05112878` to `85.05112878` degrees.
 */
export type GeospatialData = {
    /** The longitude coordinate. */
    longitude: number;
    /** The latitude coordinate. */
    latitude: number;
};

/**
 * Optional arguments for the GeoAdd command.
 *
 * See https://valkey.io/commands/geoadd/ for more details.
 */
export type GeoAddOptions = {
    /** Options for handling existing members. See {@link ConditionalChange}. */
    updateMode?: ConditionalChange;
    /** If `true`, returns the count of changed elements instead of new elements added. */
    changed?: boolean;
};

/**
 * @internal
 */
export function createGeoAdd(
    key: string,
    membersToGeospatialData: Map<string, GeospatialData>,
    options?: GeoAddOptions,
): command_request.Command {
    let args: string[] = [key];

    if (options) {
        if (options.updateMode) {
            args.push(options.updateMode);
        }

        if (options.changed) {
            args.push("CH");
        }
    }

    membersToGeospatialData.forEach((coord, member) => {
        args = args.concat(
            coord.longitude.toString(),
            coord.latitude.toString(),
            member,
        );
    });
    return createCommand(RequestType.GeoAdd, args);
}

/** Enumeration representing distance units options. */
export enum GeoUnit {
    /** Represents distance in meters. */
    METERS = "m",
    /** Represents distance in kilometers. */
    KILOMETERS = "km",
    /** Represents distance in miles. */
    MILES = "mi",
    /** Represents distance in feet. */
    FEET = "ft",
}

/**
 * @internal
 */
export function createGeoPos(
    key: string,
    members: string[],
): command_request.Command {
    return createCommand(RequestType.GeoPos, [key].concat(members));
}

/**
 * @internal
 */
export function createGeoDist(
    key: string,
    member1: string,
    member2: string,
    geoUnit?: GeoUnit,
): command_request.Command {
    const args: string[] = [key, member1, member2];

    if (geoUnit) {
        args.push(geoUnit);
    }

    return createCommand(RequestType.GeoDist, args);
}

/**
 * @internal
 */
export function createGeoHash(
    key: string,
    members: string[],
): command_request.Command {
    const args: string[] = [key].concat(members);
    return createCommand(RequestType.GeoHash, args);
}

/**
 * Optional parameters for {@link BaseClient.geosearch|geosearch} command which defines what should be included in the
 * search results and how results should be ordered and limited.
 */
export type GeoSearchResultOptions = GeoSearchCommonResultOptions & {
    /** Include the coordinate of the returned items. */
    withCoord?: boolean;
    /**
     * Include the distance of the returned items from the specified center point.
     * The distance is returned in the same unit as specified for the `searchBy` argument.
     */
    withDist?: boolean;
    /** Include the geohash of the returned items. */
    withHash?: boolean;
};

/**
 * Optional parameters for {@link BaseClient.geosearchstore|geosearchstore} command which defines what should be included in the
 * search results and how results should be ordered and limited.
 */
export type GeoSearchStoreResultOptions = GeoSearchCommonResultOptions & {
    /**
     * Determines what is stored as the sorted set score. Defaults to `false`.
     * - If set to `false`, the geohash of the location will be stored as the sorted set score.
     * - If set to `true`, the distance from the center of the shape (circle or box) will be stored as the sorted set score. The distance is represented as a floating-point number in the same unit specified for that shape.
     */
    storeDist?: boolean;
};

type GeoSearchCommonResultOptions = {
    /** Indicates the order the result should be sorted in. */
    sortOrder?: SortOrder;
    /** Indicates the number of matches the result should be limited to. */
    count?: number;
    /** Whether to allow returning as enough matches are found. This requires `count` parameter to be set. */
    isAny?: boolean;
};

/** Defines the sort order for nested results. */
export enum SortOrder {
    /** Sort by ascending order. */
    ASC = "ASC",
    /** Sort by descending order. */
    DESC = "DESC",
}

export type GeoSearchShape = GeoCircleShape | GeoBoxShape;

/** Circle search shape defined by the radius value and measurement unit. */
export type GeoCircleShape = {
    /** The radius to search by. */
    radius: number;
    /** The measurement unit of the radius. */
    unit: GeoUnit;
};

/** Rectangle search shape defined by the width and height and measurement unit. */
export type GeoBoxShape = {
    /** The width of the rectangle to search by. */
    width: number;
    /** The height of the rectangle to search by. */
    height: number;
    /** The measurement unit of the width and height. */
    unit: GeoUnit;
};

export type SearchOrigin = CoordOrigin | MemberOrigin;

/** The search origin represented by a {@link GeospatialData} position. */
export type CoordOrigin = {
    /** The pivot location to search from. */
    position: GeospatialData;
};

/** The search origin represented by an existing member. */
export type MemberOrigin = {
    /** Member (location) name stored in the sorted set to use as a search pivot. */
    member: string;
};

/** @internal */
export function createGeoSearch(
    key: string,
    searchFrom: SearchOrigin,
    searchBy: GeoSearchShape,
    resultOptions?: GeoSearchResultOptions,
): command_request.Command {
    const args = [key].concat(
        convertGeoSearchOptionsToArgs(searchFrom, searchBy, resultOptions),
    );
    return createCommand(RequestType.GeoSearch, args);
}

/** @internal */
export function createGeoSearchStore(
    destination: string,
    source: string,
    searchFrom: SearchOrigin,
    searchBy: GeoSearchShape,
    resultOptions?: GeoSearchStoreResultOptions,
): command_request.Command {
    const args = [destination, source].concat(
        convertGeoSearchOptionsToArgs(searchFrom, searchBy, resultOptions),
    );
    return createCommand(RequestType.GeoSearchStore, args);
}

function convertGeoSearchOptionsToArgs(
    searchFrom: SearchOrigin,
    searchBy: GeoSearchShape,
    resultOptions?: GeoSearchCommonResultOptions,
): string[] {
    let args: string[] = [];

    if ("position" in searchFrom) {
        args = args.concat(
            "FROMLONLAT",
            searchFrom.position.longitude.toString(),
            searchFrom.position.latitude.toString(),
        );
    } else {
        args = args.concat("FROMMEMBER", searchFrom.member);
    }

    if ("radius" in searchBy) {
        args = args.concat(
            "BYRADIUS",
            searchBy.radius.toString(),
            searchBy.unit,
        );
    } else {
        args = args.concat(
            "BYBOX",
            searchBy.width.toString(),
            searchBy.height.toString(),
            searchBy.unit,
        );
    }

    if (resultOptions) {
        if ("withCoord" in resultOptions && resultOptions.withCoord)
            args.push("WITHCOORD");
        if ("withDist" in resultOptions && resultOptions.withDist)
            args.push("WITHDIST");
        if ("withHash" in resultOptions && resultOptions.withHash)
            args.push("WITHHASH");
        if ("storeDist" in resultOptions && resultOptions.storeDist)
            args.push("STOREDIST");

        if (resultOptions.count) {
            args.push("COUNT", resultOptions.count?.toString());

            if (resultOptions.isAny) args.push("ANY");
        }

        if (resultOptions.sortOrder) args.push(resultOptions.sortOrder);
    }

    return args;
}

/**
 * @internal
 */
export function createZRevRank(
    key: string,
    member: string,
): command_request.Command {
    return createCommand(RequestType.ZRevRank, [key, member]);
}

/**
 * @internal
 */
export function createZRevRankWithScore(
    key: string,
    member: string,
): command_request.Command {
    return createCommand(RequestType.ZRevRank, [key, member, "WITHSCORE"]);
}

/**
 * Mandatory option for zmpop.
 * Defines which elements to pop from the sorted set.
 */
export enum ScoreFilter {
    /** Pop elements with the highest scores. */
    MAX = "MAX",
    /** Pop elements with the lowest scores. */
    MIN = "MIN",
}

/**
 * @internal
 */
export function createZMPop(
    keys: string[],
    modifier: ScoreFilter,
    count?: number,
): command_request.Command {
    const args: string[] = [keys.length.toString()].concat(keys);
    args.push(modifier);

    if (count !== undefined) {
        args.push("COUNT");
        args.push(count.toString());
    }

    return createCommand(RequestType.ZMPop, args);
}

/**
 * @internal
 */
export function createBZMPop(
    keys: string[],
    modifier: ScoreFilter,
    timeout: number,
    count?: number,
): command_request.Command {
    const args: string[] = [
        timeout.toString(),
        keys.length.toString(),
        ...keys,
        modifier,
    ];

    if (count !== undefined) {
        args.push("COUNT");
        args.push(count.toString());
    }

    return createCommand(RequestType.BZMPop, args);
}

/**
 * @internal
 */
export function createZIncrBy(
    key: string,
    increment: number,
    member: string,
): command_request.Command {
    return createCommand(RequestType.ZIncrBy, [
        key,
        increment.toString(),
        member,
    ]);
}

/**
 * Optional arguments to {@link GlideClient.sort|sort}, {@link GlideClient.sortStore|sortStore} and {@link GlideClient.sortReadOnly|sortReadOnly} commands.
 *
 * See https://valkey.io/commands/sort/ for more details.
 */
export type SortOptions = SortBaseOptions & {
    /**
     * A pattern to sort by external keys instead of by the elements stored at the key themselves. The
     * pattern should contain an asterisk (*) as a placeholder for the element values, where the value
     * from the key replaces the asterisk to create the key name. For example, if `key`
     * contains IDs of objects, `byPattern` can be used to sort these IDs based on an
     * attribute of the objects, like their weights or timestamps.
     */
    byPattern?: string;

    /**
     * A pattern used to retrieve external keys' values, instead of the elements at `key`.
     * The pattern should contain an asterisk (`*`) as a placeholder for the element values, where the
     * value from `key` replaces the asterisk to create the `key` name. This
     * allows the sorted elements to be transformed based on the related keys values. For example, if
     * `key` contains IDs of users, `getPatterns` can be used to retrieve
     * specific attributes of these users, such as their names or email addresses. E.g., if
     * `getPatterns` is `name_*`, the command will return the values of the keys
     * `name_<element>` for each sorted element. Multiple `getPatterns`
     * arguments can be provided to retrieve multiple attributes. The special value `#` can
     * be used to include the actual element from `key` being sorted. If not provided, only
     * the sorted elements themselves are returned.
     */
    getPatterns?: string[];
};

type SortBaseOptions = {
    /**
     * Limiting the range of the query by setting offset and result count. See {@link Limit} class for
     * more information.
     */
    limit?: Limit;

    /** Options for sorting order of elements. */
    orderBy?: SortOrder;

    /**
     * When `true`, sorts elements lexicographically. When `false` (default),
     * sorts elements numerically. Use this when the list, set, or sorted set contains string values
     * that cannot be converted into double precision floating point numbers.
     */
    isAlpha?: boolean;
};

/**
 * Optional arguments to {@link GlideClusterClient.sort|sort}, {@link GlideClusterClient.sortStore|sortStore} and {@link GlideClusterClient.sortReadOnly|sortReadOnly} commands.
 *
 * See https://valkey.io/commands/sort/ for more details.
 */
export type SortClusterOptions = SortBaseOptions;

/**
 * The `LIMIT` argument is commonly used to specify a subset of results from the
 * matching elements, similar to the `LIMIT` clause in SQL (e.g., `SELECT LIMIT offset, count`).
 */
export type Limit = {
    /** The starting position of the range, zero based. */
    offset: number;
    /** The maximum number of elements to include in the range. A negative count returns all elements from the offset. */
    count: number;
};

/** @internal */
export function createSort(
    key: string,
    options?: SortOptions,
    destination?: string,
): command_request.Command {
    return createSortImpl(RequestType.Sort, key, options, destination);
}

/** @internal */
export function createSortReadOnly(
    key: string,
    options?: SortOptions,
): command_request.Command {
    return createSortImpl(RequestType.SortReadOnly, key, options);
}

/** @internal */
function createSortImpl(
    cmd: RequestType,
    key: string,
    options?: SortOptions,
    destination?: string,
): command_request.Command {
    const args: string[] = [key];

    if (options) {
        if (options.limit) {
            args.push(
                "LIMIT",
                options.limit.offset.toString(),
                options.limit.count.toString(),
            );
        }

        if (options.orderBy) {
            args.push(options.orderBy);
        }

        if (options.isAlpha) {
            args.push("ALPHA");
        }

        if (options.byPattern) {
            args.push("BY", options.byPattern);
        }

        if (options.getPatterns) {
            options.getPatterns.forEach((p) => args.push("GET", p));
        }
    }

    if (destination) args.push("STORE", destination);

    return createCommand(cmd, args);
}

/**
 * @internal
 */
export function createHStrlen(
    key: string,
    field: string,
): command_request.Command {
    return createCommand(RequestType.HStrlen, [key, field]);
}

/** @internal */
export function createHRandField(
    key: string,
    count?: number,
    withValues?: boolean,
): command_request.Command {
    const args = [key];
    if (count !== undefined) args.push(count.toString());
    if (withValues) args.push("WITHVALUES");
    return createCommand(RequestType.HRandField, args);
}

/**
 * @internal
 */
export function createZRandMember(
    key: string,
    count?: number,
    withscores?: boolean,
): command_request.Command {
    const args = [key];

    if (count !== undefined) {
        args.push(count.toString());
    }

    if (withscores) {
        args.push("WITHSCORES");
    }

    return createCommand(RequestType.ZRandMember, args);
}

/** @internal */
export function createLastSave(): command_request.Command {
    return createCommand(RequestType.LastSave, []);
}

/** @internal */
export function createLCS(
    key1: string,
    key2: string,
    options?: {
        len?: boolean;
        idx?: { withMatchLen?: boolean; minMatchLen?: number };
    },
): command_request.Command {
    const args = [key1, key2];

    if (options) {
        if (options.len) args.push("LEN");
        else if (options.idx) {
            args.push("IDX");
            if (options.idx.withMatchLen) args.push("WITHMATCHLEN");
            if (options.idx.minMatchLen !== undefined)
                args.push("MINMATCHLEN", options.idx.minMatchLen.toString());
        }
    }

    return createCommand(RequestType.LCS, args);
}

/**
 * @internal
 */
export function createTouch(keys: string[]): command_request.Command {
    return createCommand(RequestType.Touch, keys);
}

/** @internal */
export function createRandomKey(): command_request.Command {
    return createCommand(RequestType.RandomKey, []);
}

/** @internal */
export function createWatch(keys: string[]): command_request.Command {
    return createCommand(RequestType.Watch, keys);
}

/** @internal */
export function createUnWatch(): command_request.Command {
    return createCommand(RequestType.UnWatch, []);
}

/**
 * This base class represents the common set of optional arguments for the SCAN family of commands.
 * Concrete implementations of this class are tied to specific SCAN commands (SCAN, HSCAN, SSCAN,
 * and ZSCAN).
 */
export type BaseScanOptions = {
    /**
     * The match filter is applied to the result of the command and will only include
     * strings that match the pattern specified. If the sorted set is large enough for scan commands to return
     * only a subset of the sorted set then there could be a case where the result is empty although there are
     * items that match the pattern specified. This is due to the default `COUNT` being `10` which indicates
     * that it will only fetch and match `10` items from the list.
     */
    readonly match?: string;
    /**
     * `COUNT` is a just a hint for the command for how many elements to fetch from the
     * sorted set. `COUNT` could be ignored until the sorted set is large enough for the `SCAN` commands to
     * represent the results as compact single-allocation packed encoding.
     */
    readonly count?: number;
};

/**
 * @internal
 */
export function createZScan(
    key: string,
    cursor: string,
    options?: BaseScanOptions,
): command_request.Command {
    let args: string[] = [key, cursor];

    if (options) {
        if (options.match) {
            args = args.concat("MATCH", options.match);
        }

        if (options.count !== undefined) {
            args = args.concat("COUNT", options.count.toString());
        }
    }

    return createCommand(RequestType.ZScan, args);
}

/** @internal */
export function createSetRange(
    key: string,
    offset: number,
    value: string,
): command_request.Command {
    return createCommand(RequestType.SetRange, [key, offset.toString(), value]);
}

/** @internal */
export function createAppend(
    key: string,
    value: string,
): command_request.Command {
    return createCommand(RequestType.Append, [key, value]);
}

/**
 * @internal
 */
export function createLMPop(
    keys: string[],
    direction: ListDirection,
    count?: number,
): command_request.Command {
    const args: string[] = [keys.length.toString(), ...keys, direction];

    if (count !== undefined) {
        args.push("COUNT");
        args.push(count.toString());
    }

    return createCommand(RequestType.LMPop, args);
}

/**
 * @internal
 */
export function createBLMPop(
    timeout: number,
    keys: string[],
    direction: ListDirection,
    count?: number,
): command_request.Command {
    const args: string[] = [
        timeout.toString(),
        keys.length.toString(),
        ...keys,
        direction,
    ];

    if (count !== undefined) {
        args.push("COUNT");
        args.push(count.toString());
    }

    return createCommand(RequestType.BLMPop, args);
}

/**
 * @internal
 */
export function createPubSubChannels(
    pattern?: string,
): command_request.Command {
    return createCommand(RequestType.PubSubChannels, pattern ? [pattern] : []);
}

/**
 * @internal
 */
export function createPubSubNumPat(): command_request.Command {
    return createCommand(RequestType.PubSubNumPat, []);
}

/**
 * @internal
 */
export function createPubSubNumSub(
    channels?: string[],
): command_request.Command {
    return createCommand(RequestType.PubSubNumSub, channels ? channels : []);
}

/**
 * @internal
 */
export function createPubsubShardChannels(
    pattern?: string,
): command_request.Command {
    return createCommand(RequestType.PubSubSChannels, pattern ? [pattern] : []);
}

/**
 * @internal
 */
export function createPubSubShardNumSub(
    channels?: string[],
): command_request.Command {
    return createCommand(RequestType.PubSubSNumSub, channels ? channels : []);
}

/**
 * @internal
 */
export function createBZPopMax(
    keys: string[],
    timeout: number,
): command_request.Command {
    return createCommand(RequestType.BZPopMax, [...keys, timeout.toString()]);
}

/**
 * @internal
 */
export function createBZPopMin(
    keys: string[],
    timeout: number,
): command_request.Command {
    return createCommand(RequestType.BZPopMin, [...keys, timeout.toString()]);
}<|MERGE_RESOLUTION|>--- conflicted
+++ resolved
@@ -2347,7 +2347,6 @@
     return createCommand(RequestType.XLen, [key]);
 }
 
-<<<<<<< HEAD
 /** Optional arguments for {@link BaseClient.xpendingWithOptions|xpending}. */
 export type StreamPendingOptions = {
     /** Filter pending entries by their idle time - in milliseconds */
@@ -2382,7 +2381,8 @@
     }
 
     return createCommand(RequestType.XPending, args);
-=======
+}
+
 /** @internal */
 export function createXInfoConsumers(
     key: string,
@@ -2507,7 +2507,6 @@
     groupName: string,
 ): command_request.Command {
     return createCommand(RequestType.XGroupDestroy, [key, groupName]);
->>>>>>> d58681ce
 }
 
 /**
