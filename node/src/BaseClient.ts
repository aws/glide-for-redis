--- conflicted
+++ resolved
@@ -45,11 +45,8 @@
     SearchOrigin,
     SetOptions,
     StreamAddOptions,
-<<<<<<< HEAD
+    StreamGroupOptions,
     StreamPendingOptions,
-=======
-    StreamGroupOptions,
->>>>>>> d58681ce
     StreamReadOptions,
     StreamTrimOptions,
     ZAddOptions,
@@ -3879,7 +3876,6 @@
     }
 
     /**
-<<<<<<< HEAD
      * Returns stream message summary information for pending messages matching a given range of IDs.
      *
      * See https://valkey.io/commands/xpending/ for more details.
@@ -3948,7 +3944,9 @@
         options: StreamPendingOptions,
     ): Promise<[string, string, number, number][]> {
         return this.createWritePromise(createXPending(key, group, options));
-=======
+    }
+
+    /**
      * Returns the list of all consumers and their attributes for the given consumer group of the
      * stream stored at `key`.
      *
@@ -4099,7 +4097,6 @@
         groupName: string,
     ): Promise<boolean> {
         return this.createWritePromise(createXGroupDestroy(key, groupName));
->>>>>>> d58681ce
     }
 
     private readonly MAP_READ_FROM_STRATEGY: Record<
