/** Copyright GLIDE-for-Redis Project Contributors - SPDX Identifier: Apache-2.0 */
package glide;

import static glide.TestConfiguration.REDIS_VERSION;
import static glide.api.BaseClient.OK;
import static glide.api.models.commands.FlushMode.ASYNC;
import static glide.api.models.commands.LInsertOptions.InsertPosition.AFTER;
import static glide.utils.ArrayTransformUtils.concatenateArrays;

import glide.api.models.BaseTransaction;
import glide.api.models.commands.ExpireOptions;
import glide.api.models.commands.RangeOptions.InfLexBound;
import glide.api.models.commands.RangeOptions.InfScoreBound;
import glide.api.models.commands.RangeOptions.LexBoundary;
import glide.api.models.commands.RangeOptions.RangeByIndex;
import glide.api.models.commands.RangeOptions.ScoreBoundary;
import glide.api.models.commands.SetOptions;
import glide.api.models.commands.WeightAggregateOptions.Aggregate;
import glide.api.models.commands.WeightAggregateOptions.KeyArray;
import glide.api.models.commands.geospatial.GeoUnit;
import glide.api.models.commands.geospatial.GeospatialData;
import glide.api.models.commands.stream.StreamAddOptions;
import glide.api.models.commands.stream.StreamTrimOptions.MinId;
import java.util.Map;
import java.util.Set;
import java.util.UUID;
import java.util.function.Function;
import java.util.stream.Stream;
import org.junit.jupiter.params.provider.Arguments;

public class TransactionTestUtilities {

<<<<<<< HEAD
        baseTransaction.geoadd(
                geoKey1,
                Map.of(
                        "Palermo",
                        new GeospatialData(13.361389, 38.115556),
                        "Catania",
                        new GeospatialData(15.087269, 37.502669)));
        baseTransaction.geopos(geoKey1, new String[] {"Palermo", "Catania"});
        baseTransaction.geodist(geoKey1, "Palermo", "Catania");
        baseTransaction.geodist(geoKey1, "Palermo", "Catania", GeoUnit.KILOMETERS);
=======
    private static final String value1 = "value1-" + UUID.randomUUID();
    private static final String value2 = "value2-" + UUID.randomUUID();
    private static final String value3 = "value3-" + UUID.randomUUID();
    private static final String field1 = "field1-" + UUID.randomUUID();
    private static final String field2 = "field2-" + UUID.randomUUID();
    private static final String field3 = "field3-" + UUID.randomUUID();

    @FunctionalInterface
    public interface TransactionBuilder extends Function<BaseTransaction<?>, Object[]> {}

    /** Generate test samples for parametrized tests. Could be routed to random node. */
    public static Stream<Arguments> getCommonTransactionBuilders() {
        return Stream.of(
                Arguments.of(
                        "Generic Commands", (TransactionBuilder) TransactionTestUtilities::genericCommands),
                Arguments.of(
                        "String Commands", (TransactionBuilder) TransactionTestUtilities::stringCommands),
                Arguments.of("Hash Commands", (TransactionBuilder) TransactionTestUtilities::hashCommands),
                Arguments.of("List Commands", (TransactionBuilder) TransactionTestUtilities::listCommands),
                Arguments.of("Set Commands", (TransactionBuilder) TransactionTestUtilities::setCommands),
                Arguments.of(
                        "Sorted Set Commands",
                        (TransactionBuilder) TransactionTestUtilities::sortedSetCommands),
                Arguments.of(
                        "HyperLogLog Commands",
                        (TransactionBuilder) TransactionTestUtilities::hyperLogLogCommands),
                Arguments.of(
                        "Stream Commands", (TransactionBuilder) TransactionTestUtilities::streamCommands),
                Arguments.of(
                        "Connection Management Commands",
                        (TransactionBuilder) TransactionTestUtilities::connectionManagementCommands),
                Arguments.of(
                        "Geospatial Commands",
                        (TransactionBuilder) TransactionTestUtilities::geospatialCommands));
    }
>>>>>>> d4ffa996

    /** Generate test samples for parametrized tests. Could be routed to primary nodes only. */
    public static Stream<Arguments> getPrimaryNodeTransactionBuilders() {
        return Stream.of(
                Arguments.of(
                        "Server Management Commands",
                        (TransactionBuilder) TransactionTestUtilities::serverManagementCommands));
    }

    private static Object[] genericCommands(BaseTransaction<?> transaction) {
        String genericKey1 = "{GenericKey}-1-" + UUID.randomUUID();
        String genericKey2 = "{GenericKey}-2-" + UUID.randomUUID();

        transaction
                .set(genericKey1, value1)
                .customCommand(new String[] {"MGET", genericKey1, genericKey2})
                .exists(new String[] {genericKey1})
                .persist(genericKey1)
                .type(genericKey1)
                .objectEncoding(genericKey1)
                .touch(new String[] {genericKey1})
                .set(genericKey2, value2)
                .renamenx(genericKey1, genericKey2)
                .unlink(new String[] {genericKey2})
                .get(genericKey2)
                .del(new String[] {genericKey1})
                .get(genericKey1)
                .set(genericKey1, value1)
                .expire(genericKey1, 100500)
                .expireAt(genericKey1, 42) // expire (delete) key immediately
                .pexpire(genericKey1, 42)
                .pexpireAt(genericKey1, 42)
                .ttl(genericKey2);

        if (REDIS_VERSION.isGreaterThanOrEqualTo("7.0.0")) {
            transaction
                    .set(genericKey1, value1)
                    .expire(genericKey1, 42, ExpireOptions.HAS_NO_EXPIRY)
                    .expireAt(genericKey1, 500, ExpireOptions.HAS_EXISTING_EXPIRY)
                    .pexpire(genericKey1, 42, ExpireOptions.NEW_EXPIRY_GREATER_THAN_CURRENT)
                    .pexpireAt(genericKey1, 42, ExpireOptions.HAS_NO_EXPIRY);
        }

        var expectedResults =
                new Object[] {
                    OK, // set(genericKey1, value1)
                    new String[] {value1, null}, // customCommand("MGET", genericKey1, genericKey2)
                    1L, // exists(new String[] {genericKey1})
                    false, // persist(key1)
                    "string", // type(genericKey1)
                    "embstr", // objectEncoding(genericKey1)
                    1L, // touch(new String[] {genericKey1})
                    OK, // set(genericKey2, value2)
                    false, // renamenx(genericKey1, genericKey2)
                    1L, // unlink(new String[] {genericKey2})
                    null, // get(genericKey2)
                    1L, // del(new String[] {genericKey1})
                    null, // get(genericKey1)
                    OK, // set(genericKey1, value1)
                    true, // expire(genericKey1, 100500)
                    true, // expireAt(genericKey1, 42)
                    false, // pexpire(genericKey1, 42)
                    false, // pexpireAt(genericKey1, 42)
                    -2L, // ttl(genericKey2)
                };

        if (REDIS_VERSION.isGreaterThanOrEqualTo("7.0.0")) {
            return concatenateArrays(
                    expectedResults,
                    new Object[] {
                        OK, // set(genericKey1, value1)
                        true, // expire(genericKey1, 42, ExpireOptions.HAS_NO_EXPIRY)
                        true, // expireAt(genericKey1, 500, ExpireOptions.HAS_EXISTING_EXPIRY)
                        false, // pexpire(genericKey1, 42, ExpireOptions.NEW_EXPIRY_GREATER_THAN_CURRENT)
                        false, // pexpireAt(genericKey1, 42, ExpireOptions.HAS_NO_EXPIRY)
                    });
        }
        return expectedResults;
    }

    private static Object[] stringCommands(BaseTransaction<?> transaction) {
        String stringKey1 = "{StringKey}-1-" + UUID.randomUUID();
        String stringKey2 = "{StringKey}-2-" + UUID.randomUUID();
        String stringKey3 = "{StringKey}-3-" + UUID.randomUUID();

        transaction
                .set(stringKey1, value1)
                .get(stringKey1)
                .set(stringKey2, value2, SetOptions.builder().returnOldValue(true).build())
                .strlen(stringKey2)
                .mset(Map.of(stringKey1, value2, stringKey2, value1))
                .mget(new String[] {stringKey1, stringKey2})
                .incr(stringKey3)
                .incrBy(stringKey3, 2)
                .decr(stringKey3)
                .decrBy(stringKey3, 2)
                .incrByFloat(stringKey3, 0.5)
                .setrange(stringKey3, 0, "GLIDE")
                .getrange(stringKey3, 0, 5);

        return new Object[] {
            OK, // set(stringKey1, value1)
            value1, // get(stringKey1)
            null, // set(stringKey2, value2, returnOldValue(true))
            (long) value1.length(), // strlen(key2)
            OK, // mset(Map.of(stringKey1, value2, stringKey2, value1))
            new String[] {value2, value1}, // mget(new String[] {stringKey1, stringKey2})
            1L, // incr(stringKey3)
            3L, // incrBy(stringKey3, 2)
            2L, // decr(stringKey3)
            0L, // decrBy(stringKey3, 2)
            0.5, // incrByFloat(stringKey3, 0.5)
            5L, // setrange(stringKey3, 0, "GLIDE")
            "GLIDE" // getrange(stringKey3, 0, 5)
        };
    }

    private static Object[] hashCommands(BaseTransaction<?> transaction) {
        String hashKey1 = "{HashKey}-1-" + UUID.randomUUID();

        transaction
                .hset(hashKey1, Map.of(field1, value1, field2, value2))
                .hget(hashKey1, field1)
                .hlen(hashKey1)
                .hexists(hashKey1, field2)
                .hsetnx(hashKey1, field1, value1)
                .hmget(hashKey1, new String[] {field1, "non_existing_field", field2})
                .hgetall(hashKey1)
                .hdel(hashKey1, new String[] {field1})
                .hvals(hashKey1)
                .hincrBy(hashKey1, field3, 5)
                .hincrByFloat(hashKey1, field3, 5.5)
                .hkeys(hashKey1);

        return new Object[] {
            2L, // hset(hashKey1, Map.of(field1, value1, field2, value2))
            value1, // hget(hashKey1, field1)
            2L, // hlen(hashKey1)
            true, // hexists(hashKey1, field2)
            false, // hsetnx(hashKey1, field1, value1)
            new String[] {value1, null, value2}, // hmget(hashKey1, new String[] {...})
            Map.of(field1, value1, field2, value2), // hgetall(hashKey1)
            1L, // hdel(hashKey1, new String[] {field1})
            new String[] {value2}, // hvals(hashKey1)
            5L, // hincrBy(hashKey1, field3, 5)
            10.5, // hincrByFloat(hashKey1, field3, 5.5)
            new String[] {field2, field3}, // hkeys(hashKey1)
        };
    }

    private static Object[] listCommands(BaseTransaction<?> transaction) {
        String listKey1 = "{ListKey}-1-" + UUID.randomUUID();
        String listKey2 = "{ListKey}-2-" + UUID.randomUUID();
        String listKey3 = "{ListKey}-3-" + UUID.randomUUID();

        transaction
                .lpush(listKey1, new String[] {value1, value1, value2, value3, value3})
                .llen(listKey1)
                .lindex(listKey1, 0)
                .lrem(listKey1, 1, value1)
                .ltrim(listKey1, 1, -1)
                .lrange(listKey1, 0, -2)
                .lpop(listKey1)
                .lpopCount(listKey1, 2)
                .rpush(listKey2, new String[] {value1, value2, value2})
                .rpop(listKey2)
                .rpopCount(listKey2, 2)
                .rpushx(listKey3, new String[] {"_"})
                .lpushx(listKey3, new String[] {"_"})
                .lpush(listKey3, new String[] {value1, value2, value3})
                .linsert(listKey3, AFTER, value2, value2)
                .blpop(new String[] {listKey3}, 0.01)
                .brpop(new String[] {listKey3}, 0.01);

        return new Object[] {
            5L, // lpush(listKey1, new String[] {value1, value1, value2, value3, value3})
            5L, // llen(listKey1)
            value3, // lindex(key5, 0)
            1L, // lrem(listKey1, 1, value1)
            OK, // ltrim(listKey1, 1, -1)
            new String[] {value3, value2}, // lrange(listKey1, 0, -2)
            value3, // lpop(listKey1)
            new String[] {value2, value1}, // lpopCount(listKey1, 2)
            3L, // rpush(listKey2, new String[] {value1, value2, value2})
            value2, // rpop(listKey2)
            new String[] {value2, value1}, // rpopCount(listKey2, 2)
            0L, // rpushx(listKey3, new String[] { "_" })
            0L, // lpushx(listKey3, new String[] { "_" })
            3L, // lpush(listKey3, new String[] { value1, value2, value3})
            4L, // linsert(listKey3, AFTER, value2, value2)
            new String[] {listKey3, value3}, // blpop(new String[] { listKey3 }, 0.01)
            new String[] {listKey3, value1}, // brpop(new String[] { listKey3 }, 0.01)
        };
    }

    private static Object[] setCommands(BaseTransaction<?> transaction) {
        String setKey1 = "{setKey}-1-" + UUID.randomUUID();
        String setKey2 = "{setKey}-2-" + UUID.randomUUID();
        String setKey3 = "{setKey}-3-" + UUID.randomUUID();

        transaction
                .sadd(setKey1, new String[] {"baz", "foo"})
                .srem(setKey1, new String[] {"foo"})
                .scard(setKey1)
                .sismember(setKey1, "baz")
                .smembers(setKey1)
                .smismember(setKey1, new String[] {"baz", "foo"})
                .sinter(new String[] {setKey1, setKey1})
                .sadd(setKey2, new String[] {"a", "b"})
                .sunionstore(setKey3, new String[] {setKey2, setKey1})
                .sdiffstore(setKey3, new String[] {setKey2, setKey1})
                .sinterstore(setKey3, new String[] {setKey2, setKey1})
                .sdiff(new String[] {setKey2, setKey3})
                .smove(setKey1, setKey2, "baz");

        return new Object[] {
            2L, // sadd(setKey1, new String[] {"baz", "foo"});
            1L, // srem(setKey1, new String[] {"foo"});
            1L, // scard(setKey1);
            true, // sismember(setKey1, "baz")
            Set.of("baz"), // smembers(setKey1);
            new Boolean[] {true, false}, // smismembmer(setKey1, new String[] {"baz", "foo"})
            Set.of("baz"), // sinter(new String[] { setKey1, setKey1 })
            2L, // sadd(setKey2, new String[] { "a", "b" })
            3L, // sunionstore(setKey3, new String[] { setKey2, setKey1 })
            2L, // sdiffstore(setKey3, new String[] { setKey2, setKey1 })
            0L, // sinterstore(setKey3, new String[] { setKey2, setKey1 })
            Set.of("a", "b"), // sdiff(new String[] {setKey2, setKey3})
            true, // smove(setKey1, setKey2, "baz")
        };
    }

    private static Object[] sortedSetCommands(BaseTransaction<?> transaction) {
        String zSetKey1 = "{ZSetKey}-1-" + UUID.randomUUID();
        String zSetKey2 = "{ZSetKey}-2-" + UUID.randomUUID();

        transaction
                .zadd(zSetKey1, Map.of("one", 1.0, "two", 2.0, "three", 3.0))
                .zrank(zSetKey1, "one")
                .zrevrank(zSetKey1, "one")
                .zaddIncr(zSetKey1, "one", 3)
                .zrem(zSetKey1, new String[] {"one"})
                .zcard(zSetKey1)
                .zmscore(zSetKey1, new String[] {"two", "three"})
                .zrange(zSetKey1, new RangeByIndex(0, 1))
                .zrangeWithScores(zSetKey1, new RangeByIndex(0, 1))
                .zrangestore(zSetKey1, zSetKey1, new RangeByIndex(0, -1))
                .zscore(zSetKey1, "two")
                .zcount(zSetKey1, new ScoreBoundary(2, true), InfScoreBound.POSITIVE_INFINITY)
                .zlexcount(zSetKey1, new LexBoundary("a", true), InfLexBound.POSITIVE_INFINITY)
                .zpopmin(zSetKey1)
                .zpopmax(zSetKey1)
                .zremrangebyrank(zSetKey1, 5, 10)
                .zremrangebylex(zSetKey1, new LexBoundary("j"), InfLexBound.POSITIVE_INFINITY)
                .zremrangebyscore(zSetKey1, new ScoreBoundary(5), InfScoreBound.POSITIVE_INFINITY)
                .zdiffstore(zSetKey1, new String[] {zSetKey1, zSetKey1})
                .zadd(zSetKey2, Map.of("one", 1.0, "two", 2.0))
                .zdiff(new String[] {zSetKey2, zSetKey1})
                .zdiffWithScores(new String[] {zSetKey2, zSetKey1})
                .zunionstore(zSetKey2, new KeyArray(new String[] {zSetKey2, zSetKey1}))
                .zunion(new KeyArray(new String[] {zSetKey2, zSetKey1}))
                .zunion(new KeyArray(new String[] {zSetKey2, zSetKey1}), Aggregate.MAX)
                .zunionWithScores(new KeyArray(new String[] {zSetKey2, zSetKey1}))
                .zunionWithScores(new KeyArray(new String[] {zSetKey2, zSetKey1}), Aggregate.MAX)
                .zinterstore(zSetKey1, new KeyArray(new String[] {zSetKey2, zSetKey1}))
                .bzpopmax(new String[] {zSetKey2}, .1)
                .zrandmember(zSetKey2)
                .zrandmemberWithCount(zSetKey2, 1)
                .zrandmemberWithCountWithScores(zSetKey2, 1)
                .bzpopmin(new String[] {zSetKey2}, .1);
        // zSetKey2 is now empty

        return new Object[] {
            3L, // zadd(zSetKey1, Map.of("one", 1.0, "two", 2.0, "three", 3.0))
            0L, // zrank(zSetKey1, "one")
            2L, // zrevrank(zSetKey1, "one")
            4.0, // zaddIncr(zSetKey1, "one", 3)
            1L, // zrem(zSetKey1, new String[] {"one"})
            2L, // zcard(zSetKey1)
            new Double[] {2.0, 3.0}, // zmscore(zSetKey1, new String[] {"two", "three"})
            new String[] {"two", "three"}, // zrange(zSetKey1, new RangeByIndex(0, 1))
            Map.of("two", 2.0, "three", 3.0), // zrangeWithScores(zSetKey1, new RangeByIndex(0, 1))
            2L, // zrangestore(zSetKey1, zSetKey1, new RangeByIndex(0, -1))
            2.0, // zscore(zSetKey1, "two")
            2L, // zcount(zSetKey1, new ScoreBoundary(2, true), InfScoreBound.POSITIVE_INFINITY)
            2L, // zlexcount(zSetKey1, new LexBoundary("a", true), InfLexBound.POSITIVE_INFINITY)
            Map.of("two", 2.0), // zpopmin(zSetKey1)
            Map.of("three", 3.0), // zpopmax(zSetKey1)
            0L, // zremrangebyrank(zSetKey1, 5, 10)
            0L, // zremrangebylex(zSetKey1, new LexBoundary("j"), InfLexBound.POSITIVE_INFINITY)
            0L, // zremrangebyscore(zSetKey1, new ScoreBoundary(5), InfScoreBound.POSITIVE_INFINITY)
            0L, // zdiffstore(zSetKey1, new String[] {zSetKey1, zSetKey1})
            2L, // zadd(zSetKey2, Map.of("one", 1.0, "two", 2.0))
            new String[] {"one", "two"}, // zdiff(new String[] {zSetKey2, zSetKey1})
            Map.of("one", 1.0, "two", 2.0), // zdiffWithScores(new String[] {zSetKey2, zSetKey1})
            2L, // zunionstore(zSetKey2, new KeyArray(new String[] {zSetKey2, zSetKey1}))
            new String[] {"one", "two"}, // zunion(new KeyArray({zSetKey2, zSetKey1}))
            new String[] {"one", "two"}, // zunion(new KeyArray({zSetKey2, zSetKey1}), Aggregate.MAX);
            Map.of("one", 1.0, "two", 2.0), // zunionWithScores(new KeyArray({zSetKey2, zSetKey1}));
            Map.of("one", 1.0, "two", 2.0), // zunionWithScores(new KeyArray({zSetKey2, zSetKey1}), MAX)
            0L, // zinterstore(zSetKey1, new String[] {zSetKey2, zSetKey1})
            new Object[] {zSetKey2, "two", 2.0}, // bzpopmax(new String[] { zsetKey2 }, .1)
            "one", // .zrandmember(zSetKey2)
            new String[] {"one"}, // .zrandmemberWithCount(zSetKey2, 1)
            new Object[][] {{"one", 1.0}}, // .zrandmemberWithCountWithScores(zSetKey2, 1);
            new Object[] {zSetKey2, "one", 1.0}, // bzpopmin(new String[] { zsetKey2 }, .1)
        };
    }

    private static Object[] serverManagementCommands(BaseTransaction<?> transaction) {
        transaction
                .configSet(Map.of("timeout", "1000"))
                .configGet(new String[] {"timeout"})
                .configResetStat()
                .lolwut(1)
                .flushall()
                .flushall(ASYNC);

        return new Object[] {
            OK, // configSet(Map.of("timeout", "1000"))
            Map.of("timeout", "1000"), // configGet(new String[] {"timeout"})
            OK, // configResetStat()
            "Redis ver. " + REDIS_VERSION + '\n', // lolwut(1)
            OK, // flushall()
            OK, // flushall(ASYNC)
        };
    }

    private static Object[] connectionManagementCommands(BaseTransaction<?> transaction) {
        transaction.ping().ping(value1).echo(value2);
        // untested:
        // clientId
        // clientGetName

        return new Object[] {
            "PONG", // ping()
            value1, // ping(value1)
            value2, // echo(value2)
        };
    }

    private static Object[] hyperLogLogCommands(BaseTransaction<?> transaction) {
        String hllKey1 = "{HllKey}-1-" + UUID.randomUUID();
        String hllKey2 = "{HllKey}-2-" + UUID.randomUUID();
        String hllKey3 = "{HllKey}-3-" + UUID.randomUUID();

        transaction
                .pfadd(hllKey1, new String[] {"a", "b", "c"})
                .pfcount(new String[] {hllKey1, hllKey2})
                .pfmerge(hllKey3, new String[] {hllKey1, hllKey2})
                .pfcount(new String[] {hllKey3});

        return new Object[] {
            1L, // pfadd(hllKey1, new String[] {"a", "b", "c"})
            3L, // pfcount(new String[] { hllKey1, hllKey2 })
            OK, // pfmerge(hllKey3, new String[] {hllKey1, hllKey2})
            3L, // pfcount(new String[] { hllKey3 })
        };
    }

    private static Object[] streamCommands(BaseTransaction<?> transaction) {
        final String streamKey1 = "{streamKey}-1-" + UUID.randomUUID();

        transaction
                .xadd(streamKey1, Map.of("field1", "value1"), StreamAddOptions.builder().id("0-1").build())
                .xadd(streamKey1, Map.of("field2", "value2"), StreamAddOptions.builder().id("0-2").build())
                .xadd(streamKey1, Map.of("field3", "value3"), StreamAddOptions.builder().id("0-3").build())
                .xtrim(streamKey1, new MinId(true, "0-2"));

        return new Object[] {
            "0-1", // xadd(streamKey1, Map.of("field1", "value1"), ... .id("0-1").build());
            "0-2", // xadd(streamKey1, Map.of("field2", "value2"), ... .id("0-2").build());
            "0-3", // xadd(streamKey1, Map.of("field3", "value3"), ... .id("0-3").build());
            1L, // xtrim(streamKey1, new MinId(true, "0-2"))
        };
    }

    private static Object[] geospatialCommands(BaseTransaction<?> transaction) {
        final String geoKey1 = "{geoKey}-1-" + UUID.randomUUID();

        transaction
                .geoadd(
                        geoKey1,
                        Map.of(
                                "Palermo",
                                new GeospatialData(13.361389, 38.115556),
                                "Catania",
                                new GeospatialData(15.087269, 37.502669)))
                .geopos(geoKey1, new String[] {"Palermo", "Catania"});

        return new Object[] {
            2L, // geoadd(geoKey1, Map.of("Palermo", ..., "Catania", ...))
            new Double[][] {
                {13.36138933897018433, 38.11555639549629859},
                {15.08726745843887329, 37.50266842333162032},
<<<<<<< HEAD
            }, // geopos(geoKey1, new String[]{"Palermo", "Catania"})
            166274.1516, // geodist(geoKey1, "Palermo", "Catania")
            166.2742, // geodist(geoKey1, "Palermo", "Catania", GeoUnit.KILOMETERS)
            "0-1", // xadd(key9, Map.of("field1", "value1"), id("0-1"));
            "0-2", // xadd(key9, Map.of("field2", "value2"), id("0-2"));
            "0-3", // xadd(key9, Map.of("field3", "value3"), id("0-3"));
            1L, // xtrim(key9, new MinId(true, "0-2"));
            OK,
            Map.of("timeout", "1000"),
            OK,
            "GLIDE", // echo
            "Redis ver. " + REDIS_VERSION + '\n', // lolwut(1)
            0L, // rpushx(listKey3, new String[] { "_" })
            0L, // lpushx(listKey3, new String[] { "_" })
            3L, // lpush(listKey3, new String[] { value1, value2, value3})
            4L, // linsert(listKey3, AFTER, value2, value2)
            new String[] {listKey3, value3}, // blpop(new String[] { listKey3 }, 0.01)
            new String[] {listKey3, value1}, // brpop(new String[] { listKey3 }, 0.01);
            1L, // pfadd(hllKey1, new String[] {"a", "b", "c"})
            3L, // pfcount(new String[] { hllKey1, hllKey2 });;
            OK, // pfmerge(hllKey3, new String[] {hllKey1, hllKey2})
            3L, // pfcount(new String[] { hllKey3 })
            OK, // flushall()
            OK, // flushall(ASYNC)
=======
            }, // geopos(new String[]{"Palermo", "Catania"})
>>>>>>> d4ffa996
        };
    }
}<|MERGE_RESOLUTION|>--- conflicted
+++ resolved
@@ -30,18 +30,6 @@
 
 public class TransactionTestUtilities {
 
-<<<<<<< HEAD
-        baseTransaction.geoadd(
-                geoKey1,
-                Map.of(
-                        "Palermo",
-                        new GeospatialData(13.361389, 38.115556),
-                        "Catania",
-                        new GeospatialData(15.087269, 37.502669)));
-        baseTransaction.geopos(geoKey1, new String[] {"Palermo", "Catania"});
-        baseTransaction.geodist(geoKey1, "Palermo", "Catania");
-        baseTransaction.geodist(geoKey1, "Palermo", "Catania", GeoUnit.KILOMETERS);
-=======
     private static final String value1 = "value1-" + UUID.randomUUID();
     private static final String value2 = "value2-" + UUID.randomUUID();
     private static final String value3 = "value3-" + UUID.randomUUID();
@@ -77,7 +65,6 @@
                         "Geospatial Commands",
                         (TransactionBuilder) TransactionTestUtilities::geospatialCommands));
     }
->>>>>>> d4ffa996
 
     /** Generate test samples for parametrized tests. Could be routed to primary nodes only. */
     public static Stream<Arguments> getPrimaryNodeTransactionBuilders() {
@@ -467,40 +454,17 @@
                                 "Catania",
                                 new GeospatialData(15.087269, 37.502669)))
                 .geopos(geoKey1, new String[] {"Palermo", "Catania"});
+        transaction.geodist(geoKey1, "Palermo", "Catania");
+        transaction.geodist(geoKey1, "Palermo", "Catania", GeoUnit.KILOMETERS);
 
         return new Object[] {
             2L, // geoadd(geoKey1, Map.of("Palermo", ..., "Catania", ...))
             new Double[][] {
                 {13.36138933897018433, 38.11555639549629859},
                 {15.08726745843887329, 37.50266842333162032},
-<<<<<<< HEAD
-            }, // geopos(geoKey1, new String[]{"Palermo", "Catania"})
+            }, // geopos(new String[]{"Palermo", "Catania"})
             166274.1516, // geodist(geoKey1, "Palermo", "Catania")
             166.2742, // geodist(geoKey1, "Palermo", "Catania", GeoUnit.KILOMETERS)
-            "0-1", // xadd(key9, Map.of("field1", "value1"), id("0-1"));
-            "0-2", // xadd(key9, Map.of("field2", "value2"), id("0-2"));
-            "0-3", // xadd(key9, Map.of("field3", "value3"), id("0-3"));
-            1L, // xtrim(key9, new MinId(true, "0-2"));
-            OK,
-            Map.of("timeout", "1000"),
-            OK,
-            "GLIDE", // echo
-            "Redis ver. " + REDIS_VERSION + '\n', // lolwut(1)
-            0L, // rpushx(listKey3, new String[] { "_" })
-            0L, // lpushx(listKey3, new String[] { "_" })
-            3L, // lpush(listKey3, new String[] { value1, value2, value3})
-            4L, // linsert(listKey3, AFTER, value2, value2)
-            new String[] {listKey3, value3}, // blpop(new String[] { listKey3 }, 0.01)
-            new String[] {listKey3, value1}, // brpop(new String[] { listKey3 }, 0.01);
-            1L, // pfadd(hllKey1, new String[] {"a", "b", "c"})
-            3L, // pfcount(new String[] { hllKey1, hllKey2 });;
-            OK, // pfmerge(hllKey3, new String[] {hllKey1, hllKey2})
-            3L, // pfcount(new String[] { hllKey3 })
-            OK, // flushall()
-            OK, // flushall(ASYNC)
-=======
-            }, // geopos(new String[]{"Palermo", "Catania"})
->>>>>>> d4ffa996
         };
     }
 }