/** Copyright GLIDE-for-Redis Project Contributors - SPDX Identifier: Apache-2.0 */
package glide.api.models;

<<<<<<< HEAD
import static redis_request.RedisRequestOuterClass.RequestType.SPublish;

import lombok.AllArgsConstructor;
import lombok.NonNull;
=======
import static glide.api.models.commands.SortBaseOptions.STORE_COMMAND_STRING;
import static glide.utils.ArrayTransformUtils.concatenateArrays;
import static redis_request.RedisRequestOuterClass.RequestType.Sort;
import static redis_request.RedisRequestOuterClass.RequestType.SortReadOnly;

import glide.api.models.commands.SortClusterOptions;
import lombok.AllArgsConstructor;
import lombok.NonNull;
import org.apache.commons.lang3.ArrayUtils;
import redis_request.RedisRequestOuterClass;
>>>>>>> 5a0b4057

/**
 * Extends BaseTransaction class for cluster mode commands. Transactions allow the execution of a
 * group of commands in a single step.
 *
 * <p>Command Response: An array of command responses is returned by the client <code>exec</code>
 * command, in the order they were given. Each element in the array represents a command given to
 * the <code>Transaction</code>. The response for each command depends on the executed Redis
 * command. Specific response types are documented alongside each method.
 *
 * @example
 *     <pre>
 *  ClusterTransaction transaction = new ClusterTransaction();
 *    .set("key", "value");
 *    .get("key");
 *  ClusterValue[] result = client.exec(transaction, route).get();
 *  // result contains: OK and "value"
 *  </pre>
 */
@AllArgsConstructor
public class ClusterTransaction extends BaseTransaction<ClusterTransaction> {
    @Override
    protected ClusterTransaction getThis() {
        return this;
    }

    /**
<<<<<<< HEAD
     * Publishes message on pubsub channel in sharded mode.
     *
     * @since Redis 7.0 and above.
     * @see <a href="https://redis.io/docs/latest/commands/publish/">redis.io</a> for details.
     * @param channel The Channel to publish the message on.
     * @param message The message to publish.
     * @return Command response - The number of clients that received the message.
     */
    public ClusterTransaction spublish(@NonNull String channel, @NonNull String message) {
        protobufTransaction.addCommands(buildCommand(SPublish, buildArgs(channel, message)));
=======
     * Sorts the elements in the list, set, or sorted set at <code>key</code> and returns the result.
     * <br>
     * The <code>sort</code> command can be used to sort elements based on different criteria and
     * apply transformations on sorted elements.<br>
     * To store the result into a new key, see {@link #sortStore(String, String, SortClusterOptions)}.
     *
     * @param key The key of the list, set, or sorted set to be sorted.
     * @param sortClusterOptions The {@link SortClusterOptions}.
     * @return Command Response - An <code>Array</code> of sorted elements.
     */
    public ClusterTransaction sort(
            @NonNull String key, @NonNull SortClusterOptions sortClusterOptions) {
        RedisRequestOuterClass.Command.ArgsArray commandArgs =
                buildArgs(ArrayUtils.addFirst(sortClusterOptions.toArgs(), key));
        protobufTransaction.addCommands(buildCommand(Sort, commandArgs));
        return this;
    }

    /**
     * Sorts the elements in the list, set, or sorted set at <code>key</code> and returns the result.
     * <br>
     * The <code>sortReadOnly</code> command can be used to sort elements based on different criteria
     * and apply transformations on sorted elements.<br>
     *
     * @since Redis 7.0 and above.
     * @param key The key of the list, set, or sorted set to be sorted.
     * @param sortClusterOptions The {@link SortClusterOptions}.
     * @return Command Response - An <code>Array</code> of sorted elements.
     */
    public ClusterTransaction sortReadOnly(
            @NonNull String key, @NonNull SortClusterOptions sortClusterOptions) {
        RedisRequestOuterClass.Command.ArgsArray commandArgs =
                buildArgs(ArrayUtils.addFirst(sortClusterOptions.toArgs(), key));
        protobufTransaction.addCommands(buildCommand(SortReadOnly, commandArgs));
        return this;
    }

    /**
     * Sorts the elements in the list, set, or sorted set at <code>key</code> and stores the result in
     * <code>destination</code>. The <code>sort</code> command can be used to sort elements based on
     * different criteria, apply transformations on sorted elements, and store the result in a new
     * key.<br>
     * To get the sort result without storing it into a key, see {@link #sort(String,
     * SortClusterOptions)} or {@link #sortReadOnly(String, SortClusterOptions)}.
     *
     * @param key The key of the list, set, or sorted set to be sorted.
     * @param destination The key where the sorted result will be stored.
     * @param sortClusterOptions The {@link SortClusterOptions}.
     * @return Command Response - The number of elements in the sorted key stored at <code>destination
     *     </code>.
     */
    public ClusterTransaction sortStore(
            @NonNull String key,
            @NonNull String destination,
            @NonNull SortClusterOptions sortClusterOptions) {
        String[] storeArguments = new String[] {STORE_COMMAND_STRING, destination};
        RedisRequestOuterClass.Command.ArgsArray commandArgs =
                buildArgs(
                        concatenateArrays(new String[] {key}, sortClusterOptions.toArgs(), storeArguments));
        protobufTransaction.addCommands(buildCommand(Sort, commandArgs));
>>>>>>> 5a0b4057
        return this;
    }
}<|MERGE_RESOLUTION|>--- conflicted
+++ resolved
@@ -1,23 +1,16 @@
 /** Copyright GLIDE-for-Redis Project Contributors - SPDX Identifier: Apache-2.0 */
 package glide.api.models;
 
-<<<<<<< HEAD
-import static redis_request.RedisRequestOuterClass.RequestType.SPublish;
-
-import lombok.AllArgsConstructor;
-import lombok.NonNull;
-=======
 import static glide.api.models.commands.SortBaseOptions.STORE_COMMAND_STRING;
 import static glide.utils.ArrayTransformUtils.concatenateArrays;
+import static redis_request.RedisRequestOuterClass.RequestType.SPublish;
 import static redis_request.RedisRequestOuterClass.RequestType.Sort;
 import static redis_request.RedisRequestOuterClass.RequestType.SortReadOnly;
 
 import glide.api.models.commands.SortClusterOptions;
-import lombok.AllArgsConstructor;
 import lombok.NonNull;
 import org.apache.commons.lang3.ArrayUtils;
 import redis_request.RedisRequestOuterClass;
->>>>>>> 5a0b4057
 
 /**
  * Extends BaseTransaction class for cluster mode commands. Transactions allow the execution of a
@@ -37,7 +30,6 @@
  *  // result contains: OK and "value"
  *  </pre>
  */
-@AllArgsConstructor
 public class ClusterTransaction extends BaseTransaction<ClusterTransaction> {
     @Override
     protected ClusterTransaction getThis() {
@@ -45,7 +37,6 @@
     }
 
     /**
-<<<<<<< HEAD
      * Publishes message on pubsub channel in sharded mode.
      *
      * @since Redis 7.0 and above.
@@ -56,7 +47,10 @@
      */
     public ClusterTransaction spublish(@NonNull String channel, @NonNull String message) {
         protobufTransaction.addCommands(buildCommand(SPublish, buildArgs(channel, message)));
-=======
+        return getThis();
+    }
+
+    /**
      * Sorts the elements in the list, set, or sorted set at <code>key</code> and returns the result.
      * <br>
      * The <code>sort</code> command can be used to sort elements based on different criteria and
@@ -117,7 +111,6 @@
                 buildArgs(
                         concatenateArrays(new String[] {key}, sortClusterOptions.toArgs(), storeArguments));
         protobufTransaction.addCommands(buildCommand(Sort, commandArgs));
->>>>>>> 5a0b4057
         return this;
     }
 }