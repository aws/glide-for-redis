--- conflicted
+++ resolved
@@ -111,11 +111,8 @@
 import static redis_request.RedisRequestOuterClass.RequestType.ZRemRangeByScore;
 import static redis_request.RedisRequestOuterClass.RequestType.ZRevRank;
 import static redis_request.RedisRequestOuterClass.RequestType.ZScore;
-<<<<<<< HEAD
+import static redis_request.RedisRequestOuterClass.RequestType.ZUnion;
 import static redis_request.RedisRequestOuterClass.RequestType.ZUnionStore;
-=======
-import static redis_request.RedisRequestOuterClass.RequestType.ZUnion;
->>>>>>> ef1a84c8
 import static redis_request.RedisRequestOuterClass.RequestType.Zadd;
 import static redis_request.RedisRequestOuterClass.RequestType.Zcard;
 import static redis_request.RedisRequestOuterClass.RequestType.Zcount;
@@ -143,17 +140,11 @@
 import glide.api.models.commands.SetOptions;
 import glide.api.models.commands.SetOptions.ConditionalSet;
 import glide.api.models.commands.SetOptions.SetOptionsBuilder;
-<<<<<<< HEAD
-import glide.api.models.commands.StreamAddOptions;
-import glide.api.models.commands.StreamAddOptions.StreamAddOptionsBuilder;
-import glide.api.models.commands.WeightAggregateOptions;
-=======
 import glide.api.models.commands.WeightAggregateOptions;
 import glide.api.models.commands.WeightAggregateOptions.Aggregate;
 import glide.api.models.commands.WeightAggregateOptions.KeyArray;
 import glide.api.models.commands.WeightAggregateOptions.KeysOrWeightedKeys;
 import glide.api.models.commands.WeightAggregateOptions.WeightedKeys;
->>>>>>> ef1a84c8
 import glide.api.models.commands.ZaddOptions;
 import glide.api.models.commands.geospatial.GeoAddOptions;
 import glide.api.models.commands.geospatial.GeospatialData;
@@ -2022,33 +2013,65 @@
     }
 
     /**
-<<<<<<< HEAD
-     * Computes the union of sorted sets given by the specified <code>keys</code>, and stores the
-     * result in <code>destination</code>. If <code>destination</code> already exists, it is
-     * overwritten. Otherwise, a new sorted set will be created.
+     * Computes the union of sorted sets given by the specified <code>KeysOrWeightedKeys</code>, and
+     * stores the result in <code>destination</code>. If <code>destination</code> already exists, it
+     * is overwritten. Otherwise, a new sorted set will be created.
      *
      * @see <a href="https://redis.io/commands/zunionstore/">redis.io</a> for more details.
      * @param destination The key of the destination sorted set.
-     * @param keys The keys of sorted sets.
-     * @param options Weight and Aggregate options.
-     * @return Command Response - The number of elements in the resulting sorted set.
+     * @param keysOrWeightedKeys The keys of the sorted sets with possible formats:
+     *     <ul>
+     *       <li>Use {@link WeightAggregateOptions.KeyArray} for keys only.
+     *       <li>Use {@link WeightAggregateOptions.WeightedKeys} for weighted keys with score
+     *           multipliers.
+     *     </ul>
+     *
+     * @param aggregate Specifies the aggregation strategy to apply when combining the scores of
+     *     elements.
+     * @return Command Response - The number of elements in the resulting sorted set stored at <code>
+     *     destination</code>.
      */
     public T zunionstore(
             @NonNull String destination,
-            @NonNull String[] keys,
-            @NonNull WeightAggregateOptions options) {
+            @NonNull KeysOrWeightedKeys keysOrWeightedKeys,
+            @NonNull Aggregate aggregate) {
         ArgsArray commandArgs =
                 buildArgs(
                         concatenateArrays(
-                                new String[] {destination, Integer.toString(keys.length)}, keys, options.toArgs()));
+                                new String[] {destination}, keysOrWeightedKeys.toArgs(), aggregate.toArgs()));
         protobufTransaction.addCommands(buildCommand(ZUnionStore, commandArgs));
-=======
+        return getThis();
+    }
+
+    /**
+     * Computes the union of sorted sets given by the specified <code>KeysOrWeightedKeys</code>, and
+     * stores the result in <code>destination</code>. If <code>destination</code> already exists, it
+     * is overwritten. Otherwise, a new sorted set will be created.
+     *
+     * @see <a href="https://redis.io/commands/zunionstore/">redis.io</a> for more details.
+     * @param destination The key of the destination sorted set.
+     * @param keysOrWeightedKeys The keys of the sorted sets with possible formats:
+     *     <ul>
+     *       <li>Use {@link KeyArray} for keys only.
+     *       <li>Use {@link WeightedKeys} for weighted keys with score multipliers.
+     *     </ul>
+     *
+     * @return Command Response - The number of elements in the resulting sorted set stored at <code>
+     *     destination</code>.
+     */
+    public T zunionstore(
+            @NonNull String destination, @NonNull KeysOrWeightedKeys keysOrWeightedKeys) {
+        ArgsArray commandArgs =
+                buildArgs(concatenateArrays(new String[] {destination}, keysOrWeightedKeys.toArgs()));
+        protobufTransaction.addCommands(buildCommand(ZUnionStore, commandArgs));
+        return getThis();
+    }
+
+    /**
      * Computes the intersection of sorted sets given by the specified <code>keysOrWeightedKeys</code>
      * , and stores the result in <code>destination</code>. If <code>destination</code> already
      * exists, it is overwritten. Otherwise, a new sorted set will be created.
      *
-     * @apiNote When in cluster mode, <code>destination</code> and all <code>keys</code> must map to
-     *     the same <code>hash slot</code>.
      * @see <a href="https://redis.io/commands/zinterstore/">redis.io</a> for more details.
      * @param destination The key of the destination sorted set.
      * @param keysOrWeightedKeys The keys of the sorted sets with possible formats:
@@ -2072,34 +2095,16 @@
                         concatenateArrays(
                                 new String[] {destination}, keysOrWeightedKeys.toArgs(), aggregate.toArgs()));
         protobufTransaction.addCommands(buildCommand(ZInterStore, commandArgs));
->>>>>>> ef1a84c8
-        return getThis();
-    }
-
-    /**
-<<<<<<< HEAD
-     * Computes the union of sorted sets given by the specified <code>keys</code>, and stores the
-     * result in <code>destination</code>. If <code>destination</code> already exists, it is
-     * overwritten. Otherwise, a new sorted set will be created.<br>
-     * To perform a zunionstore operation while specifying custom weights and aggregation settings,
-     * use {@link #zunionstore(String, String[], WeightAggregateOptions)}
-     *
-     * @see <a href="https://redis.io/commands/zunionstore/">redis.io</a> for more details.
-     * @param destination The key of the destination sorted set.
-     * @param keys The keys of sorted sets.
-     * @return Command Response - The number of elements in the resulting sorted set.
-     */
-    public T zunionstore(@NonNull String destination, @NonNull String[] keys) {
-        return zunionstore(destination, keys, WeightAggregateOptions.builder().build());
-=======
+        return getThis();
+    }
+
+    /**
      * Computes the intersection of sorted sets given by the specified <code>KeysOrWeightedKeys</code>
      * , and stores the result in <code>destination</code>. If <code>destination</code> already
      * exists, it is overwritten. Otherwise, a new sorted set will be created.<br>
      * To perform a <code>zinterstore</code> operation while specifying aggregation settings, use
      * {@link #zinterstore(String, KeysOrWeightedKeys, Aggregate)}
      *
-     * @apiNote When in cluster mode, <code>destination</code> and all <code>keys</code> must map to
-     *     the same <code>hash slot</code>.
      * @see <a href="https://redis.io/commands/zinterstore/">redis.io</a> for more details.
      * @param destination The key of the destination sorted set.
      * @param keysOrWeightedKeys The keys of the sorted sets with possible formats:
@@ -2212,7 +2217,6 @@
                         concatenateArrays(keysOrWeightedKeys.toArgs(), new String[] {WITH_SCORES_REDIS_API}));
         protobufTransaction.addCommands(buildCommand(ZUnion, commandArgs));
         return getThis();
->>>>>>> ef1a84c8
     }
 
     /**
