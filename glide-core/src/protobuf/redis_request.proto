--- conflicted
+++ resolved
@@ -150,14 +150,11 @@
     SetRange = 107;
     ZRemRangeByLex = 108;
     ZLexCount = 109;
-<<<<<<< HEAD
+    Append = 110;
     SDiffStore = 112;
-=======
-    Append = 110;
     SInterStore = 114;
     ZRangeStore = 115;
     GetRange = 116;
->>>>>>> ddf5bf81
 }
 
 message Command {
