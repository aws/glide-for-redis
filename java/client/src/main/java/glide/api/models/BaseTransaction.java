--- conflicted
+++ resolved
@@ -63,12 +63,9 @@
 import static redis_request.RedisRequestOuterClass.RequestType.RPushX;
 import static redis_request.RedisRequestOuterClass.RequestType.SAdd;
 import static redis_request.RedisRequestOuterClass.RequestType.SCard;
-<<<<<<< HEAD
 import static redis_request.RedisRequestOuterClass.RequestType.SMIsMember;
-=======
 import static redis_request.RedisRequestOuterClass.RequestType.SInterStore;
 import static redis_request.RedisRequestOuterClass.RequestType.SIsMember;
->>>>>>> 7abb59ab
 import static redis_request.RedisRequestOuterClass.RequestType.SMembers;
 import static redis_request.RedisRequestOuterClass.RequestType.SRem;
 import static redis_request.RedisRequestOuterClass.RequestType.SetRange;
@@ -912,7 +909,6 @@
     }
 
     /**
-<<<<<<< HEAD
      * Checks whether each member is contained in the members of the set stored at <code>key</code>.
      *
      * @see <a href="https://redis.io/commands/smismember/">redis.io</a> for details.
@@ -924,7 +920,10 @@
     public T smismember(@NonNull String key, @NonNull String[] members) {
         ArgsArray commandArgs = buildArgs(ArrayUtils.addFirst(members, key));
         protobufTransaction.addCommands(buildCommand(SMIsMember, commandArgs));
-=======
+        return getThis();
+    }
+
+    /**
      * Stores the members of the intersection of all given sets specified by <code>keys</code> into a
      * new set at <code>destination</code>.
      *
@@ -936,7 +935,6 @@
     public T sinterstore(@NonNull String destination, @NonNull String[] keys) {
         ArgsArray commandArgs = buildArgs(ArrayUtils.addFirst(keys, destination));
         protobufTransaction.addCommands(buildCommand(SInterStore, commandArgs));
->>>>>>> 7abb59ab
         return getThis();
     }
 
