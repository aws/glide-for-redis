--- conflicted
+++ resolved
@@ -160,13 +160,10 @@
     SMove = 117;
     SMIsMember = 118;
     LastSave = 120;
-<<<<<<< HEAD
-    LOLWUT = 100500;
-=======
     GeoAdd = 121;
     GeoHash = 122;
     ObjectEncoding = 123;
->>>>>>> 95b6f2f7
+    LOLWUT = 100500;
 }
 
 message Command {
