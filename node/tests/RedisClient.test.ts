/**
 * Copyright Valkey GLIDE Project Contributors - SPDX Identifier: Apache-2.0
 */

import {
    afterAll,
    afterEach,
    beforeAll,
    describe,
    expect,
    it,
} from "@jest/globals";
import { BufferReader, BufferWriter } from "protobufjs";
import { v4 as uuidv4 } from "uuid";
import { GlideClient, ListDirection, ProtocolVersion, Transaction } from "..";
import { RedisCluster } from "../../utils/TestUtils.js";
import { FlushMode, SortOrder } from "../build-ts/src/Commands";
import { command_request } from "../src/ProtobufMessage";
import { runBaseTests } from "./SharedTests";
import {
    checkFunctionListResponse,
    convertStringArrayToBuffer,
    flushAndCloseClient,
    generateLuaLibCode,
    getClientConfigurationOption,
    intoString,
    parseCommandLineArgs,
    parseEndpoints,
    transactionTest,
    validateTransactionResponse,
} from "./TestUtilities";

/* eslint-disable @typescript-eslint/no-var-requires */

type Context = {
    client: GlideClient;
};

const TIMEOUT = 50000;

describe("GlideClient", () => {
    let testsFailed = 0;
    let cluster: RedisCluster;
    let client: GlideClient;
    beforeAll(async () => {
        const standaloneAddresses =
            parseCommandLineArgs()["standalone-endpoints"];
        // Connect to cluster or create a new one based on the parsed addresses
        cluster = standaloneAddresses
            ? await RedisCluster.initFromExistingCluster(
                  parseEndpoints(standaloneAddresses),
              )
            : await RedisCluster.createCluster(false, 1, 1);
    }, 20000);

    afterEach(async () => {
        await flushAndCloseClient(false, cluster.getAddresses(), client);
    });

    afterAll(async () => {
        if (testsFailed === 0) {
            await cluster.close();
        }
    }, TIMEOUT);

    it("test protobuf encode/decode delimited", () => {
        // This test is required in order to verify that the autogenerated protobuf
        // files has been corrected and the encoding/decoding works as expected.
        // See "Manually compile protobuf files" in node/README.md to get more info about the fix.
        const writer = new BufferWriter();
        const request = {
            callbackIdx: 1,
            singleCommand: {
                requestType: 2,
                argsArray: command_request.Command.ArgsArray.create({
                    args: convertStringArrayToBuffer(["bar1", "bar2"]),
                }),
            },
        };
        const request2 = {
            callbackIdx: 3,
            singleCommand: {
                requestType: 4,
                argsArray: command_request.Command.ArgsArray.create({
                    args: convertStringArrayToBuffer(["bar3", "bar4"]),
                }),
            },
        };
        command_request.CommandRequest.encodeDelimited(request, writer);
        command_request.CommandRequest.encodeDelimited(request2, writer);
        const buffer = writer.finish();
        const reader = new BufferReader(buffer);

        const dec_msg1 = command_request.CommandRequest.decodeDelimited(reader);
        expect(dec_msg1.callbackIdx).toEqual(1);
        expect(dec_msg1.singleCommand?.requestType).toEqual(2);
        expect(dec_msg1.singleCommand?.argsArray?.args).toEqual(
            convertStringArrayToBuffer(["bar1", "bar2"]),
        );

        const dec_msg2 = command_request.CommandRequest.decodeDelimited(reader);
        expect(dec_msg2.callbackIdx).toEqual(3);
        expect(dec_msg2.singleCommand?.requestType).toEqual(4);
        expect(dec_msg2.singleCommand?.argsArray?.args).toEqual(
            convertStringArrayToBuffer(["bar3", "bar4"]),
        );
    });

    it.each([ProtocolVersion.RESP2, ProtocolVersion.RESP3])(
        "info without parameters",
        async (protocol) => {
            client = await GlideClient.createClient(
                getClientConfigurationOption(cluster.getAddresses(), protocol),
            );
            const result = await client.info();
            expect(intoString(result)).toEqual(
                expect.stringContaining("# Server"),
            );
            expect(intoString(result)).toEqual(
                expect.stringContaining("# Replication"),
            );
            expect(intoString(result)).toEqual(
                expect.not.stringContaining("# Latencystats"),
            );
        },
    );

    it.each([ProtocolVersion.RESP2, ProtocolVersion.RESP3])(
        "check that blocking commands returns never timeout_%p",
        async (protocol) => {
            client = await GlideClient.createClient(
                getClientConfigurationOption(
                    cluster.getAddresses(),
                    protocol,
                    300,
                ),
            );

            const blmovePromise = client.blmove(
                "source",
                "destination",
                ListDirection.LEFT,
                ListDirection.LEFT,
                0.1,
            );
            const timeoutPromise = new Promise((resolve) => {
                setTimeout(resolve, 500);
            });

            try {
                await Promise.race([blmovePromise, timeoutPromise]);
            } finally {
                Promise.resolve(blmovePromise);
                client.close();
            }
        },
        5000,
    );

    it.each([ProtocolVersion.RESP2, ProtocolVersion.RESP3])(
        "select dbsize flushdb test %p",
        async (protocol) => {
            client = await GlideClient.createClient(
                getClientConfigurationOption(cluster.getAddresses(), protocol),
            );
            expect(await client.select(0)).toEqual("OK");

            const key = uuidv4();
            const value = uuidv4();
            const result = await client.set(key, value);
            expect(result).toEqual("OK");

            expect(await client.select(1)).toEqual("OK");
            expect(await client.get(key)).toEqual(null);
            expect(await client.flushdb()).toEqual("OK");
            expect(await client.dbsize()).toEqual(0);

            expect(await client.select(0)).toEqual("OK");
            expect(await client.get(key)).toEqual(value);

            expect(await client.dbsize()).toBeGreaterThan(0);
            expect(await client.flushdb(FlushMode.SYNC)).toEqual("OK");
            expect(await client.dbsize()).toEqual(0);
        },
    );

    it.each([ProtocolVersion.RESP2, ProtocolVersion.RESP3])(
        `can send transactions_%p`,
        async (protocol) => {
            client = await GlideClient.createClient(
                getClientConfigurationOption(cluster.getAddresses(), protocol),
            );
            const transaction = new Transaction();
            const expectedRes = await transactionTest(
                transaction,
                cluster.getVersion(),
            );
            transaction.select(0);
            const result = await client.exec(transaction);
            expectedRes.push(["select(0)", "OK"]);

            validateTransactionResponse(result, expectedRes);
        },
    );

    it.each([ProtocolVersion.RESP2, ProtocolVersion.RESP3])(
        "can return null on WATCH transaction failures",
        async (protocol) => {
            const client1 = await GlideClient.createClient(
                getClientConfigurationOption(cluster.getAddresses(), protocol),
            );
            const client2 = await GlideClient.createClient(
                getClientConfigurationOption(cluster.getAddresses(), protocol),
            );
            const transaction = new Transaction();
            transaction.get("key");
            const result1 = await client1.customCommand(["WATCH", "key"]);
            expect(result1).toEqual("OK");

            const result2 = await client2.set("key", "foo");
            expect(result2).toEqual("OK");

            const result3 = await client1.exec(transaction);
            expect(result3).toBeNull();

            client1.close();
            client2.close();
        },
    );

    it.each([ProtocolVersion.RESP2, ProtocolVersion.RESP3])(
        "object freq transaction test_%p",
        async (protocol) => {
            const client = await GlideClient.createClient(
                getClientConfigurationOption(cluster.getAddresses(), protocol),
            );

            const key = uuidv4();
            const maxmemoryPolicyKey = "maxmemory-policy";
            const config = await client.configGet([maxmemoryPolicyKey]);
            const maxmemoryPolicy = String(config[maxmemoryPolicyKey]);

            try {
                const transaction = new Transaction();
                transaction.configSet({
                    [maxmemoryPolicyKey]: "allkeys-lfu",
                });
                transaction.set(key, "foo");
                transaction.objectFreq(key);

                const response = await client.exec(transaction);
                expect(response).not.toBeNull();

                if (response != null) {
                    expect(response.length).toEqual(3);
                    expect(response[0]).toEqual("OK");
                    expect(response[1]).toEqual("OK");
                    expect(response[2]).toBeGreaterThanOrEqual(0);
                }
            } finally {
                expect(
                    await client.configSet({
                        [maxmemoryPolicyKey]: maxmemoryPolicy,
                    }),
                ).toEqual("OK");
            }

            client.close();
        },
    );

    it.each([ProtocolVersion.RESP2, ProtocolVersion.RESP3])(
        "object idletime transaction test_%p",
        async (protocol) => {
            const client = await GlideClient.createClient(
                getClientConfigurationOption(cluster.getAddresses(), protocol),
            );

            const key = uuidv4();
            const maxmemoryPolicyKey = "maxmemory-policy";
            const config = await client.configGet([maxmemoryPolicyKey]);
            const maxmemoryPolicy = String(config[maxmemoryPolicyKey]);

            try {
                const transaction = new Transaction();
                transaction.configSet({
                    // OBJECT IDLETIME requires a non-LFU maxmemory-policy
                    [maxmemoryPolicyKey]: "allkeys-random",
                });
                transaction.set(key, "foo");
                transaction.objectIdletime(key);

                const response = await client.exec(transaction);
                expect(response).not.toBeNull();

                if (response != null) {
                    expect(response.length).toEqual(3);
                    // transaction.configSet({[maxmemoryPolicyKey]: "allkeys-random"});
                    expect(response[0]).toEqual("OK");
                    // transaction.set(key, "foo");
                    expect(response[1]).toEqual("OK");
                    // transaction.objectIdletime(key);
                    expect(response[2]).toBeGreaterThanOrEqual(0);
                }
            } finally {
                expect(
                    await client.configSet({
                        [maxmemoryPolicyKey]: maxmemoryPolicy,
                    }),
                ).toEqual("OK");
            }

            client.close();
        },
    );

    it.each([ProtocolVersion.RESP2, ProtocolVersion.RESP3])(
        "object refcount transaction test_%p",
        async (protocol) => {
            const client = await GlideClient.createClient(
                getClientConfigurationOption(cluster.getAddresses(), protocol),
            );

            const key = uuidv4();
            const transaction = new Transaction();
            transaction.set(key, "foo");
            transaction.objectRefcount(key);

            const response = await client.exec(transaction);
            expect(response).not.toBeNull();

            if (response != null) {
                expect(response.length).toEqual(2);
                expect(response[0]).toEqual("OK"); // transaction.set(key, "foo");
                expect(response[1]).toBeGreaterThanOrEqual(1); // transaction.objectRefcount(key);
            }

            client.close();
        },
    );

    it.each([ProtocolVersion.RESP2, ProtocolVersion.RESP3])(
        "lolwut test_%p",
        async (protocol) => {
            const client = await GlideClient.createClient(
                getClientConfigurationOption(cluster.getAddresses(), protocol),
            );

            const result = await client.lolwut();
            expect(intoString(result)).toEqual(
                expect.stringContaining("Redis ver. "),
            );

            const result2 = await client.lolwut({ parameters: [] });
            expect(intoString(result2)).toEqual(
                expect.stringContaining("Redis ver. "),
            );

            const result3 = await client.lolwut({ parameters: [50, 20] });
            expect(intoString(result3)).toEqual(
                expect.stringContaining("Redis ver. "),
            );

            const result4 = await client.lolwut({ version: 6 });
            expect(intoString(result4)).toEqual(
                expect.stringContaining("Redis ver. "),
            );

            const result5 = await client.lolwut({
                version: 5,
                parameters: [30, 4, 4],
            });
            expect(intoString(result5)).toEqual(
                expect.stringContaining("Redis ver. "),
            );

            // transaction tests
            const transaction = new Transaction();
            transaction.lolwut();
            transaction.lolwut({ version: 5 });
            transaction.lolwut({ parameters: [1, 2] });
            transaction.lolwut({ version: 6, parameters: [42] });
            const results = await client.exec(transaction);

            if (results) {
                for (const element of results) {
                    expect(intoString(element)).toEqual(
                        expect.stringContaining("Redis ver. "),
                    );
                }
            } else {
                throw new Error("Invalid LOLWUT transaction test results.");
            }

            client.close();
        },
        TIMEOUT,
    );

    it.each([ProtocolVersion.RESP2, ProtocolVersion.RESP3])(
        "copy with DB test_%p",
        async (protocol) => {
            if (cluster.checkIfServerVersionLessThan("6.2.0")) return;

            const client = await GlideClient.createClient(
                getClientConfigurationOption(cluster.getAddresses(), protocol),
            );

            const source = `{key}-${uuidv4()}`;
            const destination = `{key}-${uuidv4()}`;
            const value1 = uuidv4();
            const value2 = uuidv4();
            const index0 = 0;
            const index1 = 1;
            const index2 = 2;

            // neither key exists
            expect(
                await client.copy(source, destination, {
                    destinationDB: index1,
                    replace: false,
                }),
            ).toEqual(false);

            // source exists, destination does not
            expect(await client.set(source, value1)).toEqual("OK");
            expect(
                await client.copy(source, destination, {
                    destinationDB: index1,
                    replace: false,
                }),
            ).toEqual(true);
            expect(await client.select(index1)).toEqual("OK");
            expect(await client.get(destination)).toEqual(value1);

            // new value for source key
            expect(await client.select(index0)).toEqual("OK");
            expect(await client.set(source, value2)).toEqual("OK");

            // no REPLACE, copying to existing key on DB 1, non-existing key on DB 2
            expect(
                await client.copy(source, destination, {
                    destinationDB: index1,
                    replace: false,
                }),
            ).toEqual(false);
            expect(
                await client.copy(source, destination, {
                    destinationDB: index2,
                    replace: false,
                }),
            ).toEqual(true);

            // new value only gets copied to DB 2
            expect(await client.select(index1)).toEqual("OK");
            expect(await client.get(destination)).toEqual(value1);
            expect(await client.select(index2)).toEqual("OK");
            expect(await client.get(destination)).toEqual(value2);

            // both exists, with REPLACE, when value isn't the same, source always get copied to
            // destination
            expect(await client.select(index0)).toEqual("OK");
            expect(
                await client.copy(source, destination, {
                    destinationDB: index1,
                    replace: true,
                }),
            ).toEqual(true);
            expect(await client.select(index1)).toEqual("OK");
            expect(await client.get(destination)).toEqual(value2);

            //transaction tests
            const transaction = new Transaction();
            transaction.select(index1);
            transaction.set(source, value1);
            transaction.copy(source, destination, {
                destinationDB: index1,
                replace: true,
            });
            transaction.get(destination);
            const results = await client.exec(transaction);

            expect(results).toEqual(["OK", "OK", true, value1]);

            client.close();
        },
        TIMEOUT,
    );

    it.each([ProtocolVersion.RESP2, ProtocolVersion.RESP3])(
        "function load test_%p",
        async (protocol) => {
            if (cluster.checkIfServerVersionLessThan("7.0.0")) return;

            const client = await GlideClient.createClient(
                getClientConfigurationOption(cluster.getAddresses(), protocol),
            );

            try {
                const libName = "mylib1C" + uuidv4().replaceAll("-", "");
                const funcName = "myfunc1c" + uuidv4().replaceAll("-", "");
                const code = generateLuaLibCode(
                    libName,
                    new Map([[funcName, "return args[1]"]]),
                    true,
                );
                expect(await client.functionList()).toEqual([]);

                expect(await client.functionLoad(code)).toEqual(libName);

                expect(
                    await client.fcall(funcName, [], ["one", "two"]),
                ).toEqual("one");
                expect(
                    await client.fcallReadonly(funcName, [], ["one", "two"]),
                ).toEqual("one");

                let functionList = await client.functionList({
                    libNamePattern: libName,
                });
                let expectedDescription = new Map<string, string | null>([
                    [funcName, null],
                ]);
                let expectedFlags = new Map<string, string[]>([
                    [funcName, ["no-writes"]],
                ]);

                checkFunctionListResponse(
                    functionList,
                    libName,
                    expectedDescription,
                    expectedFlags,
                );

                // re-load library without replace

                await expect(client.functionLoad(code)).rejects.toThrow(
                    `Library '${libName}' already exists`,
                );

                // re-load library with replace
                expect(await client.functionLoad(code, true)).toEqual(libName);

                // overwrite lib with new code
                const func2Name = "myfunc2c" + uuidv4().replaceAll("-", "");
                const newCode = generateLuaLibCode(
                    libName,
                    new Map([
                        [funcName, "return args[1]"],
                        [func2Name, "return #args"],
                    ]),
                    true,
                );
                expect(await client.functionLoad(newCode, true)).toEqual(
                    libName,
                );

                functionList = await client.functionList({ withCode: true });
                expectedDescription = new Map<string, string | null>([
                    [funcName, null],
                    [func2Name, null],
                ]);
                expectedFlags = new Map<string, string[]>([
                    [funcName, ["no-writes"]],
                    [func2Name, ["no-writes"]],
                ]);

                checkFunctionListResponse(
                    functionList,
                    libName,
                    expectedDescription,
                    expectedFlags,
                    newCode,
                );

                expect(
                    await client.fcall(func2Name, [], ["one", "two"]),
                ).toEqual(2);
                expect(
                    await client.fcallReadonly(func2Name, [], ["one", "two"]),
                ).toEqual(2);
            } finally {
                expect(await client.functionFlush()).toEqual("OK");
                client.close();
            }
        },
    );

    it.each([ProtocolVersion.RESP2, ProtocolVersion.RESP3])(
        "function flush test_%p",
        async (protocol) => {
            if (cluster.checkIfServerVersionLessThan("7.0.0")) return;

            const client = await GlideClient.createClient(
                getClientConfigurationOption(cluster.getAddresses(), protocol),
            );

            try {
                const libName = "mylib1C" + uuidv4().replaceAll("-", "");
                const funcName = "myfunc1c" + uuidv4().replaceAll("-", "");
                const code = generateLuaLibCode(
                    libName,
                    new Map([[funcName, "return args[1]"]]),
                    true,
                );

                // verify function does not yet exist
                expect(await client.functionList()).toEqual([]);

                expect(await client.functionLoad(code)).toEqual(libName);

                // Flush functions
                expect(await client.functionFlush(FlushMode.SYNC)).toEqual(
                    "OK",
                );
                expect(await client.functionFlush(FlushMode.ASYNC)).toEqual(
                    "OK",
                );

                // verify function does not yet exist
                expect(await client.functionList()).toEqual([]);

                // Attempt to re-load library without overwriting to ensure FLUSH was effective
                expect(await client.functionLoad(code)).toEqual(libName);
            } finally {
                expect(await client.functionFlush()).toEqual("OK");
                client.close();
            }
        },
    );

    it.each([ProtocolVersion.RESP2, ProtocolVersion.RESP3])(
        "function delete test_%p",
        async (protocol) => {
            if (cluster.checkIfServerVersionLessThan("7.0.0")) return;

            const client = await GlideClient.createClient(
                getClientConfigurationOption(cluster.getAddresses(), protocol),
            );

            try {
                const libName = "mylib1C" + uuidv4().replaceAll("-", "");
                const funcName = "myfunc1c" + uuidv4().replaceAll("-", "");
                const code = generateLuaLibCode(
                    libName,
                    new Map([[funcName, "return args[1]"]]),
                    true,
                );
                // verify function does not yet exist
                expect(await client.functionList()).toEqual([]);

                expect(await client.functionLoad(code)).toEqual(libName);

                // Delete the function
                expect(await client.functionDelete(libName)).toEqual("OK");

                // verify function does not yet exist
                expect(await client.functionList()).toEqual([]);

                // deleting a non-existing library
                await expect(client.functionDelete(libName)).rejects.toThrow(
                    `Library not found`,
                );
            } finally {
                expect(await client.functionFlush()).toEqual("OK");
                client.close();
            }
        },
    );

    it.each([ProtocolVersion.RESP2, ProtocolVersion.RESP3])(
<<<<<<< HEAD
        "sort sortstore sort_store sortro sort_ro sortreadonly test_%p",
=======
        "randomKey test_%p",
>>>>>>> 4632300e
        async (protocol) => {
            const client = await GlideClient.createClient(
                getClientConfigurationOption(cluster.getAddresses(), protocol),
            );

<<<<<<< HEAD
            const setPrefix = "setKey" + uuidv4();
            const hashPrefix = "hashKey" + uuidv4();
            const list = uuidv4();
            const store = uuidv4();
            const names = ["Alice", "Bob", "Charlie", "Dave", "Eve"];
            const ages = ["30", "25", "35", "20", "40"];

            for (let i = 0; i < ages.length; i++) {
                expect(
                    await client.hset(setPrefix + (i + 1), {
                        name: names[i],
                        age: ages[i],
                    }),
                ).toEqual(2);
            }

            expect(await client.rpush(list, ["3", "1", "5", "4", "2"])).toEqual(
                5,
            );

            checkSimple(
                await client.sort(list, {
                    limit: { offset: 0, count: 2 },
                    getPatterns: [setPrefix + "*->name"],
                }),
            ).toEqual(["Alice", "Bob"]);

            checkSimple(
                await client.sort(list, {
                    limit: { offset: 0, count: 2 },
                    getPatterns: [setPrefix + "*->name"],
                    orderBy: SortOrder.DESC,
                }),
            ).toEqual(["Eve", "Dave"]);

            checkSimple(
                await client.sort(list, {
                    limit: { offset: 0, count: 2 },
                    byPattern: setPrefix + "*->age",
                    getPatterns: [setPrefix + "*->name", setPrefix + "*->age"],
                    orderBy: SortOrder.DESC,
                }),
            ).toEqual(["Eve", "40", "Charlie", "35"]);

            // Non-existent key in the BY pattern will result in skipping the sorting operation
            checkSimple(
                await client.sort(list, { byPattern: "noSort" }),
            ).toEqual(["3", "1", "5", "4", "2"]);

            // Non-existent key in the GET pattern results in nulls
            checkSimple(
                await client.sort(list, {
                    isAlpha: true,
                    getPatterns: ["missing"],
                }),
            ).toEqual([null, null, null, null, null]);

            // Missing key in the set
            expect(await client.lpush(list, ["42"])).toEqual(6);
            checkSimple(
                await client.sort(list, {
                    byPattern: setPrefix + "*->age",
                    getPatterns: [setPrefix + "*->name"],
                }),
            ).toEqual([null, "Dave", "Bob", "Alice", "Charlie", "Eve"]);
            checkSimple(await client.lpop(list)).toEqual("42");

            // sort RO
            if (!cluster.checkIfServerVersionLessThan("7.0.0")) {
                checkSimple(
                    await client.sortReadOnly(list, {
                        limit: { offset: 0, count: 2 },
                        getPatterns: [setPrefix + "*->name"],
                    }),
                ).toEqual(["Alice", "Bob"]);

                checkSimple(
                    await client.sortReadOnly(list, {
                        limit: { offset: 0, count: 2 },
                        getPatterns: [setPrefix + "*->name"],
                        orderBy: SortOrder.DESC,
                    }),
                ).toEqual(["Eve", "Dave"]);

                checkSimple(
                    await client.sortReadOnly(list, {
                        limit: { offset: 0, count: 2 },
                        byPattern: setPrefix + "*->age",
                        getPatterns: [
                            setPrefix + "*->name",
                            setPrefix + "*->age",
                        ],
                        orderBy: SortOrder.DESC,
                    }),
                ).toEqual(["Eve", "40", "Charlie", "35"]);

                // Non-existent key in the BY pattern will result in skipping the sorting operation
                checkSimple(
                    await client.sortReadOnly(list, { byPattern: "noSort" }),
                ).toEqual(["3", "1", "5", "4", "2"]);

                // Non-existent key in the GET pattern results in nulls
                checkSimple(
                    await client.sortReadOnly(list, {
                        isAlpha: true,
                        getPatterns: ["missing"],
                    }),
                ).toEqual([null, null, null, null, null]);

                // Missing key in the set
                expect(await client.lpush(list, ["42"])).toEqual(6);
                checkSimple(
                    await client.sortReadOnly(list, {
                        byPattern: setPrefix + "*->age",
                        getPatterns: [setPrefix + "*->name"],
                    }),
                ).toEqual([null, "Dave", "Bob", "Alice", "Charlie", "Eve"]);
                checkSimple(await client.lpop(list)).toEqual("42");
            }

            // SORT with STORE
            expect(
                await client.sortStore(list, store, {
                    limit: { offset: 0, count: -1 },
                    byPattern: setPrefix + "*->age",
                    getPatterns: [setPrefix + "*->name"],
                    orderBy: SortOrder.ASC,
                }),
            ).toEqual(5);
            checkSimple(await client.lrange(store, 0, -1)).toEqual([
                "Dave",
                "Bob",
                "Alice",
                "Charlie",
                "Eve",
            ]);
            expect(
                await client.sortStore(list, store, {
                    byPattern: setPrefix + "*->age",
                    getPatterns: [setPrefix + "*->name"],
                }),
            ).toEqual(5);
            checkSimple(await client.lrange(store, 0, -1)).toEqual([
                "Dave",
                "Bob",
                "Alice",
                "Charlie",
                "Eve",
            ]);

            // transaction test
            const transaction = new Transaction()
                .hset(hashPrefix + 1, { name: "Alice", age: "30" })
                .hset(hashPrefix + 2, { name: "Bob", age: "25" })
                .del([list])
                .lpush(list, ["2", "1"])
                .sort(list, {
                    byPattern: hashPrefix + "*->age",
                    getPatterns: [hashPrefix + "*->name"],
                })
                .sort(list, {
                    byPattern: hashPrefix + "*->age",
                    getPatterns: [hashPrefix + "*->name"],
                    orderBy: SortOrder.DESC,
                })
                .sortStore(list, store, {
                    byPattern: hashPrefix + "*->age",
                    getPatterns: [hashPrefix + "*->name"],
                })
                .lrange(store, 0, -1)
                .sortStore(list, store, {
                    byPattern: hashPrefix + "*->age",
                    getPatterns: [hashPrefix + "*->name"],
                    orderBy: SortOrder.DESC,
                })
                .lrange(store, 0, -1);

            if (!cluster.checkIfServerVersionLessThan("7.0.0")) {
                transaction
                    .sortReadOnly(list, {
                        byPattern: hashPrefix + "*->age",
                        getPatterns: [hashPrefix + "*->name"],
                    })
                    .sortReadOnly(list, {
                        byPattern: hashPrefix + "*->age",
                        getPatterns: [hashPrefix + "*->name"],
                        orderBy: SortOrder.DESC,
                    });
            }

            const expectedResult = [
                2,
                2,
                1,
                2,
                ["Bob", "Alice"],
                ["Alice", "Bob"],
                2,
                ["Bob", "Alice"],
                2,
                ["Alice", "Bob"],
            ];

            if (!cluster.checkIfServerVersionLessThan("7.0.0")) {
                expectedResult.push(["Bob", "Alice"], ["Alice", "Bob"]);
            }

            const result = await client.exec(transaction);
            checkSimple(result).toEqual(expectedResult);

            client.close();
        },
=======
            const key = uuidv4();

            // setup: delete all keys in DB 0 and DB 1
            expect(await client.select(0)).toEqual("OK");
            expect(await client.flushdb(FlushMode.SYNC)).toEqual("OK");
            expect(await client.select(1)).toEqual("OK");
            expect(await client.flushdb(FlushMode.SYNC)).toEqual("OK");

            // no keys exist so randomKey returns null
            expect(await client.randomKey()).toBeNull();
            // set `key` in DB 1
            expect(await client.set(key, "foo")).toEqual("OK");
            // `key` should be the only key in the database
            expect(await client.randomKey()).toEqual(key);

            // switch back to DB 0
            expect(await client.select(0)).toEqual("OK");
            // DB 0 should still have no keys, so randomKey should still return null
            expect(await client.randomKey()).toBeNull();

            client.close();
        },
        TIMEOUT,
>>>>>>> 4632300e
    );

    runBaseTests<Context>({
        init: async (protocol, clientName?) => {
            const options = getClientConfigurationOption(
                cluster.getAddresses(),
                protocol,
            );
            options.protocol = protocol;
            options.clientName = clientName;
            testsFailed += 1;
            client = await GlideClient.createClient(options);
            return { client, context: { client }, cluster };
        },
        close: (context: Context, testSucceeded: boolean) => {
            if (testSucceeded) {
                testsFailed -= 1;
            }
        },
        timeout: TIMEOUT,
    });
});<|MERGE_RESOLUTION|>--- conflicted
+++ resolved
@@ -669,17 +669,12 @@
     );
 
     it.each([ProtocolVersion.RESP2, ProtocolVersion.RESP3])(
-<<<<<<< HEAD
         "sort sortstore sort_store sortro sort_ro sortreadonly test_%p",
-=======
-        "randomKey test_%p",
->>>>>>> 4632300e
         async (protocol) => {
             const client = await GlideClient.createClient(
                 getClientConfigurationOption(cluster.getAddresses(), protocol),
             );
 
-<<<<<<< HEAD
             const setPrefix = "setKey" + uuidv4();
             const hashPrefix = "hashKey" + uuidv4();
             const list = uuidv4();
@@ -700,14 +695,14 @@
                 5,
             );
 
-            checkSimple(
+            expect(
                 await client.sort(list, {
                     limit: { offset: 0, count: 2 },
                     getPatterns: [setPrefix + "*->name"],
                 }),
             ).toEqual(["Alice", "Bob"]);
 
-            checkSimple(
+            expect(
                 await client.sort(list, {
                     limit: { offset: 0, count: 2 },
                     getPatterns: [setPrefix + "*->name"],
@@ -715,7 +710,7 @@
                 }),
             ).toEqual(["Eve", "Dave"]);
 
-            checkSimple(
+            expect(
                 await client.sort(list, {
                     limit: { offset: 0, count: 2 },
                     byPattern: setPrefix + "*->age",
@@ -725,12 +720,16 @@
             ).toEqual(["Eve", "40", "Charlie", "35"]);
 
             // Non-existent key in the BY pattern will result in skipping the sorting operation
-            checkSimple(
-                await client.sort(list, { byPattern: "noSort" }),
-            ).toEqual(["3", "1", "5", "4", "2"]);
+            expect(await client.sort(list, { byPattern: "noSort" })).toEqual([
+                "3",
+                "1",
+                "5",
+                "4",
+                "2",
+            ]);
 
             // Non-existent key in the GET pattern results in nulls
-            checkSimple(
+            expect(
                 await client.sort(list, {
                     isAlpha: true,
                     getPatterns: ["missing"],
@@ -739,24 +738,24 @@
 
             // Missing key in the set
             expect(await client.lpush(list, ["42"])).toEqual(6);
-            checkSimple(
+            expect(
                 await client.sort(list, {
                     byPattern: setPrefix + "*->age",
                     getPatterns: [setPrefix + "*->name"],
                 }),
             ).toEqual([null, "Dave", "Bob", "Alice", "Charlie", "Eve"]);
-            checkSimple(await client.lpop(list)).toEqual("42");
+            expect(await client.lpop(list)).toEqual("42");
 
             // sort RO
             if (!cluster.checkIfServerVersionLessThan("7.0.0")) {
-                checkSimple(
+                expect(
                     await client.sortReadOnly(list, {
                         limit: { offset: 0, count: 2 },
                         getPatterns: [setPrefix + "*->name"],
                     }),
                 ).toEqual(["Alice", "Bob"]);
 
-                checkSimple(
+                expect(
                     await client.sortReadOnly(list, {
                         limit: { offset: 0, count: 2 },
                         getPatterns: [setPrefix + "*->name"],
@@ -764,7 +763,7 @@
                     }),
                 ).toEqual(["Eve", "Dave"]);
 
-                checkSimple(
+                expect(
                     await client.sortReadOnly(list, {
                         limit: { offset: 0, count: 2 },
                         byPattern: setPrefix + "*->age",
@@ -777,12 +776,12 @@
                 ).toEqual(["Eve", "40", "Charlie", "35"]);
 
                 // Non-existent key in the BY pattern will result in skipping the sorting operation
-                checkSimple(
+                expect(
                     await client.sortReadOnly(list, { byPattern: "noSort" }),
                 ).toEqual(["3", "1", "5", "4", "2"]);
 
                 // Non-existent key in the GET pattern results in nulls
-                checkSimple(
+                expect(
                     await client.sortReadOnly(list, {
                         isAlpha: true,
                         getPatterns: ["missing"],
@@ -791,13 +790,13 @@
 
                 // Missing key in the set
                 expect(await client.lpush(list, ["42"])).toEqual(6);
-                checkSimple(
+                expect(
                     await client.sortReadOnly(list, {
                         byPattern: setPrefix + "*->age",
                         getPatterns: [setPrefix + "*->name"],
                     }),
                 ).toEqual([null, "Dave", "Bob", "Alice", "Charlie", "Eve"]);
-                checkSimple(await client.lpop(list)).toEqual("42");
+                expect(await client.lpop(list)).toEqual("42");
             }
 
             // SORT with STORE
@@ -809,7 +808,7 @@
                     orderBy: SortOrder.ASC,
                 }),
             ).toEqual(5);
-            checkSimple(await client.lrange(store, 0, -1)).toEqual([
+            expect(await client.lrange(store, 0, -1)).toEqual([
                 "Dave",
                 "Bob",
                 "Alice",
@@ -822,7 +821,7 @@
                     getPatterns: [setPrefix + "*->name"],
                 }),
             ).toEqual(5);
-            checkSimple(await client.lrange(store, 0, -1)).toEqual([
+            expect(await client.lrange(store, 0, -1)).toEqual([
                 "Dave",
                 "Bob",
                 "Alice",
@@ -888,11 +887,20 @@
             }
 
             const result = await client.exec(transaction);
-            checkSimple(result).toEqual(expectedResult);
+            expect(result).toEqual(expectedResult);
 
             client.close();
         },
-=======
+        TIMEOUT,
+    );
+
+    it.each([ProtocolVersion.RESP2, ProtocolVersion.RESP3])(
+        "randomKey test_%p",
+        async (protocol) => {
+            const client = await GlideClient.createClient(
+                getClientConfigurationOption(cluster.getAddresses(), protocol),
+            );
+
             const key = uuidv4();
 
             // setup: delete all keys in DB 0 and DB 1
@@ -916,7 +924,6 @@
             client.close();
         },
         TIMEOUT,
->>>>>>> 4632300e
     );
 
     runBaseTests<Context>({
