syntax = "proto3";
package redis_request;

enum SimpleRoutes {
    AllNodes=0;
    AllPrimaries=1;
    Random=2;
}

enum SlotTypes {
    Primary=0;
    Replica=1;
}

message SlotIdRoute {
    SlotTypes slot_type = 1;
    int32 slot_id = 2;
}

message SlotKeyRoute {
    SlotTypes slot_type = 1;
    string slot_key = 2;
}

message ByAddressRoute {
    string host = 1;
    int32 port = 2;
}

message Routes {
    oneof value {
        SimpleRoutes simple_routes = 1;
        SlotKeyRoute slot_key_route = 2;
        SlotIdRoute slot_id_route = 3;
        ByAddressRoute by_address_route = 4;
    }
}

enum RequestType {
    /// Invalid request type
    InvalidRequest = 0;
    /// An unknown command, where all arguments are defined by the user.
    CustomCommand = 1;
    /// Type of a get string request.
    GetString = 2;
    /// Type of a set string request.
    SetString = 3;
    Ping = 4;
    Info = 5;
    Del = 6;
    Select = 7;
    ConfigGet = 8;
    ConfigSet = 9;
    ConfigResetStat = 10;
    ConfigRewrite = 11;
    ClientGetName = 12;
    ClientGetRedir = 13;
    ClientId = 14;
    ClientInfo = 15;
    ClientKill = 16;
    ClientList = 17;
    ClientNoEvict = 18;
    ClientNoTouch = 19;
    ClientPause = 20;
    ClientReply = 21;
    ClientSetInfo = 22;
    ClientSetName = 23;
    ClientUnblock = 24;
    ClientUnpause = 25;
    Expire = 26;
    HashSet = 27;
    HashGet = 28;
    HashDel = 29;
    HashExists = 30;
    MGet=31;
    MSet=32;
    Incr=33;
    IncrBy=34;
    Decr=35;
    IncrByFloat=36;
    DecrBy=37;
    HashGetAll=38;
    HashMSet=39;
    HashMGet=40;
    HashIncrBy = 41;
    HashIncrByFloat = 42;
    LPush = 43;
    LPop = 44;
    RPush = 45;
    RPop = 46;
    LLen = 47;
    LRem = 48;
    LRange = 49;
    LTrim = 50;
    SAdd = 51;
    SRem = 52;
    SMembers = 53;
    SCard = 54;
    PExpireAt = 55;
    PExpire = 56;
    ExpireAt = 57;
    Exists = 58;
    Unlink = 59;
    TTL = 60;
    Zadd = 61;
    Zrem = 62;
    Zrange = 63;
    Zcard = 64;
    Zcount = 65;
    ZIncrBy = 66;
    ZScore = 67;
    Type = 68;
    HLen = 69;
    Echo = 70;
    ZPopMin = 71;
    Strlen = 72;
    Lindex = 73;
    ZPopMax = 74;
    XRead = 75;
    XAdd = 76;
    XReadGroup = 77;
    XAck = 78;
    XTrim = 79;
    XGroupCreate = 80;
    XGroupDestroy = 81;
    HSetNX = 82;
    SIsMember = 83;
    Hvals = 84;
    PTTL = 85;
    ZRemRangeByRank = 86;
    Persist = 87;
    ZRemRangeByScore = 88;
    Time = 89;
    Zrank = 90;
    Rename = 91;
    DBSize = 92;
    Brpop = 93;
    Hkeys = 94;
    PfAdd = 96;
    PfCount = 97;
<<<<<<< HEAD
    PfMerge = 98;
=======
    Blpop = 100;
    RPushX = 102;
    LPushX = 103;
>>>>>>> 7fec5500
}

message Command {
    message ArgsArray {
        repeated string args = 1;
    }

    RequestType request_type = 1;
    oneof args {
        ArgsArray args_array = 2;
        uint64 args_vec_pointer = 3;
    }
}

message ScriptInvocation {
    string hash = 1;
    repeated string keys = 2;
    repeated string args = 3;
}

message Transaction {
    repeated Command commands = 1;
}

message RedisRequest {
    uint32 callback_idx = 1;
    
    oneof command {
        Command single_command = 2;
        Transaction transaction = 3;
        ScriptInvocation script_invocation = 4;
    }
    Routes route = 5;
}<|MERGE_RESOLUTION|>--- conflicted
+++ resolved
@@ -138,13 +138,10 @@
     Hkeys = 94;
     PfAdd = 96;
     PfCount = 97;
-<<<<<<< HEAD
     PfMerge = 98;
-=======
     Blpop = 100;
     RPushX = 102;
     LPushX = 103;
->>>>>>> 7fec5500
 }
 
 message Command {
