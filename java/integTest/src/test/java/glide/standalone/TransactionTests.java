/** Copyright GLIDE-for-Redis Project Contributors - SPDX Identifier: Apache-2.0 */
package glide.standalone;

import static glide.TestConfiguration.REDIS_VERSION;
<<<<<<< HEAD
import static glide.TransactionTestUtilities.transactionTest;
import static glide.TransactionTestUtilities.transactionTestRedis7;
import static glide.TransactionTestUtilities.transactionTestResult;
=======
>>>>>>> d4ffa996
import static glide.api.BaseClient.OK;
import static org.junit.jupiter.api.Assertions.assertArrayEquals;
import static org.junit.jupiter.api.Assertions.assertEquals;
import static org.junit.jupiter.api.Assertions.assertFalse;
import static org.junit.jupiter.api.Assertions.assertNull;
import static org.junit.jupiter.api.Assertions.assertTrue;
import static org.junit.jupiter.api.Assumptions.assumeTrue;

import glide.TestConfiguration;
import glide.TransactionTestUtilities.TransactionBuilder;
import glide.api.RedisClient;
import glide.api.models.Transaction;
import glide.api.models.commands.InfoOptions;
import glide.api.models.configuration.NodeAddress;
import glide.api.models.configuration.RedisClientConfiguration;
import java.time.Instant;
import java.time.temporal.ChronoUnit;
import java.util.Map;
import java.util.UUID;
import lombok.SneakyThrows;
import org.junit.jupiter.api.AfterAll;
import org.junit.jupiter.api.BeforeAll;
import org.junit.jupiter.api.Test;
import org.junit.jupiter.api.Timeout;
import org.junit.jupiter.params.ParameterizedTest;
import org.junit.jupiter.params.provider.MethodSource;

@Timeout(10) // seconds
public class TransactionTests {

    private static RedisClient client = null;

    @BeforeAll
    @SneakyThrows
    public static void init() {
        client =
                RedisClient.CreateClient(
                                RedisClientConfiguration.builder()
                                        .address(
                                                NodeAddress.builder().port(TestConfiguration.STANDALONE_PORTS[0]).build())
                                        .build())
                        .get();
    }

    @AfterAll
    @SneakyThrows
    public static void teardown() {
        client.close();
    }

    @Test
    @SneakyThrows
    public void custom_command_info() {
        Transaction transaction = new Transaction().customCommand(new String[] {"info"});
        Object[] result = client.exec(transaction).get();
        assertTrue(((String) result[0]).contains("# Stats"));
    }

    @Test
    @SneakyThrows
    public void info_test() {
        Transaction transaction =
                new Transaction()
                        .info()
                        .info(InfoOptions.builder().section(InfoOptions.Section.CLUSTER).build());
        Object[] result = client.exec(transaction).get();

        // sanity check
        assertTrue(((String) result[0]).contains("# Stats"));
        assertFalse(((String) result[1]).contains("# Stats"));
    }

    @Test
    @SneakyThrows
    public void ping_tests() {
        Transaction transaction = new Transaction();
        int numberOfPings = 100;
        for (int idx = 0; idx < numberOfPings; idx++) {
            if ((idx % 2) == 0) {
                transaction.ping();
            } else {
                transaction.ping(Integer.toString(idx));
            }
        }
        Object[] result = client.exec(transaction).get();
        for (int idx = 0; idx < numberOfPings; idx++) {
            if ((idx % 2) == 0) {
                assertEquals("PONG", result[idx]);
            } else {
                assertEquals(Integer.toString(idx), result[idx]);
            }
        }
    }

    @SneakyThrows
    @ParameterizedTest(name = "{0}")
    @MethodSource("glide.TransactionTestUtilities#getCommonTransactionBuilders")
    public void transactions_with_group_of_commands(String testName, TransactionBuilder builder) {
        Transaction transaction = new Transaction();
        Object[] expectedResult = builder.apply(transaction);

        Object[] results = client.exec(transaction).get();
        assertArrayEquals(expectedResult, results);
    }

    @SneakyThrows
    @ParameterizedTest(name = "{0}")
    @MethodSource("glide.TransactionTestUtilities#getPrimaryNodeTransactionBuilders")
    public void keyless_transactions_with_group_of_commands(
            String testName, TransactionBuilder builder) {
        Transaction transaction = new Transaction();
        Object[] expectedResult = builder.apply(transaction);

        Object[] results = client.exec(transaction).get();
        assertArrayEquals(expectedResult, results);
    }

    @SneakyThrows
    @Test
    public void test_standalone_transaction() {
        String key = UUID.randomUUID().toString();
        String value = UUID.randomUUID().toString();

        Transaction transaction =
                new Transaction().select(1).set(key, value).get(key).select(0).get(key);

        Object[] expectedResult = new Object[] {OK, OK, value, OK, null};

        Object[] result = client.exec(transaction).get();
        assertArrayEquals(expectedResult, result);
    }

    @Test
    @SneakyThrows
    public void lastsave() {
        var yesterday = Instant.now().minus(1, ChronoUnit.DAYS);

        var response = client.exec(new Transaction().lastsave()).get();
        assertTrue(Instant.ofEpochSecond((long) response[0]).isAfter(yesterday));
    }

    @Test
    @SneakyThrows
    public void objectFreq() {
        String objectFreqKey = "key";
        String maxmemoryPolicy = "maxmemory-policy";

        String oldPolicy = client.configGet(new String[] {maxmemoryPolicy}).get().get(maxmemoryPolicy);
        try {
            Transaction transaction = new Transaction();
            transaction.configSet(Map.of(maxmemoryPolicy, "allkeys-lfu"));
            transaction.set(objectFreqKey, "");
            transaction.objectFreq(objectFreqKey);
            var response = client.exec(transaction).get();
            assertEquals(OK, response[0]);
            assertEquals(OK, response[1]);
            assertTrue((long) response[2] >= 0L);
        } finally {
            client.configSet(Map.of(maxmemoryPolicy, oldPolicy)).get();
        }
    }

    @Test
    @SneakyThrows
    public void objectIdletime() {
        String objectIdletimeKey = "key";
        Transaction transaction = new Transaction();
        transaction.set(objectIdletimeKey, "");
        transaction.objectIdletime(objectIdletimeKey);
        var response = client.exec(transaction).get();
        assertEquals(OK, response[0]);
        assertTrue((long) response[1] >= 0L);
    }

    @Test
    @SneakyThrows
    public void objectRefcount() {
        String objectRefcountKey = "key";
        Transaction transaction = new Transaction();
        transaction.set(objectRefcountKey, "");
        transaction.objectRefcount(objectRefcountKey);
        var response = client.exec(transaction).get();
        assertEquals(OK, response[0]);
        assertTrue((long) response[1] >= 0L);
    }

    @Test
    @SneakyThrows
    public void zrank_zrevrank_withscores() {
        assumeTrue(REDIS_VERSION.isGreaterThanOrEqualTo("7.2.0"));
        String zSetKey1 = "{key}:zsetKey1-" + UUID.randomUUID();
        Transaction transaction = new Transaction();
        transaction.zadd(zSetKey1, Map.of("one", 1.0, "two", 2.0, "three", 3.0));
        transaction.zrankWithScore(zSetKey1, "one");
        transaction.zrevrankWithScore(zSetKey1, "one");

        Object[] result = client.exec(transaction).get();
        assertEquals(3L, result[0]);
        assertArrayEquals(new Object[] {0L, 1.0}, (Object[]) result[1]);
        assertArrayEquals(new Object[] {2L, 1.0}, (Object[]) result[2]);
    }

    @Test
    @SneakyThrows
    public void WATCH_transaction_failure_returns_null() {
        Transaction transaction = new Transaction();
        transaction.get("key");
        assertEquals(OK, client.customCommand(new String[] {"WATCH", "key"}).get());
        assertEquals(OK, client.set("key", "foo").get());
        assertNull(client.exec(transaction).get());
    }

    // Test commands supported by redis >= 7 only
    @SneakyThrows
    @Test
    public void test_cluster_transactions_redis_7() {
        assumeTrue(REDIS_VERSION.isGreaterThanOrEqualTo("7.0.0"), "This feature added in redis 7");
        Transaction transaction = new Transaction();
        Object[] expectedResult = transactionTestRedis7(transaction);

        Object[] results = client.exec(transaction).get();
        assertArrayEquals(expectedResult, results);
    }
}<|MERGE_RESOLUTION|>--- conflicted
+++ resolved
@@ -2,12 +2,6 @@
 package glide.standalone;
 
 import static glide.TestConfiguration.REDIS_VERSION;
-<<<<<<< HEAD
-import static glide.TransactionTestUtilities.transactionTest;
-import static glide.TransactionTestUtilities.transactionTestRedis7;
-import static glide.TransactionTestUtilities.transactionTestResult;
-=======
->>>>>>> d4ffa996
 import static glide.api.BaseClient.OK;
 import static org.junit.jupiter.api.Assertions.assertArrayEquals;
 import static org.junit.jupiter.api.Assertions.assertEquals;
@@ -219,16 +213,4 @@
         assertEquals(OK, client.set("key", "foo").get());
         assertNull(client.exec(transaction).get());
     }
-
-    // Test commands supported by redis >= 7 only
-    @SneakyThrows
-    @Test
-    public void test_cluster_transactions_redis_7() {
-        assumeTrue(REDIS_VERSION.isGreaterThanOrEqualTo("7.0.0"), "This feature added in redis 7");
-        Transaction transaction = new Transaction();
-        Object[] expectedResult = transactionTestRedis7(transaction);
-
-        Object[] results = client.exec(transaction).get();
-        assertArrayEquals(expectedResult, results);
-    }
 }