--- conflicted
+++ resolved
@@ -144,16 +144,13 @@
     LInsert = 101;
     RPushX = 102;
     LPushX = 103;
-<<<<<<< HEAD
-    SDiffStore = 112;
-=======
     ZMScore = 104;
     ZDiff = 105;
     ZDiffStore = 106;
     SetRange = 107;
     ZRemRangeByLex = 108;
     ZLexCount = 109;
->>>>>>> d8e9df45
+    SDiffStore = 112;
 }
 
 message Command {
