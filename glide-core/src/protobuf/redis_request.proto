--- conflicted
+++ resolved
@@ -163,9 +163,6 @@
     GeoAdd = 121;
     GeoHash = 122;
     ObjectEncoding = 123;
-<<<<<<< HEAD
-    FlushAll = 128;
-=======
     SDiff = 124;
     ObjectIdletime = 125;
     ObjectRefcount = 126;
@@ -178,7 +175,7 @@
     Touch = 132;
     ZRevRank = 133;
     ZInterStore = 134;
->>>>>>> 7a0073be
+    FlushAll = 137;
 }
 
 message Command {
