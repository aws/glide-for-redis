--- conflicted
+++ resolved
@@ -162,11 +162,8 @@
     LastSave = 120;
     GeoAdd = 121;
     GeoHash = 122;
-<<<<<<< HEAD
-    SDiff = 123;
-=======
     ObjectEncoding = 123;
->>>>>>> 95b6f2f7
+    SDiff = 124;
 }
 
 message Command {
