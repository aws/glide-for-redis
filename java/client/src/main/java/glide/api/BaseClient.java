--- conflicted
+++ resolved
@@ -346,15 +346,15 @@
     }
 
     @Override
-<<<<<<< HEAD
     public CompletableFuture<Boolean> renamenx(@NonNull String key, @NonNull String newKey) {
         return commandManager.submitNewCommand(
                 RenameNx, new String[] {key, newKey}, this::handleBooleanResponse);
-=======
+    }
+
+    @Override
     public CompletableFuture<Long> objectRefcount(@NonNull String key) {
         return commandManager.submitNewCommand(
                 ObjectRefcount, new String[] {key}, this::handleLongOrNullResponse);
->>>>>>> e5702c34
     }
 
     @Override
