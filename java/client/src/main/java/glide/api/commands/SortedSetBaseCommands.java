/** Copyright GLIDE-for-Redis Project Contributors - SPDX Identifier: Apache-2.0 */
package glide.api.commands;

import glide.api.models.commands.RangeOptions.InfLexBound;
import glide.api.models.commands.RangeOptions.InfScoreBound;
import glide.api.models.commands.RangeOptions.LexBoundary;
import glide.api.models.commands.RangeOptions.LexRange;
import glide.api.models.commands.RangeOptions.RangeByIndex;
import glide.api.models.commands.RangeOptions.RangeByLex;
import glide.api.models.commands.RangeOptions.RangeByScore;
import glide.api.models.commands.RangeOptions.RangeQuery;
import glide.api.models.commands.RangeOptions.ScoreBoundary;
import glide.api.models.commands.RangeOptions.ScoreRange;
import glide.api.models.commands.RangeOptions.ScoredRangeQuery;
import glide.api.models.commands.ScoreFilter;
import glide.api.models.commands.WeightAggregateOptions.Aggregate;
import glide.api.models.commands.WeightAggregateOptions.KeyArray;
import glide.api.models.commands.WeightAggregateOptions.KeysOrWeightedKeys;
import glide.api.models.commands.WeightAggregateOptions.WeightedKeys;
import glide.api.models.commands.ZAddOptions;
import java.util.Map;
import java.util.concurrent.CompletableFuture;

/**
 * Supports commands and transactions for the "Sorted Set Commands" group for standalone and cluster
 * clients.
 *
 * @see <a href="https://redis.io/commands/?group=sorted-set">Sorted Set Commands</a>
 */
public interface SortedSetBaseCommands {
    /** Redis API keyword used to query sorted set members with their scores. */
    String WITH_SCORES_REDIS_API = "WITHSCORES";

    /** Redis API keyword used to query a sorted set member with its score. */
    String WITH_SCORE_REDIS_API = "WITHSCORE";

    /** Redis API keyword used to extract specific count of members from a sorted set. */
    String COUNT_REDIS_API = "COUNT";

    /** Redis API keyword used to limit calculation of intersection of sorted sets. */
    String LIMIT_REDIS_API = "LIMIT";

    /**
     * Adds members with their scores to the sorted set stored at <code>key</code>.<br>
     * If a member is already a part of the sorted set, its score is updated.
     *
     * @see <a href="https://redis.io/commands/zadd/">redis.io</a> for more details.
     * @param key The key of the sorted set.
     * @param membersScoresMap A <code>Map</code> of members to their corresponding scores.
     * @param options The ZAdd options.
     * @param changed Modify the return value from the number of new elements added, to the total
     *     number of elements changed.
     * @return The number of elements added to the sorted set.<br>
     *     If <code>changed</code> is set, returns the number of elements updated in the sorted set.
     * @example
     *     <pre>{@code
     * ZaddOptions options = ZaddOptions.builder().conditionalChange(ONLY_IF_DOES_NOT_EXIST).build();
     * Long num = client.zadd("mySortedSet", Map.of("member1", 10.5, "member2", 8.2), options, false).get();
     * assert num == 2L; // Indicates that two elements have been added or updated in the sorted set "mySortedSet".
     *
     * options = ZaddOptions.builder().conditionalChange(ONLY_IF_EXISTS).build();
     * Long num = client.zadd("existingSortedSet", Map.of("member1", 15.0, "member2", 5.5), options, false).get();
     * assert num == 2L; // Updates the scores of two existing members in the sorted set "existingSortedSet".
     * }</pre>
     */
    CompletableFuture<Long> zadd(
            String key, Map<String, Double> membersScoresMap, ZAddOptions options, boolean changed);

    /**
     * Adds members with their scores to the sorted set stored at <code>key</code>.<br>
     * If a member is already a part of the sorted set, its score is updated.
     *
     * @see <a href="https://redis.io/commands/zadd/">redis.io</a> for more details.
     * @param key The key of the sorted set.
     * @param membersScoresMap A <code>Map</code> of members to their corresponding scores.
     * @param options The ZAdd options.
     * @return The number of elements added to the sorted set.
     * @example
     *     <pre>{@code
     * ZaddOptions options = ZaddOptions.builder().conditionalChange(ONLY_IF_DOES_NOT_EXIST).build();
     * Long num = client.zadd("mySortedSet", Map.of("member1", 10.5, "member2", 8.2), options).get();
     * assert num == 2L; // Indicates that two elements have been added to the sorted set "mySortedSet".
     *
     * options = ZaddOptions.builder().conditionalChange(ONLY_IF_EXISTS).build();
     * Long num = client.zadd("existingSortedSet", Map.of("member1", 15.0, "member2", 5.5), options).get();
     * assert num == 0L; // No new members were added to the sorted set "existingSortedSet".
     * }</pre>
     */
    CompletableFuture<Long> zadd(
            String key, Map<String, Double> membersScoresMap, ZAddOptions options);

    /**
     * Adds members with their scores to the sorted set stored at <code>key</code>.<br>
     * If a member is already a part of the sorted set, its score is updated.
     *
     * @see <a href="https://redis.io/commands/zadd/">redis.io</a> for more details.
     * @param key The key of the sorted set.
     * @param membersScoresMap A <code>Map</code> of members to their corresponding scores.
     * @param changed Modify the return value from the number of new elements added, to the total
     *     number of elements changed.
     * @return The number of elements added to the sorted set.<br>
     *     If <code>changed</code> is set, returns the number of elements updated in the sorted set.
     * @example
     *     <pre>{@code
     * Long num = client.zadd("mySortedSet", Map.of("member1", 10.5, "member2", 8.2), true).get();
     * assert num == 2L; // Indicates that two elements have been added or updated in the sorted set "mySortedSet".
     * }</pre>
     */
    CompletableFuture<Long> zadd(String key, Map<String, Double> membersScoresMap, boolean changed);

    /**
     * Adds members with their scores to the sorted set stored at <code>key</code>.<br>
     * If a member is already a part of the sorted set, its score is updated.
     *
     * @see <a href="https://redis.io/commands/zadd/">redis.io</a> for more details.
     * @param key The key of the sorted set.
     * @param membersScoresMap A <code>Map</code> of members to their corresponding scores.
     * @return The number of elements added to the sorted set.
     * @example
     *     <pre>{@code
     * Long num = client.zadd("mySortedSet", Map.of("member1", 10.5, "member2", 8.2)).get();
     * assert num == 2L; // Indicates that two elements have been added to the sorted set "mySortedSet".
     * }</pre>
     */
    CompletableFuture<Long> zadd(String key, Map<String, Double> membersScoresMap);

    /**
     * Increments the score of member in the sorted set stored at <code>key</code> by <code>increment
     * </code>.<br>
     * If <code>member</code> does not exist in the sorted set, it is added with <code>
     * increment</code> as its score (as if its previous score was <code>0.0</code>).<br>
     * If <code>key</code> does not exist, a new sorted set with the specified member as its sole
     * member is created.<br>
     * <code>zaddIncr</code> with empty option acts as {@link #zincrby(String, double, String)}.
     *
     * @see <a href="https://redis.io/commands/zadd/">redis.io</a> for more details.
     * @param key The key of the sorted set.
     * @param member A member in the sorted set to increment.
     * @param increment The score to increment the member.
     * @param options The ZAdd options.
     * @return The score of the member.<br>
     *     If there was a conflict with the options, the operation aborts and <code>null</code> is
     *     returned.
     * @example
     *     <pre>{@code
     * ZAddOptions options = ZaddOptions.builder().conditionalChange(ONLY_IF_DOES_NOT_EXIST).build();
     * Double num = client.zaddIncr("mySortedSet", member, 5.0, options).get();
     * assert num == 5.0;
     *
     * options = ZAddOptions.builder().updateOptions(SCORE_LESS_THAN_CURRENT).build();
     * Double num = client.zaddIncr("existingSortedSet", member, 3.0, options).get();
     * assert num == null;
     * }</pre>
     */
    CompletableFuture<Double> zaddIncr(
            String key, String member, double increment, ZAddOptions options);

    /**
     * Increments the score of member in the sorted set stored at <code>key</code> by <code>increment
     * </code>.<br>
     * If <code>member</code> does not exist in the sorted set, it is added with <code>
     * increment</code> as its score (as if its previous score was <code>0.0</code>).<br>
     * If <code>key</code> does not exist, a new sorted set with the specified member as its sole
     * member is created.
     *
     * @see <a href="https://redis.io/commands/zadd/">redis.io</a> for more details.
     * @param key The key of the sorted set.
     * @param member A member in the sorted set to increment.
     * @param increment The score to increment the member.
     * @return The score of the member.
     * @example
     *     <pre>{@code
     * Double num = client.zaddIncr("mySortedSet", member, 5.0).get();
     * assert num == 5.0;
     * }</pre>
     */
    CompletableFuture<Double> zaddIncr(String key, String member, double increment);

    /**
     * Removes the specified members from the sorted set stored at <code>key</code>.<br>
     * Specified members that are not a member of this set are ignored.
     *
     * @see <a href="https://redis.io/commands/zrem/">redis.io</a> for more details.
     * @param key The key of the sorted set.
     * @param members An array of members to remove from the sorted set.
     * @return The number of members that were removed from the sorted set, not including non-existing
     *     members.<br>
     *     If <code>key</code> does not exist, it is treated as an empty sorted set, and this command
     *     returns <code>0</code>.
     * @example
     *     <pre>{@code
     * Long num1 = client.zrem("mySortedSet", new String[] {"member1", "member2"}).get();
     * assert num1 == 2L; // Indicates that two members have been removed from the sorted set "mySortedSet".
     *
     * Long num2 = client.zrem("nonExistingSortedSet", new String[] {"member1", "member2"}).get();
     * assert num2 == 0L; // Indicates that no members were removed as the sorted set "nonExistingSortedSet" does not exist.
     * }</pre>
     */
    CompletableFuture<Long> zrem(String key, String[] members);

    /**
     * Returns the cardinality (number of elements) of the sorted set stored at <code>key</code>.
     *
     * @see <a href="https://redis.io/commands/zcard/">redis.io</a> for more details.
     * @param key The key of the sorted set.
     * @return The number of elements in the sorted set.<br>
     *     If <code>key</code> does not exist, it is treated as an empty sorted set, and this command
     *     return <code>0</code>.
     * @example
     *     <pre>{@code
     * Long num1 = client.zcard("mySortedSet").get();
     * assert num1 == 3L; // Indicates that there are 3 elements in the sorted set "mySortedSet".
     *
     * Long num2 = client.zcard("nonExistingSortedSet").get();
     * assert num2 == 0L;
     * }</pre>
     */
    CompletableFuture<Long> zcard(String key);

    /**
     * Removes and returns up to <code>count</code> members with the lowest scores from the sorted set
     * stored at the specified <code>key</code>.
     *
     * @see <a href="https://redis.io/commands/zpopmin/">redis.io</a> for more details.
     * @param key The key of the sorted set.
     * @param count Specifies the quantity of members to pop.<br>
     *     If <code>count</code> is higher than the sorted set's cardinality, returns all members and
     *     their scores, ordered from lowest to highest.
     * @return A map of the removed members and their scores, ordered from the one with the lowest
     *     score to the one with the highest.<br>
     *     If <code>key</code> doesn't exist, it will be treated as an empty sorted set and the
     *     command returns an empty <code>Map</code>.
     * @example
     *     <pre>{@code
     * Map<String, Double> payload = client.zpopmax("mySortedSet", 2).get();
     * assert payload.equals(Map.of('member3', 7.5 , 'member2', 8.0)); // Indicates that 'member3' with a score of 7.5 and 'member2' with a score of 8.0 have been removed from the sorted set.
     * }</pre>
     */
    CompletableFuture<Map<String, Double>> zpopmin(String key, long count);

    /**
     * Removes and returns the member with the lowest score from the sorted set stored at the
     * specified <code>key</code>.
     *
     * @see <a href="https://redis.io/commands/zpopmin/">redis.io</a> for more details.
     * @param key The key of the sorted set.
     * @return A map containing the removed member and its corresponding score.<br>
     *     If <code>key</code> doesn't exist, it will be treated as an empty sorted set and the
     *     command returns an empty <code>Map</code>.
     * @example
     *     <pre>{@code
     * Map<String, Double> payload = client.zpopmin("mySortedSet").get();
     * assert payload.equals(Map.of('member1', 5.0)); // Indicates that 'member1' with a score of 5.0 has been removed from the sorted set.
     * }</pre>
     */
    CompletableFuture<Map<String, Double>> zpopmin(String key);

    /**
     * Blocks the connection until it removes and returns a member with the lowest score from the
     * first non-empty sorted set, with the given <code>keys</code> being checked in the order they
     * are provided.<br>
     * <code>BZPOPMIN</code> is the blocking variant of {@link #zpopmin(String)}.<br>
     *
     * @apiNote
     *     <ul>
     *       <li>When in cluster mode, all <code>keys</code> must map to the same hash slot.
     *       <li><code>BZPOPMIN</code> is a client blocking command, see <a
     *           href="https://github.com/aws/glide-for-redis/wiki/General-Concepts#blocking-commands">Blocking
     *           Commands</a> for more details and best practices.
     *     </ul>
     *
     * @see <a href="https://redis.io/commands/bzpopmin/">redis.io</a> for more details.
     * @param keys The keys of the sorted sets.
     * @param timeout The number of seconds to wait for a blocking operation to complete. A value of
     *     <code>0</code> will block indefinitely.
     * @return An <code>array</code> containing the key where the member was popped out, the member
     *     itself, and the member score.<br>
     *     If no member could be popped and the <code>timeout</code> expired, returns <code>null
     *     </code>.
     * @example
     *     <pre>{@code
     * Object[] data = client.bzpopmin(new String[] {"zset1", "zset2"}, 0.5).get();
     * System.out.printf("Popped '%s' with score %d from sorted set '%s'%n", data[1], data[2], data[0]);
     * }</pre>
     */
    CompletableFuture<Object[]> bzpopmin(String[] keys, double timeout);

    /**
     * Removes and returns up to <code>count</code> members with the highest scores from the sorted
     * set stored at the specified <code>key</code>.
     *
     * @see <a href="https://redis.io/commands/zpopmax/">redis.io</a> for more details.
     * @param key The key of the sorted set.
     * @param count Specifies the quantity of members to pop.<br>
     *     If <code>count</code> is higher than the sorted set's cardinality, returns all members and
     *     their scores, ordered from highest to lowest.
     * @return A map of the removed members and their scores, ordered from the one with the highest
     *     score to the one with the lowest.<br>
     *     If <code>key</code> doesn't exist, it will be treated as an empty sorted set and the
     *     command returns an empty <code>Map</code>.
     * @example
     *     <pre>{@code
     * Map<String, Double> payload = client.zpopmax("mySortedSet", 2).get();
     * assert payload.equals(Map.of('member2', 8.0, 'member3', 7.5)); // Indicates that 'member2' with a score of 8.0 and 'member3' with a score of 7.5 have been removed from the sorted set.
     * }</pre>
     */
    CompletableFuture<Map<String, Double>> zpopmax(String key, long count);

    /**
     * Removes and returns the member with the highest score from the sorted set stored at the
     * specified <code>key</code>.
     *
     * @see <a href="https://redis.io/commands/zpopmax/">redis.io</a> for more details.
     * @param key The key of the sorted set.
     * @return A map containing the removed member and its corresponding score.<br>
     *     If <code>key</code> doesn't exist, it will be treated as an empty sorted set and the
     *     command returns an empty <code>Map</code>.
     * @example
     *     <pre>{@code
     * Map<String, Double> payload = client.zpopmax("mySortedSet").get();
     * assert payload.equals(Map.of('member1', 10.0)); // Indicates that 'member1' with a score of 10.0 has been removed from the sorted set.
     * }</pre>
     */
    CompletableFuture<Map<String, Double>> zpopmax(String key);

    /**
     * Blocks the connection until it removes and returns a member with the highest score from the
     * first non-empty sorted set, with the given <code>keys</code> being checked in the order they
     * are provided.<br>
     * <code>BZPOPMAX</code> is the blocking variant of {@link #zpopmax(String)}.<br>
     *
     * @apiNote
     *     <ul>
     *       <li>When in cluster mode, all <code>keys</code> must map to the same hash slot.
     *       <li><code>BZPOPMAX</code> is a client blocking command, see <a
     *           href="https://github.com/aws/glide-for-redis/wiki/General-Concepts#blocking-commands">Blocking
     *           Commands</a> for more details and best practices.
     *     </ul>
     *
     * @see <a href="https://redis.io/commands/bzpopmax/">redis.io</a> for more details.
     * @param keys The keys of the sorted sets.
     * @param timeout The number of seconds to wait for a blocking operation to complete. A value of
     *     <code>0</code> will block indefinitely.
     * @return An <code>array</code> containing the key where the member was popped out, the member
     *     itself, and the member score.<br>
     *     If no member could be popped and the <code>timeout</code> expired, returns <code>null
     *     </code>.
     * @example
     *     <pre>{@code
     * Object[] data = client.bzpopmax(new String[] {"zset1", "zset2"}, 0.5).get();
     * System.out.printf("Popped '%s' with score %d from sorted set '%s'%n", data[1], data[2], data[0]);
     * }</pre>
     */
    CompletableFuture<Object[]> bzpopmax(String[] keys, double timeout);

    /**
     * Returns the score of <code>member</code> in the sorted set stored at <code>key</code>.
     *
     * @see <a href="https://redis.io/commands/zscore/">redis.io</a> for more details.
     * @param key The key of the sorted set.
     * @param member The member whose score is to be retrieved.
     * @return The score of the member.<br>
     *     If <code>member</code> does not exist in the sorted set, <code>null</code> is returned.<br>
     *     If <code>key</code> does not exist, <code>null</code> is returned.
     * @example
     *     <pre>{@code
     * Double num1 = client.zscore("mySortedSet", "member").get();
     * assert num1 == 10.5; // Indicates that the score of "member" in the sorted set "mySortedSet" is 10.5.
     *
     * Double num2 = client.zscore("mySortedSet", "nonExistingMember").get();
     * assert num2 == null;
     * }</pre>
     */
    CompletableFuture<Double> zscore(String key, String member);

    /**
     * Returns the specified range of elements in the sorted set stored at <code>key</code>.<br>
     * <code>ZRANGE</code> can perform different types of range queries: by index (rank), by the
     * score, or by lexicographical order.<br>
     * To get the elements with their scores, see {@link #zrangeWithScores}.
     *
     * @see <a href="https://redis.io/commands/zrange/">redis.io</a> for more details.
     * @param key The key of the sorted set.
     * @param rangeQuery The range query object representing the type of range query to perform.<br>
     *     <ul>
     *       <li>For range queries by index (rank), use {@link RangeByIndex}.
     *       <li>For range queries by lexicographical order, use {@link RangeByLex}.
     *       <li>For range queries by score, use {@link RangeByScore}.
     *     </ul>
     *
     * @param reverse If true, reverses the sorted set, with index 0 as the element with the highest
     *     score.
     * @return An array of elements within the specified range. If <code>key</code> does not exist, it
     *     is treated as an empty sorted set, and the command returns an empty array.
     * @example
     *     <pre>{@code
     * RangeByScore query1 = new RangeByScore(new ScoreBoundary(10), new ScoreBoundary(20));
     * String[] payload1 = client.zrange("mySortedSet", query1, true).get(); // Returns members with scores between 10 and 20.
     * assert payload1.equals(new String[] {'member3', 'member2', 'member1'}); // Returns all members in descending order.
     *
     * RangeByScore query2 = new RangeByScore(InfScoreBound.NEGATIVE_INFINITY, new ScoreBoundary(3));
     * String[] payload2 = client.zrange("mySortedSet", query2, false).get();
     * assert payload2.equals(new String[] {'member2', 'member3'}); // Returns members with scores within the range of negative infinity to 3, in ascending order.
     * }</pre>
     */
    CompletableFuture<String[]> zrange(String key, RangeQuery rangeQuery, boolean reverse);

    /**
     * Returns the specified range of elements in the sorted set stored at <code>key</code>.<br>
     * <code>ZRANGE</code> can perform different types of range queries: by index (rank), by the
     * score, or by lexicographical order.<br>
     * To get the elements with their scores, see {@link #zrangeWithScores}.
     *
     * @see <a href="https://redis.io/commands/zrange/">redis.io</a> for more details.
     * @param key The key of the sorted set.
     * @param rangeQuery The range query object representing the type of range query to perform.<br>
     *     <ul>
     *       <li>For range queries by index (rank), use {@link RangeByIndex}.
     *       <li>For range queries by lexicographical order, use {@link RangeByLex}.
     *       <li>For range queries by score, use {@link RangeByScore}.
     *     </ul>
     *
     * @return An of array elements within the specified range. If <code>key</code> does not exist, it
     *     is treated as an empty sorted set, and the command returns an empty array.
     * @example
     *     <pre>{@code
     * RangeByIndex query1 = new RangeByIndex(0, -1);
     * String[] payload1 = client.zrange("mySortedSet",query1).get();
     * assert payload1.equals(new String[] {'member1', 'member2', 'member3'}); // Returns all members in ascending order.
     *
     * RangeByScore query2 = new RangeByScore(InfScoreBound.NEGATIVE_INFINITY, new ScoreBoundary(3));
     * String[] payload2 = client.zrange("mySortedSet", query2).get();
     * assert payload2.equals(new String[] {'member2', 'member3'}); // Returns members with scores within the range of negative infinity to 3, in ascending order.
     * }</pre>
     */
    CompletableFuture<String[]> zrange(String key, RangeQuery rangeQuery);

    /**
     * Returns the specified range of elements with their scores in the sorted set stored at <code>key
     * </code>. Similar to {@link #zrange} but with a <code>WITHSCORE</code> flag.
     *
     * @see <a href="https://redis.io/commands/zrange/">redis.io</a> for more details.
     * @param key The key of the sorted set.
     * @param rangeQuery The range query object representing the type of range query to perform.<br>
     *     <ul>
     *       <li>For range queries by index (rank), use {@link RangeByIndex}.
     *       <li>For range queries by score, use {@link RangeByScore}.
     *     </ul>
     *
     * @param reverse If true, reverses the sorted set, with index 0 as the element with the highest
     *     score.
     * @return A <code>Map</code> of elements and their scores within the specified range. If <code>
     *     key</code> does not exist, it is treated as an empty sorted set, and the command returns an
     *     empty <code>Map</code>.
     * @example
     *     <pre>{@code
     * RangeByScore query1 = new RangeByScore(new ScoreBoundary(10), new ScoreBoundary(20));
     * Map<String, Double> payload1 = client.zrangeWithScores("mySortedSet", query1, true).get();
     * assert payload1.equals(Map.of('member2', 15.2, 'member1', 10.5)); // Returns members with scores between 10 and 20 (inclusive) with their scores.
     *
     * RangeByScore query2 = new RangeByScore(InfScoreBound.NEGATIVE_INFINITY, new ScoreBoundary(3));
     * Map<String, Double> payload2 = client.zrangeWithScores("mySortedSet", query2, false).get();
     * assert payload2.equals(Map.of('member4', -2.0, 'member7', 1.5)); // Returns members with with scores within the range of negative infinity to 3, with their scores.
     * }</pre>
     */
    CompletableFuture<Map<String, Double>> zrangeWithScores(
            String key, ScoredRangeQuery rangeQuery, boolean reverse);

    /**
     * Returns the specified range of elements with their scores in the sorted set stored at <code>key
     * </code>. Similar to {@link #zrange} but with a <code>WITHSCORE</code> flag.
     *
     * @see <a href="https://redis.io/commands/zrange/">redis.io</a> for more details.
     * @param key The key of the sorted set.
     * @param rangeQuery The range query object representing the type of range query to perform.<br>
     *     <ul>
     *       <li>For range queries by index (rank), use {@link RangeByIndex}.
     *       <li>For range queries by score, use {@link RangeByScore}.
     *     </ul>
     *
     * @return A <code>Map</code> of elements and their scores within the specified range. If <code>
     *     key</code> does not exist, it is treated as an empty sorted set, and the command returns an
     *     empty <code>Map</code>.
     * @example
     *     <pre>{@code
     * RangeByScore query1 = new RangeByScore(new ScoreBoundary(10), new ScoreBoundary(20));
     * Map<String, Double> payload1 = client.zrangeWithScores("mySortedSet", query1).get();
     * assert payload1.equals(Map.of('member1', 10.5, 'member2', 15.2)); // Returns members with scores between 10 and 20 (inclusive) with their scores.
     *
     * RangeByScore query2 = new RangeByScore(InfScoreBound.NEGATIVE_INFINITY, new ScoreBoundary(3));
     * Map<String, Double> payload2 = client.zrangeWithScores("mySortedSet", query2).get();
     * assert payload2.equals(Map.of('member4', -2.0, 'member7', 1.5)); // Returns members with with scores within the range of negative infinity to 3, with their scores.
     * }</pre>
     */
    CompletableFuture<Map<String, Double>> zrangeWithScores(String key, ScoredRangeQuery rangeQuery);

    /**
     * Stores a specified range of elements from the sorted set at <code>source</code>, into a new
     * sorted set at <code>destination</code>. If <code>destination</code> doesn't exist, a new sorted
     * set is created; if it exists, it's overwritten.<br>
     *
     * @apiNote When in cluster mode, <code>destination</code> and <code>source</code> must map to the
     *     same hash slot.
     * @see <a href="https://redis.io/commands/zrangestore/">redis.io</a> for more details.
     * @param destination The key for the destination sorted set.
     * @param source The key of the source sorted set.
     * @param rangeQuery The range query object representing the type of range query to perform.<br>
     *     <ul>
     *       <li>For range queries by index (rank), use {@link RangeByIndex}.
     *       <li>For range queries by lexicographical order, use {@link RangeByLex}.
     *       <li>For range queries by score, use {@link RangeByScore}.
     *     </ul>
     *
     * @param reverse If <code>true</code>, reverses the sorted set, with index <code>0</code> as the
     *     element with the highest score.
     * @return The number of elements in the resulting sorted set.
     * @example
     *     <pre>{@code
     * RangeByIndex query1 = new RangeByIndex(0, -1); // Query for all members.
     * Long payload1 = client.zrangestore("destinationKey", "mySortedSet", query1, true).get();
     * assert payload1 == 7L;
     *
     * RangeByScore query2 = new RangeByScore(InfScoreBound.NEGATIVE_INFINITY, new ScoreBoundary(3)); // Query for members with scores within the range of negative infinity to 3.
     * Long payload2 = client.zrangestore("destinationKey", "mySortedSet", query2, false).get();
     * assert payload2 == 5L;
     * }</pre>
     */
    CompletableFuture<Long> zrangestore(
            String destination, String source, RangeQuery rangeQuery, boolean reverse);

    /**
     * Stores a specified range of elements from the sorted set at <code>source</code>, into a new
     * sorted set at <code>destination</code>. If <code>destination</code> doesn't exist, a new sorted
     * set is created; if it exists, it's overwritten.<br>
     *
     * @apiNote When in cluster mode, <code>destination</code> and <code>source</code> must map to the
     *     same hash slot.
     * @see <a href="https://redis.io/commands/zrangestore/">redis.io</a> for more details.
     * @param destination The key for the destination sorted set.
     * @param source The key of the source sorted set.
     * @param rangeQuery The range query object representing the type of range query to perform.<br>
     *     <ul>
     *       <li>For range queries by index (rank), use {@link RangeByIndex}.
     *       <li>For range queries by lexicographical order, use {@link RangeByLex}.
     *       <li>For range queries by score, use {@link RangeByScore}.
     *     </ul>
     *
     * @return The number of elements in the resulting sorted set.
     * @example
     *     <pre>{@code
     * RangeByIndex query1 = new RangeByIndex(0, -1); // Query for all members.
     * Long payload1 = client.zrangestore("destinationKey", "mySortedSet", query1).get();
     * assert payload1 == 7L;
     *
     * RangeByScore query2 = new RangeByScore(InfScoreBound.NEGATIVE_INFINITY, new ScoreBoundary(3)); // Query for members with scores within the range of negative infinity to 3.
     * Long payload2 = client.zrangestore("destinationKey", "mySortedSet", query2).get();
     * assert payload2 == 5L;
     * }</pre>
     */
    CompletableFuture<Long> zrangestore(String destination, String source, RangeQuery rangeQuery);

    /**
     * Returns the rank of <code>member</code> in the sorted set stored at <code>key</code>, with
     * scores ordered from low to high, starting from <code>0</code>.<br>
     * To get the rank of <code>member</code> with its score, see {@link #zrankWithScore}.
     *
     * @see <a href="https://redis.io/commands/zrank/">redis.io</a> for more details.
     * @param key The key of the sorted set.
     * @param member The member whose rank is to be retrieved.
     * @return The rank of <code>member</code> in the sorted set.<br>
     *     If <code>key</code> doesn't exist, or if <code>member</code> is not present in the set,
     *     <code>null</code> will be returned.
     * @example
     *     <pre>{@code
     * Long num1 = client.zrank("mySortedSet", "member2").get();
     * assert num1 == 3L; // Indicates that "member2" has the second-lowest score in the sorted set "mySortedSet".
     *
     * Long num2 = client.zcard("mySortedSet", "nonExistingMember").get();
     * assert num2 == null; // Indicates that "nonExistingMember" is not present in the sorted set "mySortedSet".
     * }</pre>
     */
    CompletableFuture<Long> zrank(String key, String member);

    /**
     * Returns the rank of <code>member</code> in the sorted set stored at <code>key</code> with its
     * score, where scores are ordered from the lowest to highest, starting from <code>0</code>.<br>
     *
     * @see <a href="https://redis.io/commands/zrank/">redis.io</a> for more details.
     * @param key The key of the sorted set.
     * @param member The member whose rank is to be retrieved.
     * @return An array containing the rank (as <code>Long</code>) and score (as <code>Double</code>)
     *     of <code>member</code> in the sorted set.<br>
     *     If <code>key</code> doesn't exist, or if <code>member</code> is not present in the set,
     *     <code>null</code> will be returned.
     * @example
     *     <pre>{@code
     * Object[] result1 = client.zrankWithScore("mySortedSet", "member2").get();
     * assert ((Long) result1[0]) == 1L && ((Double) result1[1]) == 6.0; // Indicates that "member2" with score 6.0 has the second-lowest score in the sorted set "mySortedSet".
     *
     * Object[] result2 = client.zrankWithScore("mySortedSet", "nonExistingMember").get();
     * assert result2 == null; // Indicates that "nonExistingMember" is not present in the sorted set "mySortedSet".
     * }</pre>
     */
    CompletableFuture<Object[]> zrankWithScore(String key, String member);

    /**
     * Returns the rank of <code>member</code> in the sorted set stored at <code>key</code>, where
     * scores are ordered from the highest to lowest, starting from <code>0</code>.<br>
     * To get the rank of <code>member</code> with its score, see {@link #zrevrankWithScore}.
     *
     * @see <a href="https://redis.io/commands/zrevrank/">redis.io</a> for more details.
     * @param key The key of the sorted set.
     * @param member The member whose rank is to be retrieved.
     * @return The rank of <code>member</code> in the sorted set, where ranks are ordered from high to
     *     low based on scores.<br>
     *     If <code>key</code> doesn't exist, or if <code>member</code> is not present in the set,
     *     <code>null</code> will be returned.
     * @example
     *     <pre>{@code
     * Long num1 = client.zrevrank("mySortedSet", "member2").get();
     * assert num1 == 1L; // Indicates that "member2" has the second-highest score in the sorted set "mySortedSet".
     *
     * Long num2 = client.zrevrank("mySortedSet", "nonExistingMember").get();
     * assert num2 == null; // Indicates that "nonExistingMember" is not present in the sorted set "mySortedSet".
     * }</pre>
     */
    CompletableFuture<Long> zrevrank(String key, String member);

    /**
     * Returns the rank of <code>member</code> in the sorted set stored at <code>key</code> with its
     * score, where scores are ordered from the highest to lowest, starting from <code>0</code>.
     *
     * @see <a href="https://redis.io/commands/zrevrank/">redis.io</a> for more details.
     * @param key The key of the sorted set.
     * @param member The member whose rank is to be retrieved.
     * @return An array containing the rank (as <code>Long</code>) and score (as <code>Double</code>)
     *     of <code>member</code> in the sorted set, where ranks are ordered from high to low based on
     *     scores.<br>
     *     If <code>key</code> doesn't exist, or if <code>member</code> is not present in the set,
     *     <code>null</code> will be returned.
     * @example
     *     <pre>{@code
     * Object[] result1 = client.zrevrankWithScore("mySortedSet", "member2").get();
     * assert ((Long) result1[0]) == 1L && ((Double) result1[1]) == 6.0; // Indicates that "member2" with score 6.0 has the second-highest score in the sorted set "mySortedSet".
     *
     * Object[] result2 = client.zrevrankWithScore("mySortedSet", "nonExistingMember").get();
     * assert result2 == null; // Indicates that "nonExistingMember" is not present in the sorted set "mySortedSet".
     * }</pre>
     */
    CompletableFuture<Object[]> zrevrankWithScore(String key, String member);

    /**
     * Returns the scores associated with the specified <code>members</code> in the sorted set stored
     * at <code>key</code>.
     *
     * @see <a href="https://redis.io/commands/zmscore/">redis.io</a> for more details.
     * @param key The key of the sorted set.
     * @param members An array of members in the sorted set.
     * @return An <code>Array</code> of scores of the <code>members</code>.<br>
     *     If a <code>member</code> does not exist, the corresponding value in the <code>Array</code>
     *     will be <code>null</code>.
     * @example
     *     <pre>{@code
     * Double[] payload = client.zmscore(key1, new String[] {"one", "nonExistentMember", "three"}).get();
     * assert payload.equals(new Double[] {1.0, null, 3.0});
     * }</pre>
     */
    CompletableFuture<Double[]> zmscore(String key, String[] members);

    /**
     * Returns the difference between the first sorted set and all the successive sorted sets.<br>
     * To get the elements with their scores, see {@link #zdiffWithScores}.
     *
     * @apiNote When in cluster mode, all <code>keys</code> must map to the same hash slot.
     * @see <a href="https://redis.io/commands/zdiff/">redis.io</a> for more details.
     * @param keys The keys of the sorted sets.
     * @return An <code>array</code> of elements representing the difference between the sorted sets.
     *     <br>
     *     If the first <code>key</code> does not exist, it is treated as an empty sorted set, and the
     *     command returns an empty <code>array</code>.
     * @example
     *     <pre>{@code
     * String[] payload = client.zdiff(new String[] {"sortedSet1", "sortedSet2", "sortedSet3"}).get();
     * assert payload.equals(new String[]{"element1"});
     * }</pre>
     */
    CompletableFuture<String[]> zdiff(String[] keys);

    /**
     * Returns the difference between the first sorted set and all the successive sorted sets.
     *
     * @apiNote When in cluster mode, all <code>keys</code> must map to the same hash slot.
     * @see <a href="https://redis.io/commands/zdiff/">redis.io</a> for more details.
     * @param keys The keys of the sorted sets.
     * @return A <code>Map</code> of elements and their scores representing the difference between the
     *     sorted sets.<br>
     *     If the first <code>key</code> does not exist, it is treated as an empty sorted set, and the
     *     command returns an empty <code>Map</code>.
     * @example
     *     <pre>{@code
     * Map<String, Double> payload = client.zdiffWithScores(new String[] {"sortedSet1", "sortedSet2", "sortedSet3"}).get();
     * assert payload.equals(Map.of("element1", 1.0));
     * }</pre>
     */
    CompletableFuture<Map<String, Double>> zdiffWithScores(String[] keys);

    /**
     * Calculates the difference between the first sorted set and all the successive sorted sets at
     * <code>keys</code> and stores the difference as a sorted set to <code>destination</code>,
     * overwriting it if it already exists. Non-existent keys are treated as empty sets.
     *
     * @apiNote When in cluster mode, <code>destination</code> and all <code>keys</code> must map to
     *     the same hash slot.
     * @see <a href="https://redis.io/commands/zdiffstore/">redis.io</a> for more details.
     * @param destination The key for the resulting sorted set.
     * @param keys The keys of the sorted sets to compare.
     * @return The number of members in the resulting sorted set stored at <code>destination</code>.
     * @example
     *     <pre>{@code
     * Long payload = client.zdiffstore("mySortedSet", new String[] {"key1", "key2"}).get();
     * assert payload > 0; // At least one member differed in "key1" compared to "key2", and this difference was stored in "mySortedSet".
     * }</pre>
     */
    CompletableFuture<Long> zdiffstore(String destination, String[] keys);

    /**
     * Returns the number of members in the sorted set stored at <code>key</code> with scores between
     * <code>minScore</code> and <code>maxScore</code>.
     *
     * @see <a href="https://redis.io/commands/zcount/">redis.io</a> for more details.
     * @param key The key of the sorted set.
     * @param minScore The minimum score to count from. Can be an implementation of {@link
     *     InfScoreBound} representing positive/negative infinity, or {@link ScoreBoundary}
     *     representing a specific score and inclusivity.
     * @param maxScore The maximum score to count up to. Can be an implementation of {@link
     *     InfScoreBound} representing positive/negative infinity, or {@link ScoreBoundary}
     *     representing a specific score and inclusivity.
     * @return The number of members in the specified score range.<br>
     *     If <code>key</code> does not exist, it is treated as an empty sorted set, and the command
     *     returns <code>0</code>.<br>
     *     If <code>maxScore < minScore</code>, <code>0</code> is returned.
     * @example
     *     <pre>{@code
     * Long num1 = client.zcount("my_sorted_set", new ScoreBoundary(5.0, true), InfScoreBound.POSITIVE_INFINITY).get();
     * assert num1 == 2L; // Indicates that there are 2 members with scores between 5.0 (inclusive) and +inf in the sorted set "my_sorted_set".
     *
     * Long num2 = client.zcount("my_sorted_set", new ScoreBoundary(5.0, true), new ScoreBoundary(10.0, false)).get();
     * assert num2 == 1L; // Indicates that there is one member with ScoreBoundary 5.0 <= score < 10.0 in the sorted set "my_sorted_set".
     * }</pre>
     */
    CompletableFuture<Long> zcount(String key, ScoreRange minScore, ScoreRange maxScore);

    /**
     * Removes all elements in the sorted set stored at <code>key</code> with rank between <code>start
     * </code> and <code>end</code>. Both <code>start</code> and <code>end</code> are zero-based
     * indexes with <code>0</code> being the element with the lowest score. These indexes can be
     * negative numbers, where they indicate offsets starting at the element with the highest score.
     *
     * @see <a href="https://redis.io/commands/zremrangebyrank/">redis.io</a> for more details.
     * @param key The key of the sorted set.
     * @param start The starting point of the range.
     * @param end The end of the range.
     * @return The number of elements removed.<br>
     *     If <code>start</code> exceeds the end of the sorted set, or if <code>start</code> is
     *     greater than <code>end</code>, <code>0</code> returned.<br>
     *     If <code>end</code> exceeds the actual end of the sorted set, the range will stop at the
     *     actual end of the sorted set.<br>
     *     If <code>key</code> does not exist <code>0</code> will be returned.
     * @example
     *     <pre>{@code
     * Long payload1 = client.zremrangebyrank("mySortedSet", 0, 4).get();
     * assert payload1 == 5L; // Indicates that 5 elements, with ranks ranging from 0 to 4 (inclusive), have been removed from "mySortedSet".
     *
     * Long payload2 = client.zremrangebyrank("mySortedSet", 0, 4).get();
     * assert payload2 == 0L; // Indicates that nothing was removed.
     * }</pre>
     */
    CompletableFuture<Long> zremrangebyrank(String key, long start, long end);

    /**
     * Removes all elements in the sorted set stored at <code>key</code> with a lexicographical order
     * between <code>minLex</code> and <code>maxLex</code>.
     *
     * @see <a href="https://redis.io/commands/zremrangebylex/">redis.io</a> for more details.
     * @param key The key of the sorted set.
     * @param minLex The minimum bound of the lexicographical range. Can be an implementation of
     *     {@link InfLexBound} representing positive/negative infinity, or {@link LexBoundary}
     *     representing a specific lex and inclusivity.
     * @param maxLex The maximum bound of the lexicographical range. Can be an implementation of
     *     {@link InfLexBound} representing positive/negative infinity, or {@link LexBoundary}
     *     representing a specific lex and inclusivity.
     * @return The number of members removed from the sorted set.<br>
     *     If <code>key</code> does not exist, it is treated as an empty sorted set, and the command
     *     returns <code>0</code>.<br>
     *     If <code>minLex</code> is greater than <code>maxLex</code>, <code>0</code> is returned.
     * @example
     *     <pre>{@code
     * Long payload1 = client.zremrangebylex("mySortedSet", new LexBoundary("a", false), new LexBoundary("e")).get();
     * assert payload1 == 4L; // Indicates that 4 members, with lexicographical values ranging from "a" (exclusive) to "e" (inclusive), have been removed from "mySortedSet".
     *
     * Long payload2 = client.zremrangebylex("mySortedSet", InfLexBound.NEGATIVE_INFINITY , new LexBoundary("e")).get();
     * assert payload2 == 0L; // Indicates that no elements were removed.
     * }</pre>
     */
    CompletableFuture<Long> zremrangebylex(String key, LexRange minLex, LexRange maxLex);

    /**
     * Removes all elements in the sorted set stored at <code>key</code> with a score between <code>
     * minScore</code> and <code>maxScore</code>.
     *
     * @see <a href="https://redis.io/commands/zremrangebyscore/">redis.io</a> for more details.
     * @param key The key of the sorted set.
     * @param minScore The minimum score to remove from. Can be an implementation of {@link
     *     InfScoreBound} representing positive/negative infinity, or {@link ScoreBoundary}
     *     representing a specific score and inclusivity.
     * @param maxScore The maximum score to remove to. Can be an implementation of {@link
     *     InfScoreBound} representing positive/negative infinity, or {@link ScoreBoundary}
     *     representing a specific score and inclusivity.
     * @return The number of members removed.<br>
     *     If <code>key</code> does not exist, it is treated as an empty sorted set, and the command
     *     returns <code>0</code>.<br>
     *     If <code>minScore</code> is greater than <code>maxScore</code>, <code>0</code> is returned.
     * @example
     *     <pre>{@code
     * Long payload1 = client.zremrangebyscore("mySortedSet", new ScoreBoundary(1, false), new ScoreBoundary(5)).get();
     * assert payload1 == 4L; // Indicates that 4 members, with scores ranging from 1 (exclusive) to 5 (inclusive), have been removed from "mySortedSet".
     *
     * Long payload2 = client.zremrangebyscore("mySortedSet", InfScoreBound.NEGATIVE_INFINITY , new ScoreBoundary(-42)).get();
     * assert payload2 == 0L; // Indicates that no elements were removed.
     * }</pre>
     */
    CompletableFuture<Long> zremrangebyscore(String key, ScoreRange minScore, ScoreRange maxScore);

    /**
     * Returns the number of members in the sorted set stored at <code>key</code> with scores between
     * <code>minLex</code> and <code>maxLex</code>.
     *
     * @see <a href="https://redis.io/commands/zlexcount/">redis.io</a> for more details.
     * @param key The key of the sorted set.
     * @param minLex The minimum lex to count from. Can be an implementation of {@link InfLexBound}
     *     representing positive/negative infinity, or {@link LexBoundary} representing a specific lex
     *     and inclusivity.
     * @param maxLex The maximum lex to count up to. Can be an implementation of {@link InfLexBound}
     *     representing positive/negative infinity, or {@link LexBoundary} representing a specific lex
     *     and inclusivity.
     * @return The number of members in the specified lex range.<br>
     *     If <code>key</code> does not exist, it is treated as an empty sorted set, and the command
     *     returns <code>0</code>.<br>
     *     If <code>maxLex < minLex</code>, <code>0</code> is returned.
     * @example
     *     <pre>{@code
     * Long num1 = client.zlexcount("my_sorted_set", new LexBoundary("c", true), InfLexBound.POSITIVE_INFINITY).get();
     * assert num1 == 2L; // Indicates that there are 2 members with lex scores between "c" (inclusive) and positive infinity in the sorted set "my_sorted_set".
     *
     * Long num2 = client.zlexcount("my_sorted_set", new ScoreBoundary("c", true), new ScoreBoundary("k", false)).get();
     * assert num2 == 1L; // Indicates that there is one member with LexBoundary "c" <= score < "k" in the sorted set "my_sorted_set".
     * }</pre>
     */
    CompletableFuture<Long> zlexcount(String key, LexRange minLex, LexRange maxLex);

    /**
     * Computes the union of sorted sets given by the specified <code>KeysOrWeightedKeys</code>, and
     * stores the result in <code>destination</code>. If <code>destination</code> already exists, it
     * is overwritten. Otherwise, a new sorted set will be created.
     *
     * @apiNote When in cluster mode, <code>destination</code> and all keys in <code>
     *     keysOrWeightedKeys</code> must map to the same hash slot.
     * @see <a href="https://redis.io/commands/zunionstore/">redis.io</a> for more details.
     * @param destination The key of the destination sorted set.
     * @param keysOrWeightedKeys The keys of the sorted sets with possible formats:
     *     <ul>
     *       <li>Use {@link KeyArray} for keys only.
     *       <li>Use {@link WeightedKeys} for weighted keys with score multipliers.
     *     </ul>
     *
     * @param aggregate Specifies the aggregation strategy to apply when combining the scores of
     *     elements.
     * @return The number of elements in the resulting sorted set stored at <code>destination</code>.
     * @example
     *     <pre>{@code
     * WeightedKeys weightedKeys = new WeightedKeys(List.of(Pair.of("mySortedSet1", 1.0), Pair.of("mySortedSet2", 2.0)));
     * Long payload = client.zunionstore("newSortedSet", weightedKeys, Aggregate.MAX).get()
     * assert payload == 3L; // Indicates the new sorted set contains three members from the union of "mySortedSet1" and "mySortedSet2".
     * }</pre>
     */
    CompletableFuture<Long> zunionstore(
            String destination, KeysOrWeightedKeys keysOrWeightedKeys, Aggregate aggregate);

    /**
     * Computes the union of sorted sets given by the specified <code>KeysOrWeightedKeys</code>, and
     * stores the result in <code>destination</code>. If <code>destination</code> already exists, it
     * is overwritten. Otherwise, a new sorted set will be created.
     *
     * @apiNote When in cluster mode, <code>destination</code> and all keys in <code>
     *     keysOrWeightedKeys</code> must map to the same hash slot.
     * @see <a href="https://redis.io/commands/zunionstore/">redis.io</a> for more details.
     * @param destination The key of the destination sorted set.
     * @param keysOrWeightedKeys The keys of the sorted sets with possible formats:
     *     <ul>
     *       <li>Use {@link KeyArray} for keys only.
     *       <li>Use {@link WeightedKeys} for weighted keys with score multipliers.
     *     </ul>
     *
     * @return The number of elements in the resulting sorted set stored at <code>destination</code>.
     * @example
     *     <pre>{@code
     * KeyArray keyArray = new KeyArray(new String[] {"mySortedSet1", "mySortedSet2"});
     * Long payload = client.zunionstore("newSortedSet", keyArray).get()
     * assert payload == 3L; // Indicates the new sorted set contains three members from the union of "mySortedSet1" and "mySortedSet2".
     * }</pre>
     */
    CompletableFuture<Long> zunionstore(String destination, KeysOrWeightedKeys keysOrWeightedKeys);

    /**
     * Computes the intersection of sorted sets given by the specified <code>keysOrWeightedKeys</code>
     * , and stores the result in <code>destination</code>. If <code>destination</code> already
     * exists, it is overwritten. Otherwise, a new sorted set will be created.
     *
     * @apiNote When in cluster mode, <code>destination</code> and all keys in <code>
     *     keysOrWeightedKeys</code> must map to the same hash slot.
     * @see <a href="https://redis.io/commands/zinterstore/">redis.io</a> for more details.
     * @param destination The key of the destination sorted set.
     * @param keysOrWeightedKeys The keys of the sorted sets with possible formats:
     *     <ul>
     *       <li>Use {@link KeyArray} for keys only.
     *       <li>Use {@link WeightedKeys} for weighted keys with score multipliers.
     *     </ul>
     *
     * @param aggregate Specifies the aggregation strategy to apply when combining the scores of
     *     elements.
     * @return The number of elements in the resulting sorted set stored at <code>destination</code>.
     * @example
     *     <pre>{@code
     * WeightedKeys weightedKeys = new WeightedKeys(List.of(Pair.of("mySortedSet1", 1.0), Pair.of("mySortedSet2", 2.0)));
     * Long payload = client.zinterstore("newSortedSet", weightedKeys, Aggregate.MAX).get()
     * assert payload == 3L; // Indicates the new sorted set contains three members from the intersection of "mySortedSet1" and "mySortedSet2".
     * }</pre>
     */
    CompletableFuture<Long> zinterstore(
            String destination, KeysOrWeightedKeys keysOrWeightedKeys, Aggregate aggregate);

    /**
     * Computes the intersection of sorted sets given by the specified <code>KeysOrWeightedKeys</code>
     * , and stores the result in <code>destination</code>. If <code>destination</code> already
     * exists, it is overwritten. Otherwise, a new sorted set will be created.
     *
     * @apiNote When in cluster mode, <code>destination</code> and all keys in <code>
     *     keysOrWeightedKeys</code> must map to the same hash slot.
     * @see <a href="https://redis.io/commands/zinterstore/">redis.io</a> for more details.
     * @param destination The key of the destination sorted set.
     * @param keysOrWeightedKeys The keys of the sorted sets with possible formats:
     *     <ul>
     *       <li>Use {@link KeyArray} for keys only.
     *       <li>Use {@link WeightedKeys} for weighted keys with score multipliers.
     *     </ul>
     *
     * @return The number of elements in the resulting sorted set stored at <code>destination</code>.
     * @example
     *     <pre>{@code
     * KeyArray keyArray = new KeyArray(new String[] {"mySortedSet1", "mySortedSet2"});
     * Long payload = client.zinterstore("newSortedSet", keyArray).get()
     * assert payload == 3L; // Indicates the new sorted set contains three members from the intersection of "mySortedSet1" and "mySortedSet2".
     * }</pre>
     */
    CompletableFuture<Long> zinterstore(String destination, KeysOrWeightedKeys keysOrWeightedKeys);

    /**
     * Pops a member-score pair from the first non-empty sorted set, with the given <code>keys</code>
     * being checked in the order they are provided.
     *
     * @apiNote When in cluster mode, all <code>keys</code> must map to the same hash slot.
     * @since Redis 7.0 and above.
     * @see <a href="https://redis.io/commands/zmpop/">redis.io</a> for more details.
     * @param keys The keys of the sorted sets.
     * @param modifier The element pop criteria - either {@link ScoreFilter#MIN} or {@link
     *     ScoreFilter#MAX} to pop the member with the lowest/highest score accordingly.
     * @return A two-element <code>array</code> containing the key name of the set from which the
     *     element was popped, and a member-score <code>Map</code> of the popped element.<br>
     *     If no member could be popped, returns <code>null</code>.
     * @example
     *     <pre>{@code
     * Object[] result = client.zmpop(new String[] { "zSet1", "zSet2" }, MAX).get();
     * Map<String, Double> data = (Map<String, Double>)result[1];
     * String element = data.keySet().toArray(String[]::new)[0];
     * System.out.printf("Popped '%s' with score %d from '%s'%n", element, data.get(element), result[0]);
     * }</pre>
     */
    CompletableFuture<Object[]> zmpop(String[] keys, ScoreFilter modifier);

    /**
     * Pops multiple member-score pairs from the first non-empty sorted set, with the given <code>keys
     * </code> being checked in the order they are provided.
     *
     * @apiNote When in cluster mode, all <code>keys</code> must map to the same hash slot.
     * @since Redis 7.0 and above.
     * @see <a href="https://redis.io/commands/zmpop/">redis.io</a> for more details.
     * @param keys The keys of the sorted sets.
     * @param modifier The element pop criteria - either {@link ScoreFilter#MIN} or {@link
     *     ScoreFilter#MAX} to pop members with the lowest/highest scores accordingly.
     * @param count The number of elements to pop.
     * @return A two-element <code>array</code> containing the key name of the set from which elements
     *     were popped, and a member-score <code>Map</code> of the popped elements.<br>
     *     If no member could be popped, returns <code>null</code>.
     * @example
     *     <pre>{@code
     * Object[] result = client.zmpop(new String[] { "zSet1", "zSet2" }, MAX, 2).get();
     * Map<String, Double> data = (Map<String, Double>)result[1];
     * for (Map.Entry<String, Double> entry : data.entrySet()) {
     *     System.out.printf("Popped '%s' with score %d from '%s'%n", entry.getKey(), entry.getValue(), result[0]);
     * }
     * }</pre>
     */
    CompletableFuture<Object[]> zmpop(String[] keys, ScoreFilter modifier, long count);

    /**
     * Blocks the connection until it pops and returns a member-score pair from the first non-empty
     * sorted set, with the given <code>keys</code> being checked in the order they are provided.<br>
     * <code>BZMPOP</code> is the blocking variant of {@link #zmpop(String[], ScoreFilter)}.
     *
     * @apiNote
     *     <ol>
     *       <li>When in cluster mode, all <code>keys</code> must map to the same hash slot.
     *       <li><code>BZMPOP</code> is a client blocking command, see <a
     *           href="https://github.com/aws/glide-for-redis/wiki/General-Concepts#blocking-commands">Blocking
     *           Commands</a> for more details and best practices.
     *     </ol>
     *
     * @since Redis 7.0 and above.
     * @see <a href="https://redis.io/commands/bzmpop/">redis.io</a> for more details.
     * @param keys The keys of the sorted sets.
     * @param modifier The element pop criteria - either {@link ScoreFilter#MIN} or {@link
     *     ScoreFilter#MAX} to pop members with the lowest/highest scores accordingly.
     * @param timeout The number of seconds to wait for a blocking operation to complete. A value of
     *     <code>0</code> will block indefinitely.
     * @return A two-element <code>array</code> containing the key name of the set from which an
     *     element was popped, and a member-score <code>Map</code> of the popped elements.<br>
     *     If no member could be popped and the timeout expired, returns <code>null</code>.
     * @example
     *     <pre>{@code
     * Object[] result = client.bzmpop(new String[] { "zSet1", "zSet2" }, MAX, 0.1).get();
     * Map<String, Double> data = (Map<String, Double>)result[1];
     * String element = data.keySet().toArray(String[]::new)[0];
     * System.out.printf("Popped '%s' with score %d from '%s'%n", element, data.get(element), result[0]);
     * }</pre>
     */
    CompletableFuture<Object[]> bzmpop(String[] keys, ScoreFilter modifier, double timeout);

    /**
     * Blocks the connection until it pops and returns multiple member-score pairs from the first
     * non-empty sorted set, with the given <code>keys</code> being checked in the order they are
     * provided.<br>
     * <code>BZMPOP</code> is the blocking variant of {@link #zmpop(String[], ScoreFilter, long)}.
     *
     * @apiNote
     *     <ol>
     *       <li>When in cluster mode, all <code>keys</code> must map to the same hash slot.
     *       <li><code>BZMPOP</code> is a client blocking command, see <a
     *           href="https://github.com/aws/glide-for-redis/wiki/General-Concepts#blocking-commands">Blocking
     *           Commands</a> for more details and best practices.
     *     </ol>
     *
     * @since Redis 7.0 and above.
     * @see <a href="https://redis.io/commands/bzmpop/">redis.io</a> for more details.
     * @param keys The keys of the sorted sets.
     * @param modifier The element pop criteria - either {@link ScoreFilter#MIN} or {@link
     *     ScoreFilter#MAX} to pop members with the lowest/highest scores accordingly.
     * @param timeout The number of seconds to wait for a blocking operation to complete. A value of
     *     <code>0</code> will block indefinitely.
     * @param count The number of elements to pop.
     * @return A two-element <code>array</code> containing the key name of the set from which elements
     *     were popped, and a member-score <code>Map</code> of the popped elements.<br>
     *     If no members could be popped and the timeout expired, returns <code>null</code>.
     * @example
     *     <pre>{@code
     * Object[] result = client.bzmpop(new String[] { "zSet1", "zSet2" }, MAX, 0.1, 2).get();
     * Map<String, Double> data = (Map<String, Double>)result[1];
     * for (Map.Entry<String, Double> entry : data.entrySet()) {
     *     System.out.printf("Popped '%s' with score %d from '%s'%n", entry.getKey(), entry.getValue(), result[0]);
     * }
     * }</pre>
     */
    CompletableFuture<Object[]> bzmpop(
            String[] keys, ScoreFilter modifier, double timeout, long count);

    /**
     * Returns the union of members from sorted sets specified by the given <code>keysOrWeightedKeys
     * </code>.<br>
     * To get the elements with their scores, see {@link #zunionWithScores}.
     *
     * @apiNote When in cluster mode, all keys in <code>keysOrWeightedKeys</code> must map to the same
     *     hash slot.
     * @see <a href="https://redis.io/commands/zunion/">redis.io</a> for more details.
     * @param keysOrWeightedKeys The keys of the sorted sets with possible formats:
     *     <ul>
     *       <li>Use {@link KeyArray} for keys only.
     *       <li>Use {@link WeightedKeys} for weighted keys with score multipliers.
     *     </ul>
     *
     * @param aggregate Specifies the aggregation strategy to apply when combining the scores of
     *     elements.
     * @return The resulting sorted set from the union.
     * @example
     *     <pre>{@code
     * KeyArray keyArray = new KeyArray(new String[] {"mySortedSet1", "mySortedSet2"});
     * String[] payload = client.zunion(keyArray, Aggregate.MAX).get()
     * assert payload.equals(new String[] {"elem1", "elem2", "elem3"});
     *
     * WeightedKeys weightedKeys = new WeightedKeys(List.of(Pair.of("mySortedSet1", 2.0), Pair.of("mySortedSet2", 2.0)));
     * String[] payload = client.zunion(weightedKeys, Aggregate.MAX).get()
     * assert payload.equals(new String[] {"elem1", "elem2", "elem3"});
     * }</pre>
     */
    CompletableFuture<String[]> zunion(KeysOrWeightedKeys keysOrWeightedKeys, Aggregate aggregate);

    /**
     * Returns the union of members from sorted sets specified by the given <code>keysOrWeightedKeys
     * </code>.<br>
     * To perform a <code>zunion</code> operation while specifying aggregation settings, use {@link
     * #zunion(KeysOrWeightedKeys, Aggregate)}.<br>
     * To get the elements with their scores, see {@link #zunionWithScores}.
     *
     * @apiNote When in cluster mode, all keys in <code>keysOrWeightedKeys</code> must map to the same
     *     hash slot.
     * @see <a href="https://redis.io/commands/zunion/">redis.io</a> for more details.
     * @param keysOrWeightedKeys The keys of the sorted sets with possible formats:
     *     <ul>
     *       <li>Use {@link KeyArray} for keys only.
     *       <li>Use {@link WeightedKeys} for weighted keys with score multipliers.
     *     </ul>
     *
     * @return The resulting sorted set from the union.
     * @example
     *     <pre>{@code
     * KeyArray keyArray = new KeyArray(new String[] {"mySortedSet1", "mySortedSet2"});
     * String[] payload = client.zunion(keyArray).get()
     * assert payload.equals(new String[] {"elem1", "elem2", "elem3"});
     *
     * WeightedKeys weightedKeys = new WeightedKeys(List.of(Pair.of("mySortedSet1", 2.0), Pair.of("mySortedSet2", 2.0)));
     * String[] payload = client.zunion(weightedKeys).get()
     * assert payload.equals(new String[] {"elem1", "elem2", "elem3"});
     * }</pre>
     */
    CompletableFuture<String[]> zunion(KeysOrWeightedKeys keysOrWeightedKeys);

    /**
     * Returns the union of members and their scores from sorted sets specified by the given <code>
     * keysOrWeightedKeys</code>.
     *
     * @apiNote When in cluster mode, all keys in <code>keysOrWeightedKeys</code> must map to the same
     *     hash slot.
     * @see <a href="https://redis.io/commands/zunion/">redis.io</a> for more details.
     * @param keysOrWeightedKeys The keys of the sorted sets with possible formats:
     *     <ul>
     *       <li>Use {@link KeyArray} for keys only.
     *       <li>Use {@link WeightedKeys} for weighted keys with score multipliers.
     *     </ul>
     *
     * @param aggregate Specifies the aggregation strategy to apply when combining the scores of
     *     elements.
     * @return The resulting sorted set from the union.
     * @example
     *     <pre>{@code
     * KeyArray keyArray = new KeyArray(new String[] {"mySortedSet1", "mySortedSet2"});
     * Map<String, Double> payload1 = client.zunionWithScores(keyArray, Aggregate.MAX).get();
     * assert payload1.equals(Map.of("elem1", 1.0, "elem2", 2.0, "elem3", 3.0));
     *
     * WeightedKeys weightedKeys = new WeightedKeys(List.of(Pair.of("mySortedSet1", 2.0), Pair.of("mySortedSet2", 2.0)));
     * Map<String, Double> payload2 = client.zunionWithScores(keyArray, Aggregate.SUM).get();
     * assert payload2.equals(Map.of("elem1", 2.0, "elem2", 4.0, "elem3", 6.0));
     * }</pre>
     */
    CompletableFuture<Map<String, Double>> zunionWithScores(
            KeysOrWeightedKeys keysOrWeightedKeys, Aggregate aggregate);

    /**
     * Returns the union of members and their scores from sorted sets specified by the given <code>
     * keysOrWeightedKeys</code>.<br>
     * To perform a <code>zunion</code> operation while specifying aggregation settings, use {@link
     * #zunionWithScores(KeysOrWeightedKeys, Aggregate)}.
     *
     * @apiNote When in cluster mode, all keys in <code>keysOrWeightedKeys</code> must map to the same
     *     hash slot.
     * @see <a href="https://redis.io/commands/zunion/">redis.io</a> for more details.
     * @param keysOrWeightedKeys The keys of the sorted sets with possible formats:
     *     <ul>
     *       <li>Use {@link KeyArray} for keys only.
     *       <li>Use {@link WeightedKeys} for weighted keys with score multipliers.
     *     </ul>
     *
     * @return The resulting sorted set from the union.
     * @example
     *     <pre>{@code
     * KeyArray keyArray = new KeyArray(new String[] {"mySortedSet1", "mySortedSet2"});
     * Map<String, Double> payload1 = client.zunionWithScores(keyArray).get();
     * assert payload1.equals(Map.of("elem1", 1.0, "elem2", 2.0, "elem3", 3.0));
     *
     * WeightedKeys weightedKeys = new WeightedKeys(List.of(Pair.of("mySortedSet1", 2.0), Pair.of("mySortedSet2", 2.0)));
     * Map<String, Double> payload2 = client.zunionWithScores(keyArray).get();
     * assert payload2.equals(Map.of("elem1", 2.0, "elem2", 4.0, "elem3", 6.0));
     * }</pre>
     */
    CompletableFuture<Map<String, Double>> zunionWithScores(KeysOrWeightedKeys keysOrWeightedKeys);

    /**
     * Returns the intersection of members from sorted sets specified by the given <code>
     * keysOrWeightedKeys</code>.<br>
     * To perform a <code>zinter</code> operation while specifying aggregation settings, use {@link
     * #zinter(KeysOrWeightedKeys, Aggregate)}.<br>
     * To get the elements with their scores, see {@link #zinterWithScores}.
     *
     * @apiNote When in cluster mode, all keys in <code>keysOrWeightedKeys</code> must map to the same
     *     hash slot.
     * @since Redis 6.2 and above.
     * @see <a href="https://redis.io/commands/zinter/">redis.io</a> for more details.
     * @param keysOrWeightedKeys The keys of the sorted sets with possible formats:
     *     <ul>
     *       <li>Use {@link KeyArray} for keys only.
     *       <li>Use {@link WeightedKeys} for weighted keys with score multipliers.
     *     </ul>
     *
     * @return The resulting sorted set from the intersection.
     * @example
     *     <pre>{@code
     * KeyArray keyArray = new KeyArray(new String[] {"mySortedSet1", "mySortedSet2"});
     * String[] payload = client.zinter(keyArray).get()
     * assert payload.equals(new String[] {"elem1", "elem2", "elem3"});
     *
     * WeightedKeys weightedKeys = new WeightedKeys(List.of(Pair.of("mySortedSet1", 2.0), Pair.of("mySortedSet2", 2.0)));
     * String[] payload = client.zinter(weightedKeys).get()
     * assert payload.equals(new String[] {"elem1", "elem2", "elem3"});
     * }</pre>
     */
    CompletableFuture<String[]> zinter(KeysOrWeightedKeys keysOrWeightedKeys);

    /**
     * Returns the intersection of members from sorted sets specified by the given <code>
     * keysOrWeightedKeys</code>. To get the elements with their scores, see {@link
     * #zinterWithScores}.
     *
     * @apiNote When in cluster mode, all keys in <code>keysOrWeightedKeys</code> must map to the same
     *     hash slot.
     * @since Redis 6.2 and above.
     * @see <a href="https://redis.io/commands/zinter/">redis.io</a> for more details.
     * @param keysOrWeightedKeys The keys of the sorted sets with possible formats:
     *     <ul>
     *       <li>Use {@link KeyArray} for keys only.
     *       <li>Use {@link WeightedKeys} for weighted keys with score multipliers.
     *     </ul>
     *
     * @param aggregate Specifies the aggregation strategy to apply when combining the scores of
     *     elements.
     * @return The resulting sorted set from the intersection.
     * @example
     *     <pre>{@code
     * KeyArray keyArray = new KeyArray(new String[] {"mySortedSet1", "mySortedSet2"});
     * String[] payload = client.zinter(keyArray, Aggregate.MAX).get()
     * assert payload.equals(new String[] {"elem1", "elem2", "elem3"});
     *
     * WeightedKeys weightedKeys = new WeightedKeys(List.of(Pair.of("mySortedSet1", 2.0), Pair.of("mySortedSet2", 2.0)));
     * String[] payload = client.zinter(weightedKeys, Aggregate.MAX).get()
     * assert payload.equals(new String[] {"elem1", "elem2", "elem3"});
     * }</pre>
     */
    CompletableFuture<String[]> zinter(KeysOrWeightedKeys keysOrWeightedKeys, Aggregate aggregate);

    /**
     * Returns the intersection of members and their scores from sorted sets specified by the given
     * <code>keysOrWeightedKeys</code>. To perform a <code>zinter</code> operation while specifying
     * aggregation settings, use {@link #zinterWithScores(KeysOrWeightedKeys, Aggregate)}.
     *
     * @apiNote When in cluster mode, all keys in <code>keysOrWeightedKeys</code> must map to the same
     *     hash slot.
     * @since Redis 6.2 and above.
     * @see <a href="https://redis.io/commands/zinter/">redis.io</a> for more details.
     * @param keysOrWeightedKeys The keys of the sorted sets with possible formats:
     *     <ul>
     *       <li>Use {@link KeyArray} for keys only.
     *       <li>Use {@link WeightedKeys} for weighted keys with score multipliers.
     *     </ul>
     *
     * @return The resulting sorted set from the intersection.
     * @example
     *     <pre>{@code
     * KeyArray keyArray = new KeyArray(new String[] {"mySortedSet1", "mySortedSet2"});
     * Map<String, Double> payload1 = client.zinterWithScores(keyArray).get();
     * assert payload1.equals(Map.of("elem1", 1.0, "elem2", 2.0, "elem3", 3.0));
     *
     * WeightedKeys weightedKeys = new WeightedKeys(List.of(Pair.of("mySortedSet1", 2.0), Pair.of("mySortedSet2", 2.0)));
     * Map<String, Double> payload2 = client.zinterWithScores(weightedKeys).get();
     * assert payload2.equals(Map.of("elem1", 2.0, "elem2", 4.0, "elem3", 6.0));
     * }</pre>
     */
    CompletableFuture<Map<String, Double>> zinterWithScores(KeysOrWeightedKeys keysOrWeightedKeys);

    /**
     * Returns the intersection of members and their scores from sorted sets specified by the given
     * <code>keysOrWeightedKeys</code>.
     *
     * @apiNote When in cluster mode, all keys in <code>keysOrWeightedKeys</code> must map to the same
     *     hash slot.
     * @since Redis 6.2 and above.
     * @see <a href="https://redis.io/commands/zinter/">redis.io</a> for more details.
     * @param keysOrWeightedKeys The keys of the sorted sets with possible formats:
     *     <ul>
     *       <li>Use {@link KeyArray} for keys only.
     *       <li>Use {@link WeightedKeys} for weighted keys with score multipliers.
     *     </ul>
     *
     * @param aggregate Specifies the aggregation strategy to apply when combining the scores of
     *     elements.
     * @return The resulting sorted set from the intersection.
     * @example
     *     <pre>{@code
     * KeyArray keyArray = new KeyArray(new String[] {"mySortedSet1", "mySortedSet2"});
     * Map<String, Double> payload1 = client.zinterWithScores(keyArray, Aggregate.MAX).get();
     * assert payload1.equals(Map.of("elem1", 1.0, "elem2", 2.0, "elem3", 3.0));
     *
     * WeightedKeys weightedKeys = new WeightedKeys(List.of(Pair.of("mySortedSet1", 2.0), Pair.of("mySortedSet2", 2.0)));
     * Map<String, Double> payload2 = client.zinterWithScores(weightedKeys, Aggregate.SUM).get();
     * assert payload2.equals(Map.of("elem1", 2.0, "elem2", 4.0, "elem3", 6.0));
     * }</pre>
     */
    CompletableFuture<Map<String, Double>> zinterWithScores(
            KeysOrWeightedKeys keysOrWeightedKeys, Aggregate aggregate);

    /**
     * Returns a random element from the sorted set stored at <code>key</code>.
     *
     * @see <a href="https://redis.io/commands/zrandmember/">redis.io</a> for more details.
     * @param key The key of the sorted set.
     * @return A <code>String</code> representing a random element from the sorted set.<br>
     *     If the sorted set does not exist or is empty, the response will be <code>null</code>.
     * @example
     *     <pre>{@code
     * String payload1 = client.zrandmember("mySortedSet").get();
     * assert payload1.equals("GLIDE");
     *
     * String payload2 = client.zrandmember("nonExistingSortedSet").get();
     * assert payload2 == null;
     * }</pre>
     */
    CompletableFuture<String> zrandmember(String key);

    /**
     * Retrieves random elements from the sorted set stored at <code>key</code>.
     *
     * @see <a href="https://redis.io/commands/zrandmember/">redis.io</a> for more details.
     * @param key The key of the sorted set.
     * @param count The number of elements to return.<br>
     *     If <code>count</code> is positive, returns unique elements.<br>
     *     If negative, allows for duplicates.<br>
     * @return An <code>array</code> of elements from the sorted set.<br>
     *     If the sorted set does not exist or is empty, the response will be an empty <code>array
     *     </code>.
     * @example
     *     <pre>{@code
     * String[] payload1 = client.zrandmember("mySortedSet", -3).get();
     * assert payload1.equals(new String[] {"GLIDE", "GLIDE", "JAVA"});
     *
     * String[] payload2 = client.zrandmember("nonExistingSortedSet", 3).get();
     * assert payload2.length == 0;
     * }</pre>
     */
    CompletableFuture<String[]> zrandmemberWithCount(String key, long count);

    /**
     * Retrieves random elements along with their scores from the sorted set stored at <code>key
     * </code>.
     *
     * @see <a href="https://redis.io/commands/zrandmember/">redis.io</a> for more details.
     * @param key The key of the sorted set.
     * @param count The number of elements to return.<br>
     *     If <code>count</code> is positive, returns unique elements.<br>
     *     If negative, allows duplicates.<br>
     * @return An <code>array</code> of <code>[element, score]</code> <code>arrays</code>, where
     *     element is a <code>String</code> and score is a <code>Double</code>.<br>
     *     If the sorted set does not exist or is empty, the response will be an empty <code>array
     *     </code>.
     * @example
     *     <pre>{@code
     * Object[][] data = client.zrandmemberWithCountWithScores("mySortedSet", -3).get();
     * assert data.length == 3;
     * for (Object[] memberScorePair : data) {
     *     System.out.printf("Member: '%s', score: %d", memberScorePair[0], memberScorePair[1]);
     * }
     * }</pre>
     */
    CompletableFuture<Object[][]> zrandmemberWithCountWithScores(String key, long count);

    /**
<<<<<<< HEAD
     * Increments the score of <code>member</code> in the sorted set stored at <code>key</code> by
     * <code>increment</code>.<br>
     * If <code>member</code> does not exist in the sorted set, it is added with <code>increment
     * </code> as its score. If key does not exist, a new sorted set with the specified member as its
     * sole member is created.
     *
     * @see <a href="https://redis.io/commands/zincrby/">redis.io</a> for more details.
     * @param key The key of the sorted set.
     * @param increment The score increment.
     * @param member A member of the sorted set.
     * @return The new score of <code>member</code>.
     * @example
     *     <pre>{@code
     * Double score = client.zincrby("mySortedSet", -3.14, "value").get();
     * assert score > 0; // member "value" existed in the set before score was altered
     * }</pre>
     */
    CompletableFuture<Double> zincrby(String key, double increment, String member);
=======
     * Returns the cardinality of the intersection of the sorted sets specified by <code>keys</code>.
     *
     * @apiNote When in cluster mode, all <code>keys</code> must map to the same hash slot.
     * @since Redis 7.0 and above.
     * @see <a href="https://redis.io/commands/zintercard/">redis.io</a> for more details.
     * @param keys The keys of the sorted sets to intersect.
     * @return The cardinality of the intersection of the given sorted sets.
     * @example
     *     <pre>{@code
     * Long length = client.zintercard(new String[] {"mySortedSet1", "mySortedSet2"}).get();
     * assert length == 3L;
     * }</pre>
     */
    CompletableFuture<Long> zintercard(String[] keys);

    /**
     * Returns the cardinality of the intersection of the sorted sets specified by <code>keys</code>.
     * If the intersection cardinality reaches <code>limit</code> partway through the computation, the
     * algorithm will exit early and yield <code>limit</code> as the cardinality.
     *
     * @apiNote When in cluster mode, all <code>keys</code> must map to the same hash slot.
     * @since Redis 7.0 and above.
     * @see <a href="https://redis.io/commands/zintercard/">redis.io</a> for more details.
     * @param keys The keys of the sorted sets to intersect.
     * @param limit Specifies a maximum number for the intersection cardinality. If limit is set to
     *     <code>0</code> the range will be unlimited.
     * @return The cardinality of the intersection of the given sorted sets, or the <code>limit</code>
     *     if reached.
     * @example
     *     <pre>{@code
     * Long length = client.zintercard(new String[] {"mySortedSet1", "mySortedSet2"}, 5).get();
     * assert length == 3L;
     * }</pre>
     */
    CompletableFuture<Long> zintercard(String[] keys, long limit);
>>>>>>> 637f04b2
}<|MERGE_RESOLUTION|>--- conflicted
+++ resolved
@@ -1388,7 +1388,6 @@
     CompletableFuture<Object[][]> zrandmemberWithCountWithScores(String key, long count);
 
     /**
-<<<<<<< HEAD
      * Increments the score of <code>member</code> in the sorted set stored at <code>key</code> by
      * <code>increment</code>.<br>
      * If <code>member</code> does not exist in the sorted set, it is added with <code>increment
@@ -1407,7 +1406,8 @@
      * }</pre>
      */
     CompletableFuture<Double> zincrby(String key, double increment, String member);
-=======
+
+    /**
      * Returns the cardinality of the intersection of the sorted sets specified by <code>keys</code>.
      *
      * @apiNote When in cluster mode, all <code>keys</code> must map to the same hash slot.
@@ -1443,5 +1443,4 @@
      * }</pre>
      */
     CompletableFuture<Long> zintercard(String[] keys, long limit);
->>>>>>> 637f04b2
 }