--- conflicted
+++ resolved
@@ -1146,10 +1146,9 @@
         transaction.lcsLen("key1", "key2");
         results.add(Pair.of(LCS, buildArgs("key1", "key2", "LEN")));
 
-<<<<<<< HEAD
         transaction.publish("ch1", "msg");
         results.add(Pair.of(Publish, buildArgs("ch1", "msg")));
-=======
+
         transaction.lcsIdx("key1", "key2");
         results.add(Pair.of(LCS, buildArgs("key1", "key2", IDX_COMMAND_STRING)));
 
@@ -1173,7 +1172,6 @@
                                 MINMATCHLEN_COMMAND_STRING,
                                 "10",
                                 WITHMATCHLEN_COMMAND_STRING)));
->>>>>>> f53ad163
 
         transaction.sunion(new String[] {"key1", "key2"});
         results.add(Pair.of(SUnion, buildArgs("key1", "key2")));
