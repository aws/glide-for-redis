/** Copyright GLIDE-for-Redis Project Contributors - SPDX Identifier: Apache-2.0 */
package glide.api;

import static glide.ffi.resolvers.SocketListenerResolver.getSocket;
import static glide.utils.ArrayTransformUtils.castArray;
import static glide.utils.ArrayTransformUtils.concatenateArrays;
import static glide.utils.ArrayTransformUtils.convertMapToKeyValueStringArray;
import static glide.utils.ArrayTransformUtils.convertMapToValueKeyStringArray;
import static redis_request.RedisRequestOuterClass.RequestType.Decr;
import static redis_request.RedisRequestOuterClass.RequestType.DecrBy;
import static redis_request.RedisRequestOuterClass.RequestType.Del;
import static redis_request.RedisRequestOuterClass.RequestType.Exists;
import static redis_request.RedisRequestOuterClass.RequestType.Expire;
import static redis_request.RedisRequestOuterClass.RequestType.ExpireAt;
import static redis_request.RedisRequestOuterClass.RequestType.GetString;
import static redis_request.RedisRequestOuterClass.RequestType.HashDel;
import static redis_request.RedisRequestOuterClass.RequestType.HashExists;
import static redis_request.RedisRequestOuterClass.RequestType.HashGet;
import static redis_request.RedisRequestOuterClass.RequestType.HashGetAll;
import static redis_request.RedisRequestOuterClass.RequestType.HashIncrBy;
import static redis_request.RedisRequestOuterClass.RequestType.HashIncrByFloat;
import static redis_request.RedisRequestOuterClass.RequestType.HashMGet;
import static redis_request.RedisRequestOuterClass.RequestType.HashSet;
import static redis_request.RedisRequestOuterClass.RequestType.Hvals;
import static redis_request.RedisRequestOuterClass.RequestType.Incr;
import static redis_request.RedisRequestOuterClass.RequestType.IncrBy;
import static redis_request.RedisRequestOuterClass.RequestType.IncrByFloat;
import static redis_request.RedisRequestOuterClass.RequestType.LLen;
import static redis_request.RedisRequestOuterClass.RequestType.LPop;
import static redis_request.RedisRequestOuterClass.RequestType.LPush;
import static redis_request.RedisRequestOuterClass.RequestType.LPushX;
import static redis_request.RedisRequestOuterClass.RequestType.LRange;
import static redis_request.RedisRequestOuterClass.RequestType.LRem;
import static redis_request.RedisRequestOuterClass.RequestType.LTrim;
import static redis_request.RedisRequestOuterClass.RequestType.MGet;
import static redis_request.RedisRequestOuterClass.RequestType.MSet;
import static redis_request.RedisRequestOuterClass.RequestType.PExpire;
import static redis_request.RedisRequestOuterClass.RequestType.PExpireAt;
import static redis_request.RedisRequestOuterClass.RequestType.PTTL;
import static redis_request.RedisRequestOuterClass.RequestType.Persist;
import static redis_request.RedisRequestOuterClass.RequestType.RPop;
import static redis_request.RedisRequestOuterClass.RequestType.RPush;
import static redis_request.RedisRequestOuterClass.RequestType.RPushX;
import static redis_request.RedisRequestOuterClass.RequestType.SAdd;
import static redis_request.RedisRequestOuterClass.RequestType.SCard;
import static redis_request.RedisRequestOuterClass.RequestType.SMembers;
import static redis_request.RedisRequestOuterClass.RequestType.SRem;
import static redis_request.RedisRequestOuterClass.RequestType.SetString;
import static redis_request.RedisRequestOuterClass.RequestType.Strlen;
import static redis_request.RedisRequestOuterClass.RequestType.TTL;
import static redis_request.RedisRequestOuterClass.RequestType.Type;
import static redis_request.RedisRequestOuterClass.RequestType.Unlink;
import static redis_request.RedisRequestOuterClass.RequestType.ZPopMax;
import static redis_request.RedisRequestOuterClass.RequestType.ZPopMin;
import static redis_request.RedisRequestOuterClass.RequestType.ZScore;
import static redis_request.RedisRequestOuterClass.RequestType.Zadd;
import static redis_request.RedisRequestOuterClass.RequestType.Zcard;
import static redis_request.RedisRequestOuterClass.RequestType.Zrange;
import static redis_request.RedisRequestOuterClass.RequestType.Zrank;
import static redis_request.RedisRequestOuterClass.RequestType.Zrem;

import glide.api.commands.GenericBaseCommands;
import glide.api.commands.HashBaseCommands;
import glide.api.commands.ListBaseCommands;
import glide.api.commands.SetBaseCommands;
import glide.api.commands.SortedSetBaseCommands;
import glide.api.commands.StringCommands;
import glide.api.models.Script;
import glide.api.models.commands.ExpireOptions;
import glide.api.models.commands.RangeOptions;
import glide.api.models.commands.RangeOptions.RangeQuery;
import glide.api.models.commands.RangeOptions.ScoredRangeQuery;
import glide.api.models.commands.ScriptOptions;
import glide.api.models.commands.SetOptions;
import glide.api.models.commands.ZaddOptions;
import glide.api.models.configuration.BaseClientConfiguration;
import glide.api.models.exceptions.RedisException;
import glide.connectors.handlers.CallbackDispatcher;
import glide.connectors.handlers.ChannelHandler;
import glide.connectors.resources.Platform;
import glide.connectors.resources.ThreadPoolResource;
import glide.connectors.resources.ThreadPoolResourceAllocator;
import glide.ffi.resolvers.RedisValueResolver;
import glide.managers.BaseCommandResponseResolver;
import glide.managers.CommandManager;
import glide.managers.ConnectionManager;
import java.util.List;
import java.util.Map;
import java.util.Set;
import java.util.concurrent.CompletableFuture;
import java.util.concurrent.ExecutionException;
import java.util.function.BiFunction;
import lombok.AllArgsConstructor;
import lombok.NonNull;
import org.apache.commons.lang3.ArrayUtils;
import response.ResponseOuterClass.ConstantResponse;
import response.ResponseOuterClass.Response;

/** Base Client class for Redis */
@AllArgsConstructor
public abstract class BaseClient
        implements AutoCloseable,
                GenericBaseCommands,
                StringCommands,
                HashBaseCommands,
                ListBaseCommands,
                SetBaseCommands,
                SortedSetBaseCommands {

    /** Redis simple string response with "OK" */
    public static final String OK = ConstantResponse.OK.toString();

    protected final ConnectionManager connectionManager;
    protected final CommandManager commandManager;

    /**
     * Async request for an async (non-blocking) Redis client.
     *
     * @param config Redis client Configuration.
     * @param constructor Redis client constructor reference.
     * @param <T> Client type.
     * @return a Future to connect and return a RedisClient.
     */
    protected static <T> CompletableFuture<T> CreateClient(
            BaseClientConfiguration config,
            BiFunction<ConnectionManager, CommandManager, T> constructor) {
        try {
            ThreadPoolResource threadPoolResource = config.getThreadPoolResource();
            if (threadPoolResource == null) {
                threadPoolResource =
                        ThreadPoolResourceAllocator.getOrCreate(Platform.getThreadPoolResourceSupplier());
            }
            ChannelHandler channelHandler = buildChannelHandler(threadPoolResource);
            ConnectionManager connectionManager = buildConnectionManager(channelHandler);
            CommandManager commandManager = buildCommandManager(channelHandler);
            // TODO: Support exception throwing, including interrupted exceptions
            return connectionManager
                    .connectToRedis(config)
                    .thenApply(ignore -> constructor.apply(connectionManager, commandManager));
        } catch (InterruptedException e) {
            // Something bad happened while we were establishing netty connection to UDS
            var future = new CompletableFuture<T>();
            future.completeExceptionally(e);
            return future;
        }
    }

    /**
     * Closes this resource, relinquishing any underlying resources. This method is invoked
     * automatically on objects managed by the try-with-resources statement.
     *
     * @see <a
     *     href="https://docs.oracle.com/javase/8/docs/api/java/lang/AutoCloseable.html#close--">AutoCloseable::close()</a>
     */
    @Override
    public void close() throws ExecutionException {
        try {
            connectionManager.closeConnection().get();
        } catch (InterruptedException e) {
            // suppressing the interrupted exception - it is already suppressed in the future
            throw new RuntimeException(e);
        }
    }

    protected static ChannelHandler buildChannelHandler(ThreadPoolResource threadPoolResource)
            throws InterruptedException {
        CallbackDispatcher callbackDispatcher = new CallbackDispatcher();
        return new ChannelHandler(callbackDispatcher, getSocket(), threadPoolResource);
    }

    protected static ConnectionManager buildConnectionManager(ChannelHandler channelHandler) {
        return new ConnectionManager(channelHandler);
    }

    protected static CommandManager buildCommandManager(ChannelHandler channelHandler) {
        return new CommandManager(channelHandler);
    }

    /**
     * Extracts the value from a <code>GLIDE core</code> response message and either throws an
     * exception or returns the value as an object of type <code>T</code>. If <code>isNullable</code>,
     * than also returns <code>null</code>.
     *
     * @param response Redis protobuf message.
     * @param classType Parameter <code>T</code> class type.
     * @param isNullable Accepts null values in the protobuf message.
     * @return Response as an object of type <code>T</code> or <code>null</code>.
     * @param <T> The return value type.
     * @throws RedisException On a type mismatch.
     */
    @SuppressWarnings("unchecked")
    protected <T> T handleRedisResponse(Class<T> classType, boolean isNullable, Response response)
            throws RedisException {
        Object value =
                new BaseCommandResponseResolver(RedisValueResolver::valueFromPointer).apply(response);
        if (isNullable && (value == null)) {
            return null;
        }
        if (classType.isInstance(value)) {
            return (T) value;
        }
        String className = value == null ? "null" : value.getClass().getSimpleName();
        throw new RedisException(
                "Unexpected return type from Redis: got "
                        + className
                        + " expected "
                        + classType.getSimpleName());
    }

    protected Object handleObjectOrNullResponse(Response response) throws RedisException {
        return handleRedisResponse(Object.class, true, response);
    }

    protected String handleStringResponse(Response response) throws RedisException {
        return handleRedisResponse(String.class, false, response);
    }

    protected String handleStringOrNullResponse(Response response) throws RedisException {
        return handleRedisResponse(String.class, true, response);
    }

    protected Boolean handleBooleanResponse(Response response) throws RedisException {
        return handleRedisResponse(Boolean.class, false, response);
    }

    protected Long handleLongResponse(Response response) throws RedisException {
        return handleRedisResponse(Long.class, false, response);
    }

    protected Long handleLongOrNullResponse(Response response) throws RedisException {
        return handleRedisResponse(Long.class, true, response);
    }

    protected Double handleDoubleResponse(Response response) throws RedisException {
        return handleRedisResponse(Double.class, false, response);
    }

    protected Double handleDoubleOrNullResponse(Response response) throws RedisException {
        return handleRedisResponse(Double.class, true, response);
    }

    protected Object[] handleArrayResponse(Response response) throws RedisException {
        return handleRedisResponse(Object[].class, false, response);
    }

    protected Object[] handleArrayOrNullResponse(Response response) throws RedisException {
        return handleRedisResponse(Object[].class, true, response);
    }

    /**
     * @param response A Protobuf response
     * @return A map of <code>String</code> to <code>V</code>.
     * @param <V> Value type.
     */
    @SuppressWarnings("unchecked") // raw Map cast to Map<String, V>
    protected <V> Map<String, V> handleMapResponse(Response response) throws RedisException {
        return handleRedisResponse(Map.class, false, response);
    }

    @SuppressWarnings("unchecked") // raw Set cast to Set<String>
    protected Set<String> handleSetResponse(Response response) throws RedisException {
        return handleRedisResponse(Set.class, false, response);
    }

    @Override
    public CompletableFuture<Long> del(@NonNull String[] keys) {
        return commandManager.submitNewCommand(Del, keys, this::handleLongResponse);
    }

    @Override
    public CompletableFuture<String> get(@NonNull String key) {
        return commandManager.submitNewCommand(
                GetString, new String[] {key}, this::handleStringOrNullResponse);
    }

    @Override
    public CompletableFuture<String> set(@NonNull String key, @NonNull String value) {
        return commandManager.submitNewCommand(
                SetString, new String[] {key, value}, this::handleStringResponse);
    }

    @Override
    public CompletableFuture<String> set(
            @NonNull String key, @NonNull String value, @NonNull SetOptions options) {
        String[] arguments = ArrayUtils.addAll(new String[] {key, value}, options.toArgs());
        return commandManager.submitNewCommand(SetString, arguments, this::handleStringOrNullResponse);
    }

    @Override
    public CompletableFuture<String[]> mget(@NonNull String[] keys) {
        return commandManager.submitNewCommand(
                MGet, keys, response -> castArray(handleArrayOrNullResponse(response), String.class));
    }

    @Override
    public CompletableFuture<String> mset(@NonNull Map<String, String> keyValueMap) {
        String[] args = convertMapToKeyValueStringArray(keyValueMap);
        return commandManager.submitNewCommand(MSet, args, this::handleStringResponse);
    }

    @Override
    public CompletableFuture<Long> incr(@NonNull String key) {
        return commandManager.submitNewCommand(Incr, new String[] {key}, this::handleLongResponse);
    }

    @Override
    public CompletableFuture<Long> incrBy(@NonNull String key, long amount) {
        return commandManager.submitNewCommand(
                IncrBy, new String[] {key, Long.toString(amount)}, this::handleLongResponse);
    }

    @Override
    public CompletableFuture<Double> incrByFloat(@NonNull String key, double amount) {
        return commandManager.submitNewCommand(
                IncrByFloat, new String[] {key, Double.toString(amount)}, this::handleDoubleResponse);
    }

    @Override
    public CompletableFuture<Long> decr(@NonNull String key) {
        return commandManager.submitNewCommand(Decr, new String[] {key}, this::handleLongResponse);
    }

    @Override
    public CompletableFuture<Long> decrBy(@NonNull String key, long amount) {
        return commandManager.submitNewCommand(
                DecrBy, new String[] {key, Long.toString(amount)}, this::handleLongResponse);
    }

    @Override
    public CompletableFuture<Long> strlen(@NonNull String key) {
        return commandManager.submitNewCommand(Strlen, new String[] {key}, this::handleLongResponse);
    }

    @Override
    public CompletableFuture<String> hget(@NonNull String key, @NonNull String field) {
        return commandManager.submitNewCommand(
                HashGet, new String[] {key, field}, this::handleStringOrNullResponse);
    }

    @Override
    public CompletableFuture<Long> hset(
            @NonNull String key, @NonNull Map<String, String> fieldValueMap) {
        String[] args = ArrayUtils.addFirst(convertMapToKeyValueStringArray(fieldValueMap), key);
        return commandManager.submitNewCommand(HashSet, args, this::handleLongResponse);
    }

    @Override
    public CompletableFuture<Long> hdel(@NonNull String key, @NonNull String[] fields) {
        String[] args = ArrayUtils.addFirst(fields, key);
        return commandManager.submitNewCommand(HashDel, args, this::handleLongResponse);
    }

    @Override
    public CompletableFuture<String[]> hvals(@NonNull String key) {
        return commandManager.submitNewCommand(
                Hvals,
                new String[] {key},
                response -> castArray(handleArrayResponse(response), String.class));
    }

    @Override
    public CompletableFuture<String[]> hmget(@NonNull String key, @NonNull String[] fields) {
        String[] arguments = ArrayUtils.addFirst(fields, key);
        return commandManager.submitNewCommand(
                HashMGet, arguments, response -> castArray(handleArrayResponse(response), String.class));
    }

    @Override
    public CompletableFuture<Boolean> hexists(@NonNull String key, @NonNull String field) {
        return commandManager.submitNewCommand(
                HashExists, new String[] {key, field}, this::handleBooleanResponse);
    }

    @Override
    public CompletableFuture<Map<String, String>> hgetall(@NonNull String key) {
        return commandManager.submitNewCommand(HashGetAll, new String[] {key}, this::handleMapResponse);
    }

    @Override
    public CompletableFuture<Long> hincrBy(@NonNull String key, @NonNull String field, long amount) {
        return commandManager.submitNewCommand(
                HashIncrBy, new String[] {key, field, Long.toString(amount)}, this::handleLongResponse);
    }

    @Override
    public CompletableFuture<Double> hincrByFloat(
            @NonNull String key, @NonNull String field, double amount) {
        return commandManager.submitNewCommand(
                HashIncrByFloat,
                new String[] {key, field, Double.toString(amount)},
                this::handleDoubleResponse);
    }

    @Override
    public CompletableFuture<Long> lpush(@NonNull String key, @NonNull String[] elements) {
        String[] arguments = ArrayUtils.addFirst(elements, key);
        return commandManager.submitNewCommand(LPush, arguments, this::handleLongResponse);
    }

    @Override
    public CompletableFuture<String> lpop(@NonNull String key) {
        return commandManager.submitNewCommand(
                LPop, new String[] {key}, this::handleStringOrNullResponse);
    }

    @Override
    public CompletableFuture<String[]> lpopCount(@NonNull String key, long count) {
        return commandManager.submitNewCommand(
                LPop,
                new String[] {key, Long.toString(count)},
                response -> castArray(handleArrayResponse(response), String.class));
    }

    @Override
    public CompletableFuture<String[]> lrange(@NonNull String key, long start, long end) {
        return commandManager.submitNewCommand(
                LRange,
                new String[] {key, Long.toString(start), Long.toString(end)},
                response -> castArray(handleArrayOrNullResponse(response), String.class));
    }

    @Override
    public CompletableFuture<String> ltrim(@NonNull String key, long start, long end) {
        return commandManager.submitNewCommand(
                LTrim,
                new String[] {key, Long.toString(start), Long.toString(end)},
                this::handleStringResponse);
    }

    @Override
    public CompletableFuture<Long> llen(@NonNull String key) {
        return commandManager.submitNewCommand(LLen, new String[] {key}, this::handleLongResponse);
    }

    @Override
    public CompletableFuture<Long> lrem(@NonNull String key, long count, @NonNull String element) {
        return commandManager.submitNewCommand(
                LRem, new String[] {key, Long.toString(count), element}, this::handleLongResponse);
    }

    @Override
    public CompletableFuture<Long> rpush(@NonNull String key, @NonNull String[] elements) {
        String[] arguments = ArrayUtils.addFirst(elements, key);
        return commandManager.submitNewCommand(RPush, arguments, this::handleLongResponse);
    }

    @Override
    public CompletableFuture<String> rpop(@NonNull String key) {
        return commandManager.submitNewCommand(
                RPop, new String[] {key}, this::handleStringOrNullResponse);
    }

    @Override
    public CompletableFuture<String[]> rpopCount(@NonNull String key, long count) {
        return commandManager.submitNewCommand(
                RPop,
                new String[] {key, Long.toString(count)},
                response -> castArray(handleArrayOrNullResponse(response), String.class));
    }

    @Override
    public CompletableFuture<Long> sadd(@NonNull String key, @NonNull String[] members) {
        String[] arguments = ArrayUtils.addFirst(members, key);
        return commandManager.submitNewCommand(SAdd, arguments, this::handleLongResponse);
    }

    @Override
    public CompletableFuture<Long> srem(@NonNull String key, @NonNull String[] members) {
        String[] arguments = ArrayUtils.addFirst(members, key);
        return commandManager.submitNewCommand(SRem, arguments, this::handleLongResponse);
    }

    @Override
    public CompletableFuture<Set<String>> smembers(@NonNull String key) {
        return commandManager.submitNewCommand(SMembers, new String[] {key}, this::handleSetResponse);
    }

    @Override
    public CompletableFuture<Long> scard(@NonNull String key) {
        return commandManager.submitNewCommand(SCard, new String[] {key}, this::handleLongResponse);
    }

    @Override
    public CompletableFuture<Long> exists(@NonNull String[] keys) {
        return commandManager.submitNewCommand(Exists, keys, this::handleLongResponse);
    }

    @Override
    public CompletableFuture<Long> unlink(@NonNull String[] keys) {
        return commandManager.submitNewCommand(Unlink, keys, this::handleLongResponse);
    }

    @Override
    public CompletableFuture<Boolean> expire(@NonNull String key, long seconds) {
        return commandManager.submitNewCommand(
                Expire, new String[] {key, Long.toString(seconds)}, this::handleBooleanResponse);
    }

    @Override
    public CompletableFuture<Boolean> expire(
            @NonNull String key, long seconds, @NonNull ExpireOptions expireOptions) {
        String[] arguments =
                ArrayUtils.addAll(new String[] {key, Long.toString(seconds)}, expireOptions.toArgs());
        return commandManager.submitNewCommand(Expire, arguments, this::handleBooleanResponse);
    }

    @Override
    public CompletableFuture<Boolean> expireAt(@NonNull String key, long unixSeconds) {
        return commandManager.submitNewCommand(
                ExpireAt, new String[] {key, Long.toString(unixSeconds)}, this::handleBooleanResponse);
    }

    @Override
    public CompletableFuture<Boolean> expireAt(
            @NonNull String key, long unixSeconds, @NonNull ExpireOptions expireOptions) {
        String[] arguments =
                ArrayUtils.addAll(new String[] {key, Long.toString(unixSeconds)}, expireOptions.toArgs());
        return commandManager.submitNewCommand(ExpireAt, arguments, this::handleBooleanResponse);
    }

    @Override
    public CompletableFuture<Boolean> pexpire(@NonNull String key, long milliseconds) {
        return commandManager.submitNewCommand(
                PExpire, new String[] {key, Long.toString(milliseconds)}, this::handleBooleanResponse);
    }

    @Override
    public CompletableFuture<Boolean> pexpire(
            @NonNull String key, long milliseconds, @NonNull ExpireOptions expireOptions) {
        String[] arguments =
                ArrayUtils.addAll(new String[] {key, Long.toString(milliseconds)}, expireOptions.toArgs());
        return commandManager.submitNewCommand(PExpire, arguments, this::handleBooleanResponse);
    }

    @Override
    public CompletableFuture<Boolean> pexpireAt(@NonNull String key, long unixMilliseconds) {
        return commandManager.submitNewCommand(
                PExpireAt,
                new String[] {key, Long.toString(unixMilliseconds)},
                this::handleBooleanResponse);
    }

    @Override
    public CompletableFuture<Boolean> pexpireAt(
            @NonNull String key, long unixMilliseconds, @NonNull ExpireOptions expireOptions) {
        String[] arguments =
                ArrayUtils.addAll(
                        new String[] {key, Long.toString(unixMilliseconds)}, expireOptions.toArgs());
        return commandManager.submitNewCommand(PExpireAt, arguments, this::handleBooleanResponse);
    }

    @Override
    public CompletableFuture<Long> ttl(@NonNull String key) {
        return commandManager.submitNewCommand(TTL, new String[] {key}, this::handleLongResponse);
    }

    @Override
    public CompletableFuture<Object> invokeScript(@NonNull Script script) {
        return commandManager.submitScript(
                script, List.of(), List.of(), this::handleObjectOrNullResponse);
    }

    @Override
    public CompletableFuture<Object> invokeScript(
            @NonNull Script script, @NonNull ScriptOptions options) {
        return commandManager.submitScript(
                script, options.getKeys(), options.getArgs(), this::handleObjectOrNullResponse);
    }

    @Override
    public CompletableFuture<Long> zadd(
            @NonNull String key,
            @NonNull Map<String, Double> membersScoresMap,
            @NonNull ZaddOptions options,
            boolean changed) {
        String[] changedArg = changed ? new String[] {"CH"} : new String[] {};
        String[] membersScores = convertMapToValueKeyStringArray(membersScoresMap);

        String[] arguments =
                concatenateArrays(new String[] {key}, options.toArgs(), changedArg, membersScores);

        return commandManager.submitNewCommand(Zadd, arguments, this::handleLongResponse);
    }

    @Override
    public CompletableFuture<Long> zadd(
            @NonNull String key,
            @NonNull Map<String, Double> membersScoresMap,
            @NonNull ZaddOptions options) {
        return this.zadd(key, membersScoresMap, options, false);
    }

    @Override
    public CompletableFuture<Long> zadd(
            @NonNull String key, @NonNull Map<String, Double> membersScoresMap, boolean changed) {
        return this.zadd(key, membersScoresMap, ZaddOptions.builder().build(), changed);
    }

    @Override
    public CompletableFuture<Long> zadd(
            @NonNull String key, @NonNull Map<String, Double> membersScoresMap) {
        return this.zadd(key, membersScoresMap, ZaddOptions.builder().build(), false);
    }

    @Override
    public CompletableFuture<Double> zaddIncr(
            @NonNull String key, @NonNull String member, double increment, @NonNull ZaddOptions options) {
        String[] arguments =
                concatenateArrays(
                        new String[] {key},
                        options.toArgs(),
                        new String[] {"INCR", Double.toString(increment), member});

        return commandManager.submitNewCommand(Zadd, arguments, this::handleDoubleOrNullResponse);
    }

    @Override
    public CompletableFuture<Double> zaddIncr(
            @NonNull String key, @NonNull String member, double increment) {
        String[] arguments =
                concatenateArrays(
                        new String[] {key}, new String[] {"INCR", Double.toString(increment), member});

        return commandManager.submitNewCommand(Zadd, arguments, this::handleDoubleResponse);
    }

    @Override
    public CompletableFuture<Long> zrem(@NonNull String key, @NonNull String[] members) {
        String[] arguments = ArrayUtils.addFirst(members, key);
        return commandManager.submitNewCommand(Zrem, arguments, this::handleLongResponse);
    }

    @Override
    public CompletableFuture<Long> zcard(@NonNull String key) {
        return commandManager.submitNewCommand(Zcard, new String[] {key}, this::handleLongResponse);
    }

    @Override
    public CompletableFuture<Map<String, Double>> zpopmin(@NonNull String key, long count) {
        return commandManager.submitNewCommand(
                ZPopMin, new String[] {key, Long.toString(count)}, this::handleMapResponse);
    }

    @Override
    public CompletableFuture<Map<String, Double>> zpopmin(@NonNull String key) {
        return commandManager.submitNewCommand(ZPopMin, new String[] {key}, this::handleMapResponse);
    }

    @Override
    public CompletableFuture<Map<String, Double>> zpopmax(@NonNull String key, long count) {
        return commandManager.submitNewCommand(
                ZPopMax, new String[] {key, Long.toString(count)}, this::handleMapResponse);
    }

    @Override
    public CompletableFuture<Map<String, Double>> zpopmax(@NonNull String key) {
        return commandManager.submitNewCommand(ZPopMax, new String[] {key}, this::handleMapResponse);
    }

    @Override
    public CompletableFuture<Double> zscore(@NonNull String key, @NonNull String member) {
        return commandManager.submitNewCommand(
                ZScore, new String[] {key, member}, this::handleDoubleOrNullResponse);
    }

    @Override
    public CompletableFuture<Long> zrank(@NonNull String key, @NonNull String member) {
        return commandManager.submitNewCommand(
                Zrank, new String[] {key, member}, this::handleLongOrNullResponse);
    }

    @Override
    public CompletableFuture<Object[]> zrankWithScore(@NonNull String key, @NonNull String member) {
        return commandManager.submitNewCommand(
                Zrank, new String[] {key, member, WITH_SCORE_REDIS_API}, this::handleArrayOrNullResponse);
    }

    @Override
    public CompletableFuture<Long> pttl(@NonNull String key) {
        return commandManager.submitNewCommand(PTTL, new String[] {key}, this::handleLongResponse);
    }

    @Override
    public CompletableFuture<Boolean> persist(@NonNull String key) {
        return commandManager.submitNewCommand(
                Persist, new String[] {key}, this::handleBooleanResponse);
    }

    @Override
    public CompletableFuture<String> type(@NonNull String key) {
        return commandManager.submitNewCommand(Type, new String[] {key}, this::handleStringResponse);
    }

    @Override
<<<<<<< HEAD
    public CompletableFuture<Long> rpushx(@NonNull String key, @NonNull String[] elements) {
        String[] arguments = ArrayUtils.addFirst(elements, key);
        return commandManager.submitNewCommand(RPushX, arguments, this::handleLongResponse);
    }

    @Override
    public CompletableFuture<Long> lpushx(@NonNull String key, @NonNull String[] elements) {
        String[] arguments = ArrayUtils.addFirst(elements, key);
        return commandManager.submitNewCommand(LPushX, arguments, this::handleLongResponse);
=======
    public CompletableFuture<String[]> zrange(
            @NonNull String key, @NonNull RangeQuery rangeQuery, boolean reverse) {
        String[] arguments = RangeOptions.createZrangeArgs(key, rangeQuery, reverse, false);

        return commandManager.submitNewCommand(
                Zrange,
                arguments,
                response -> castArray(handleArrayOrNullResponse(response), String.class));
    }

    @Override
    public CompletableFuture<String[]> zrange(@NonNull String key, @NonNull RangeQuery rangeQuery) {
        return this.zrange(key, rangeQuery, false);
    }

    @Override
    public CompletableFuture<Map<String, Double>> zrangeWithScores(
            @NonNull String key, @NonNull ScoredRangeQuery rangeQuery, boolean reverse) {
        String[] arguments = RangeOptions.createZrangeArgs(key, rangeQuery, reverse, true);

        return commandManager.submitNewCommand(Zrange, arguments, this::handleMapResponse);
    }

    @Override
    public CompletableFuture<Map<String, Double>> zrangeWithScores(
            @NonNull String key, @NonNull ScoredRangeQuery rangeQuery) {
        return this.zrangeWithScores(key, rangeQuery, false);
>>>>>>> 5f0b8a39
    }
}<|MERGE_RESOLUTION|>--- conflicted
+++ resolved
@@ -692,7 +692,6 @@
     }
 
     @Override
-<<<<<<< HEAD
     public CompletableFuture<Long> rpushx(@NonNull String key, @NonNull String[] elements) {
         String[] arguments = ArrayUtils.addFirst(elements, key);
         return commandManager.submitNewCommand(RPushX, arguments, this::handleLongResponse);
@@ -702,7 +701,9 @@
     public CompletableFuture<Long> lpushx(@NonNull String key, @NonNull String[] elements) {
         String[] arguments = ArrayUtils.addFirst(elements, key);
         return commandManager.submitNewCommand(LPushX, arguments, this::handleLongResponse);
-=======
+    }
+
+    @Override
     public CompletableFuture<String[]> zrange(
             @NonNull String key, @NonNull RangeQuery rangeQuery, boolean reverse) {
         String[] arguments = RangeOptions.createZrangeArgs(key, rangeQuery, reverse, false);
@@ -730,6 +731,5 @@
     public CompletableFuture<Map<String, Double>> zrangeWithScores(
             @NonNull String key, @NonNull ScoredRangeQuery rangeQuery) {
         return this.zrangeWithScores(key, rangeQuery, false);
->>>>>>> 5f0b8a39
     }
 }