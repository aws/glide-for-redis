/** Copyright GLIDE-for-Redis Project Contributors - SPDX Identifier: Apache-2.0 */
package glide;

import static glide.TestConfiguration.CLUSTER_PORTS;
import static glide.TestConfiguration.REDIS_VERSION;
import static glide.TestConfiguration.STANDALONE_PORTS;
import static glide.api.BaseClient.OK;
import static glide.api.models.commands.LInsertOptions.InsertPosition.AFTER;
import static glide.api.models.commands.LInsertOptions.InsertPosition.BEFORE;
import static glide.api.models.commands.RangeOptions.InfScoreBound.NEGATIVE_INFINITY;
import static glide.api.models.commands.RangeOptions.InfScoreBound.POSITIVE_INFINITY;
import static glide.api.models.commands.SetOptions.ConditionalSet.ONLY_IF_DOES_NOT_EXIST;
import static glide.api.models.commands.SetOptions.ConditionalSet.ONLY_IF_EXISTS;
import static glide.api.models.commands.SetOptions.Expiry.Milliseconds;
import static org.junit.jupiter.api.Assertions.assertArrayEquals;
import static org.junit.jupiter.api.Assertions.assertEquals;
import static org.junit.jupiter.api.Assertions.assertFalse;
import static org.junit.jupiter.api.Assertions.assertInstanceOf;
import static org.junit.jupiter.api.Assertions.assertNotNull;
import static org.junit.jupiter.api.Assertions.assertNull;
import static org.junit.jupiter.api.Assertions.assertThrows;
import static org.junit.jupiter.api.Assertions.assertTrue;

import glide.api.BaseClient;
import glide.api.RedisClient;
import glide.api.RedisClusterClient;
import glide.api.models.Script;
import glide.api.models.commands.ExpireOptions;
import glide.api.models.commands.RangeOptions.InfLexBound;
import glide.api.models.commands.RangeOptions.InfScoreBound;
import glide.api.models.commands.RangeOptions.LexBoundary;
import glide.api.models.commands.RangeOptions.Limit;
import glide.api.models.commands.RangeOptions.RangeByIndex;
import glide.api.models.commands.RangeOptions.RangeByLex;
import glide.api.models.commands.RangeOptions.RangeByScore;
import glide.api.models.commands.RangeOptions.ScoreBoundary;
import glide.api.models.commands.ScriptOptions;
import glide.api.models.commands.SetOptions;
import glide.api.models.commands.StreamAddOptions;
import glide.api.models.commands.ZaddOptions;
import glide.api.models.configuration.NodeAddress;
import glide.api.models.configuration.RedisClientConfiguration;
import glide.api.models.configuration.RedisClusterClientConfiguration;
import glide.api.models.exceptions.RequestException;
import java.time.Instant;
import java.util.Arrays;
import java.util.LinkedHashMap;
import java.util.List;
import java.util.Map;
import java.util.Set;
import java.util.UUID;
import java.util.concurrent.ExecutionException;
import lombok.Getter;
import lombok.SneakyThrows;
import org.junit.jupiter.api.AfterAll;
import org.junit.jupiter.api.BeforeAll;
import org.junit.jupiter.api.Test;
import org.junit.jupiter.api.Timeout;
import org.junit.jupiter.params.ParameterizedTest;
import org.junit.jupiter.params.provider.Arguments;
import org.junit.jupiter.params.provider.MethodSource;

@Timeout(10) // seconds
public class SharedCommandTests {

    private static RedisClient standaloneClient = null;
    private static RedisClusterClient clusterClient = null;

    @Getter private static List<Arguments> clients;

    private static final String KEY_NAME = "key";
    private static final String INITIAL_VALUE = "VALUE";
    private static final String ANOTHER_VALUE = "VALUE2";

    @BeforeAll
    @SneakyThrows
    public static void init() {
        standaloneClient =
                RedisClient.CreateClient(
                                RedisClientConfiguration.builder()
                                        .address(NodeAddress.builder().port(STANDALONE_PORTS[0]).build())
                                        .requestTimeout(5000)
                                        .build())
                        .get();

        clusterClient =
                RedisClusterClient.CreateClient(
                                RedisClusterClientConfiguration.builder()
                                        .address(NodeAddress.builder().port(CLUSTER_PORTS[0]).build())
                                        .requestTimeout(5000)
                                        .build())
                        .get();

        clients = List.of(Arguments.of(standaloneClient), Arguments.of(clusterClient));
    }

    @AfterAll
    @SneakyThrows
    public static void teardown() {
        standaloneClient.close();
        clusterClient.close();
    }

    @SneakyThrows
    @ParameterizedTest(autoCloseArguments = false)
    @MethodSource("getClients")
    public void unlink_multiple_keys(BaseClient client) {
        String key1 = "{key}" + UUID.randomUUID();
        String key2 = "{key}" + UUID.randomUUID();
        String key3 = "{key}" + UUID.randomUUID();
        String value = UUID.randomUUID().toString();

        String setResult = client.set(key1, value).get();
        assertEquals(OK, setResult);
        setResult = client.set(key2, value).get();
        assertEquals(OK, setResult);
        setResult = client.set(key3, value).get();
        assertEquals(OK, setResult);

        Long unlinkedKeysNum = client.unlink(new String[] {key1, key2, key3}).get();
        assertEquals(3L, unlinkedKeysNum);
    }

    @SneakyThrows
    @ParameterizedTest(autoCloseArguments = false)
    @MethodSource("getClients")
    public void unlink_non_existent_key(BaseClient client) {
        Long unlinkedKeysNum = client.unlink(new String[] {UUID.randomUUID().toString()}).get();
        assertEquals(0L, unlinkedKeysNum);
    }

    @SneakyThrows
    @ParameterizedTest(autoCloseArguments = false)
    @MethodSource("getClients")
    public void set_and_get_without_options(BaseClient client) {
        String ok = client.set(KEY_NAME, INITIAL_VALUE).get();
        assertEquals(OK, ok);

        String data = client.get(KEY_NAME).get();
        assertEquals(INITIAL_VALUE, data);
    }

    @SneakyThrows
    @ParameterizedTest(autoCloseArguments = false)
    @MethodSource("getClients")
    public void get_missing_value(BaseClient client) {
        String data = client.get("invalid").get();
        assertNull(data);
    }

    @SneakyThrows
    @ParameterizedTest(autoCloseArguments = false)
    @MethodSource("getClients")
    public void del_multiple_keys(BaseClient client) {
        String key1 = "{key}" + UUID.randomUUID();
        String key2 = "{key}" + UUID.randomUUID();
        String key3 = "{key}" + UUID.randomUUID();
        String value = UUID.randomUUID().toString();

        String setResult = client.set(key1, value).get();
        assertEquals(OK, setResult);
        setResult = client.set(key2, value).get();
        assertEquals(OK, setResult);
        setResult = client.set(key3, value).get();
        assertEquals(OK, setResult);

        Long deletedKeysNum = client.del(new String[] {key1, key2, key3}).get();
        assertEquals(3L, deletedKeysNum);
    }

    @SneakyThrows
    @ParameterizedTest(autoCloseArguments = false)
    @MethodSource("getClients")
    public void del_non_existent_key(BaseClient client) {
        Long deletedKeysNum = client.del(new String[] {UUID.randomUUID().toString()}).get();
        assertEquals(0L, deletedKeysNum);
    }

    @SneakyThrows
    @ParameterizedTest(autoCloseArguments = false)
    @MethodSource("getClients")
    public void set_overwrite_value_and_returnOldValue_returns_string(BaseClient client) {
        String ok = client.set(KEY_NAME, INITIAL_VALUE).get();
        assertEquals(OK, ok);

        SetOptions options = SetOptions.builder().returnOldValue(true).build();
        String data = client.set(KEY_NAME, ANOTHER_VALUE, options).get();
        assertEquals(INITIAL_VALUE, data);
    }

    @ParameterizedTest(autoCloseArguments = false)
    @MethodSource("getClients")
    public void set_requires_a_value(BaseClient client) {
        assertThrows(NullPointerException.class, () -> client.set("SET", null));
    }

    @ParameterizedTest(autoCloseArguments = false)
    @MethodSource("getClients")
    public void set_requires_a_key(BaseClient client) {
        assertThrows(NullPointerException.class, () -> client.set(null, INITIAL_VALUE));
    }

    @ParameterizedTest(autoCloseArguments = false)
    @MethodSource("getClients")
    public void get_requires_a_key(BaseClient client) {
        assertThrows(NullPointerException.class, () -> client.get(null));
    }

    @SneakyThrows
    @ParameterizedTest(autoCloseArguments = false)
    @MethodSource("getClients")
    public void set_only_if_exists_overwrite(BaseClient client) {
        String key = "set_only_if_exists_overwrite";
        SetOptions options = SetOptions.builder().conditionalSet(ONLY_IF_EXISTS).build();
        client.set(key, INITIAL_VALUE).get();
        client.set(key, ANOTHER_VALUE, options).get();
        String data = client.get(key).get();
        assertEquals(ANOTHER_VALUE, data);
    }

    @SneakyThrows
    @ParameterizedTest(autoCloseArguments = false)
    @MethodSource("getClients")
    public void set_only_if_exists_missing_key(BaseClient client) {
        String key = "set_only_if_exists_missing_key";
        SetOptions options = SetOptions.builder().conditionalSet(ONLY_IF_EXISTS).build();
        client.set(key, ANOTHER_VALUE, options).get();
        String data = client.get(key).get();
        assertNull(data);
    }

    @SneakyThrows
    @ParameterizedTest(autoCloseArguments = false)
    @MethodSource("getClients")
    public void set_only_if_does_not_exists_missing_key(BaseClient client) {
        String key = "set_only_if_does_not_exists_missing_key";
        SetOptions options = SetOptions.builder().conditionalSet(ONLY_IF_DOES_NOT_EXIST).build();
        client.set(key, ANOTHER_VALUE, options).get();
        String data = client.get(key).get();
        assertEquals(ANOTHER_VALUE, data);
    }

    @SneakyThrows
    @ParameterizedTest(autoCloseArguments = false)
    @MethodSource("getClients")
    public void set_only_if_does_not_exists_existing_key(BaseClient client) {
        String key = "set_only_if_does_not_exists_existing_key";
        SetOptions options = SetOptions.builder().conditionalSet(ONLY_IF_DOES_NOT_EXIST).build();
        client.set(key, INITIAL_VALUE).get();
        client.set(key, ANOTHER_VALUE, options).get();
        String data = client.get(key).get();
        assertEquals(INITIAL_VALUE, data);
    }

    @SneakyThrows
    @ParameterizedTest(autoCloseArguments = false)
    @MethodSource("getClients")
    public void set_value_with_ttl_and_update_value_with_keeping_ttl(BaseClient client) {
        String key = "set_value_with_ttl_and_update_value_with_keeping_ttl";
        SetOptions options = SetOptions.builder().expiry(Milliseconds(2000L)).build();
        client.set(key, INITIAL_VALUE, options).get();
        String data = client.get(key).get();
        assertEquals(INITIAL_VALUE, data);

        options = SetOptions.builder().expiry(SetOptions.Expiry.KeepExisting()).build();
        client.set(key, ANOTHER_VALUE, options).get();
        data = client.get(key).get();
        assertEquals(ANOTHER_VALUE, data);

        Thread.sleep(2222); // sleep a bit more than TTL

        data = client.get(key).get();
        assertNull(data);
    }

    @SneakyThrows
    @ParameterizedTest(autoCloseArguments = false)
    @MethodSource("getClients")
    public void set_value_with_ttl_and_update_value_with_new_ttl(BaseClient client) {
        String key = "set_value_with_ttl_and_update_value_with_new_ttl";
        SetOptions options = SetOptions.builder().expiry(Milliseconds(100500L)).build();
        client.set(key, INITIAL_VALUE, options).get();
        String data = client.get(key).get();
        assertEquals(INITIAL_VALUE, data);

        options = SetOptions.builder().expiry(Milliseconds(2000L)).build();
        client.set(key, ANOTHER_VALUE, options).get();
        data = client.get(key).get();
        assertEquals(ANOTHER_VALUE, data);

        Thread.sleep(2222); // sleep a bit more than new TTL

        data = client.get(key).get();
        assertNull(data);
    }

    @SneakyThrows
    @ParameterizedTest(autoCloseArguments = false)
    @MethodSource("getClients")
    public void set_expired_value(BaseClient client) {
        String key = "set_expired_value";
        SetOptions options =
                SetOptions.builder()
                        // expiration is in the past
                        .expiry(SetOptions.Expiry.UnixSeconds(100500L))
                        .build();
        client.set(key, INITIAL_VALUE, options).get();
        String data = client.get(key).get();
        assertNull(data);
    }

    @SneakyThrows
    @ParameterizedTest(autoCloseArguments = false)
    @MethodSource("getClients")
    public void set_missing_value_and_returnOldValue_is_null(BaseClient client) {
        String ok = client.set(KEY_NAME, INITIAL_VALUE).get();
        assertEquals(OK, ok);

        SetOptions options = SetOptions.builder().returnOldValue(true).build();
        String data = client.set(UUID.randomUUID().toString(), ANOTHER_VALUE, options).get();
        assertNull(data);
    }

    @SneakyThrows
    @ParameterizedTest(autoCloseArguments = false)
    @MethodSource("getClients")
    public void mset_mget_existing_non_existing_key(BaseClient client) {
        String key1 = UUID.randomUUID().toString();
        String key2 = UUID.randomUUID().toString();
        String key3 = UUID.randomUUID().toString();
        String nonExisting = UUID.randomUUID().toString();
        String value = UUID.randomUUID().toString();
        Map<String, String> keyValueMap = Map.of(key1, value, key2, value, key3, value);

        assertEquals(OK, client.mset(keyValueMap).get());
        assertArrayEquals(
                new String[] {value, value, null, value},
                client.mget(new String[] {key1, key2, nonExisting, key3}).get());
    }

    @SneakyThrows
    @ParameterizedTest(autoCloseArguments = false)
    @MethodSource("getClients")
    public void incr_commands_existing_key(BaseClient client) {
        String key = UUID.randomUUID().toString();

        assertEquals(OK, client.set(key, "10").get());

        assertEquals(11, client.incr(key).get());
        assertEquals("11", client.get(key).get());

        assertEquals(15, client.incrBy(key, 4).get());
        assertEquals("15", client.get(key).get());

        assertEquals(20.5, client.incrByFloat(key, 5.5).get());
        assertEquals("20.5", client.get(key).get());
    }

    @SneakyThrows
    @ParameterizedTest(autoCloseArguments = false)
    @MethodSource("getClients")
    public void incr_commands_non_existing_key(BaseClient client) {
        String key1 = UUID.randomUUID().toString();
        String key2 = UUID.randomUUID().toString();
        String key3 = UUID.randomUUID().toString();

        assertNull(client.get(key1).get());
        assertEquals(1, client.incr(key1).get());
        assertEquals("1", client.get(key1).get());

        assertNull(client.get(key2).get());
        assertEquals(3, client.incrBy(key2, 3).get());
        assertEquals("3", client.get(key2).get());

        assertNull(client.get(key3).get());
        assertEquals(0.5, client.incrByFloat(key3, 0.5).get());
        assertEquals("0.5", client.get(key3).get());
    }

    @SneakyThrows
    @ParameterizedTest(autoCloseArguments = false)
    @MethodSource("getClients")
    public void test_incr_commands_type_error(BaseClient client) {
        String key1 = UUID.randomUUID().toString();

        assertEquals(OK, client.set(key1, "foo").get());

        Exception incrException = assertThrows(ExecutionException.class, () -> client.incr(key1).get());
        assertTrue(incrException.getCause() instanceof RequestException);

        Exception incrByException =
                assertThrows(ExecutionException.class, () -> client.incrBy(key1, 3).get());
        assertTrue(incrByException.getCause() instanceof RequestException);

        Exception incrByFloatException =
                assertThrows(ExecutionException.class, () -> client.incrByFloat(key1, 3.5).get());
        assertTrue(incrByFloatException.getCause() instanceof RequestException);
    }

    @SneakyThrows
    @ParameterizedTest(autoCloseArguments = false)
    @MethodSource("getClients")
    public void decr_and_decrBy_existing_key(BaseClient client) {
        String key = UUID.randomUUID().toString();

        assertEquals(OK, client.set(key, "10").get());

        assertEquals(9, client.decr(key).get());
        assertEquals("9", client.get(key).get());

        assertEquals(5, client.decrBy(key, 4).get());
        assertEquals("5", client.get(key).get());
    }

    @SneakyThrows
    @ParameterizedTest(autoCloseArguments = false)
    @MethodSource("getClients")
    public void decr_and_decrBy_non_existing_key(BaseClient client) {
        String key1 = UUID.randomUUID().toString();
        String key2 = UUID.randomUUID().toString();

        assertNull(client.get(key1).get());
        assertEquals(-1, client.decr(key1).get());
        assertEquals("-1", client.get(key1).get());

        assertNull(client.get(key2).get());
        assertEquals(-3, client.decrBy(key2, 3).get());
        assertEquals("-3", client.get(key2).get());
    }

    @SneakyThrows
    @ParameterizedTest(autoCloseArguments = false)
    @MethodSource("getClients")
    public void strlen(BaseClient client) {
        String stringKey = UUID.randomUUID().toString();
        String nonStringKey = UUID.randomUUID().toString();
        String nonExistingKey = UUID.randomUUID().toString();

        assertEquals(OK, client.set(stringKey, "GLIDE").get());
        assertEquals(5L, client.strlen(stringKey).get());

        assertEquals(0L, client.strlen(nonExistingKey).get());

        assertEquals(1, client.lpush(nonStringKey, new String[] {"_"}).get());
        Exception exception =
                assertThrows(ExecutionException.class, () -> client.strlen(nonStringKey).get());
        assertTrue(exception.getCause() instanceof RequestException);
    }

    @SneakyThrows
    @ParameterizedTest(autoCloseArguments = false)
    @MethodSource("getClients")
    public void setrange(BaseClient client) {
        String stringKey = UUID.randomUUID().toString();
        String nonStringKey = UUID.randomUUID().toString();
        // new key
        assertEquals(11L, client.setrange(stringKey, 0, "Hello world").get());
        // existing key
        assertEquals(11L, client.setrange(stringKey, 6, "GLIDE").get());
        assertEquals("Hello GLIDE", client.get(stringKey).get());

        // offset > len
        assertEquals(20L, client.setrange(stringKey, 15, "GLIDE").get());
        assertEquals("Hello GLIDE\0\0\0\0GLIDE", client.get(stringKey).get());

        // non-string key
        assertEquals(1, client.lpush(nonStringKey, new String[] {"_"}).get());
        Exception exception =
                assertThrows(ExecutionException.class, () -> client.setrange(nonStringKey, 0, "_").get());
        assertTrue(exception.getCause() instanceof RequestException);
        exception =
                assertThrows(
                        ExecutionException.class,
                        () -> client.setrange(stringKey, Integer.MAX_VALUE, "_").get());
        assertTrue(exception.getCause() instanceof RequestException);
    }

    @SneakyThrows
    @ParameterizedTest(autoCloseArguments = false)
    @MethodSource("getClients")
    public void getrange(BaseClient client) {
        String stringKey = UUID.randomUUID().toString();
        String nonStringKey = UUID.randomUUID().toString();

        assertEquals(OK, client.set(stringKey, "This is a string").get());
        assertEquals("This", client.getrange(stringKey, 0, 3).get());
        assertEquals("ing", client.getrange(stringKey, -3, -1).get());
        assertEquals("This is a string", client.getrange(stringKey, 0, -1).get());

        // out of range
        assertEquals("string", client.getrange(stringKey, 10, 100).get());
        assertEquals("This is a stri", client.getrange(stringKey, -200, -3).get());
        assertEquals("", client.getrange(stringKey, 100, 200).get());

        // incorrect range
        assertEquals("", client.getrange(stringKey, -1, -3).get());

        // a redis bug, fixed in version 8: https://github.com/redis/redis/issues/13207
        assertEquals(
                REDIS_VERSION.isLowerThan("8.0.0") ? "T" : "",
                client.getrange(stringKey, -200, -100).get());

        // empty key (returning null isn't implemented)
        assertEquals(
                REDIS_VERSION.isLowerThan("8.0.0") ? "" : null, client.getrange(nonStringKey, 0, -1).get());

        // non-string key
        assertEquals(1, client.lpush(nonStringKey, new String[] {"_"}).get());
        Exception exception =
                assertThrows(ExecutionException.class, () -> client.getrange(nonStringKey, 0, -1).get());
        assertTrue(exception.getCause() instanceof RequestException);
    }

    @SneakyThrows
    @ParameterizedTest(autoCloseArguments = false)
    @MethodSource("getClients")
    public void hset_hget_existing_fields_non_existing_fields(BaseClient client) {
        String key = UUID.randomUUID().toString();
        String field1 = UUID.randomUUID().toString();
        String field2 = UUID.randomUUID().toString();
        String value = UUID.randomUUID().toString();
        Map<String, String> fieldValueMap = Map.of(field1, value, field2, value);

        assertEquals(2, client.hset(key, fieldValueMap).get());
        assertEquals(value, client.hget(key, field1).get());
        assertEquals(value, client.hget(key, field2).get());
        assertNull(client.hget(key, "non_existing_field").get());
    }

    @SneakyThrows
    @ParameterizedTest(autoCloseArguments = false)
    @MethodSource("getClients")
    public void hsetnx(BaseClient client) {
        String key1 = UUID.randomUUID().toString();
        String key2 = UUID.randomUUID().toString();
        String field = UUID.randomUUID().toString();

        assertTrue(client.hsetnx(key1, field, "value").get());
        assertFalse(client.hsetnx(key1, field, "newValue").get());
        assertEquals("value", client.hget(key1, field).get());

        // Key exists, but it is not a hash
        assertEquals(OK, client.set(key2, "value").get());
        ExecutionException executionException =
                assertThrows(ExecutionException.class, () -> client.hsetnx(key2, field, "value").get());
        assertTrue(executionException.getCause() instanceof RequestException);
    }

    @SneakyThrows
    @ParameterizedTest(autoCloseArguments = false)
    @MethodSource("getClients")
    public void hdel_multiple_existing_fields_non_existing_field_non_existing_key(BaseClient client) {
        String key = UUID.randomUUID().toString();
        String field1 = UUID.randomUUID().toString();
        String field2 = UUID.randomUUID().toString();
        String field3 = UUID.randomUUID().toString();
        String value = UUID.randomUUID().toString();
        Map<String, String> fieldValueMap = Map.of(field1, value, field2, value, field3, value);

        assertEquals(3, client.hset(key, fieldValueMap).get());
        assertEquals(2, client.hdel(key, new String[] {field1, field2}).get());
        assertEquals(0, client.hdel(key, new String[] {"non_existing_field"}).get());
        assertEquals(0, client.hdel("non_existing_key", new String[] {field3}).get());
    }

    @SneakyThrows
    @ParameterizedTest(autoCloseArguments = false)
    @MethodSource("getClients")
    public void hlen(BaseClient client) {
        String key1 = UUID.randomUUID().toString();
        String key2 = UUID.randomUUID().toString();
        String field1 = UUID.randomUUID().toString();
        String field2 = UUID.randomUUID().toString();
        String value = UUID.randomUUID().toString();
        Map<String, String> fieldValueMap = Map.of(field1, value, field2, value);

        assertEquals(2, client.hset(key1, fieldValueMap).get());
        assertEquals(2, client.hlen(key1).get());
        assertEquals(1, client.hdel(key1, new String[] {field1}).get());
        assertEquals(1, client.hlen(key1).get());
        assertEquals(0, client.hlen("nonExistingHash").get());

        // Key exists, but it is not a hash
        assertEquals(OK, client.set(key2, "value").get());
        ExecutionException executionException =
                assertThrows(ExecutionException.class, () -> client.hlen(key2).get());
        assertTrue(executionException.getCause() instanceof RequestException);
    }

    @SneakyThrows
    @ParameterizedTest(autoCloseArguments = false)
    @MethodSource("getClients")
    public void hvals(BaseClient client) {
        String key1 = UUID.randomUUID().toString();
        String key2 = UUID.randomUUID().toString();
        String field1 = UUID.randomUUID().toString();
        String field2 = UUID.randomUUID().toString();
        Map<String, String> fieldValueMap = Map.of(field1, "value1", field2, "value2");

        assertEquals(2, client.hset(key1, fieldValueMap).get());

        String[] hvalsPayload = client.hvals(key1).get();
        Arrays.sort(hvalsPayload); // ordering for values by hvals is not guaranteed
        assertArrayEquals(new String[] {"value1", "value2"}, hvalsPayload);

        assertEquals(1, client.hdel(key1, new String[] {field1}).get());
        assertArrayEquals(new String[] {"value2"}, client.hvals(key1).get());
        assertArrayEquals(new String[] {}, client.hvals("nonExistingKey").get());

        assertEquals(OK, client.set(key2, "value2").get());
        ExecutionException executionException =
                assertThrows(ExecutionException.class, () -> client.hvals(key2).get());
        assertTrue(executionException.getCause() instanceof RequestException);
    }

    @SneakyThrows
    @ParameterizedTest(autoCloseArguments = false)
    @MethodSource("getClients")
    public void hmget_multiple_existing_fields_non_existing_field_non_existing_key(
            BaseClient client) {
        String key = UUID.randomUUID().toString();
        String field1 = UUID.randomUUID().toString();
        String field2 = UUID.randomUUID().toString();
        String value = UUID.randomUUID().toString();
        Map<String, String> fieldValueMap = Map.of(field1, value, field2, value);

        assertEquals(2, client.hset(key, fieldValueMap).get());
        assertArrayEquals(
                new String[] {value, null, value},
                client.hmget(key, new String[] {field1, "non_existing_field", field2}).get());
        assertArrayEquals(
                new String[] {null, null},
                client.hmget("non_existing_key", new String[] {field1, field2}).get());
    }

    @SneakyThrows
    @ParameterizedTest(autoCloseArguments = false)
    @MethodSource("getClients")
    public void hexists_existing_field_non_existing_field_non_existing_key(BaseClient client) {
        String key = UUID.randomUUID().toString();
        String field1 = UUID.randomUUID().toString();
        String field2 = UUID.randomUUID().toString();
        Map<String, String> fieldValueMap = Map.of(field1, "value1", field2, "value1");

        assertEquals(2, client.hset(key, fieldValueMap).get());
        assertTrue(client.hexists(key, field1).get());
        assertFalse(client.hexists(key, "non_existing_field").get());
        assertFalse(client.hexists("non_existing_key", field2).get());
    }

    @SneakyThrows
    @ParameterizedTest(autoCloseArguments = false)
    @MethodSource("getClients")
    public void hgetall_multiple_existing_fields_existing_key_non_existing_key(BaseClient client) {
        String key = UUID.randomUUID().toString();
        String field1 = UUID.randomUUID().toString();
        String field2 = UUID.randomUUID().toString();
        String value = UUID.randomUUID().toString();
        Map<String, String> fieldValueMap = Map.of(field1, value, field2, value);

        assertEquals(2, client.hset(key, fieldValueMap).get());
        assertEquals(fieldValueMap, client.hgetall(key).get());
        assertEquals(Map.of(), client.hgetall("non_existing_key").get());
    }

    @SneakyThrows
    @ParameterizedTest(autoCloseArguments = false)
    @MethodSource("getClients")
    public void hincrBy_hincrByFloat_commands_existing_key_existing_field(BaseClient client) {
        String key = UUID.randomUUID().toString();
        String field = UUID.randomUUID().toString();
        Map<String, String> fieldValueMap = Map.of(field, "10");

        assertEquals(1, client.hset(key, fieldValueMap).get());

        assertEquals(11, client.hincrBy(key, field, 1).get());
        assertEquals(15, client.hincrBy(key, field, 4).get());
        assertEquals(16.5, client.hincrByFloat(key, field, 1.5).get());
    }

    @SneakyThrows
    @ParameterizedTest(autoCloseArguments = false)
    @MethodSource("getClients")
    public void hincrBy_hincrByFloat_commands_non_existing_key_non_existing_field(BaseClient client) {
        String key1 = UUID.randomUUID().toString();
        String key2 = UUID.randomUUID().toString();
        String field = UUID.randomUUID().toString();
        Map<String, String> fieldValueMap = Map.of(field, "10");

        assertEquals(1, client.hincrBy("non_existing_key_1", field, 1).get());
        assertEquals(1, client.hset(key1, fieldValueMap).get());
        assertEquals(2, client.hincrBy(key1, "non_existing_field_1", 2).get());

        assertEquals(0.5, client.hincrByFloat("non_existing_key_2", field, 0.5).get());
        assertEquals(1, client.hset(key2, fieldValueMap).get());
        assertEquals(-0.5, client.hincrByFloat(key1, "non_existing_field_2", -0.5).get());
    }

    @SneakyThrows
    @ParameterizedTest(autoCloseArguments = false)
    @MethodSource("getClients")
    public void hincrBy_hincrByFloat_type_error(BaseClient client) {
        String key = UUID.randomUUID().toString();
        String field = UUID.randomUUID().toString();
        Map<String, String> fieldValueMap = Map.of(field, "foo");

        assertEquals(1, client.hset(key, fieldValueMap).get());

        Exception hincrByException =
                assertThrows(ExecutionException.class, () -> client.hincrBy(key, field, 2).get());
        assertTrue(hincrByException.getCause() instanceof RequestException);

        Exception hincrByFloatException =
                assertThrows(ExecutionException.class, () -> client.hincrByFloat(key, field, 2.5).get());
        assertTrue(hincrByFloatException.getCause() instanceof RequestException);
    }

    @SneakyThrows
    @ParameterizedTest(autoCloseArguments = false)
    @MethodSource("getClients")
    public void lpush_lpop_lrange_existing_non_existing_key(BaseClient client) {
        String key = UUID.randomUUID().toString();
        String[] valueArray = new String[] {"value4", "value3", "value2", "value1"};

        assertEquals(4, client.lpush(key, valueArray).get());
        assertEquals("value1", client.lpop(key).get());
        assertArrayEquals(new String[] {"value2", "value3", "value4"}, client.lrange(key, 0, -1).get());
        assertArrayEquals(new String[] {"value2", "value3"}, client.lpopCount(key, 2).get());
        assertArrayEquals(new String[] {}, client.lrange("non_existing_key", 0, -1).get());
        assertNull(client.lpop("non_existing_key").get());
    }

    @SneakyThrows
    @ParameterizedTest(autoCloseArguments = false)
    @MethodSource("getClients")
    public void lpush_lpop_lrange_type_error(BaseClient client) {
        String key = UUID.randomUUID().toString();

        assertEquals(OK, client.set(key, "foo").get());

        Exception lpushException =
                assertThrows(ExecutionException.class, () -> client.lpush(key, new String[] {"foo"}).get());
        assertTrue(lpushException.getCause() instanceof RequestException);

        Exception lpopException = assertThrows(ExecutionException.class, () -> client.lpop(key).get());
        assertTrue(lpopException.getCause() instanceof RequestException);

        Exception lpopCountException =
                assertThrows(ExecutionException.class, () -> client.lpopCount(key, 2).get());
        assertTrue(lpopCountException.getCause() instanceof RequestException);

        Exception lrangeException =
                assertThrows(ExecutionException.class, () -> client.lrange(key, 0, -1).get());
        assertTrue(lrangeException.getCause() instanceof RequestException);
    }

    @SneakyThrows
    @ParameterizedTest(autoCloseArguments = false)
    @MethodSource("getClients")
    public void lindex(BaseClient client) {
        String key1 = UUID.randomUUID().toString();
        String key2 = UUID.randomUUID().toString();
        String[] valueArray = new String[] {"value1", "value2"};

        assertEquals(2, client.lpush(key1, valueArray).get());
        assertEquals(valueArray[1], client.lindex(key1, 0).get());
        assertEquals(valueArray[0], client.lindex(key1, -1).get());
        assertNull(client.lindex(key1, 3).get());
        assertNull(client.lindex(key2, 3).get());

        // Key exists, but it is not a List
        assertEquals(OK, client.set(key2, "value").get());
        Exception executionException =
                assertThrows(ExecutionException.class, () -> client.lindex(key2, 0).get());
        assertTrue(executionException.getCause() instanceof RequestException);
    }

    @SneakyThrows
    @ParameterizedTest(autoCloseArguments = false)
    @MethodSource("getClients")
    public void ltrim_existing_non_existing_key_and_type_error(BaseClient client) {
        String key = UUID.randomUUID().toString();
        String[] valueArray = new String[] {"value4", "value3", "value2", "value1"};

        assertEquals(4, client.lpush(key, valueArray).get());
        assertEquals(OK, client.ltrim(key, 0, 1).get());
        assertArrayEquals(new String[] {"value1", "value2"}, client.lrange(key, 0, -1).get());

        // `start` is greater than `end` so the key will be removed.
        assertEquals(OK, client.ltrim(key, 4, 2).get());
        assertArrayEquals(new String[] {}, client.lrange(key, 0, -1).get());

        assertEquals(OK, client.set(key, "foo").get());

        Exception ltrimException =
                assertThrows(ExecutionException.class, () -> client.ltrim(key, 0, 1).get());
        assertTrue(ltrimException.getCause() instanceof RequestException);
    }

    @SneakyThrows
    @ParameterizedTest(autoCloseArguments = false)
    @MethodSource("getClients")
    public void llen_existing_non_existing_key_and_type_error(BaseClient client) {
        String key1 = UUID.randomUUID().toString();
        String key2 = UUID.randomUUID().toString();
        String[] valueArray = new String[] {"value4", "value3", "value2", "value1"};

        assertEquals(4, client.lpush(key1, valueArray).get());
        assertEquals(4, client.llen(key1).get());
        assertEquals(0, client.llen("non_existing_key").get());

        assertEquals(OK, client.set(key2, "foo").get());

        Exception lrangeException =
                assertThrows(ExecutionException.class, () -> client.llen(key2).get());
        assertTrue(lrangeException.getCause() instanceof RequestException);
    }

    @SneakyThrows
    @ParameterizedTest(autoCloseArguments = false)
    @MethodSource("getClients")
    public void lrem_existing_non_existing_key_and_type_error(BaseClient client) {
        String key = UUID.randomUUID().toString();
        String[] valueArray =
                new String[] {
                    "value1", "value2", "value1", "value1", "value2",
                };

        assertEquals(5, client.lpush(key, valueArray).get());
        assertEquals(2, client.lrem(key, 2, "value1").get());
        assertArrayEquals(
                new String[] {
                    "value2", "value2", "value1",
                },
                client.lrange(key, 0, -1).get());
        assertEquals(1, client.lrem(key, -1, "value2").get());
        assertArrayEquals(new String[] {"value2", "value1"}, client.lrange(key, 0, -1).get());
        assertEquals(1, client.lrem(key, 0, "value2").get());
        assertArrayEquals(new String[] {"value1"}, client.lrange(key, 0, -1).get());
        assertEquals(0, client.lrem("non_existing_key", 0, "value").get());
    }

    @SneakyThrows
    @ParameterizedTest(autoCloseArguments = false)
    @MethodSource("getClients")
    public void rpush_rpop_existing_non_existing_key(BaseClient client) {
        String key = UUID.randomUUID().toString();
        String[] valueArray = new String[] {"value1", "value2", "value3", "value4"};

        assertEquals(4, client.rpush(key, valueArray).get());
        assertEquals("value4", client.rpop(key).get());

        assertArrayEquals(new String[] {"value3", "value2"}, client.rpopCount(key, 2).get());
        assertNull(client.rpop("non_existing_key").get());
    }

    @SneakyThrows
    @ParameterizedTest(autoCloseArguments = false)
    @MethodSource("getClients")
    public void rpush_rpop_type_error(BaseClient client) {
        String key = UUID.randomUUID().toString();

        assertEquals(OK, client.set(key, "foo").get());

        Exception rpushException =
                assertThrows(ExecutionException.class, () -> client.rpush(key, new String[] {"foo"}).get());
        assertTrue(rpushException.getCause() instanceof RequestException);

        Exception rpopException = assertThrows(ExecutionException.class, () -> client.rpop(key).get());
        assertTrue(rpopException.getCause() instanceof RequestException);
    }

    @SneakyThrows
    @ParameterizedTest(autoCloseArguments = false)
    @MethodSource("getClients")
    public void sadd_srem_scard_smembers_existing_set(BaseClient client) {
        String key = UUID.randomUUID().toString();
        assertEquals(
                4, client.sadd(key, new String[] {"member1", "member2", "member3", "member4"}).get());
        assertEquals(1, client.srem(key, new String[] {"member3", "nonExistingMember"}).get());

        Set<String> expectedMembers = Set.of("member1", "member2", "member4");
        assertEquals(expectedMembers, client.smembers(key).get());
        assertEquals(1, client.srem(key, new String[] {"member1"}).get());
        assertEquals(2, client.scard(key).get());
    }

    @SneakyThrows
    @ParameterizedTest(autoCloseArguments = false)
    @MethodSource("getClients")
    public void srem_scard_smembers_non_existing_key(BaseClient client) {
        assertEquals(0, client.srem("nonExistingKey", new String[] {"member"}).get());
        assertEquals(0, client.scard("nonExistingKey").get());
        assertEquals(Set.of(), client.smembers("nonExistingKey").get());
    }

    @SneakyThrows
    @ParameterizedTest(autoCloseArguments = false)
    @MethodSource("getClients")
    public void sadd_srem_scard_smembers_key_with_non_set_value(BaseClient client) {
        String key = UUID.randomUUID().toString();
        assertEquals(OK, client.set(key, "foo").get());

        Exception e =
                assertThrows(ExecutionException.class, () -> client.sadd(key, new String[] {"baz"}).get());
        assertTrue(e.getCause() instanceof RequestException);

        e = assertThrows(ExecutionException.class, () -> client.srem(key, new String[] {"baz"}).get());
        assertTrue(e.getCause() instanceof RequestException);

        e = assertThrows(ExecutionException.class, () -> client.scard(key).get());
        assertTrue(e.getCause() instanceof RequestException);

        e = assertThrows(ExecutionException.class, () -> client.smembers(key).get());
        assertTrue(e.getCause() instanceof RequestException);
    }

    @SneakyThrows
    @ParameterizedTest(autoCloseArguments = false)
    @MethodSource("getClients")
    public void smove(BaseClient client) {
        String setKey1 = "{key}" + UUID.randomUUID();
        String setKey2 = "{key}" + UUID.randomUUID();
        String setKey3 = "{key}" + UUID.randomUUID();
        String nonSetKey = "{key}" + UUID.randomUUID();

        assertEquals(3, client.sadd(setKey1, new String[] {"1", "2", "3"}).get());
        assertEquals(2, client.sadd(setKey2, new String[] {"2", "3"}).get());

        // move an elem
        assertTrue(client.smove(setKey1, setKey2, "1").get());
        assertEquals(Set.of("2", "3"), client.smembers(setKey1).get());
        assertEquals(Set.of("1", "2", "3"), client.smembers(setKey2).get());

        // move an elem which preset at destination
        assertTrue(client.smove(setKey2, setKey1, "2").get());
        assertEquals(Set.of("2", "3"), client.smembers(setKey1).get());
        assertEquals(Set.of("1", "3"), client.smembers(setKey2).get());

        // move from missing key
        assertFalse(client.smove(setKey3, setKey1, "4").get());
        assertEquals(Set.of("2", "3"), client.smembers(setKey1).get());

        // move to a new set
        assertTrue(client.smove(setKey1, setKey3, "2").get());
        assertEquals(Set.of("3"), client.smembers(setKey1).get());
        assertEquals(Set.of("2"), client.smembers(setKey3).get());

        // move missing element
        assertFalse(client.smove(setKey1, setKey3, "42").get());
        assertEquals(Set.of("3"), client.smembers(setKey1).get());
        assertEquals(Set.of("2"), client.smembers(setKey3).get());

        // move missing element to missing key
        assertFalse(client.smove(setKey1, nonSetKey, "42").get());
        assertEquals(Set.of("3"), client.smembers(setKey1).get());
        assertEquals("none", client.type(nonSetKey).get());

        // Key exists, but it is not a set
        assertEquals(OK, client.set(nonSetKey, "bar").get());
        ExecutionException executionException =
                assertThrows(ExecutionException.class, () -> client.smove(nonSetKey, setKey1, "_").get());
        assertInstanceOf(RequestException.class, executionException.getCause());

        executionException =
                assertThrows(ExecutionException.class, () -> client.smove(setKey1, nonSetKey, "_").get());
        assertInstanceOf(RequestException.class, executionException.getCause());

        // same-slot requirement
        if (client instanceof RedisClusterClient) {
            executionException =
                    assertThrows(ExecutionException.class, () -> client.smove("abc", "zxy", "lkn").get());
            assertInstanceOf(RequestException.class, executionException.getCause());
            assertTrue(executionException.getMessage().toLowerCase().contains("crossslot"));
        }
    }

    @SneakyThrows
    @ParameterizedTest(autoCloseArguments = false)
    @MethodSource("getClients")
    public void sismember(BaseClient client) {
        String key1 = UUID.randomUUID().toString();
        String key2 = UUID.randomUUID().toString();
        String member = UUID.randomUUID().toString();

        assertEquals(1, client.sadd(key1, new String[] {member}).get());
        assertTrue(client.sismember(key1, member).get());
        assertFalse(client.sismember(key1, "nonExistingMember").get());
        assertFalse(client.sismember("nonExistingKey", member).get());

        assertEquals(OK, client.set(key2, "value").get());
        ExecutionException executionException =
                assertThrows(ExecutionException.class, () -> client.sismember(key2, member).get());
        assertTrue(executionException.getCause() instanceof RequestException);
    }

    @SneakyThrows
    @ParameterizedTest(autoCloseArguments = false)
    @MethodSource("getClients")
    public void sinterstore(BaseClient client) {
        String key1 = "{key}-1-" + UUID.randomUUID();
        String key2 = "{key}-2-" + UUID.randomUUID();
        String key3 = "{key}-3-" + UUID.randomUUID();
        String key4 = "{key}-4-" + UUID.randomUUID();
        String key5 = "{key}-5-" + UUID.randomUUID();

        assertEquals(3, client.sadd(key1, new String[] {"a", "b", "c"}).get());
        assertEquals(3, client.sadd(key2, new String[] {"c", "d", "e"}).get());
        assertEquals(3, client.sadd(key4, new String[] {"e", "f", "g"}).get());

        // create new
        assertEquals(1, client.sinterstore(key3, new String[] {key1, key2}).get());
        assertEquals(Set.of("c"), client.smembers(key3).get());

        // overwrite existing set
        assertEquals(1, client.sinterstore(key2, new String[] {key3, key2}).get());
        assertEquals(Set.of("c"), client.smembers(key2).get());

        // overwrite source
        assertEquals(0, client.sinterstore(key1, new String[] {key1, key4}).get());
        assertEquals(Set.of(), client.smembers(key1).get());

        // overwrite source
        assertEquals(1, client.sinterstore(key2, new String[] {key2}).get());
        assertEquals(Set.of("c"), client.smembers(key2).get());

        // source key exists, but it is not a set
        assertEquals(OK, client.set(key5, "value").get());
        ExecutionException executionException =
                assertThrows(
                        ExecutionException.class, () -> client.sinterstore(key1, new String[] {key5}).get());
        assertTrue(executionException.getCause() instanceof RequestException);

        // overwrite destination - not a set
        assertEquals(0, client.sinterstore(key5, new String[] {key1, key2}).get());
        assertEquals(Set.of(), client.smembers(key5).get());

        // wrong arguments
        executionException =
                assertThrows(ExecutionException.class, () -> client.sinterstore(key5, new String[0]).get());
        assertTrue(executionException.getCause() instanceof RequestException);
    }

    @SneakyThrows
    @ParameterizedTest(autoCloseArguments = false)
    @MethodSource("getClients")
    public void sdiff(BaseClient client) {
        String key1 = "{key}-1-" + UUID.randomUUID();
        String key2 = "{key}-2-" + UUID.randomUUID();
        String key3 = "{key}-3-" + UUID.randomUUID();

        assertEquals(3, client.sadd(key1, new String[] {"a", "b", "c"}).get());
        assertEquals(3, client.sadd(key2, new String[] {"c", "d", "e"}).get());

        assertEquals(Set.of("a", "b"), client.sdiff(new String[] {key1, key2}).get());
        assertEquals(Set.of("d", "e"), client.sdiff(new String[] {key2, key1}).get());

        // second set is empty
        assertEquals(Set.of("a", "b", "c"), client.sdiff(new String[] {key1, key3}).get());

        // first set is empty
        assertEquals(Set.of(), client.sdiff(new String[] {key3, key1}).get());

        // source key exists, but it is not a set
        assertEquals(OK, client.set(key3, "value").get());
        ExecutionException executionException =
                assertThrows(ExecutionException.class, () -> client.sdiff(new String[] {key1, key3}).get());
        assertInstanceOf(RequestException.class, executionException.getCause());

        // same-slot requirement
        if (client instanceof RedisClusterClient) {
            executionException =
                    assertThrows(
                            ExecutionException.class,
                            () -> client.sdiff(new String[] {"abc", "zxy", "lkn"}).get());
            assertInstanceOf(RequestException.class, executionException.getCause());
            assertTrue(executionException.getMessage().toLowerCase().contains("crossslot"));
        }
    }

    @SneakyThrows
    @ParameterizedTest(autoCloseArguments = false)
    @MethodSource("getClients")
    public void smismember(BaseClient client) {
        String key1 = UUID.randomUUID().toString();
        String key2 = UUID.randomUUID().toString();

        assertEquals(2, client.sadd(key1, new String[] {"one", "two"}).get());
        assertArrayEquals(
                new Boolean[] {true, false}, client.smismember(key1, new String[] {"one", "three"}).get());

        // empty set
        assertArrayEquals(
                new Boolean[] {false, false}, client.smismember(key2, new String[] {"one", "three"}).get());

        // Key exists, but it is not a set
        assertEquals(OK, client.set(key2, "value").get());
        ExecutionException executionException =
                assertThrows(
                        ExecutionException.class, () -> client.smismember(key2, new String[] {"_"}).get());
        assertInstanceOf(RequestException.class, executionException.getCause());
    }

    @SneakyThrows
    @ParameterizedTest(autoCloseArguments = false)
    @MethodSource("getClients")
    public void sdiffstore(BaseClient client) {
        String key1 = "{key}-1-" + UUID.randomUUID();
        String key2 = "{key}-2-" + UUID.randomUUID();
        String key3 = "{key}-3-" + UUID.randomUUID();
        String key4 = "{key}-4-" + UUID.randomUUID();
        String key5 = "{key}-5-" + UUID.randomUUID();

        assertEquals(3, client.sadd(key1, new String[] {"a", "b", "c"}).get());
        assertEquals(3, client.sadd(key2, new String[] {"c", "d", "e"}).get());
        assertEquals(3, client.sadd(key4, new String[] {"e", "f", "g"}).get());

        // create new
        assertEquals(2, client.sdiffstore(key3, new String[] {key1, key2}).get());
        assertEquals(Set.of("a", "b"), client.smembers(key3).get());

        // overwrite existing set
        assertEquals(2, client.sdiffstore(key2, new String[] {key3, key2}).get());
        assertEquals(Set.of("a", "b"), client.smembers(key2).get());

        // overwrite source
        assertEquals(3, client.sdiffstore(key1, new String[] {key1, key4}).get());
        assertEquals(Set.of("a", "b", "c"), client.smembers(key1).get());

        // diff with empty set
        assertEquals(3, client.sdiffstore(key1, new String[] {key1, key5}).get());
        assertEquals(Set.of("a", "b", "c"), client.smembers(key1).get());

        // diff empty with non-empty set
        assertEquals(0, client.sdiffstore(key3, new String[] {key5, key1}).get());
        assertEquals(Set.of(), client.smembers(key3).get());

        // source key exists, but it is not a set
        assertEquals(OK, client.set(key5, "value").get());
        ExecutionException executionException =
                assertThrows(
                        ExecutionException.class, () -> client.sdiffstore(key1, new String[] {key5}).get());
        assertInstanceOf(RequestException.class, executionException.getCause());

        // overwrite destination - not a set
        assertEquals(1, client.sdiffstore(key5, new String[] {key1, key2}).get());
        assertEquals(Set.of("c"), client.smembers(key5).get());

        // wrong arguments
        executionException =
                assertThrows(ExecutionException.class, () -> client.sdiffstore(key5, new String[0]).get());
        assertInstanceOf(RequestException.class, executionException.getCause());

        // same-slot requirement
        if (client instanceof RedisClusterClient) {
            executionException =
                    assertThrows(
                            ExecutionException.class,
                            () -> client.sdiffstore("abc", new String[] {"zxy", "lkn"}).get());
            assertInstanceOf(RequestException.class, executionException.getCause());
            assertTrue(executionException.getMessage().toLowerCase().contains("crossslot"));
        }
    }

    @SneakyThrows
    @ParameterizedTest(autoCloseArguments = false)
    @MethodSource("getClients")
    public void sinter(BaseClient client) {
        String key1 = "{sinter}-" + UUID.randomUUID();
        String key2 = "{sinter}-" + UUID.randomUUID();
        String key3 = "{sinter}-" + UUID.randomUUID();

        assertEquals(3, client.sadd(key1, new String[] {"a", "b", "c"}).get());
        assertEquals(3, client.sadd(key2, new String[] {"c", "d", "e"}).get());
        assertEquals(Set.of("c"), client.sinter(new String[] {key1, key2}).get());
        assertEquals(0, client.sinter(new String[] {key1, key3}).get().size());

        // Key exists, but it is not a set
        assertEquals(OK, client.set(key3, "bar").get());
        ExecutionException executionException =
                assertThrows(ExecutionException.class, () -> client.sinter(new String[] {key3}).get());
        assertInstanceOf(RequestException.class, executionException.getCause());

        // same-slot requirement
        if (client instanceof RedisClusterClient) {
            executionException =
                    assertThrows(
                            ExecutionException.class,
                            () -> client.sinter(new String[] {"abc", "zxy", "lkn"}).get());
            assertInstanceOf(RequestException.class, executionException.getCause());
            assertTrue(executionException.getMessage().toLowerCase().contains("crossslot"));
        }
    }

    @SneakyThrows
    @ParameterizedTest(autoCloseArguments = false)
    @MethodSource("getClients")
    public void sunionstore(BaseClient client) {
        String key1 = "{key}-1-" + UUID.randomUUID();
        String key2 = "{key}-2-" + UUID.randomUUID();
        String key3 = "{key}-3-" + UUID.randomUUID();
        String key4 = "{key}-4-" + UUID.randomUUID();
        String key5 = "{key}-5-" + UUID.randomUUID();

        assertEquals(3, client.sadd(key1, new String[] {"a", "b", "c"}).get());
        assertEquals(3, client.sadd(key2, new String[] {"c", "d", "e"}).get());
        assertEquals(3, client.sadd(key4, new String[] {"e", "f", "g"}).get());

        // create new
        assertEquals(5, client.sunionstore(key3, new String[] {key1, key2}).get());
        assertEquals(Set.of("a", "b", "c", "d", "e"), client.smembers(key3).get());

        // overwrite existing set
        assertEquals(5, client.sunionstore(key2, new String[] {key3, key2}).get());
        assertEquals(Set.of("a", "b", "c", "d", "e"), client.smembers(key2).get());

        // overwrite source
        assertEquals(6, client.sunionstore(key1, new String[] {key1, key4}).get());
        assertEquals(Set.of("a", "b", "c", "e", "f", "g"), client.smembers(key1).get());

        // source key exists, but it is not a set
        assertEquals(OK, client.set(key5, "value").get());
        ExecutionException executionException =
                assertThrows(
                        ExecutionException.class, () -> client.sunionstore(key1, new String[] {key5}).get());
        assertInstanceOf(RequestException.class, executionException.getCause());

        // overwrite destination - not a set
        assertEquals(7, client.sunionstore(key5, new String[] {key1, key2}).get());
        assertEquals(Set.of("a", "b", "c", "d", "e", "f", "g"), client.smembers(key5).get());

        // wrong arguments
        executionException =
                assertThrows(ExecutionException.class, () -> client.sunionstore(key5, new String[0]).get());
        assertInstanceOf(RequestException.class, executionException.getCause());

        // same-slot requirement
        if (client instanceof RedisClusterClient) {
            executionException =
                    assertThrows(
                            ExecutionException.class,
                            () -> client.sunionstore("abc", new String[] {"zxy", "lkn"}).get());
            assertInstanceOf(RequestException.class, executionException.getCause());
            assertTrue(executionException.getMessage().toLowerCase().contains("crossslot"));
        }
    }

    @SneakyThrows
    @ParameterizedTest(autoCloseArguments = false)
    @MethodSource("getClients")
    public void exists_multiple_keys(BaseClient client) {
        String key1 = "{key}" + UUID.randomUUID();
        String key2 = "{key}" + UUID.randomUUID();
        String value = UUID.randomUUID().toString();

        String setResult = client.set(key1, value).get();
        assertEquals(OK, setResult);
        setResult = client.set(key2, value).get();
        assertEquals(OK, setResult);

        Long existsKeysNum =
                client.exists(new String[] {key1, key2, key1, UUID.randomUUID().toString()}).get();
        assertEquals(3L, existsKeysNum);
    }

    @SneakyThrows
    @ParameterizedTest(autoCloseArguments = false)
    @MethodSource("getClients")
    public void expire_pexpire_and_ttl_with_positive_timeout(BaseClient client) {
        String key = UUID.randomUUID().toString();
        assertEquals(OK, client.set(key, "expire_timeout").get());
        assertTrue(client.expire(key, 10L).get());
        assertTrue(client.ttl(key).get() <= 10L);

        // set command clears the timeout.
        assertEquals(OK, client.set(key, "pexpire_timeout").get());
        if (REDIS_VERSION.isLowerThan("7.0.0")) {
            assertTrue(client.pexpire(key, 10000L).get());
        } else {
            assertTrue(client.pexpire(key, 10000L, ExpireOptions.HAS_NO_EXPIRY).get());
        }
        assertTrue(client.ttl(key).get() <= 10L);

        // TTL will be updated to the new value = 15
        if (REDIS_VERSION.isLowerThan("7.0.0")) {
            assertTrue(client.expire(key, 15L).get());
        } else {
            assertTrue(client.expire(key, 15L, ExpireOptions.HAS_EXISTING_EXPIRY).get());
        }
        assertTrue(client.ttl(key).get() <= 15L);
    }

    @SneakyThrows
    @ParameterizedTest(autoCloseArguments = false)
    @MethodSource("getClients")
    public void expireAt_pexpireAt_and_ttl_with_positive_timeout(BaseClient client) {
        String key = UUID.randomUUID().toString();
        assertEquals(OK, client.set(key, "expireAt_timeout").get());
        assertTrue(client.expireAt(key, Instant.now().getEpochSecond() + 10L).get());
        assertTrue(client.ttl(key).get() <= 10L);

        // extend TTL
        if (REDIS_VERSION.isLowerThan("7.0.0")) {
            assertTrue(client.expireAt(key, Instant.now().getEpochSecond() + 50L).get());
        } else {
            assertTrue(
                    client
                            .expireAt(
                                    key,
                                    Instant.now().getEpochSecond() + 50L,
                                    ExpireOptions.NEW_EXPIRY_GREATER_THAN_CURRENT)
                            .get());
        }
        assertTrue(client.ttl(key).get() <= 50L);

        if (REDIS_VERSION.isLowerThan("7.0.0")) {
            assertTrue(client.pexpireAt(key, Instant.now().toEpochMilli() + 50000L).get());
        } else {
            // set command clears the timeout.
            assertEquals(OK, client.set(key, "pexpireAt_timeout").get());
            assertFalse(
                    client
                            .pexpireAt(
                                    key, Instant.now().toEpochMilli() + 50000L, ExpireOptions.HAS_EXISTING_EXPIRY)
                            .get());
        }
    }

    @SneakyThrows
    @ParameterizedTest(autoCloseArguments = false)
    @MethodSource("getClients")
    public void expire_pexpire_ttl_with_timestamp_in_the_past_or_negative_timeout(BaseClient client) {
        String key = UUID.randomUUID().toString();

        assertEquals(OK, client.set(key, "expire_with_past_timestamp").get());
        assertEquals(-1L, client.ttl(key).get());
        assertTrue(client.expire(key, -10L).get());
        assertEquals(-2L, client.ttl(key).get());

        assertEquals(OK, client.set(key, "pexpire_with_past_timestamp").get());
        assertTrue(client.pexpire(key, -10000L).get());
        assertEquals(-2L, client.ttl(key).get());
    }

    @SneakyThrows
    @ParameterizedTest(autoCloseArguments = false)
    @MethodSource("getClients")
    public void expireAt_pexpireAt_ttl_with_timestamp_in_the_past_or_negative_timeout(
            BaseClient client) {
        String key = UUID.randomUUID().toString();

        assertEquals(OK, client.set(key, "expireAt_with_past_timestamp").get());
        // set timeout in the past
        assertTrue(client.expireAt(key, Instant.now().getEpochSecond() - 50L).get());
        assertEquals(-2L, client.ttl(key).get());

        assertEquals(OK, client.set(key, "pexpireAt_with_past_timestamp").get());
        // set timeout in the past
        assertTrue(client.pexpireAt(key, Instant.now().toEpochMilli() - 50000L).get());
        assertEquals(-2L, client.ttl(key).get());
    }

    @SneakyThrows
    @ParameterizedTest(autoCloseArguments = false)
    @MethodSource("getClients")
    public void expire_pexpire_and_ttl_with_non_existing_key(BaseClient client) {
        String key = UUID.randomUUID().toString();

        assertFalse(client.expire(key, 10L).get());
        assertFalse(client.pexpire(key, 10000L).get());

        assertEquals(-2L, client.ttl(key).get());
    }

    @SneakyThrows
    @ParameterizedTest(autoCloseArguments = false)
    @MethodSource("getClients")
    public void expireAt_pexpireAt_and_ttl_with_non_existing_key(BaseClient client) {
        String key = UUID.randomUUID().toString();

        assertFalse(client.expireAt(key, Instant.now().getEpochSecond() + 10L).get());
        assertFalse(client.pexpireAt(key, Instant.now().toEpochMilli() + 10000L).get());

        assertEquals(-2L, client.ttl(key).get());
    }

    @SneakyThrows
    @ParameterizedTest(autoCloseArguments = false)
    @MethodSource("getClients")
    public void expire_pexpire_and_pttl_with_positive_timeout(BaseClient client) {
        String key = UUID.randomUUID().toString();

        assertEquals(-2L, client.pttl(key).get());

        assertEquals(OK, client.set(key, "expire_timeout").get());
        assertTrue(client.expire(key, 10L).get());
        Long pttlResult = client.pttl(key).get();
        assertTrue(0 <= pttlResult);
        assertTrue(pttlResult <= 10000L);

        assertEquals(OK, client.set(key, "pexpire_timeout").get());
        assertEquals(-1L, client.pttl(key).get());

        assertTrue(client.pexpire(key, 10000L).get());
        pttlResult = client.pttl(key).get();
        assertTrue(0 <= pttlResult);
        assertTrue(pttlResult <= 10000L);
    }

    @SneakyThrows
    @ParameterizedTest(autoCloseArguments = false)
    @MethodSource("getClients")
    public void persist_on_existing_and_non_existing_key(BaseClient client) {
        String key = UUID.randomUUID().toString();

        assertFalse(client.persist(key).get());

        assertEquals(OK, client.set(key, "persist_value").get());
        assertFalse(client.persist(key).get());

        assertTrue(client.expire(key, 10L).get());
        Long persistAmount = client.ttl(key).get();
        assertTrue(0L <= persistAmount && persistAmount <= 10L);
        assertTrue(client.persist(key).get());

        assertEquals(-1L, client.ttl(key).get());
    }

    @SneakyThrows
    @ParameterizedTest(autoCloseArguments = false)
    @MethodSource("getClients")
    public void invokeScript_test(BaseClient client) {
        String key1 = UUID.randomUUID().toString();
        String key2 = UUID.randomUUID().toString();

        try (Script script = new Script("return 'Hello'")) {
            Object response = client.invokeScript(script).get();
            assertEquals("Hello", response);
        }

        try (Script script = new Script("return redis.call('SET', KEYS[1], ARGV[1])")) {
            Object setResponse1 =
                    client
                            .invokeScript(script, ScriptOptions.builder().key(key1).arg("value1").build())
                            .get();
            assertEquals(OK, setResponse1);

            Object setResponse2 =
                    client
                            .invokeScript(script, ScriptOptions.builder().key(key2).arg("value2").build())
                            .get();
            assertEquals(OK, setResponse2);
        }

        try (Script script = new Script("return redis.call('GET', KEYS[1])")) {
            Object getResponse1 =
                    client.invokeScript(script, ScriptOptions.builder().key(key1).build()).get();
            assertEquals("value1", getResponse1);

            Object getResponse2 =
                    client.invokeScript(script, ScriptOptions.builder().key(key2).build()).get();
            assertEquals("value2", getResponse2);
        }
    }

    @SneakyThrows
    @ParameterizedTest(autoCloseArguments = false)
    @MethodSource("getClients")
    public void zadd_and_zaddIncr(BaseClient client) {
        String key = UUID.randomUUID().toString();
        Map<String, Double> membersScores = Map.of("one", 1.0, "two", 2.0, "three", 3.0);

        assertEquals(3, client.zadd(key, membersScores).get());
        assertEquals(3.0, client.zaddIncr(key, "one", 2.0).get());
    }

    @SneakyThrows
    @ParameterizedTest(autoCloseArguments = false)
    @MethodSource("getClients")
    public void zadd_and_zaddIncr_wrong_type(BaseClient client) {
        assertEquals(OK, client.set("foo", "bar").get());
        Map<String, Double> membersScores = Map.of("one", 1.0, "two", 2.0, "three", 3.0);

        ExecutionException executionExceptionZadd =
                assertThrows(ExecutionException.class, () -> client.zadd("foo", membersScores).get());
        assertTrue(executionExceptionZadd.getCause() instanceof RequestException);

        ExecutionException executionExceptionZaddIncr =
                assertThrows(ExecutionException.class, () -> client.zaddIncr("foo", "one", 2.0).get());
        assertTrue(executionExceptionZaddIncr.getCause() instanceof RequestException);
    }

    @SneakyThrows
    @ParameterizedTest(autoCloseArguments = false)
    @MethodSource("getClients")
    public void zadd_and_zaddIncr_with_NX_XX(BaseClient client) {
        String key = UUID.randomUUID().toString();
        Map<String, Double> membersScores = Map.of("one", 1.0, "two", 2.0, "three", 3.0);

        ZaddOptions onlyIfExistsOptions =
                ZaddOptions.builder()
                        .conditionalChange(ZaddOptions.ConditionalChange.ONLY_IF_EXISTS)
                        .build();
        ZaddOptions onlyIfDoesNotExistOptions =
                ZaddOptions.builder()
                        .conditionalChange(ZaddOptions.ConditionalChange.ONLY_IF_DOES_NOT_EXIST)
                        .build();

        assertEquals(0, client.zadd(key, membersScores, onlyIfExistsOptions).get());
        assertEquals(3, client.zadd(key, membersScores, onlyIfDoesNotExistOptions).get());
        assertNull(client.zaddIncr(key, "one", 5, onlyIfDoesNotExistOptions).get());
        assertEquals(6, client.zaddIncr(key, "one", 5, onlyIfExistsOptions).get());
    }

    @SneakyThrows
    @ParameterizedTest(autoCloseArguments = false)
    @MethodSource("getClients")
    public void zadd_and_zaddIncr_with_GT_LT(BaseClient client) {
        String key = UUID.randomUUID().toString();
        Map<String, Double> membersScores = new LinkedHashMap<>();
        membersScores.put("one", -3.0);
        membersScores.put("two", 2.0);
        membersScores.put("three", 3.0);

        assertEquals(3, client.zadd(key, membersScores).get());
        membersScores.put("one", 10.0);

        ZaddOptions scoreGreaterThanOptions =
                ZaddOptions.builder()
                        .updateOptions(ZaddOptions.UpdateOptions.SCORE_GREATER_THAN_CURRENT)
                        .build();
        ZaddOptions scoreLessThanOptions =
                ZaddOptions.builder()
                        .updateOptions(ZaddOptions.UpdateOptions.SCORE_LESS_THAN_CURRENT)
                        .build();

        assertEquals(1, client.zadd(key, membersScores, scoreGreaterThanOptions, true).get());
        assertEquals(0, client.zadd(key, membersScores, scoreLessThanOptions, true).get());
        assertEquals(7, client.zaddIncr(key, "one", -3, scoreLessThanOptions).get());
        assertNull(client.zaddIncr(key, "one", -3, scoreGreaterThanOptions).get());
    }

    // TODO move to another class
    @Test
    public void zadd_illegal_arguments() {
        ZaddOptions existsGreaterThanOptions =
                ZaddOptions.builder()
                        .conditionalChange(ZaddOptions.ConditionalChange.ONLY_IF_DOES_NOT_EXIST)
                        .updateOptions(ZaddOptions.UpdateOptions.SCORE_GREATER_THAN_CURRENT)
                        .build();
        assertThrows(IllegalArgumentException.class, existsGreaterThanOptions::toArgs);
        ZaddOptions existsLessThanOptions =
                ZaddOptions.builder()
                        .conditionalChange(ZaddOptions.ConditionalChange.ONLY_IF_DOES_NOT_EXIST)
                        .updateOptions(ZaddOptions.UpdateOptions.SCORE_LESS_THAN_CURRENT)
                        .build();
        assertThrows(IllegalArgumentException.class, existsLessThanOptions::toArgs);
        ZaddOptions options =
                ZaddOptions.builder()
                        .conditionalChange(ZaddOptions.ConditionalChange.ONLY_IF_DOES_NOT_EXIST)
                        .build();
        options.toArgs();
        options =
                ZaddOptions.builder()
                        .conditionalChange(ZaddOptions.ConditionalChange.ONLY_IF_EXISTS)
                        .updateOptions(ZaddOptions.UpdateOptions.SCORE_GREATER_THAN_CURRENT)
                        .build();
        options.toArgs();
        options =
                ZaddOptions.builder()
                        .conditionalChange(ZaddOptions.ConditionalChange.ONLY_IF_EXISTS)
                        .updateOptions(ZaddOptions.UpdateOptions.SCORE_LESS_THAN_CURRENT)
                        .build();
        options.toArgs();
    }

    @SneakyThrows
    @ParameterizedTest(autoCloseArguments = false)
    @MethodSource("getClients")
    public void zrem(BaseClient client) {
        String key = UUID.randomUUID().toString();
        Map<String, Double> membersScores = Map.of("one", 1.0, "two", 2.0, "three", 3.0);
        assertEquals(3, client.zadd(key, membersScores).get());
        assertEquals(1, client.zrem(key, new String[] {"one"}).get());
        assertEquals(2, client.zrem(key, new String[] {"one", "two", "three"}).get());
        assertEquals(0, client.zrem("non_existing_set", new String[] {"member"}).get());

        // Key exists, but it is not a set
        assertEquals(OK, client.set("foo", "bar").get());
        ExecutionException executionException =
                assertThrows(
                        ExecutionException.class, () -> client.zrem("foo", new String[] {"bar"}).get());
        assertTrue(executionException.getCause() instanceof RequestException);
    }

    @SneakyThrows
    @ParameterizedTest(autoCloseArguments = false)
    @MethodSource("getClients")
    public void zcard(BaseClient client) {
        String key = UUID.randomUUID().toString();
        Map<String, Double> membersScores = Map.of("one", 1.0, "two", 2.0, "three", 3.0);
        assertEquals(3, client.zadd(key, membersScores).get());
        assertEquals(3, client.zcard(key).get());
        assertEquals(1, client.zrem(key, new String[] {"one"}).get());
        assertEquals(2, client.zcard(key).get());

        assertEquals(0, client.zcard("nonExistentSet").get());

        // Key exists, but it is not a set
        assertEquals(OK, client.set("foo", "bar").get());
        ExecutionException executionException =
                assertThrows(ExecutionException.class, () -> client.zcard("foo").get());
        assertTrue(executionException.getCause() instanceof RequestException);
    }

    @SneakyThrows
    @ParameterizedTest(autoCloseArguments = false)
    @MethodSource("getClients")
    public void zpopmin(BaseClient client) {
        String key = UUID.randomUUID().toString();
        Map<String, Double> membersScores = Map.of("a", 1.0, "b", 2.0, "c", 3.0);
        assertEquals(3, client.zadd(key, membersScores).get());
        assertEquals(Map.of("a", 1.0), client.zpopmin(key).get());
        assertEquals(Map.of("b", 2.0, "c", 3.0), client.zpopmin(key, 3).get());
        assertTrue(client.zpopmin(key).get().isEmpty());
        assertTrue(client.zpopmin("non_existing_key").get().isEmpty());

        // Key exists, but it is not a set
        assertEquals(OK, client.set(key, "value").get());
        ExecutionException executionException =
                assertThrows(ExecutionException.class, () -> client.zpopmin(key).get());
        assertTrue(executionException.getCause() instanceof RequestException);
    }

    @SneakyThrows
    @ParameterizedTest(autoCloseArguments = false)
    @MethodSource("getClients")
    public void zpopmax(BaseClient client) {
        String key = UUID.randomUUID().toString();
        Map<String, Double> membersScores = Map.of("a", 1.0, "b", 2.0, "c", 3.0);
        assertEquals(3, client.zadd(key, membersScores).get());
        assertEquals(Map.of("c", 3.0), client.zpopmax(key).get());
        assertEquals(Map.of("b", 2.0, "a", 1.0), client.zpopmax(key, 3).get());
        assertTrue(client.zpopmax(key).get().isEmpty());
        assertTrue(client.zpopmax("non_existing_key").get().isEmpty());

        // Key exists, but it is not a set
        assertEquals(OK, client.set(key, "value").get());
        ExecutionException executionException =
                assertThrows(ExecutionException.class, () -> client.zpopmax(key).get());
        assertTrue(executionException.getCause() instanceof RequestException);
    }

    @SneakyThrows
    @ParameterizedTest(autoCloseArguments = false)
    @MethodSource("getClients")
    public void bzpopmax(BaseClient client) {
        String key1 = "{test}-1-" + UUID.randomUUID();
        String key2 = "{test}-2-" + UUID.randomUUID();
        String key3 = "{test}-3-" + UUID.randomUUID();

        assertEquals(2, client.zadd(key1, Map.of("a", 1.0, "b", 1.5)).get());
        assertEquals(1, client.zadd(key2, Map.of("c", 2.0)).get());
        assertArrayEquals(
                new Object[] {key1, "b", 1.5}, client.bzpopmax(new String[] {key1, key2}, .5).get());

        // nothing popped out - key does not exist
        assertNull(
                client
                        .bzpopmax(new String[] {key3}, REDIS_VERSION.isLowerThan("7.0.0") ? 1. : 0.001)
                        .get());

        // pops from the second key
        assertArrayEquals(
                new Object[] {key2, "c", 2.0}, client.bzpopmax(new String[] {key3, key2}, .5).get());

        // Key exists, but it is not a sorted set
        assertEquals(OK, client.set(key3, "value").get());
        ExecutionException executionException =
                assertThrows(
                        ExecutionException.class, () -> client.bzpopmax(new String[] {key3}, .5).get());
        assertTrue(executionException.getCause() instanceof RequestException);
    }

    @SneakyThrows
    @ParameterizedTest(autoCloseArguments = false)
    @MethodSource("getClients")
    public void zscore(BaseClient client) {
        String key1 = UUID.randomUUID().toString();
        String key2 = UUID.randomUUID().toString();

        Map<String, Double> membersScores = Map.of("one", 1.0, "two", 2.0, "three", 3.0);
        assertEquals(3, client.zadd(key1, membersScores).get());
        assertEquals(1.0, client.zscore(key1, "one").get());
        assertNull(client.zscore(key1, "non_existing_member").get());
        assertNull(client.zscore("non_existing_key", "non_existing_member").get());

        // Key exists, but it is not a set
        assertEquals(OK, client.set(key2, "bar").get());
        ExecutionException executionException =
                assertThrows(ExecutionException.class, () -> client.zscore(key2, "one").get());
        assertTrue(executionException.getCause() instanceof RequestException);
    }

    @SneakyThrows
    @ParameterizedTest(autoCloseArguments = false)
    @MethodSource("getClients")
    public void zrank(BaseClient client) {
        String key = UUID.randomUUID().toString();
        Map<String, Double> membersScores = Map.of("one", 1.5, "two", 2.0, "three", 3.0);
        assertEquals(3, client.zadd(key, membersScores).get());
        assertEquals(0, client.zrank(key, "one").get());

        if (REDIS_VERSION.isGreaterThanOrEqualTo("7.2.0")) {
            assertArrayEquals(new Object[] {0L, 1.5}, client.zrankWithScore(key, "one").get());
            assertNull(client.zrankWithScore(key, "nonExistingMember").get());
            assertNull(client.zrankWithScore("nonExistingKey", "nonExistingMember").get());
        }
        assertNull(client.zrank(key, "nonExistingMember").get());
        assertNull(client.zrank("nonExistingKey", "nonExistingMember").get());

        // Key exists, but it is not a set
        assertEquals(OK, client.set(key, "value").get());
        ExecutionException executionException =
                assertThrows(ExecutionException.class, () -> client.zrank(key, "one").get());
        assertTrue(executionException.getCause() instanceof RequestException);
    }

    @SneakyThrows
    @ParameterizedTest(autoCloseArguments = false)
    @MethodSource("getClients")
    public void zdiff(BaseClient client) {
        String key1 = "{testKey}:1-" + UUID.randomUUID();
        String key2 = "{testKey}:2-" + UUID.randomUUID();
        String key3 = "{testKey}:3-" + UUID.randomUUID();
        String nonExistentKey = "{testKey}:4-" + UUID.randomUUID();

        Map<String, Double> membersScores1 = Map.of("one", 1.0, "two", 2.0, "three", 3.0);
        Map<String, Double> membersScores2 = Map.of("two", 2.0);
        Map<String, Double> membersScores3 = Map.of("one", 0.5, "two", 2.0, "three", 3.0, "four", 4.0);

        assertEquals(3, client.zadd(key1, membersScores1).get());
        assertEquals(1, client.zadd(key2, membersScores2).get());
        assertEquals(4, client.zadd(key3, membersScores3).get());

        assertArrayEquals(new String[] {"one", "three"}, client.zdiff(new String[] {key1, key2}).get());
        assertArrayEquals(new String[] {}, client.zdiff(new String[] {key1, key3}).get());
        assertArrayEquals(new String[] {}, client.zdiff(new String[] {nonExistentKey, key3}).get());

        assertEquals(
                Map.of("one", 1.0, "three", 3.0), client.zdiffWithScores(new String[] {key1, key2}).get());
        assertEquals(Map.of(), client.zdiffWithScores(new String[] {key1, key3}).get());
        assertTrue(client.zdiffWithScores(new String[] {nonExistentKey, key3}).get().isEmpty());

        // Key exists, but it is not a set
        assertEquals(OK, client.set(nonExistentKey, "bar").get());

        ExecutionException executionException =
                assertThrows(
                        ExecutionException.class,
                        () -> client.zdiff(new String[] {nonExistentKey, key2}).get());
        assertTrue(executionException.getCause() instanceof RequestException);

        executionException =
                assertThrows(
                        ExecutionException.class,
                        () -> client.zdiffWithScores(new String[] {nonExistentKey, key2}).get());
        assertTrue(executionException.getCause() instanceof RequestException);
    }

    @SneakyThrows
    @ParameterizedTest(autoCloseArguments = false)
    @MethodSource("getClients")
    public void zmscore(BaseClient client) {
        String key1 = UUID.randomUUID().toString();
        String key2 = UUID.randomUUID().toString();
        Map<String, Double> membersScores = Map.of("one", 1.0, "two", 2.0, "three", 3.0);
        assertEquals(3, client.zadd(key1, membersScores).get());
        assertArrayEquals(
                new Double[] {1.0, 2.0, 3.0},
                client.zmscore(key1, new String[] {"one", "two", "three"}).get());
        assertArrayEquals(
                new Double[] {1.0, null, null, 3.0},
                client
                        .zmscore(key1, new String[] {"one", "nonExistentMember", "nonExistentMember", "three"})
                        .get());
        assertArrayEquals(
                new Double[] {null}, client.zmscore("nonExistentKey", new String[] {"one"}).get());

        // Key exists, but it is not a set
        assertEquals(OK, client.set(key2, "bar").get());
        ExecutionException executionException =
                assertThrows(
                        ExecutionException.class, () -> client.zmscore(key2, new String[] {"one"}).get());
        assertTrue(executionException.getCause() instanceof RequestException);
    }

    @SneakyThrows
    @ParameterizedTest(autoCloseArguments = false)
    @MethodSource("getClients")
    public void zdiffstore(BaseClient client) {
        String key1 = "{testKey}:1-" + UUID.randomUUID();
        String key2 = "{testKey}:2-" + UUID.randomUUID();
        String key3 = "{testKey}:3-" + UUID.randomUUID();
        String key4 = "{testKey}:4-" + UUID.randomUUID();
        String key5 = "{testKey}:5-" + UUID.randomUUID();

        Map<String, Double> membersScores1 = Map.of("one", 1.0, "two", 2.0, "three", 3.0);
        Map<String, Double> membersScores2 = Map.of("two", 2.0);
        Map<String, Double> membersScores3 = Map.of("one", 0.5, "two", 2.0, "three", 3.0, "four", 4.0);

        assertEquals(3, client.zadd(key1, membersScores1).get());
        assertEquals(1, client.zadd(key2, membersScores2).get());
        assertEquals(4, client.zadd(key3, membersScores3).get());

        assertEquals(2, client.zdiffstore(key4, new String[] {key1, key2}).get());
        assertEquals(
                Map.of("one", 1.0, "three", 3.0),
                client.zrangeWithScores(key4, new RangeByIndex(0, -1)).get());

        assertEquals(1, client.zdiffstore(key4, new String[] {key3, key2, key1}).get());
        assertEquals(Map.of("four", 4.0), client.zrangeWithScores(key4, new RangeByIndex(0, -1)).get());

        assertEquals(0, client.zdiffstore(key4, new String[] {key1, key3}).get());
        assertTrue(client.zrangeWithScores(key4, new RangeByIndex(0, -1)).get().isEmpty());

        // Non-Existing key
        assertEquals(0, client.zdiffstore(key4, new String[] {key5, key1}).get());
        assertTrue(client.zrangeWithScores(key4, new RangeByIndex(0, -1)).get().isEmpty());

        // Key exists, but it is not a set
        assertEquals(OK, client.set(key5, "bar").get());
        ExecutionException executionException =
                assertThrows(
                        ExecutionException.class,
                        () -> client.zdiffstore(key4, new String[] {key5, key1}).get());
        assertTrue(executionException.getCause() instanceof RequestException);
    }

    @SneakyThrows
    @ParameterizedTest(autoCloseArguments = false)
    @MethodSource("getClients")
    public void zcount(BaseClient client) {
        String key1 = UUID.randomUUID().toString();
        String key2 = UUID.randomUUID().toString();
        Map<String, Double> membersScores = Map.of("one", 1.0, "two", 2.0, "three", 3.0);
        assertEquals(3, client.zadd(key1, membersScores).get());

        // In range negative to positive infinity.
        assertEquals(3, client.zcount(key1, NEGATIVE_INFINITY, POSITIVE_INFINITY).get());
        assertEquals(
                3,
                client
                        .zcount(
                                key1,
                                new ScoreBoundary(Double.NEGATIVE_INFINITY),
                                new ScoreBoundary(Double.POSITIVE_INFINITY))
                        .get());
        // In range 1 (exclusive) to 3 (inclusive)
        assertEquals(
                2, client.zcount(key1, new ScoreBoundary(1, false), new ScoreBoundary(3, true)).get());
        // In range negative infinity to 3 (inclusive)
        assertEquals(3, client.zcount(key1, NEGATIVE_INFINITY, new ScoreBoundary(3, true)).get());
        // Incorrect range start > end
        assertEquals(0, client.zcount(key1, POSITIVE_INFINITY, new ScoreBoundary(3, true)).get());
        // Non-existing key
        assertEquals(0, client.zcount("non_existing_key", NEGATIVE_INFINITY, POSITIVE_INFINITY).get());

        // Key exists, but it is not a set
        assertEquals(OK, client.set(key2, "value").get());
        ExecutionException executionException =
                assertThrows(
                        ExecutionException.class,
                        () -> client.zcount(key2, NEGATIVE_INFINITY, POSITIVE_INFINITY).get());
        assertTrue(executionException.getCause() instanceof RequestException);
    }

    @SneakyThrows
    @ParameterizedTest(autoCloseArguments = false)
    @MethodSource("getClients")
    public void zremrangebyrank(BaseClient client) {
        String key1 = UUID.randomUUID().toString();
        String key2 = UUID.randomUUID().toString();
        RangeByIndex query = new RangeByIndex(0, -1);
        Map<String, Double> membersScores = Map.of("one", 1.0, "two", 2.0, "three", 3.0);
        assertEquals(3, client.zadd(key1, membersScores).get());

        // Incorrect range start > stop
        assertEquals(0, client.zremrangebyrank(key1, 2, 1).get());
        assertEquals(
                Map.of("one", 1.0, "two", 2.0, "three", 3.0), client.zrangeWithScores(key1, query).get());

        assertEquals(2, client.zremrangebyrank(key1, 0, 1).get());
        assertEquals(Map.of("three", 3.0), client.zrangeWithScores(key1, query).get());

        assertEquals(1, client.zremrangebyrank(key1, 0, 10).get());
        assertTrue(client.zrangeWithScores(key1, query).get().isEmpty());

        // Non Existing Key
        assertEquals(0, client.zremrangebyrank(key2, 0, 10).get());

        // Key exists, but it is not a set
        assertEquals(OK, client.set(key2, "value").get());
        ExecutionException executionException =
                assertThrows(ExecutionException.class, () -> client.zremrangebyrank(key2, 2, 1).get());
        assertTrue(executionException.getCause() instanceof RequestException);
    }

    @SneakyThrows
    @ParameterizedTest(autoCloseArguments = false)
    @MethodSource("getClients")
    public void zremrangebylex(BaseClient client) {
        String key1 = UUID.randomUUID().toString();
        String key2 = UUID.randomUUID().toString();
        RangeByIndex query = new RangeByIndex(0, -1);
        Map<String, Double> membersScores = Map.of("a", 1.0, "b", 2.0, "c", 3.0, "d", 4.0);
        assertEquals(4, client.zadd(key1, membersScores).get());

        assertEquals(
                2, client.zremrangebylex(key1, new LexBoundary("a", false), new LexBoundary("c")).get());
        assertEquals(Map.of("a", 1.0, "d", 4.0), client.zrangeWithScores(key1, query).get());

        assertEquals(
                1, client.zremrangebylex(key1, new LexBoundary("d"), InfLexBound.POSITIVE_INFINITY).get());
        assertEquals(Map.of("a", 1.0), client.zrangeWithScores(key1, query).get());

        // MinLex > MaxLex
        assertEquals(
                0, client.zremrangebylex(key1, new LexBoundary("a"), InfLexBound.NEGATIVE_INFINITY).get());
        assertEquals(Map.of("a", 1.0), client.zrangeWithScores(key1, query).get());

        // Non Existing Key
        assertEquals(
                0,
                client
                        .zremrangebylex(key2, InfLexBound.NEGATIVE_INFINITY, InfLexBound.POSITIVE_INFINITY)
                        .get());

        // Key exists, but it is not a set
        assertEquals(OK, client.set(key2, "value").get());
        ExecutionException executionException =
                assertThrows(
                        ExecutionException.class,
                        () -> client.zremrangebylex(key2, new LexBoundary("a"), new LexBoundary("c")).get());
        assertTrue(executionException.getCause() instanceof RequestException);
    }

    @SneakyThrows
    @ParameterizedTest(autoCloseArguments = false)
    @MethodSource("getClients")
    public void zremrangebyscore(BaseClient client) {
        String key1 = UUID.randomUUID().toString();
        String key2 = UUID.randomUUID().toString();
        RangeByIndex query = new RangeByIndex(0, -1);
        Map<String, Double> membersScores = Map.of("one", 1.0, "two", 2.0, "three", 3.0, "four", 4.0);
        assertEquals(4, client.zadd(key1, membersScores).get());

        // MinScore > MaxScore
        assertEquals(
                0,
                client.zremrangebyscore(key1, new ScoreBoundary(1), InfScoreBound.NEGATIVE_INFINITY).get());
        assertEquals(
                Map.of("one", 1.0, "two", 2.0, "three", 3.0, "four", 4.0),
                client.zrangeWithScores(key1, query).get());

        assertEquals(
                2, client.zremrangebyscore(key1, new ScoreBoundary(1, false), new ScoreBoundary(3)).get());
        assertEquals(Map.of("one", 1.0, "four", 4.0), client.zrangeWithScores(key1, query).get());

        assertEquals(
                1,
                client.zremrangebyscore(key1, new ScoreBoundary(4), InfScoreBound.POSITIVE_INFINITY).get());
        assertEquals(Map.of("one", 1.0), client.zrangeWithScores(key1, query).get());

        // Non Existing Key
        assertEquals(
                0,
                client
                        .zremrangebyscore(
                                key2, InfScoreBound.NEGATIVE_INFINITY, InfScoreBound.POSITIVE_INFINITY)
                        .get());

        // Key exists, but it is not a set
        assertEquals(OK, client.set(key2, "value").get());
        ExecutionException executionException =
                assertThrows(
                        ExecutionException.class,
                        () -> client.zremrangebyscore(key2, new ScoreBoundary(1), new ScoreBoundary(2)).get());
        assertTrue(executionException.getCause() instanceof RequestException);
    }

    @SneakyThrows
    @ParameterizedTest(autoCloseArguments = false)
    @MethodSource("getClients")
    public void zlexcount(BaseClient client) {
        String key1 = UUID.randomUUID().toString();
        String key2 = UUID.randomUUID().toString();
        Map<String, Double> membersScores = Map.of("a", 1.0, "b", 2.0, "c", 3.0);
        assertEquals(3, client.zadd(key1, membersScores).get());

        // In range negative to positive infinity.
        assertEquals(
                3,
                client.zlexcount(key1, InfLexBound.NEGATIVE_INFINITY, InfLexBound.POSITIVE_INFINITY).get());

        // In range a (exclusive) to c (inclusive)
        assertEquals(
                2, client.zlexcount(key1, new LexBoundary("a", false), new LexBoundary("c", true)).get());

        // In range negative infinity to c (inclusive)
        assertEquals(
                3, client.zlexcount(key1, InfLexBound.NEGATIVE_INFINITY, new LexBoundary("c", true)).get());

        // Incorrect range start > end
        assertEquals(
                0, client.zlexcount(key1, InfLexBound.POSITIVE_INFINITY, new LexBoundary("c", true)).get());

        // Non-existing key
        assertEquals(
                0,
                client
                        .zlexcount(
                                "non_existing_key", InfLexBound.NEGATIVE_INFINITY, InfLexBound.POSITIVE_INFINITY)
                        .get());

        // Key exists, but it is not a set
        assertEquals(OK, client.set(key2, "value").get());
        ExecutionException executionException =
                assertThrows(
                        ExecutionException.class,
                        () ->
                                client
                                        .zlexcount(key2, InfLexBound.NEGATIVE_INFINITY, InfLexBound.POSITIVE_INFINITY)
                                        .get());
        assertTrue(executionException.getCause() instanceof RequestException);
    }

    @SneakyThrows
    @ParameterizedTest(autoCloseArguments = false)
    @MethodSource("getClients")
    public void zrangestore_by_index(BaseClient client) {
        String key = "{testKey}:" + UUID.randomUUID();
        String destination = "{testKey}:" + UUID.randomUUID();
        String source = "{testKey}:" + UUID.randomUUID();
        Map<String, Double> membersScores = Map.of("one", 1.0, "two", 2.0, "three", 3.0);
        assertEquals(3, client.zadd(source, membersScores).get());

        // Full range.
        assertEquals(3, client.zrangestore(destination, source, new RangeByIndex(0, -1)).get());
        assertEquals(
                Map.of("one", 1.0, "two", 2.0, "three", 3.0),
                client.zrangeWithScores(destination, new RangeByIndex(0, -1)).get());

        // Range from rank 0 to 1. In descending order of scores.
        assertEquals(2, client.zrangestore(destination, source, new RangeByIndex(0, 1), true).get());
        assertEquals(
                Map.of("three", 3.0, "two", 2.0),
                client.zrangeWithScores(destination, new RangeByIndex(0, -1)).get());

        // Incorrect range as start > stop.
        assertEquals(0, client.zrangestore(destination, source, new RangeByIndex(3, 1)).get());
        assertEquals(Map.of(), client.zrangeWithScores(destination, new RangeByIndex(0, -1)).get());

        // Non-existing source.
        assertEquals(0, client.zrangestore(destination, key, new RangeByIndex(0, -1)).get());
        assertEquals(Map.of(), client.zrangeWithScores(destination, new RangeByIndex(0, -1)).get());

        // Key exists, but it is not a set
        assertEquals(OK, client.set(key, "value").get());
        ExecutionException executionException =
                assertThrows(
                        ExecutionException.class,
                        () -> client.zrangestore(destination, key, new RangeByIndex(3, 1)).get());
        assertTrue(executionException.getCause() instanceof RequestException);
    }

    @SneakyThrows
    @ParameterizedTest(autoCloseArguments = false)
    @MethodSource("getClients")
    public void zrangestore_by_score(BaseClient client) {
        String key = "{testKey}:" + UUID.randomUUID();
        String destination = "{testKey}:" + UUID.randomUUID();
        String source = "{testKey}:" + UUID.randomUUID();
        Map<String, Double> membersScores = Map.of("one", 1.0, "two", 2.0, "three", 3.0);
        assertEquals(3, client.zadd(source, membersScores).get());

        // Range from negative infinity to 3 (exclusive).
        RangeByScore query =
                new RangeByScore(InfScoreBound.NEGATIVE_INFINITY, new ScoreBoundary(3, false));
        assertEquals(2, client.zrangestore(destination, source, query).get());
        assertEquals(
                Map.of("one", 1.0, "two", 2.0),
                client.zrangeWithScores(destination, new RangeByIndex(0, -1)).get());

        // Range from 1 (inclusive) to positive infinity.
        query = new RangeByScore(new ScoreBoundary(1), InfScoreBound.POSITIVE_INFINITY);
        assertEquals(3, client.zrangestore(destination, source, query).get());
        assertEquals(
                Map.of("one", 1.0, "two", 2.0, "three", 3.0),
                client.zrangeWithScores(destination, new RangeByIndex(0, -1)).get());

        // Range from negative to positive infinity. Limited to ranks 1 to 2.
        query =
                new RangeByScore(
                        InfScoreBound.NEGATIVE_INFINITY, InfScoreBound.POSITIVE_INFINITY, new Limit(1, 2));
        assertEquals(2, client.zrangestore(destination, source, query).get());
        assertEquals(
                Map.of("two", 2.0, "three", 3.0),
                client.zrangeWithScores(destination, new RangeByIndex(0, -1)).get());

        // Range from positive to negative infinity with rev set to true. Limited to ranks 1 to 2.
        query =
                new RangeByScore(
                        InfScoreBound.POSITIVE_INFINITY, InfScoreBound.NEGATIVE_INFINITY, new Limit(1, 2));
        assertEquals(2, client.zrangestore(destination, source, query, true).get());
        assertEquals(
                Map.of("two", 2.0, "one", 1.0),
                client.zrangeWithScores(destination, new RangeByIndex(0, -1)).get());

        // Incorrect range as start > stop.
        query = new RangeByScore(new ScoreBoundary(3, false), InfScoreBound.NEGATIVE_INFINITY);
        assertEquals(0, client.zrangestore(destination, source, query).get());
        assertEquals(Map.of(), client.zrangeWithScores(destination, new RangeByIndex(0, -1)).get());

        // Non-existent source.
        query = new RangeByScore(InfScoreBound.NEGATIVE_INFINITY, new ScoreBoundary(3, false));
        assertEquals(0, client.zrangestore(destination, key, query).get());
        assertEquals(Map.of(), client.zrangeWithScores(destination, new RangeByIndex(0, -1)).get());

        // Key exists, but it is not a set
        assertEquals(OK, client.set(key, "value").get());
        ExecutionException executionException =
                assertThrows(
                        ExecutionException.class,
                        () ->
                                client
                                        .zrangestore(
                                                destination,
                                                key,
                                                new RangeByScore(new ScoreBoundary(0), new ScoreBoundary(3)))
                                        .get());
        assertTrue(executionException.getCause() instanceof RequestException);
    }

    @SneakyThrows
    @ParameterizedTest(autoCloseArguments = false)
    @MethodSource("getClients")
    public void zrangestore_by_lex(BaseClient client) {
        String key = "{testKey}:" + UUID.randomUUID();
        String destination = "{testKey}:" + UUID.randomUUID();
        String source = "{testKey}:" + UUID.randomUUID();
        Map<String, Double> membersScores = Map.of("a", 1.0, "b", 2.0, "c", 3.0);
        assertEquals(3, client.zadd(source, membersScores).get());

        // Range from negative infinity to "c" (exclusive).
        RangeByLex query = new RangeByLex(InfLexBound.NEGATIVE_INFINITY, new LexBoundary("c", false));
        assertEquals(2, client.zrangestore(destination, source, query).get());
        assertEquals(
                Map.of("a", 1.0, "b", 2.0),
                client.zrangeWithScores(destination, new RangeByIndex(0, -1)).get());

        // Range from "a" (inclusive) to positive infinity.
        query = new RangeByLex(new LexBoundary("a"), InfLexBound.POSITIVE_INFINITY);
        assertEquals(3, client.zrangestore(destination, source, query).get());
        assertEquals(
                Map.of("a", 1.0, "b", 2.0, "c", 3.0),
                client.zrangeWithScores(destination, new RangeByIndex(0, -1)).get());

        // Range from negative to positive infinity. Limited to ranks 1 to 2.
        query =
                new RangeByLex(
                        InfLexBound.NEGATIVE_INFINITY, InfLexBound.POSITIVE_INFINITY, new Limit(1, 2));
        assertEquals(2, client.zrangestore(destination, source, query).get());
        assertEquals(
                Map.of("b", 2.0, "c", 3.0),
                client.zrangeWithScores(destination, new RangeByIndex(0, -1)).get());

        // Range from positive to negative infinity with rev set to true. Limited to ranks 1 to 2.
        query =
                new RangeByLex(
                        InfLexBound.POSITIVE_INFINITY, InfLexBound.NEGATIVE_INFINITY, new Limit(1, 2));
        assertEquals(2, client.zrangestore(destination, source, query, true).get());
        assertEquals(
                Map.of("b", 2.0, "a", 1.0),
                client.zrangeWithScores(destination, new RangeByIndex(0, -1)).get());

        // Non-existent source.
        query = new RangeByLex(InfLexBound.NEGATIVE_INFINITY, new LexBoundary("c", false));
        assertEquals(0, client.zrangestore(destination, key, query).get());
        assertEquals(Map.of(), client.zrangeWithScores(destination, new RangeByIndex(0, -1)).get());

        // Key exists, but it is not a set
        assertEquals(OK, client.set(key, "value").get());
        ExecutionException executionException =
                assertThrows(
                        ExecutionException.class,
                        () ->
                                client
                                        .zrangestore(
                                                destination,
                                                key,
                                                new RangeByLex(new LexBoundary("a"), new LexBoundary("c")))
                                        .get());
        assertTrue(executionException.getCause() instanceof RequestException);
    }

    @SneakyThrows
    @ParameterizedTest(autoCloseArguments = false)
    @MethodSource("getClients")
    public void xadd(BaseClient client) {
        String key = UUID.randomUUID().toString();
        String field1 = UUID.randomUUID().toString();
        String field2 = UUID.randomUUID().toString();

        assertNull(
                client
                        .xadd(
                                key,
                                Map.of(field1, "foo0", field2, "bar0"),
                                StreamAddOptions.builder().makeStream(Boolean.FALSE).build())
                        .get());

        String timestamp1 = "0-1";
        assertEquals(
                timestamp1,
                client
                        .xadd(
                                key,
                                Map.of(field1, "foo1", field2, "bar1"),
                                StreamAddOptions.builder().id(timestamp1).build())
                        .get());

        assertNotNull(client.xadd(key, Map.of(field1, "foo2", field2, "bar2")).get());
        // TODO update test when XLEN is available
        if (client instanceof RedisClient) {
            assertEquals(2L, ((RedisClient) client).customCommand(new String[] {"XLEN", key}).get());
        } else if (client instanceof RedisClusterClient) {
            assertEquals(
                    2L,
                    ((RedisClusterClient) client)
                            .customCommand(new String[] {"XLEN", key})
                            .get()
                            .getSingleValue());
        }

        // this will trim the first entry.
        String id =
                client
                        .xadd(
                                key,
                                Map.of(field1, "foo3", field2, "bar3"),
                                StreamAddOptions.builder()
                                        .trim(new StreamAddOptions.MaxLen(Boolean.TRUE, 2L))
                                        .build())
                        .get();
        assertNotNull(id);
        // TODO update test when XLEN is available
        if (client instanceof RedisClient) {
            assertEquals(2L, ((RedisClient) client).customCommand(new String[] {"XLEN", key}).get());
        } else if (client instanceof RedisClusterClient) {
            assertEquals(
                    2L,
                    ((RedisClusterClient) client)
                            .customCommand(new String[] {"XLEN", key})
                            .get()
                            .getSingleValue());
        }

        // this will trim the second entry.
        assertNotNull(
                client
                        .xadd(
                                key,
                                Map.of(field1, "foo4", field2, "bar4"),
                                StreamAddOptions.builder()
                                        .trim(new StreamAddOptions.MinId(Boolean.TRUE, id))
                                        .build())
                        .get());
        // TODO update test when XLEN is available
        if (client instanceof RedisClient) {
            assertEquals(2L, ((RedisClient) client).customCommand(new String[] {"XLEN", key}).get());
        } else if (client instanceof RedisClusterClient) {
            assertEquals(
                    2L,
                    ((RedisClusterClient) client)
                            .customCommand(new String[] {"XLEN", key})
                            .get()
                            .getSingleValue());
        }

        /**
         * TODO add test to XTRIM on maxlen expect( await client.xtrim(key, { method: "maxlen",
         * threshold: 1, exact: true, }), ).toEqual(1); expect(await client.customCommand(["XLEN",
         * key])).toEqual(1);
         */
    }

    @SneakyThrows
    @ParameterizedTest(autoCloseArguments = false)
    @MethodSource("getClients")
    public void type(BaseClient client) {
        String nonExistingKey = UUID.randomUUID().toString();
        String stringKey = UUID.randomUUID().toString();
        String listKey = UUID.randomUUID().toString();
        String hashKey = UUID.randomUUID().toString();
        String setKey = UUID.randomUUID().toString();
        String zsetKey = UUID.randomUUID().toString();
        String streamKey = UUID.randomUUID().toString();

        assertEquals(OK, client.set(stringKey, "value").get());
        assertEquals(1, client.lpush(listKey, new String[] {"value"}).get());
        assertEquals(1, client.hset(hashKey, Map.of("1", "2")).get());
        assertEquals(1, client.sadd(setKey, new String[] {"value"}).get());
        assertEquals(1, client.zadd(zsetKey, Map.of("1", 2d)).get());
        assertNotNull(client.xadd(streamKey, Map.of("field", "value")));

        assertTrue("none".equalsIgnoreCase(client.type(nonExistingKey).get()));
        assertTrue("string".equalsIgnoreCase(client.type(stringKey).get()));
        assertTrue("list".equalsIgnoreCase(client.type(listKey).get()));
        assertTrue("hash".equalsIgnoreCase(client.type(hashKey).get()));
        assertTrue("set".equalsIgnoreCase(client.type(setKey).get()));
        assertTrue("zset".equalsIgnoreCase(client.type(zsetKey).get()));
        assertTrue("stream".equalsIgnoreCase(client.type(streamKey).get()));
    }

    @SneakyThrows
    @ParameterizedTest(autoCloseArguments = false)
    @MethodSource("getClients")
    public void linsert(BaseClient client) {
        String key1 = UUID.randomUUID().toString();
        String key2 = UUID.randomUUID().toString();

        assertEquals(4, client.lpush(key1, new String[] {"4", "3", "2", "1"}).get());
        assertEquals(5, client.linsert(key1, BEFORE, "2", "1.5").get());
        assertEquals(6, client.linsert(key1, AFTER, "3", "3.5").get());
        assertArrayEquals(
                new String[] {"1", "1.5", "2", "3", "3.5", "4"}, client.lrange(key1, 0, -1).get());

        assertEquals(0, client.linsert(key2, BEFORE, "pivot", "elem").get());
        assertEquals(-1, client.linsert(key1, AFTER, "5", "6").get());

        // Key exists, but it is not a list
        assertEquals(OK, client.set(key2, "linsert").get());
        ExecutionException executionException =
                assertThrows(ExecutionException.class, () -> client.linsert(key2, AFTER, "p", "e").get());
        assertTrue(executionException.getCause() instanceof RequestException);
    }

    @SneakyThrows
    @ParameterizedTest(autoCloseArguments = false)
    @MethodSource("getClients")
    public void brpop(BaseClient client) {
        String listKey1 = "{listKey}-1-" + UUID.randomUUID();
        String listKey2 = "{listKey}-2-" + UUID.randomUUID();
        String value1 = "value1-" + UUID.randomUUID();
        String value2 = "value2-" + UUID.randomUUID();
        assertEquals(2, client.lpush(listKey1, new String[] {value1, value2}).get());

        var response = client.brpop(new String[] {listKey1, listKey2}, 0.5).get();
        assertArrayEquals(new String[] {listKey1, value1}, response);

        // nothing popped out
        assertNull(
                client
                        .brpop(new String[] {listKey2}, REDIS_VERSION.isLowerThan("7.0.0") ? 1. : 0.001)
                        .get());

        // Key exists, but it is not a list
        assertEquals(OK, client.set("foo", "bar").get());
        ExecutionException executionException =
                assertThrows(
                        ExecutionException.class, () -> client.brpop(new String[] {"foo"}, .0001).get());
        assertTrue(executionException.getCause() instanceof RequestException);
    }

    @SneakyThrows
    @ParameterizedTest(autoCloseArguments = false)
    @MethodSource("getClients")
    public void rpushx(BaseClient client) {
        String key1 = UUID.randomUUID().toString();
        String key2 = UUID.randomUUID().toString();
        String key3 = UUID.randomUUID().toString();

        assertEquals(1, client.rpush(key1, new String[] {"0"}).get());
        assertEquals(4, client.rpushx(key1, new String[] {"1", "2", "3"}).get());
        assertArrayEquals(new String[] {"0", "1", "2", "3"}, client.lrange(key1, 0, -1).get());

        assertEquals(0, client.rpushx(key2, new String[] {"1"}).get());
        assertArrayEquals(new String[0], client.lrange(key2, 0, -1).get());

        // Key exists, but it is not a list
        assertEquals(OK, client.set(key3, "bar").get());
        ExecutionException executionException =
                assertThrows(ExecutionException.class, () -> client.rpushx(key3, new String[] {"_"}).get());
        assertTrue(executionException.getCause() instanceof RequestException);
        // empty element list
        executionException =
                assertThrows(ExecutionException.class, () -> client.rpushx(key2, new String[0]).get());
        assertTrue(executionException.getCause() instanceof RequestException);
    }

    @SneakyThrows
    @ParameterizedTest(autoCloseArguments = false)
    @MethodSource("getClients")
    public void blpop(BaseClient client) {
        String listKey1 = "{listKey}-1-" + UUID.randomUUID();
        String listKey2 = "{listKey}-2-" + UUID.randomUUID();
        String value1 = "value1-" + UUID.randomUUID();
        String value2 = "value2-" + UUID.randomUUID();
        assertEquals(2, client.lpush(listKey1, new String[] {value1, value2}).get());

        var response = client.blpop(new String[] {listKey1, listKey2}, 0.5).get();
        assertArrayEquals(new String[] {listKey1, value2}, response);

        // nothing popped out
        assertNull(
                client
                        .blpop(new String[] {listKey2}, REDIS_VERSION.isLowerThan("7.0.0") ? 1. : 0.001)
                        .get());

        // Key exists, but it is not a list
        assertEquals(OK, client.set("foo", "bar").get());
        ExecutionException executionException =
                assertThrows(
                        ExecutionException.class, () -> client.blpop(new String[] {"foo"}, .0001).get());
        assertTrue(executionException.getCause() instanceof RequestException);
    }

    @SneakyThrows
    @ParameterizedTest(autoCloseArguments = false)
    @MethodSource("getClients")
    public void lpushx(BaseClient client) {
        String key1 = UUID.randomUUID().toString();
        String key2 = UUID.randomUUID().toString();
        String key3 = UUID.randomUUID().toString();

        assertEquals(1, client.lpush(key1, new String[] {"0"}).get());
        assertEquals(4, client.lpushx(key1, new String[] {"1", "2", "3"}).get());
        assertArrayEquals(new String[] {"3", "2", "1", "0"}, client.lrange(key1, 0, -1).get());

        assertEquals(0, client.lpushx(key2, new String[] {"1"}).get());
        assertArrayEquals(new String[0], client.lrange(key2, 0, -1).get());

        // Key exists, but it is not a list
        assertEquals(OK, client.set(key3, "bar").get());
        ExecutionException executionException =
                assertThrows(ExecutionException.class, () -> client.lpushx(key3, new String[] {"_"}).get());
        // empty element list
        executionException =
                assertThrows(ExecutionException.class, () -> client.lpushx(key2, new String[0]).get());
        assertTrue(executionException.getCause() instanceof RequestException);
    }

    @SneakyThrows
    @ParameterizedTest(autoCloseArguments = false)
    @MethodSource("getClients")
    public void zrange_by_index(BaseClient client) {
        String key = UUID.randomUUID().toString();
        Map<String, Double> membersScores = Map.of("one", 1.0, "two", 2.0, "three", 3.0);
        assertEquals(3, client.zadd(key, membersScores).get());

        RangeByIndex query = new RangeByIndex(0, 1);
        assertArrayEquals(new String[] {"one", "two"}, client.zrange(key, query).get());

        query = new RangeByIndex(0, -1);
        assertEquals(
                Map.of("one", 1.0, "two", 2.0, "three", 3.0), client.zrangeWithScores(key, query).get());

        query = new RangeByIndex(0, 1);
        assertArrayEquals(new String[] {"three", "two"}, client.zrange(key, query, true).get());

        query = new RangeByIndex(3, 1);
        assertArrayEquals(new String[] {}, client.zrange(key, query, true).get());
        assertTrue(client.zrangeWithScores(key, query).get().isEmpty());
    }

    @SneakyThrows
    @ParameterizedTest(autoCloseArguments = false)
    @MethodSource("getClients")
    public void zrange_by_score(BaseClient client) {
        String key = UUID.randomUUID().toString();
        Map<String, Double> membersScores = Map.of("one", 1.0, "two", 2.0, "three", 3.0);
        assertEquals(3, client.zadd(key, membersScores).get());

        RangeByScore query = new RangeByScore(NEGATIVE_INFINITY, new ScoreBoundary(3, false));
        assertArrayEquals(new String[] {"one", "two"}, client.zrange(key, query).get());

        query = new RangeByScore(NEGATIVE_INFINITY, POSITIVE_INFINITY);
        assertEquals(
                Map.of("one", 1.0, "two", 2.0, "three", 3.0), client.zrangeWithScores(key, query).get());

        query = new RangeByScore(new ScoreBoundary(3, false), NEGATIVE_INFINITY);
        assertArrayEquals(new String[] {"two", "one"}, client.zrange(key, query, true).get());

        query = new RangeByScore(NEGATIVE_INFINITY, POSITIVE_INFINITY, new Limit(1, 2));
        assertArrayEquals(new String[] {"two", "three"}, client.zrange(key, query).get());

        query = new RangeByScore(NEGATIVE_INFINITY, new ScoreBoundary(3, false));
        assertArrayEquals(
                new String[] {},
                client
                        .zrange(key, query, true)
                        .get()); // stop is greater than start with reverse set to True

        query = new RangeByScore(POSITIVE_INFINITY, new ScoreBoundary(3, false));
        assertArrayEquals(
                new String[] {}, client.zrange(key, query, true).get()); // start is greater than stop

        query = new RangeByScore(POSITIVE_INFINITY, new ScoreBoundary(3, false));
        assertTrue(client.zrangeWithScores(key, query).get().isEmpty()); // start is greater than stop

        query = new RangeByScore(NEGATIVE_INFINITY, new ScoreBoundary(3, false));
        assertTrue(
                client
                        .zrangeWithScores(key, query, true)
                        .get()
                        .isEmpty()); // stop is greater than start with reverse set to True
    }

    @SneakyThrows
    @ParameterizedTest(autoCloseArguments = false)
    @MethodSource("getClients")
    public void zrange_by_lex(BaseClient client) {
        String key = UUID.randomUUID().toString();
        Map<String, Double> membersScores = Map.of("a", 1.0, "b", 2.0, "c", 3.0);
        assertEquals(3, client.zadd(key, membersScores).get());

        RangeByLex query = new RangeByLex(InfLexBound.NEGATIVE_INFINITY, new LexBoundary("c", false));
        assertArrayEquals(new String[] {"a", "b"}, client.zrange(key, query).get());

        query =
                new RangeByLex(
                        InfLexBound.NEGATIVE_INFINITY, InfLexBound.POSITIVE_INFINITY, new Limit(1, 2));
        assertArrayEquals(new String[] {"b", "c"}, client.zrange(key, query).get());

        query = new RangeByLex(new LexBoundary("c", false), InfLexBound.NEGATIVE_INFINITY);
        assertArrayEquals(new String[] {"b", "a"}, client.zrange(key, query, true).get());

        query = new RangeByLex(InfLexBound.NEGATIVE_INFINITY, new LexBoundary("c", false));
        assertArrayEquals(
                new String[] {},
                client
                        .zrange(key, query, true)
                        .get()); // stop is greater than start with reverse set to True

        query = new RangeByLex(InfLexBound.POSITIVE_INFINITY, new LexBoundary("c", false));
        assertArrayEquals(
                new String[] {}, client.zrange(key, query).get()); // start is greater than stop
    }

    @SneakyThrows
    @ParameterizedTest(autoCloseArguments = false)
    @MethodSource("getClients")
    public void zrange_with_different_types_of_keys(BaseClient client) {
        String key = UUID.randomUUID().toString();
        RangeByIndex query = new RangeByIndex(0, 1);

        assertArrayEquals(new String[] {}, client.zrange("non_existing_key", query).get());

        assertTrue(
                client
                        .zrangeWithScores("non_existing_key", query)
                        .get()
                        .isEmpty()); // start is greater than stop

        // Key exists, but it is not a set
        assertEquals(OK, client.set(key, "value").get());
        ExecutionException executionException =
                assertThrows(ExecutionException.class, () -> client.zrange(key, query).get());
        assertTrue(executionException.getCause() instanceof RequestException);

        executionException =
                assertThrows(ExecutionException.class, () -> client.zrangeWithScores(key, query).get());
        assertTrue(executionException.getCause() instanceof RequestException);
    }

    @SneakyThrows
    @ParameterizedTest(autoCloseArguments = false)
    @MethodSource("getClients")
    public void pfadd(BaseClient client) {
        String key = UUID.randomUUID().toString();
        assertEquals(1, client.pfadd(key, new String[0]).get());
        assertEquals(1, client.pfadd(key, new String[] {"one", "two"}).get());
        assertEquals(0, client.pfadd(key, new String[] {"two"}).get());
        assertEquals(0, client.pfadd(key, new String[0]).get());

        // Key exists, but it is not a HyperLogLog
        assertEquals(OK, client.set("foo", "bar").get());
        ExecutionException executionException =
                assertThrows(ExecutionException.class, () -> client.pfadd("foo", new String[0]).get());
        assertTrue(executionException.getCause() instanceof RequestException);
    }

    @SneakyThrows
    @ParameterizedTest(autoCloseArguments = false)
    @MethodSource("getClients")
    public void pfcount(BaseClient client) {
        String key1 = "{test}-hll1-" + UUID.randomUUID();
        String key2 = "{test}-hll2-" + UUID.randomUUID();
        String key3 = "{test}-hll3-" + UUID.randomUUID();
        assertEquals(1, client.pfadd(key1, new String[] {"a", "b", "c"}).get());
        assertEquals(1, client.pfadd(key2, new String[] {"b", "c", "d"}).get());
        assertEquals(3, client.pfcount(new String[] {key1}).get());
        assertEquals(3, client.pfcount(new String[] {key2}).get());
        assertEquals(4, client.pfcount(new String[] {key1, key2}).get());
        assertEquals(4, client.pfcount(new String[] {key1, key2, key3}).get());
        // empty HyperLogLog data set
        assertEquals(1, client.pfadd(key3, new String[0]).get());
        assertEquals(0, client.pfcount(new String[] {key3}).get());

        // Key exists, but it is not a HyperLogLog
        assertEquals(OK, client.set("foo", "bar").get());
        ExecutionException executionException =
                assertThrows(ExecutionException.class, () -> client.pfcount(new String[] {"foo"}).get());
        assertTrue(executionException.getCause() instanceof RequestException);
    }

    @SneakyThrows
    @ParameterizedTest(autoCloseArguments = false)
    @MethodSource("getClients")
    public void pfmerge(BaseClient client) {
        String key1 = "{test}-hll1-" + UUID.randomUUID();
        String key2 = "{test}-hll2-" + UUID.randomUUID();
        String key3 = "{test}-hll3-" + UUID.randomUUID();
        assertEquals(1, client.pfadd(key1, new String[] {"a", "b", "c"}).get());
        assertEquals(1, client.pfadd(key2, new String[] {"b", "c", "d"}).get());
        // new HyperLogLog data set
        assertEquals(OK, client.pfmerge(key3, new String[] {key1, key2}).get());
        assertEquals(
                client.pfcount(new String[] {key1, key2}).get(), client.pfcount(new String[] {key3}).get());
        // existing HyperLogLog data set
        assertEquals(OK, client.pfmerge(key1, new String[] {key2}).get());
        assertEquals(
                client.pfcount(new String[] {key1, key2}).get(), client.pfcount(new String[] {key1}).get());

        // Key exists, but it is not a HyperLogLog
        assertEquals(OK, client.set("foo", "bar").get());
        ExecutionException executionException =
                assertThrows(
                        ExecutionException.class, () -> client.pfmerge("foo", new String[] {key1}).get());
        assertTrue(executionException.getCause() instanceof RequestException);
        executionException =
                assertThrows(
                        ExecutionException.class, () -> client.pfmerge(key1, new String[] {"foo"}).get());
        assertTrue(executionException.getCause() instanceof RequestException);
    }

    @SneakyThrows
    @ParameterizedTest(autoCloseArguments = false)
    @MethodSource("getClients")
    public void objectEncoding_returns_null(BaseClient client) {
        String nonExistingKey = UUID.randomUUID().toString();
        assertNull(client.objectEncoding(nonExistingKey).get());
    }

    @SneakyThrows
    @ParameterizedTest(autoCloseArguments = false)
    @MethodSource("getClients")
    public void objectEncoding_returns_string_raw(BaseClient client) {
        String stringRawKey = UUID.randomUUID().toString();
        assertEquals(
                OK,
                client
                        .set(stringRawKey, "a really loooooooooooooooooooooooooooooooooooooooong value")
                        .get());
        assertEquals("raw", client.objectEncoding(stringRawKey).get());
    }

    @SneakyThrows
    @ParameterizedTest(autoCloseArguments = false)
    @MethodSource("getClients")
    public void objectEncoding_returns_string_int(BaseClient client) {
        String stringIntKey = UUID.randomUUID().toString();
        assertEquals(OK, client.set(stringIntKey, "2").get());
        assertEquals("int", client.objectEncoding(stringIntKey).get());
    }

    @SneakyThrows
    @ParameterizedTest(autoCloseArguments = false)
    @MethodSource("getClients")
    public void objectEncoding_returns_string_embstr(BaseClient client) {
        String stringEmbstrKey = UUID.randomUUID().toString();
        assertEquals(OK, client.set(stringEmbstrKey, "value").get());
        assertEquals("embstr", client.objectEncoding(stringEmbstrKey).get());
    }

    @SneakyThrows
    @ParameterizedTest(autoCloseArguments = false)
    @MethodSource("getClients")
    public void objectEncoding_returns_list_listpack(BaseClient client) {
        String listListpackKey = UUID.randomUUID().toString();
        assertEquals(1, client.lpush(listListpackKey, new String[] {"1"}).get());
        // API documentation states that a ziplist should be returned for Redis versions <= 6.2, but
        // actual behavior returns a quicklist.
        assertEquals(
                REDIS_VERSION.isLowerThan("7.0.0") ? "quicklist" : "listpack",
                client.objectEncoding(listListpackKey).get());
    }

    @SneakyThrows
    @ParameterizedTest(autoCloseArguments = false)
    @MethodSource("getClients")
    public void objectEncoding_returns_set_hashtable(BaseClient client) {
        String setHashtableKey = UUID.randomUUID().toString();
        // The default value of set-max-intset-entries is 512
        for (Integer i = 0; i <= 512; i++) {
            assertEquals(1, client.sadd(setHashtableKey, new String[] {i.toString()}).get());
        }
        assertEquals("hashtable", client.objectEncoding(setHashtableKey).get());
    }

    @SneakyThrows
    @ParameterizedTest(autoCloseArguments = false)
    @MethodSource("getClients")
    public void objectEncoding_returns_set_intset(BaseClient client) {
        String setIntsetKey = UUID.randomUUID().toString();
        assertEquals(1, client.sadd(setIntsetKey, new String[] {"1"}).get());
        assertEquals("intset", client.objectEncoding(setIntsetKey).get());
    }

    @SneakyThrows
    @ParameterizedTest(autoCloseArguments = false)
    @MethodSource("getClients")
    public void objectEncoding_returns_set_listpack(BaseClient client) {
        String setListpackKey = UUID.randomUUID().toString();
        assertEquals(1, client.sadd(setListpackKey, new String[] {"foo"}).get());
        assertEquals(
                REDIS_VERSION.isLowerThan("7.2.0") ? "hashtable" : "listpack",
                client.objectEncoding(setListpackKey).get());
    }

    @SneakyThrows
    @ParameterizedTest(autoCloseArguments = false)
    @MethodSource("getClients")
    public void objectEncoding_returns_hash_hashtable(BaseClient client) {
        String hashHashtableKey = UUID.randomUUID().toString();
        // The default value of hash-max-listpack-entries is 512
        for (Integer i = 0; i <= 512; i++) {
            assertEquals(1, client.hset(hashHashtableKey, Map.of(i.toString(), "2")).get());
        }
        assertEquals("hashtable", client.objectEncoding(hashHashtableKey).get());
    }

    @SneakyThrows
    @ParameterizedTest(autoCloseArguments = false)
    @MethodSource("getClients")
    public void objectEncoding_returns_hash_listpack(BaseClient client) {
        String hashListpackKey = UUID.randomUUID().toString();
        assertEquals(1, client.hset(hashListpackKey, Map.of("1", "2")).get());
        assertEquals(
                REDIS_VERSION.isLowerThan("7.0.0") ? "ziplist" : "listpack",
                client.objectEncoding(hashListpackKey).get());
    }

    @SneakyThrows
    @ParameterizedTest(autoCloseArguments = false)
    @MethodSource("getClients")
    public void objectEncoding_returns_zset_skiplist(BaseClient client) {
        String zsetSkiplistKey = UUID.randomUUID().toString();
        // The default value of zset-max-listpack-entries is 128
        for (Integer i = 0; i <= 128; i++) {
            assertEquals(1, client.zadd(zsetSkiplistKey, Map.of(i.toString(), 2d)).get());
        }
        assertEquals("skiplist", client.objectEncoding(zsetSkiplistKey).get());
    }

    @SneakyThrows
    @ParameterizedTest(autoCloseArguments = false)
    @MethodSource("getClients")
    public void objectEncoding_returns_zset_listpack(BaseClient client) {
        String zsetListpackKey = UUID.randomUUID().toString();
        assertEquals(1, client.zadd(zsetListpackKey, Map.of("1", 2d)).get());
        assertEquals(
                REDIS_VERSION.isLowerThan("7.0.0") ? "ziplist" : "listpack",
                client.objectEncoding(zsetListpackKey).get());
    }

    @SneakyThrows
    @ParameterizedTest(autoCloseArguments = false)
    @MethodSource("getClients")
    public void objectEncoding_returns_stream(BaseClient client) {
        String streamKey = UUID.randomUUID().toString();
        assertNotNull(client.xadd(streamKey, Map.of("field", "value")));
        assertEquals("stream", client.objectEncoding(streamKey).get());
    }

    @SneakyThrows
    @ParameterizedTest(autoCloseArguments = false)
    @MethodSource("getClients")
<<<<<<< HEAD
    public void objectIdletime_returns_null(BaseClient client) {
        String nonExistingKey = UUID.randomUUID().toString();
        assertNull(client.objectIdletime(nonExistingKey).get());
=======
    public void objectRefcount_returns_null(BaseClient client) {
        String nonExistingKey = UUID.randomUUID().toString();
        assertNull(client.objectRefcount(nonExistingKey).get());
>>>>>>> e5702c34
    }

    @SneakyThrows
    @ParameterizedTest(autoCloseArguments = false)
    @MethodSource("getClients")
<<<<<<< HEAD
    public void objectIdletime(BaseClient client) {
        String key = UUID.randomUUID().toString();
        assertEquals(OK, client.set(key, "").get());
        Thread.sleep(1000);
        assertTrue(client.objectIdletime(key).get() > 0L);
=======
    public void objectRefcount(BaseClient client) {
        String key = UUID.randomUUID().toString();
        assertEquals(OK, client.set(key, "").get());
        assertTrue(client.objectRefcount(key).get() >= 0L);
>>>>>>> e5702c34
    }
}<|MERGE_RESOLUTION|>--- conflicted
+++ resolved
@@ -2787,31 +2787,35 @@
     @SneakyThrows
     @ParameterizedTest(autoCloseArguments = false)
     @MethodSource("getClients")
-<<<<<<< HEAD
     public void objectIdletime_returns_null(BaseClient client) {
         String nonExistingKey = UUID.randomUUID().toString();
         assertNull(client.objectIdletime(nonExistingKey).get());
-=======
+    }
+  
+    @SneakyThrows
+    @ParameterizedTest(autoCloseArguments = false)
+    @MethodSource("getClients")
+    public void objectIdletime(BaseClient client) {
+        String key = UUID.randomUUID().toString();
+        assertEquals(OK, client.set(key, "").get());
+        Thread.sleep(1000);
+        assertTrue(client.objectIdletime(key).get() > 0L);
+    }
+  
+    @SneakyThrows
+    @ParameterizedTest(autoCloseArguments = false)
+    @MethodSource("getClients")
     public void objectRefcount_returns_null(BaseClient client) {
         String nonExistingKey = UUID.randomUUID().toString();
         assertNull(client.objectRefcount(nonExistingKey).get());
->>>>>>> e5702c34
-    }
-
-    @SneakyThrows
-    @ParameterizedTest(autoCloseArguments = false)
-    @MethodSource("getClients")
-<<<<<<< HEAD
-    public void objectIdletime(BaseClient client) {
-        String key = UUID.randomUUID().toString();
-        assertEquals(OK, client.set(key, "").get());
-        Thread.sleep(1000);
-        assertTrue(client.objectIdletime(key).get() > 0L);
-=======
+    }
+
+    @SneakyThrows
+    @ParameterizedTest(autoCloseArguments = false)
+    @MethodSource("getClients")
     public void objectRefcount(BaseClient client) {
         String key = UUID.randomUUID().toString();
         assertEquals(OK, client.set(key, "").get());
         assertTrue(client.objectRefcount(key).get() >= 0L);
->>>>>>> e5702c34
     }
 }