--- conflicted
+++ resolved
@@ -105,11 +105,8 @@
         baseTransaction.scard(key7);
         baseTransaction.sismember(key7, "baz");
         baseTransaction.smembers(key7);
-<<<<<<< HEAD
         baseTransaction.smismember(key7, new String[] {"baz", "foo"});
-=======
         baseTransaction.sinter(new String[] {key7, key7});
->>>>>>> 788b23d8
 
         baseTransaction.sadd(setKey2, new String[] {"a", "b"});
         baseTransaction.sunionstore(setKey3, new String[] {setKey2, key7});
@@ -220,13 +217,9 @@
             1L,
             1L,
             true, // sismember(key7, "baz")
-<<<<<<< HEAD
-            Set.of("baz"),
+            Set.of("baz"), // smembers(key7)
             new Boolean[] {true, false}, // smismembmer(key7, new String[] {"baz", "foo"})
-=======
-            Set.of("baz"), // smembers(key7)
             Set.of("baz"), // sinter(new String[] { key7, key7 })
->>>>>>> 788b23d8
             2L, // sadd(setKey2, new String[] { "a", "b" })
             3L, // sunionstore(setKey3, new String[] { setKey2, key7 })
             2L, // sdiffstore(setKey3, new String[] { setKey2, key7 })
