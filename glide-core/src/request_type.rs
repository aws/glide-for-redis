--- conflicted
+++ resolved
@@ -111,11 +111,8 @@
     Blpop = 100,
     RPushX = 102,
     LPushX = 103,
-<<<<<<< HEAD
+    ZMScore = 104,
     SMove = 109,
-=======
-    ZMScore = 104,
->>>>>>> 0a430cf3
 }
 
 fn get_two_word_command(first: &str, second: &str) -> Cmd {
@@ -229,9 +226,9 @@
             ProtobufRequestType::RPushX => RequestType::RPushX,
             ProtobufRequestType::LPushX => RequestType::LPushX,
             ProtobufRequestType::Blpop => RequestType::Blpop,
-            ProtobufRequestType::SMove => RequestType::SMove,
             ProtobufRequestType::Spop => RequestType::Spop,
             ProtobufRequestType::ZMScore => RequestType::ZMScore,
+            ProtobufRequestType::SMove => RequestType::SMove,
         }
     }
 }
@@ -341,9 +338,9 @@
             RequestType::RPushX => Some(cmd("RPUSHX")),
             RequestType::LPushX => Some(cmd("LPUSHX")),
             RequestType::Blpop => Some(cmd("BLPOP")),
-            RequestType::SMove => Some(cmd("SMOVE")),
             RequestType::Spop => Some(cmd("SPOP")),
             RequestType::ZMScore => Some(cmd("ZMSCORE")),
+            RequestType::SMove => Some(cmd("SMOVE")),
         }
     }
 }