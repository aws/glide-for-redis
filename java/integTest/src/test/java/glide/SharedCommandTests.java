--- conflicted
+++ resolved
@@ -827,7 +827,6 @@
     @SneakyThrows
     @ParameterizedTest
     @MethodSource("getClients")
-<<<<<<< HEAD
     public void smove(BaseClient client) {
         String setKey1 = "{key}" + UUID.randomUUID();
         String setKey2 = "{key}" + UUID.randomUUID();
@@ -868,7 +867,12 @@
 
         executionException =
                 assertThrows(ExecutionException.class, () -> client.smove(setKey1, nonSetKey, "_").get());
-=======
+        assertTrue(executionException.getCause() instanceof RequestException);
+    }
+
+    @SneakyThrows
+    @ParameterizedTest
+    @MethodSource("getClients")
     public void sismember(BaseClient client) {
         String key1 = UUID.randomUUID().toString();
         String key2 = UUID.randomUUID().toString();
@@ -882,7 +886,6 @@
         assertEquals(OK, client.set(key2, "value").get());
         ExecutionException executionException =
                 assertThrows(ExecutionException.class, () -> client.sismember(key2, member).get());
->>>>>>> 10490fd0
         assertTrue(executionException.getCause() instanceof RequestException);
     }
 
