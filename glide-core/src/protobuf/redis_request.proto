--- conflicted
+++ resolved
@@ -155,17 +155,14 @@
     SDiffStore = 112;
     SInter = 113;
     SInterStore = 114;
-<<<<<<< HEAD
-    Save = 119;
-=======
     ZRangeStore = 115;
     GetRange = 116;
     SMove = 117;
     SMIsMember = 118;
+    Save = 119;
     LastSave = 120;
     GeoAdd = 121;
     GeoHash = 122;
->>>>>>> 4480ece1
 }
 
 message Command {
