/** Copyright GLIDE-for-Redis Project Contributors - SPDX Identifier: Apache-2.0 */
package glide;

import static glide.TestConfiguration.CLUSTER_PORTS;
import static glide.TestConfiguration.REDIS_VERSION;
import static glide.TestConfiguration.STANDALONE_PORTS;
import static glide.api.BaseClient.OK;
import static glide.api.models.commands.LInsertOptions.InsertPosition.AFTER;
import static glide.api.models.commands.LInsertOptions.InsertPosition.BEFORE;
import static glide.api.models.commands.RangeOptions.InfScoreBound.NEGATIVE_INFINITY;
import static glide.api.models.commands.RangeOptions.InfScoreBound.POSITIVE_INFINITY;
import static glide.api.models.commands.SetOptions.ConditionalSet.ONLY_IF_DOES_NOT_EXIST;
import static glide.api.models.commands.SetOptions.ConditionalSet.ONLY_IF_EXISTS;
import static glide.api.models.commands.SetOptions.Expiry.Milliseconds;
import static org.junit.jupiter.api.Assertions.assertArrayEquals;
import static org.junit.jupiter.api.Assertions.assertEquals;
import static org.junit.jupiter.api.Assertions.assertFalse;
import static org.junit.jupiter.api.Assertions.assertInstanceOf;
import static org.junit.jupiter.api.Assertions.assertNotNull;
import static org.junit.jupiter.api.Assertions.assertNull;
import static org.junit.jupiter.api.Assertions.assertThrows;
import static org.junit.jupiter.api.Assertions.assertTrue;

import glide.api.BaseClient;
import glide.api.RedisClient;
import glide.api.RedisClusterClient;
import glide.api.models.Script;
import glide.api.models.commands.ExpireOptions;
import glide.api.models.commands.RangeOptions.InfLexBound;
import glide.api.models.commands.RangeOptions.InfScoreBound;
import glide.api.models.commands.RangeOptions.LexBoundary;
import glide.api.models.commands.RangeOptions.Limit;
import glide.api.models.commands.RangeOptions.RangeByIndex;
import glide.api.models.commands.RangeOptions.RangeByLex;
import glide.api.models.commands.RangeOptions.RangeByScore;
import glide.api.models.commands.RangeOptions.ScoreBoundary;
import glide.api.models.commands.ScriptOptions;
import glide.api.models.commands.SetOptions;
<<<<<<< HEAD
import glide.api.models.commands.StreamAddOptions;
import glide.api.models.commands.WeightAggregateOptions;
import glide.api.models.commands.WeightAggregateOptions.Aggregate;
=======
>>>>>>> 52dd3dca
import glide.api.models.commands.ZaddOptions;
import glide.api.models.commands.stream.StreamAddOptions;
import glide.api.models.commands.stream.StreamTrimOptions.MaxLen;
import glide.api.models.commands.stream.StreamTrimOptions.MinId;
import glide.api.models.configuration.NodeAddress;
import glide.api.models.configuration.RedisClientConfiguration;
import glide.api.models.configuration.RedisClusterClientConfiguration;
import glide.api.models.exceptions.RequestException;
import java.time.Instant;
import java.util.Arrays;
import java.util.LinkedHashMap;
import java.util.List;
import java.util.Map;
import java.util.Set;
import java.util.UUID;
import java.util.concurrent.ExecutionException;
import lombok.Getter;
import lombok.SneakyThrows;
import org.junit.jupiter.api.AfterAll;
import org.junit.jupiter.api.BeforeAll;
import org.junit.jupiter.api.Test;
import org.junit.jupiter.api.Timeout;
import org.junit.jupiter.params.ParameterizedTest;
import org.junit.jupiter.params.provider.Arguments;
import org.junit.jupiter.params.provider.MethodSource;

@Timeout(10) // seconds
public class SharedCommandTests {

    private static RedisClient standaloneClient = null;
    private static RedisClusterClient clusterClient = null;

    @Getter private static List<Arguments> clients;

    private static final String KEY_NAME = "key";
    private static final String INITIAL_VALUE = "VALUE";
    private static final String ANOTHER_VALUE = "VALUE2";

    @BeforeAll
    @SneakyThrows
    public static void init() {
        standaloneClient =
                RedisClient.CreateClient(
                                RedisClientConfiguration.builder()
                                        .address(NodeAddress.builder().port(STANDALONE_PORTS[0]).build())
                                        .requestTimeout(5000)
                                        .build())
                        .get();

        clusterClient =
                RedisClusterClient.CreateClient(
                                RedisClusterClientConfiguration.builder()
                                        .address(NodeAddress.builder().port(CLUSTER_PORTS[0]).build())
                                        .requestTimeout(5000)
                                        .build())
                        .get();

        clients = List.of(Arguments.of(standaloneClient), Arguments.of(clusterClient));
    }

    @AfterAll
    @SneakyThrows
    public static void teardown() {
        standaloneClient.close();
        clusterClient.close();
    }

    @SneakyThrows
    @ParameterizedTest(autoCloseArguments = false)
    @MethodSource("getClients")
    public void unlink_multiple_keys(BaseClient client) {
        String key1 = "{key}" + UUID.randomUUID();
        String key2 = "{key}" + UUID.randomUUID();
        String key3 = "{key}" + UUID.randomUUID();
        String value = UUID.randomUUID().toString();

        String setResult = client.set(key1, value).get();
        assertEquals(OK, setResult);
        setResult = client.set(key2, value).get();
        assertEquals(OK, setResult);
        setResult = client.set(key3, value).get();
        assertEquals(OK, setResult);

        Long unlinkedKeysNum = client.unlink(new String[] {key1, key2, key3}).get();
        assertEquals(3L, unlinkedKeysNum);
    }

    @SneakyThrows
    @ParameterizedTest(autoCloseArguments = false)
    @MethodSource("getClients")
    public void unlink_non_existent_key(BaseClient client) {
        Long unlinkedKeysNum = client.unlink(new String[] {UUID.randomUUID().toString()}).get();
        assertEquals(0L, unlinkedKeysNum);
    }

    @SneakyThrows
    @ParameterizedTest(autoCloseArguments = false)
    @MethodSource("getClients")
    public void set_and_get_without_options(BaseClient client) {
        String ok = client.set(KEY_NAME, INITIAL_VALUE).get();
        assertEquals(OK, ok);

        String data = client.get(KEY_NAME).get();
        assertEquals(INITIAL_VALUE, data);
    }

    @SneakyThrows
    @ParameterizedTest(autoCloseArguments = false)
    @MethodSource("getClients")
    public void get_missing_value(BaseClient client) {
        String data = client.get("invalid").get();
        assertNull(data);
    }

    @SneakyThrows
    @ParameterizedTest(autoCloseArguments = false)
    @MethodSource("getClients")
    public void del_multiple_keys(BaseClient client) {
        String key1 = "{key}" + UUID.randomUUID();
        String key2 = "{key}" + UUID.randomUUID();
        String key3 = "{key}" + UUID.randomUUID();
        String value = UUID.randomUUID().toString();

        String setResult = client.set(key1, value).get();
        assertEquals(OK, setResult);
        setResult = client.set(key2, value).get();
        assertEquals(OK, setResult);
        setResult = client.set(key3, value).get();
        assertEquals(OK, setResult);

        Long deletedKeysNum = client.del(new String[] {key1, key2, key3}).get();
        assertEquals(3L, deletedKeysNum);
    }

    @SneakyThrows
    @ParameterizedTest(autoCloseArguments = false)
    @MethodSource("getClients")
    public void del_non_existent_key(BaseClient client) {
        Long deletedKeysNum = client.del(new String[] {UUID.randomUUID().toString()}).get();
        assertEquals(0L, deletedKeysNum);
    }

    @SneakyThrows
    @ParameterizedTest(autoCloseArguments = false)
    @MethodSource("getClients")
    public void set_overwrite_value_and_returnOldValue_returns_string(BaseClient client) {
        String ok = client.set(KEY_NAME, INITIAL_VALUE).get();
        assertEquals(OK, ok);

        SetOptions options = SetOptions.builder().returnOldValue(true).build();
        String data = client.set(KEY_NAME, ANOTHER_VALUE, options).get();
        assertEquals(INITIAL_VALUE, data);
    }

    @ParameterizedTest(autoCloseArguments = false)
    @MethodSource("getClients")
    public void set_requires_a_value(BaseClient client) {
        assertThrows(NullPointerException.class, () -> client.set("SET", null));
    }

    @ParameterizedTest(autoCloseArguments = false)
    @MethodSource("getClients")
    public void set_requires_a_key(BaseClient client) {
        assertThrows(NullPointerException.class, () -> client.set(null, INITIAL_VALUE));
    }

    @ParameterizedTest(autoCloseArguments = false)
    @MethodSource("getClients")
    public void get_requires_a_key(BaseClient client) {
        assertThrows(NullPointerException.class, () -> client.get(null));
    }

    @SneakyThrows
    @ParameterizedTest(autoCloseArguments = false)
    @MethodSource("getClients")
    public void set_only_if_exists_overwrite(BaseClient client) {
        String key = "set_only_if_exists_overwrite";
        SetOptions options = SetOptions.builder().conditionalSet(ONLY_IF_EXISTS).build();
        client.set(key, INITIAL_VALUE).get();
        client.set(key, ANOTHER_VALUE, options).get();
        String data = client.get(key).get();
        assertEquals(ANOTHER_VALUE, data);
    }

    @SneakyThrows
    @ParameterizedTest(autoCloseArguments = false)
    @MethodSource("getClients")
    public void set_only_if_exists_missing_key(BaseClient client) {
        String key = "set_only_if_exists_missing_key";
        SetOptions options = SetOptions.builder().conditionalSet(ONLY_IF_EXISTS).build();
        client.set(key, ANOTHER_VALUE, options).get();
        String data = client.get(key).get();
        assertNull(data);
    }

    @SneakyThrows
    @ParameterizedTest(autoCloseArguments = false)
    @MethodSource("getClients")
    public void set_only_if_does_not_exists_missing_key(BaseClient client) {
        String key = "set_only_if_does_not_exists_missing_key";
        SetOptions options = SetOptions.builder().conditionalSet(ONLY_IF_DOES_NOT_EXIST).build();
        client.set(key, ANOTHER_VALUE, options).get();
        String data = client.get(key).get();
        assertEquals(ANOTHER_VALUE, data);
    }

    @SneakyThrows
    @ParameterizedTest(autoCloseArguments = false)
    @MethodSource("getClients")
    public void set_only_if_does_not_exists_existing_key(BaseClient client) {
        String key = "set_only_if_does_not_exists_existing_key";
        SetOptions options = SetOptions.builder().conditionalSet(ONLY_IF_DOES_NOT_EXIST).build();
        client.set(key, INITIAL_VALUE).get();
        client.set(key, ANOTHER_VALUE, options).get();
        String data = client.get(key).get();
        assertEquals(INITIAL_VALUE, data);
    }

    @SneakyThrows
    @ParameterizedTest(autoCloseArguments = false)
    @MethodSource("getClients")
    public void set_value_with_ttl_and_update_value_with_keeping_ttl(BaseClient client) {
        String key = "set_value_with_ttl_and_update_value_with_keeping_ttl";
        SetOptions options = SetOptions.builder().expiry(Milliseconds(2000L)).build();
        client.set(key, INITIAL_VALUE, options).get();
        String data = client.get(key).get();
        assertEquals(INITIAL_VALUE, data);

        options = SetOptions.builder().expiry(SetOptions.Expiry.KeepExisting()).build();
        client.set(key, ANOTHER_VALUE, options).get();
        data = client.get(key).get();
        assertEquals(ANOTHER_VALUE, data);

        Thread.sleep(2222); // sleep a bit more than TTL

        data = client.get(key).get();
        assertNull(data);
    }

    @SneakyThrows
    @ParameterizedTest(autoCloseArguments = false)
    @MethodSource("getClients")
    public void set_value_with_ttl_and_update_value_with_new_ttl(BaseClient client) {
        String key = "set_value_with_ttl_and_update_value_with_new_ttl";
        SetOptions options = SetOptions.builder().expiry(Milliseconds(100500L)).build();
        client.set(key, INITIAL_VALUE, options).get();
        String data = client.get(key).get();
        assertEquals(INITIAL_VALUE, data);

        options = SetOptions.builder().expiry(Milliseconds(2000L)).build();
        client.set(key, ANOTHER_VALUE, options).get();
        data = client.get(key).get();
        assertEquals(ANOTHER_VALUE, data);

        Thread.sleep(2222); // sleep a bit more than new TTL

        data = client.get(key).get();
        assertNull(data);
    }

    @SneakyThrows
    @ParameterizedTest(autoCloseArguments = false)
    @MethodSource("getClients")
    public void set_expired_value(BaseClient client) {
        String key = "set_expired_value";
        SetOptions options =
                SetOptions.builder()
                        // expiration is in the past
                        .expiry(SetOptions.Expiry.UnixSeconds(100500L))
                        .build();
        client.set(key, INITIAL_VALUE, options).get();
        String data = client.get(key).get();
        assertNull(data);
    }

    @SneakyThrows
    @ParameterizedTest(autoCloseArguments = false)
    @MethodSource("getClients")
    public void set_missing_value_and_returnOldValue_is_null(BaseClient client) {
        String ok = client.set(KEY_NAME, INITIAL_VALUE).get();
        assertEquals(OK, ok);

        SetOptions options = SetOptions.builder().returnOldValue(true).build();
        String data = client.set(UUID.randomUUID().toString(), ANOTHER_VALUE, options).get();
        assertNull(data);
    }

    @SneakyThrows
    @ParameterizedTest(autoCloseArguments = false)
    @MethodSource("getClients")
    public void mset_mget_existing_non_existing_key(BaseClient client) {
        String key1 = UUID.randomUUID().toString();
        String key2 = UUID.randomUUID().toString();
        String key3 = UUID.randomUUID().toString();
        String nonExisting = UUID.randomUUID().toString();
        String value = UUID.randomUUID().toString();
        Map<String, String> keyValueMap = Map.of(key1, value, key2, value, key3, value);

        assertEquals(OK, client.mset(keyValueMap).get());
        assertArrayEquals(
                new String[] {value, value, null, value},
                client.mget(new String[] {key1, key2, nonExisting, key3}).get());
    }

    @SneakyThrows
    @ParameterizedTest(autoCloseArguments = false)
    @MethodSource("getClients")
    public void incr_commands_existing_key(BaseClient client) {
        String key = UUID.randomUUID().toString();

        assertEquals(OK, client.set(key, "10").get());

        assertEquals(11, client.incr(key).get());
        assertEquals("11", client.get(key).get());

        assertEquals(15, client.incrBy(key, 4).get());
        assertEquals("15", client.get(key).get());

        assertEquals(20.5, client.incrByFloat(key, 5.5).get());
        assertEquals("20.5", client.get(key).get());
    }

    @SneakyThrows
    @ParameterizedTest(autoCloseArguments = false)
    @MethodSource("getClients")
    public void incr_commands_non_existing_key(BaseClient client) {
        String key1 = UUID.randomUUID().toString();
        String key2 = UUID.randomUUID().toString();
        String key3 = UUID.randomUUID().toString();

        assertNull(client.get(key1).get());
        assertEquals(1, client.incr(key1).get());
        assertEquals("1", client.get(key1).get());

        assertNull(client.get(key2).get());
        assertEquals(3, client.incrBy(key2, 3).get());
        assertEquals("3", client.get(key2).get());

        assertNull(client.get(key3).get());
        assertEquals(0.5, client.incrByFloat(key3, 0.5).get());
        assertEquals("0.5", client.get(key3).get());
    }

    @SneakyThrows
    @ParameterizedTest(autoCloseArguments = false)
    @MethodSource("getClients")
    public void test_incr_commands_type_error(BaseClient client) {
        String key1 = UUID.randomUUID().toString();

        assertEquals(OK, client.set(key1, "foo").get());

        Exception incrException = assertThrows(ExecutionException.class, () -> client.incr(key1).get());
        assertTrue(incrException.getCause() instanceof RequestException);

        Exception incrByException =
                assertThrows(ExecutionException.class, () -> client.incrBy(key1, 3).get());
        assertTrue(incrByException.getCause() instanceof RequestException);

        Exception incrByFloatException =
                assertThrows(ExecutionException.class, () -> client.incrByFloat(key1, 3.5).get());
        assertTrue(incrByFloatException.getCause() instanceof RequestException);
    }

    @SneakyThrows
    @ParameterizedTest(autoCloseArguments = false)
    @MethodSource("getClients")
    public void decr_and_decrBy_existing_key(BaseClient client) {
        String key = UUID.randomUUID().toString();

        assertEquals(OK, client.set(key, "10").get());

        assertEquals(9, client.decr(key).get());
        assertEquals("9", client.get(key).get());

        assertEquals(5, client.decrBy(key, 4).get());
        assertEquals("5", client.get(key).get());
    }

    @SneakyThrows
    @ParameterizedTest(autoCloseArguments = false)
    @MethodSource("getClients")
    public void decr_and_decrBy_non_existing_key(BaseClient client) {
        String key1 = UUID.randomUUID().toString();
        String key2 = UUID.randomUUID().toString();

        assertNull(client.get(key1).get());
        assertEquals(-1, client.decr(key1).get());
        assertEquals("-1", client.get(key1).get());

        assertNull(client.get(key2).get());
        assertEquals(-3, client.decrBy(key2, 3).get());
        assertEquals("-3", client.get(key2).get());
    }

    @SneakyThrows
    @ParameterizedTest(autoCloseArguments = false)
    @MethodSource("getClients")
    public void strlen(BaseClient client) {
        String stringKey = UUID.randomUUID().toString();
        String nonStringKey = UUID.randomUUID().toString();
        String nonExistingKey = UUID.randomUUID().toString();

        assertEquals(OK, client.set(stringKey, "GLIDE").get());
        assertEquals(5L, client.strlen(stringKey).get());

        assertEquals(0L, client.strlen(nonExistingKey).get());

        assertEquals(1, client.lpush(nonStringKey, new String[] {"_"}).get());
        Exception exception =
                assertThrows(ExecutionException.class, () -> client.strlen(nonStringKey).get());
        assertTrue(exception.getCause() instanceof RequestException);
    }

    @SneakyThrows
    @ParameterizedTest(autoCloseArguments = false)
    @MethodSource("getClients")
    public void setrange(BaseClient client) {
        String stringKey = UUID.randomUUID().toString();
        String nonStringKey = UUID.randomUUID().toString();
        // new key
        assertEquals(11L, client.setrange(stringKey, 0, "Hello world").get());
        // existing key
        assertEquals(11L, client.setrange(stringKey, 6, "GLIDE").get());
        assertEquals("Hello GLIDE", client.get(stringKey).get());

        // offset > len
        assertEquals(20L, client.setrange(stringKey, 15, "GLIDE").get());
        assertEquals("Hello GLIDE\0\0\0\0GLIDE", client.get(stringKey).get());

        // non-string key
        assertEquals(1, client.lpush(nonStringKey, new String[] {"_"}).get());
        Exception exception =
                assertThrows(ExecutionException.class, () -> client.setrange(nonStringKey, 0, "_").get());
        assertTrue(exception.getCause() instanceof RequestException);
        exception =
                assertThrows(
                        ExecutionException.class,
                        () -> client.setrange(stringKey, Integer.MAX_VALUE, "_").get());
        assertTrue(exception.getCause() instanceof RequestException);
    }

    @SneakyThrows
    @ParameterizedTest(autoCloseArguments = false)
    @MethodSource("getClients")
    public void getrange(BaseClient client) {
        String stringKey = UUID.randomUUID().toString();
        String nonStringKey = UUID.randomUUID().toString();

        assertEquals(OK, client.set(stringKey, "This is a string").get());
        assertEquals("This", client.getrange(stringKey, 0, 3).get());
        assertEquals("ing", client.getrange(stringKey, -3, -1).get());
        assertEquals("This is a string", client.getrange(stringKey, 0, -1).get());

        // out of range
        assertEquals("string", client.getrange(stringKey, 10, 100).get());
        assertEquals("This is a stri", client.getrange(stringKey, -200, -3).get());
        assertEquals("", client.getrange(stringKey, 100, 200).get());

        // incorrect range
        assertEquals("", client.getrange(stringKey, -1, -3).get());

        // a redis bug, fixed in version 8: https://github.com/redis/redis/issues/13207
        assertEquals(
                REDIS_VERSION.isLowerThan("8.0.0") ? "T" : "",
                client.getrange(stringKey, -200, -100).get());

        // empty key (returning null isn't implemented)
        assertEquals(
                REDIS_VERSION.isLowerThan("8.0.0") ? "" : null, client.getrange(nonStringKey, 0, -1).get());

        // non-string key
        assertEquals(1, client.lpush(nonStringKey, new String[] {"_"}).get());
        Exception exception =
                assertThrows(ExecutionException.class, () -> client.getrange(nonStringKey, 0, -1).get());
        assertTrue(exception.getCause() instanceof RequestException);
    }

    @SneakyThrows
    @ParameterizedTest(autoCloseArguments = false)
    @MethodSource("getClients")
    public void hset_hget_existing_fields_non_existing_fields(BaseClient client) {
        String key = UUID.randomUUID().toString();
        String field1 = UUID.randomUUID().toString();
        String field2 = UUID.randomUUID().toString();
        String value = UUID.randomUUID().toString();
        Map<String, String> fieldValueMap = Map.of(field1, value, field2, value);

        assertEquals(2, client.hset(key, fieldValueMap).get());
        assertEquals(value, client.hget(key, field1).get());
        assertEquals(value, client.hget(key, field2).get());
        assertNull(client.hget(key, "non_existing_field").get());
    }

    @SneakyThrows
    @ParameterizedTest(autoCloseArguments = false)
    @MethodSource("getClients")
    public void hsetnx(BaseClient client) {
        String key1 = UUID.randomUUID().toString();
        String key2 = UUID.randomUUID().toString();
        String field = UUID.randomUUID().toString();

        assertTrue(client.hsetnx(key1, field, "value").get());
        assertFalse(client.hsetnx(key1, field, "newValue").get());
        assertEquals("value", client.hget(key1, field).get());

        // Key exists, but it is not a hash
        assertEquals(OK, client.set(key2, "value").get());
        ExecutionException executionException =
                assertThrows(ExecutionException.class, () -> client.hsetnx(key2, field, "value").get());
        assertTrue(executionException.getCause() instanceof RequestException);
    }

    @SneakyThrows
    @ParameterizedTest(autoCloseArguments = false)
    @MethodSource("getClients")
    public void hdel_multiple_existing_fields_non_existing_field_non_existing_key(BaseClient client) {
        String key = UUID.randomUUID().toString();
        String field1 = UUID.randomUUID().toString();
        String field2 = UUID.randomUUID().toString();
        String field3 = UUID.randomUUID().toString();
        String value = UUID.randomUUID().toString();
        Map<String, String> fieldValueMap = Map.of(field1, value, field2, value, field3, value);

        assertEquals(3, client.hset(key, fieldValueMap).get());
        assertEquals(2, client.hdel(key, new String[] {field1, field2}).get());
        assertEquals(0, client.hdel(key, new String[] {"non_existing_field"}).get());
        assertEquals(0, client.hdel("non_existing_key", new String[] {field3}).get());
    }

    @SneakyThrows
    @ParameterizedTest(autoCloseArguments = false)
    @MethodSource("getClients")
    public void hlen(BaseClient client) {
        String key1 = UUID.randomUUID().toString();
        String key2 = UUID.randomUUID().toString();
        String field1 = UUID.randomUUID().toString();
        String field2 = UUID.randomUUID().toString();
        String value = UUID.randomUUID().toString();
        Map<String, String> fieldValueMap = Map.of(field1, value, field2, value);

        assertEquals(2, client.hset(key1, fieldValueMap).get());
        assertEquals(2, client.hlen(key1).get());
        assertEquals(1, client.hdel(key1, new String[] {field1}).get());
        assertEquals(1, client.hlen(key1).get());
        assertEquals(0, client.hlen("nonExistingHash").get());

        // Key exists, but it is not a hash
        assertEquals(OK, client.set(key2, "value").get());
        ExecutionException executionException =
                assertThrows(ExecutionException.class, () -> client.hlen(key2).get());
        assertTrue(executionException.getCause() instanceof RequestException);
    }

    @SneakyThrows
    @ParameterizedTest(autoCloseArguments = false)
    @MethodSource("getClients")
    public void hvals(BaseClient client) {
        String key1 = UUID.randomUUID().toString();
        String key2 = UUID.randomUUID().toString();
        String field1 = UUID.randomUUID().toString();
        String field2 = UUID.randomUUID().toString();
        Map<String, String> fieldValueMap = Map.of(field1, "value1", field2, "value2");

        assertEquals(2, client.hset(key1, fieldValueMap).get());

        String[] hvalsPayload = client.hvals(key1).get();
        Arrays.sort(hvalsPayload); // ordering for values by hvals is not guaranteed
        assertArrayEquals(new String[] {"value1", "value2"}, hvalsPayload);

        assertEquals(1, client.hdel(key1, new String[] {field1}).get());
        assertArrayEquals(new String[] {"value2"}, client.hvals(key1).get());
        assertArrayEquals(new String[] {}, client.hvals("nonExistingKey").get());

        assertEquals(OK, client.set(key2, "value2").get());
        ExecutionException executionException =
                assertThrows(ExecutionException.class, () -> client.hvals(key2).get());
        assertTrue(executionException.getCause() instanceof RequestException);
    }

    @SneakyThrows
    @ParameterizedTest(autoCloseArguments = false)
    @MethodSource("getClients")
    public void hmget_multiple_existing_fields_non_existing_field_non_existing_key(
            BaseClient client) {
        String key = UUID.randomUUID().toString();
        String field1 = UUID.randomUUID().toString();
        String field2 = UUID.randomUUID().toString();
        String value = UUID.randomUUID().toString();
        Map<String, String> fieldValueMap = Map.of(field1, value, field2, value);

        assertEquals(2, client.hset(key, fieldValueMap).get());
        assertArrayEquals(
                new String[] {value, null, value},
                client.hmget(key, new String[] {field1, "non_existing_field", field2}).get());
        assertArrayEquals(
                new String[] {null, null},
                client.hmget("non_existing_key", new String[] {field1, field2}).get());
    }

    @SneakyThrows
    @ParameterizedTest(autoCloseArguments = false)
    @MethodSource("getClients")
    public void hexists_existing_field_non_existing_field_non_existing_key(BaseClient client) {
        String key = UUID.randomUUID().toString();
        String field1 = UUID.randomUUID().toString();
        String field2 = UUID.randomUUID().toString();
        Map<String, String> fieldValueMap = Map.of(field1, "value1", field2, "value1");

        assertEquals(2, client.hset(key, fieldValueMap).get());
        assertTrue(client.hexists(key, field1).get());
        assertFalse(client.hexists(key, "non_existing_field").get());
        assertFalse(client.hexists("non_existing_key", field2).get());
    }

    @SneakyThrows
    @ParameterizedTest(autoCloseArguments = false)
    @MethodSource("getClients")
    public void hgetall_multiple_existing_fields_existing_key_non_existing_key(BaseClient client) {
        String key = UUID.randomUUID().toString();
        String field1 = UUID.randomUUID().toString();
        String field2 = UUID.randomUUID().toString();
        String value = UUID.randomUUID().toString();
        Map<String, String> fieldValueMap = Map.of(field1, value, field2, value);

        assertEquals(2, client.hset(key, fieldValueMap).get());
        assertEquals(fieldValueMap, client.hgetall(key).get());
        assertEquals(Map.of(), client.hgetall("non_existing_key").get());
    }

    @SneakyThrows
    @ParameterizedTest(autoCloseArguments = false)
    @MethodSource("getClients")
    public void hincrBy_hincrByFloat_commands_existing_key_existing_field(BaseClient client) {
        String key = UUID.randomUUID().toString();
        String field = UUID.randomUUID().toString();
        Map<String, String> fieldValueMap = Map.of(field, "10");

        assertEquals(1, client.hset(key, fieldValueMap).get());

        assertEquals(11, client.hincrBy(key, field, 1).get());
        assertEquals(15, client.hincrBy(key, field, 4).get());
        assertEquals(16.5, client.hincrByFloat(key, field, 1.5).get());
    }

    @SneakyThrows
    @ParameterizedTest(autoCloseArguments = false)
    @MethodSource("getClients")
    public void hincrBy_hincrByFloat_commands_non_existing_key_non_existing_field(BaseClient client) {
        String key1 = UUID.randomUUID().toString();
        String key2 = UUID.randomUUID().toString();
        String field = UUID.randomUUID().toString();
        Map<String, String> fieldValueMap = Map.of(field, "10");

        assertEquals(1, client.hincrBy("non_existing_key_1", field, 1).get());
        assertEquals(1, client.hset(key1, fieldValueMap).get());
        assertEquals(2, client.hincrBy(key1, "non_existing_field_1", 2).get());

        assertEquals(0.5, client.hincrByFloat("non_existing_key_2", field, 0.5).get());
        assertEquals(1, client.hset(key2, fieldValueMap).get());
        assertEquals(-0.5, client.hincrByFloat(key1, "non_existing_field_2", -0.5).get());
    }

    @SneakyThrows
    @ParameterizedTest(autoCloseArguments = false)
    @MethodSource("getClients")
    public void hincrBy_hincrByFloat_type_error(BaseClient client) {
        String key = UUID.randomUUID().toString();
        String field = UUID.randomUUID().toString();
        Map<String, String> fieldValueMap = Map.of(field, "foo");

        assertEquals(1, client.hset(key, fieldValueMap).get());

        Exception hincrByException =
                assertThrows(ExecutionException.class, () -> client.hincrBy(key, field, 2).get());
        assertTrue(hincrByException.getCause() instanceof RequestException);

        Exception hincrByFloatException =
                assertThrows(ExecutionException.class, () -> client.hincrByFloat(key, field, 2.5).get());
        assertTrue(hincrByFloatException.getCause() instanceof RequestException);
    }

    @SneakyThrows
    @ParameterizedTest(autoCloseArguments = false)
    @MethodSource("getClients")
    public void hkeys(BaseClient client) {
        String key1 = UUID.randomUUID().toString();
        String key2 = UUID.randomUUID().toString();

        var data = new LinkedHashMap<String, String>();
        data.put("f 1", "v 1");
        data.put("f 2", "v 2");
        assertEquals(2, client.hset(key1, data).get());
        assertArrayEquals(new String[] {"f 1", "f 2"}, client.hkeys(key1).get());

        assertEquals(0, client.hkeys(key2).get().length);

        // Key exists, but it is not a List
        assertEquals(OK, client.set(key2, "value").get());
        Exception executionException =
                assertThrows(ExecutionException.class, () -> client.hkeys(key2).get());
        assertTrue(executionException.getCause() instanceof RequestException);
    }

    @SneakyThrows
    @ParameterizedTest(autoCloseArguments = false)
    @MethodSource("getClients")
    public void lpush_lpop_lrange_existing_non_existing_key(BaseClient client) {
        String key = UUID.randomUUID().toString();
        String[] valueArray = new String[] {"value4", "value3", "value2", "value1"};

        assertEquals(4, client.lpush(key, valueArray).get());
        assertEquals("value1", client.lpop(key).get());
        assertArrayEquals(new String[] {"value2", "value3", "value4"}, client.lrange(key, 0, -1).get());
        assertArrayEquals(new String[] {"value2", "value3"}, client.lpopCount(key, 2).get());
        assertArrayEquals(new String[] {}, client.lrange("non_existing_key", 0, -1).get());
        assertNull(client.lpop("non_existing_key").get());
    }

    @SneakyThrows
    @ParameterizedTest(autoCloseArguments = false)
    @MethodSource("getClients")
    public void lpush_lpop_lrange_type_error(BaseClient client) {
        String key = UUID.randomUUID().toString();

        assertEquals(OK, client.set(key, "foo").get());

        Exception lpushException =
                assertThrows(ExecutionException.class, () -> client.lpush(key, new String[] {"foo"}).get());
        assertTrue(lpushException.getCause() instanceof RequestException);

        Exception lpopException = assertThrows(ExecutionException.class, () -> client.lpop(key).get());
        assertTrue(lpopException.getCause() instanceof RequestException);

        Exception lpopCountException =
                assertThrows(ExecutionException.class, () -> client.lpopCount(key, 2).get());
        assertTrue(lpopCountException.getCause() instanceof RequestException);

        Exception lrangeException =
                assertThrows(ExecutionException.class, () -> client.lrange(key, 0, -1).get());
        assertTrue(lrangeException.getCause() instanceof RequestException);
    }

    @SneakyThrows
    @ParameterizedTest(autoCloseArguments = false)
    @MethodSource("getClients")
    public void lindex(BaseClient client) {
        String key1 = UUID.randomUUID().toString();
        String key2 = UUID.randomUUID().toString();
        String[] valueArray = new String[] {"value1", "value2"};

        assertEquals(2, client.lpush(key1, valueArray).get());
        assertEquals(valueArray[1], client.lindex(key1, 0).get());
        assertEquals(valueArray[0], client.lindex(key1, -1).get());
        assertNull(client.lindex(key1, 3).get());
        assertNull(client.lindex(key2, 3).get());

        // Key exists, but it is not a List
        assertEquals(OK, client.set(key2, "value").get());
        Exception executionException =
                assertThrows(ExecutionException.class, () -> client.lindex(key2, 0).get());
        assertTrue(executionException.getCause() instanceof RequestException);
    }

    @SneakyThrows
    @ParameterizedTest(autoCloseArguments = false)
    @MethodSource("getClients")
    public void ltrim_existing_non_existing_key_and_type_error(BaseClient client) {
        String key = UUID.randomUUID().toString();
        String[] valueArray = new String[] {"value4", "value3", "value2", "value1"};

        assertEquals(4, client.lpush(key, valueArray).get());
        assertEquals(OK, client.ltrim(key, 0, 1).get());
        assertArrayEquals(new String[] {"value1", "value2"}, client.lrange(key, 0, -1).get());

        // `start` is greater than `end` so the key will be removed.
        assertEquals(OK, client.ltrim(key, 4, 2).get());
        assertArrayEquals(new String[] {}, client.lrange(key, 0, -1).get());

        assertEquals(OK, client.set(key, "foo").get());

        Exception ltrimException =
                assertThrows(ExecutionException.class, () -> client.ltrim(key, 0, 1).get());
        assertTrue(ltrimException.getCause() instanceof RequestException);
    }

    @SneakyThrows
    @ParameterizedTest(autoCloseArguments = false)
    @MethodSource("getClients")
    public void llen_existing_non_existing_key_and_type_error(BaseClient client) {
        String key1 = UUID.randomUUID().toString();
        String key2 = UUID.randomUUID().toString();
        String[] valueArray = new String[] {"value4", "value3", "value2", "value1"};

        assertEquals(4, client.lpush(key1, valueArray).get());
        assertEquals(4, client.llen(key1).get());
        assertEquals(0, client.llen("non_existing_key").get());

        assertEquals(OK, client.set(key2, "foo").get());

        Exception lrangeException =
                assertThrows(ExecutionException.class, () -> client.llen(key2).get());
        assertTrue(lrangeException.getCause() instanceof RequestException);
    }

    @SneakyThrows
    @ParameterizedTest(autoCloseArguments = false)
    @MethodSource("getClients")
    public void lrem_existing_non_existing_key_and_type_error(BaseClient client) {
        String key = UUID.randomUUID().toString();
        String[] valueArray =
                new String[] {
                    "value1", "value2", "value1", "value1", "value2",
                };

        assertEquals(5, client.lpush(key, valueArray).get());
        assertEquals(2, client.lrem(key, 2, "value1").get());
        assertArrayEquals(
                new String[] {
                    "value2", "value2", "value1",
                },
                client.lrange(key, 0, -1).get());
        assertEquals(1, client.lrem(key, -1, "value2").get());
        assertArrayEquals(new String[] {"value2", "value1"}, client.lrange(key, 0, -1).get());
        assertEquals(1, client.lrem(key, 0, "value2").get());
        assertArrayEquals(new String[] {"value1"}, client.lrange(key, 0, -1).get());
        assertEquals(0, client.lrem("non_existing_key", 0, "value").get());
    }

    @SneakyThrows
    @ParameterizedTest(autoCloseArguments = false)
    @MethodSource("getClients")
    public void rpush_rpop_existing_non_existing_key(BaseClient client) {
        String key = UUID.randomUUID().toString();
        String[] valueArray = new String[] {"value1", "value2", "value3", "value4"};

        assertEquals(4, client.rpush(key, valueArray).get());
        assertEquals("value4", client.rpop(key).get());

        assertArrayEquals(new String[] {"value3", "value2"}, client.rpopCount(key, 2).get());
        assertNull(client.rpop("non_existing_key").get());
    }

    @SneakyThrows
    @ParameterizedTest(autoCloseArguments = false)
    @MethodSource("getClients")
    public void rpush_rpop_type_error(BaseClient client) {
        String key = UUID.randomUUID().toString();

        assertEquals(OK, client.set(key, "foo").get());

        Exception rpushException =
                assertThrows(ExecutionException.class, () -> client.rpush(key, new String[] {"foo"}).get());
        assertTrue(rpushException.getCause() instanceof RequestException);

        Exception rpopException = assertThrows(ExecutionException.class, () -> client.rpop(key).get());
        assertTrue(rpopException.getCause() instanceof RequestException);
    }

    @SneakyThrows
    @ParameterizedTest(autoCloseArguments = false)
    @MethodSource("getClients")
    public void sadd_srem_scard_smembers_existing_set(BaseClient client) {
        String key = UUID.randomUUID().toString();
        assertEquals(
                4, client.sadd(key, new String[] {"member1", "member2", "member3", "member4"}).get());
        assertEquals(1, client.srem(key, new String[] {"member3", "nonExistingMember"}).get());

        Set<String> expectedMembers = Set.of("member1", "member2", "member4");
        assertEquals(expectedMembers, client.smembers(key).get());
        assertEquals(1, client.srem(key, new String[] {"member1"}).get());
        assertEquals(2, client.scard(key).get());
    }

    @SneakyThrows
    @ParameterizedTest(autoCloseArguments = false)
    @MethodSource("getClients")
    public void srem_scard_smembers_non_existing_key(BaseClient client) {
        assertEquals(0, client.srem("nonExistingKey", new String[] {"member"}).get());
        assertEquals(0, client.scard("nonExistingKey").get());
        assertEquals(Set.of(), client.smembers("nonExistingKey").get());
    }

    @SneakyThrows
    @ParameterizedTest(autoCloseArguments = false)
    @MethodSource("getClients")
    public void sadd_srem_scard_smembers_key_with_non_set_value(BaseClient client) {
        String key = UUID.randomUUID().toString();
        assertEquals(OK, client.set(key, "foo").get());

        Exception e =
                assertThrows(ExecutionException.class, () -> client.sadd(key, new String[] {"baz"}).get());
        assertTrue(e.getCause() instanceof RequestException);

        e = assertThrows(ExecutionException.class, () -> client.srem(key, new String[] {"baz"}).get());
        assertTrue(e.getCause() instanceof RequestException);

        e = assertThrows(ExecutionException.class, () -> client.scard(key).get());
        assertTrue(e.getCause() instanceof RequestException);

        e = assertThrows(ExecutionException.class, () -> client.smembers(key).get());
        assertTrue(e.getCause() instanceof RequestException);
    }

    @SneakyThrows
    @ParameterizedTest(autoCloseArguments = false)
    @MethodSource("getClients")
    public void smove(BaseClient client) {
        String setKey1 = "{key}" + UUID.randomUUID();
        String setKey2 = "{key}" + UUID.randomUUID();
        String setKey3 = "{key}" + UUID.randomUUID();
        String nonSetKey = "{key}" + UUID.randomUUID();

        assertEquals(3, client.sadd(setKey1, new String[] {"1", "2", "3"}).get());
        assertEquals(2, client.sadd(setKey2, new String[] {"2", "3"}).get());

        // move an elem
        assertTrue(client.smove(setKey1, setKey2, "1").get());
        assertEquals(Set.of("2", "3"), client.smembers(setKey1).get());
        assertEquals(Set.of("1", "2", "3"), client.smembers(setKey2).get());

        // move an elem which preset at destination
        assertTrue(client.smove(setKey2, setKey1, "2").get());
        assertEquals(Set.of("2", "3"), client.smembers(setKey1).get());
        assertEquals(Set.of("1", "3"), client.smembers(setKey2).get());

        // move from missing key
        assertFalse(client.smove(setKey3, setKey1, "4").get());
        assertEquals(Set.of("2", "3"), client.smembers(setKey1).get());

        // move to a new set
        assertTrue(client.smove(setKey1, setKey3, "2").get());
        assertEquals(Set.of("3"), client.smembers(setKey1).get());
        assertEquals(Set.of("2"), client.smembers(setKey3).get());

        // move missing element
        assertFalse(client.smove(setKey1, setKey3, "42").get());
        assertEquals(Set.of("3"), client.smembers(setKey1).get());
        assertEquals(Set.of("2"), client.smembers(setKey3).get());

        // move missing element to missing key
        assertFalse(client.smove(setKey1, nonSetKey, "42").get());
        assertEquals(Set.of("3"), client.smembers(setKey1).get());
        assertEquals("none", client.type(nonSetKey).get());

        // Key exists, but it is not a set
        assertEquals(OK, client.set(nonSetKey, "bar").get());
        ExecutionException executionException =
                assertThrows(ExecutionException.class, () -> client.smove(nonSetKey, setKey1, "_").get());
        assertInstanceOf(RequestException.class, executionException.getCause());

        executionException =
                assertThrows(ExecutionException.class, () -> client.smove(setKey1, nonSetKey, "_").get());
        assertInstanceOf(RequestException.class, executionException.getCause());

        // same-slot requirement
        if (client instanceof RedisClusterClient) {
            executionException =
                    assertThrows(ExecutionException.class, () -> client.smove("abc", "zxy", "lkn").get());
            assertInstanceOf(RequestException.class, executionException.getCause());
            assertTrue(executionException.getMessage().toLowerCase().contains("crossslot"));
        }
    }

    @SneakyThrows
    @ParameterizedTest(autoCloseArguments = false)
    @MethodSource("getClients")
    public void renamenx(BaseClient client) {
        String key1 = "{key}" + UUID.randomUUID();
        String key2 = "{key}" + UUID.randomUUID();
        String key3 = "{key}" + UUID.randomUUID();

        assertEquals(OK, client.set(key3, "key3").get());

        // rename missing key
        var executionException =
                assertThrows(ExecutionException.class, () -> client.renamenx(key1, key2).get());
        assertInstanceOf(RequestException.class, executionException.getCause());
        assertTrue(executionException.getMessage().toLowerCase().contains("no such key"));

        // rename a string
        assertEquals(OK, client.set(key1, "key1").get());
        assertTrue(client.renamenx(key1, key2).get());
        assertFalse(client.renamenx(key2, key3).get());
        assertEquals("key1", client.get(key2).get());
        assertEquals(1, client.del(new String[] {key1, key2}).get());

        // this one remains unchanged
        assertEquals("key3", client.get(key3).get());

        // same-slot requirement
        if (client instanceof RedisClusterClient) {
            executionException =
                    assertThrows(ExecutionException.class, () -> client.renamenx("abc", "zxy").get());
            assertInstanceOf(RequestException.class, executionException.getCause());
            assertTrue(executionException.getMessage().toLowerCase().contains("crossslot"));
        }
    }

    @SneakyThrows
    @ParameterizedTest(autoCloseArguments = false)
    @MethodSource("getClients")
    public void sismember(BaseClient client) {
        String key1 = UUID.randomUUID().toString();
        String key2 = UUID.randomUUID().toString();
        String member = UUID.randomUUID().toString();

        assertEquals(1, client.sadd(key1, new String[] {member}).get());
        assertTrue(client.sismember(key1, member).get());
        assertFalse(client.sismember(key1, "nonExistingMember").get());
        assertFalse(client.sismember("nonExistingKey", member).get());

        assertEquals(OK, client.set(key2, "value").get());
        ExecutionException executionException =
                assertThrows(ExecutionException.class, () -> client.sismember(key2, member).get());
        assertTrue(executionException.getCause() instanceof RequestException);
    }

    @SneakyThrows
    @ParameterizedTest(autoCloseArguments = false)
    @MethodSource("getClients")
    public void sinterstore(BaseClient client) {
        String key1 = "{key}-1-" + UUID.randomUUID();
        String key2 = "{key}-2-" + UUID.randomUUID();
        String key3 = "{key}-3-" + UUID.randomUUID();
        String key4 = "{key}-4-" + UUID.randomUUID();
        String key5 = "{key}-5-" + UUID.randomUUID();

        assertEquals(3, client.sadd(key1, new String[] {"a", "b", "c"}).get());
        assertEquals(3, client.sadd(key2, new String[] {"c", "d", "e"}).get());
        assertEquals(3, client.sadd(key4, new String[] {"e", "f", "g"}).get());

        // create new
        assertEquals(1, client.sinterstore(key3, new String[] {key1, key2}).get());
        assertEquals(Set.of("c"), client.smembers(key3).get());

        // overwrite existing set
        assertEquals(1, client.sinterstore(key2, new String[] {key3, key2}).get());
        assertEquals(Set.of("c"), client.smembers(key2).get());

        // overwrite source
        assertEquals(0, client.sinterstore(key1, new String[] {key1, key4}).get());
        assertEquals(Set.of(), client.smembers(key1).get());

        // overwrite source
        assertEquals(1, client.sinterstore(key2, new String[] {key2}).get());
        assertEquals(Set.of("c"), client.smembers(key2).get());

        // source key exists, but it is not a set
        assertEquals(OK, client.set(key5, "value").get());
        ExecutionException executionException =
                assertThrows(
                        ExecutionException.class, () -> client.sinterstore(key1, new String[] {key5}).get());
        assertTrue(executionException.getCause() instanceof RequestException);

        // overwrite destination - not a set
        assertEquals(0, client.sinterstore(key5, new String[] {key1, key2}).get());
        assertEquals(Set.of(), client.smembers(key5).get());

        // wrong arguments
        executionException =
                assertThrows(ExecutionException.class, () -> client.sinterstore(key5, new String[0]).get());
        assertTrue(executionException.getCause() instanceof RequestException);
    }

    @SneakyThrows
    @ParameterizedTest(autoCloseArguments = false)
    @MethodSource("getClients")
    public void sdiff(BaseClient client) {
        String key1 = "{key}-1-" + UUID.randomUUID();
        String key2 = "{key}-2-" + UUID.randomUUID();
        String key3 = "{key}-3-" + UUID.randomUUID();

        assertEquals(3, client.sadd(key1, new String[] {"a", "b", "c"}).get());
        assertEquals(3, client.sadd(key2, new String[] {"c", "d", "e"}).get());

        assertEquals(Set.of("a", "b"), client.sdiff(new String[] {key1, key2}).get());
        assertEquals(Set.of("d", "e"), client.sdiff(new String[] {key2, key1}).get());

        // second set is empty
        assertEquals(Set.of("a", "b", "c"), client.sdiff(new String[] {key1, key3}).get());

        // first set is empty
        assertEquals(Set.of(), client.sdiff(new String[] {key3, key1}).get());

        // source key exists, but it is not a set
        assertEquals(OK, client.set(key3, "value").get());
        ExecutionException executionException =
                assertThrows(ExecutionException.class, () -> client.sdiff(new String[] {key1, key3}).get());
        assertInstanceOf(RequestException.class, executionException.getCause());

        // same-slot requirement
        if (client instanceof RedisClusterClient) {
            executionException =
                    assertThrows(
                            ExecutionException.class,
                            () -> client.sdiff(new String[] {"abc", "zxy", "lkn"}).get());
            assertInstanceOf(RequestException.class, executionException.getCause());
            assertTrue(executionException.getMessage().toLowerCase().contains("crossslot"));
        }
    }

    @SneakyThrows
    @ParameterizedTest(autoCloseArguments = false)
    @MethodSource("getClients")
    public void smismember(BaseClient client) {
        String key1 = UUID.randomUUID().toString();
        String key2 = UUID.randomUUID().toString();

        assertEquals(2, client.sadd(key1, new String[] {"one", "two"}).get());
        assertArrayEquals(
                new Boolean[] {true, false}, client.smismember(key1, new String[] {"one", "three"}).get());

        // empty set
        assertArrayEquals(
                new Boolean[] {false, false}, client.smismember(key2, new String[] {"one", "three"}).get());

        // Key exists, but it is not a set
        assertEquals(OK, client.set(key2, "value").get());
        ExecutionException executionException =
                assertThrows(
                        ExecutionException.class, () -> client.smismember(key2, new String[] {"_"}).get());
        assertInstanceOf(RequestException.class, executionException.getCause());
    }

    @SneakyThrows
    @ParameterizedTest(autoCloseArguments = false)
    @MethodSource("getClients")
    public void sdiffstore(BaseClient client) {
        String key1 = "{key}-1-" + UUID.randomUUID();
        String key2 = "{key}-2-" + UUID.randomUUID();
        String key3 = "{key}-3-" + UUID.randomUUID();
        String key4 = "{key}-4-" + UUID.randomUUID();
        String key5 = "{key}-5-" + UUID.randomUUID();

        assertEquals(3, client.sadd(key1, new String[] {"a", "b", "c"}).get());
        assertEquals(3, client.sadd(key2, new String[] {"c", "d", "e"}).get());
        assertEquals(3, client.sadd(key4, new String[] {"e", "f", "g"}).get());

        // create new
        assertEquals(2, client.sdiffstore(key3, new String[] {key1, key2}).get());
        assertEquals(Set.of("a", "b"), client.smembers(key3).get());

        // overwrite existing set
        assertEquals(2, client.sdiffstore(key2, new String[] {key3, key2}).get());
        assertEquals(Set.of("a", "b"), client.smembers(key2).get());

        // overwrite source
        assertEquals(3, client.sdiffstore(key1, new String[] {key1, key4}).get());
        assertEquals(Set.of("a", "b", "c"), client.smembers(key1).get());

        // diff with empty set
        assertEquals(3, client.sdiffstore(key1, new String[] {key1, key5}).get());
        assertEquals(Set.of("a", "b", "c"), client.smembers(key1).get());

        // diff empty with non-empty set
        assertEquals(0, client.sdiffstore(key3, new String[] {key5, key1}).get());
        assertEquals(Set.of(), client.smembers(key3).get());

        // source key exists, but it is not a set
        assertEquals(OK, client.set(key5, "value").get());
        ExecutionException executionException =
                assertThrows(
                        ExecutionException.class, () -> client.sdiffstore(key1, new String[] {key5}).get());
        assertInstanceOf(RequestException.class, executionException.getCause());

        // overwrite destination - not a set
        assertEquals(1, client.sdiffstore(key5, new String[] {key1, key2}).get());
        assertEquals(Set.of("c"), client.smembers(key5).get());

        // wrong arguments
        executionException =
                assertThrows(ExecutionException.class, () -> client.sdiffstore(key5, new String[0]).get());
        assertInstanceOf(RequestException.class, executionException.getCause());

        // same-slot requirement
        if (client instanceof RedisClusterClient) {
            executionException =
                    assertThrows(
                            ExecutionException.class,
                            () -> client.sdiffstore("abc", new String[] {"zxy", "lkn"}).get());
            assertInstanceOf(RequestException.class, executionException.getCause());
            assertTrue(executionException.getMessage().toLowerCase().contains("crossslot"));
        }
    }

    @SneakyThrows
    @ParameterizedTest(autoCloseArguments = false)
    @MethodSource("getClients")
    public void sinter(BaseClient client) {
        String key1 = "{sinter}-" + UUID.randomUUID();
        String key2 = "{sinter}-" + UUID.randomUUID();
        String key3 = "{sinter}-" + UUID.randomUUID();

        assertEquals(3, client.sadd(key1, new String[] {"a", "b", "c"}).get());
        assertEquals(3, client.sadd(key2, new String[] {"c", "d", "e"}).get());
        assertEquals(Set.of("c"), client.sinter(new String[] {key1, key2}).get());
        assertEquals(0, client.sinter(new String[] {key1, key3}).get().size());

        // Key exists, but it is not a set
        assertEquals(OK, client.set(key3, "bar").get());
        ExecutionException executionException =
                assertThrows(ExecutionException.class, () -> client.sinter(new String[] {key3}).get());
        assertInstanceOf(RequestException.class, executionException.getCause());

        // same-slot requirement
        if (client instanceof RedisClusterClient) {
            executionException =
                    assertThrows(
                            ExecutionException.class,
                            () -> client.sinter(new String[] {"abc", "zxy", "lkn"}).get());
            assertInstanceOf(RequestException.class, executionException.getCause());
            assertTrue(executionException.getMessage().toLowerCase().contains("crossslot"));
        }
    }

    @SneakyThrows
    @ParameterizedTest(autoCloseArguments = false)
    @MethodSource("getClients")
    public void sunionstore(BaseClient client) {
        String key1 = "{key}-1-" + UUID.randomUUID();
        String key2 = "{key}-2-" + UUID.randomUUID();
        String key3 = "{key}-3-" + UUID.randomUUID();
        String key4 = "{key}-4-" + UUID.randomUUID();
        String key5 = "{key}-5-" + UUID.randomUUID();

        assertEquals(3, client.sadd(key1, new String[] {"a", "b", "c"}).get());
        assertEquals(3, client.sadd(key2, new String[] {"c", "d", "e"}).get());
        assertEquals(3, client.sadd(key4, new String[] {"e", "f", "g"}).get());

        // create new
        assertEquals(5, client.sunionstore(key3, new String[] {key1, key2}).get());
        assertEquals(Set.of("a", "b", "c", "d", "e"), client.smembers(key3).get());

        // overwrite existing set
        assertEquals(5, client.sunionstore(key2, new String[] {key3, key2}).get());
        assertEquals(Set.of("a", "b", "c", "d", "e"), client.smembers(key2).get());

        // overwrite source
        assertEquals(6, client.sunionstore(key1, new String[] {key1, key4}).get());
        assertEquals(Set.of("a", "b", "c", "e", "f", "g"), client.smembers(key1).get());

        // source key exists, but it is not a set
        assertEquals(OK, client.set(key5, "value").get());
        ExecutionException executionException =
                assertThrows(
                        ExecutionException.class, () -> client.sunionstore(key1, new String[] {key5}).get());
        assertInstanceOf(RequestException.class, executionException.getCause());

        // overwrite destination - not a set
        assertEquals(7, client.sunionstore(key5, new String[] {key1, key2}).get());
        assertEquals(Set.of("a", "b", "c", "d", "e", "f", "g"), client.smembers(key5).get());

        // wrong arguments
        executionException =
                assertThrows(ExecutionException.class, () -> client.sunionstore(key5, new String[0]).get());
        assertInstanceOf(RequestException.class, executionException.getCause());

        // same-slot requirement
        if (client instanceof RedisClusterClient) {
            executionException =
                    assertThrows(
                            ExecutionException.class,
                            () -> client.sunionstore("abc", new String[] {"zxy", "lkn"}).get());
            assertInstanceOf(RequestException.class, executionException.getCause());
            assertTrue(executionException.getMessage().toLowerCase().contains("crossslot"));
        }
    }

    @SneakyThrows
    @ParameterizedTest(autoCloseArguments = false)
    @MethodSource("getClients")
    public void exists_multiple_keys(BaseClient client) {
        String key1 = "{key}" + UUID.randomUUID();
        String key2 = "{key}" + UUID.randomUUID();
        String value = UUID.randomUUID().toString();

        String setResult = client.set(key1, value).get();
        assertEquals(OK, setResult);
        setResult = client.set(key2, value).get();
        assertEquals(OK, setResult);

        Long existsKeysNum =
                client.exists(new String[] {key1, key2, key1, UUID.randomUUID().toString()}).get();
        assertEquals(3L, existsKeysNum);
    }

    @SneakyThrows
    @ParameterizedTest(autoCloseArguments = false)
    @MethodSource("getClients")
    public void expire_pexpire_and_ttl_with_positive_timeout(BaseClient client) {
        String key = UUID.randomUUID().toString();
        assertEquals(OK, client.set(key, "expire_timeout").get());
        assertTrue(client.expire(key, 10L).get());
        assertTrue(client.ttl(key).get() <= 10L);

        // set command clears the timeout.
        assertEquals(OK, client.set(key, "pexpire_timeout").get());
        if (REDIS_VERSION.isLowerThan("7.0.0")) {
            assertTrue(client.pexpire(key, 10000L).get());
        } else {
            assertTrue(client.pexpire(key, 10000L, ExpireOptions.HAS_NO_EXPIRY).get());
        }
        assertTrue(client.ttl(key).get() <= 10L);

        // TTL will be updated to the new value = 15
        if (REDIS_VERSION.isLowerThan("7.0.0")) {
            assertTrue(client.expire(key, 15L).get());
        } else {
            assertTrue(client.expire(key, 15L, ExpireOptions.HAS_EXISTING_EXPIRY).get());
        }
        assertTrue(client.ttl(key).get() <= 15L);
    }

    @SneakyThrows
    @ParameterizedTest(autoCloseArguments = false)
    @MethodSource("getClients")
    public void expireAt_pexpireAt_and_ttl_with_positive_timeout(BaseClient client) {
        String key = UUID.randomUUID().toString();
        assertEquals(OK, client.set(key, "expireAt_timeout").get());
        assertTrue(client.expireAt(key, Instant.now().getEpochSecond() + 10L).get());
        assertTrue(client.ttl(key).get() <= 10L);

        // extend TTL
        if (REDIS_VERSION.isLowerThan("7.0.0")) {
            assertTrue(client.expireAt(key, Instant.now().getEpochSecond() + 50L).get());
        } else {
            assertTrue(
                    client
                            .expireAt(
                                    key,
                                    Instant.now().getEpochSecond() + 50L,
                                    ExpireOptions.NEW_EXPIRY_GREATER_THAN_CURRENT)
                            .get());
        }
        assertTrue(client.ttl(key).get() <= 50L);

        if (REDIS_VERSION.isLowerThan("7.0.0")) {
            assertTrue(client.pexpireAt(key, Instant.now().toEpochMilli() + 50000L).get());
        } else {
            // set command clears the timeout.
            assertEquals(OK, client.set(key, "pexpireAt_timeout").get());
            assertFalse(
                    client
                            .pexpireAt(
                                    key, Instant.now().toEpochMilli() + 50000L, ExpireOptions.HAS_EXISTING_EXPIRY)
                            .get());
        }
    }

    @SneakyThrows
    @ParameterizedTest(autoCloseArguments = false)
    @MethodSource("getClients")
    public void expire_pexpire_ttl_with_timestamp_in_the_past_or_negative_timeout(BaseClient client) {
        String key = UUID.randomUUID().toString();

        assertEquals(OK, client.set(key, "expire_with_past_timestamp").get());
        assertEquals(-1L, client.ttl(key).get());
        assertTrue(client.expire(key, -10L).get());
        assertEquals(-2L, client.ttl(key).get());

        assertEquals(OK, client.set(key, "pexpire_with_past_timestamp").get());
        assertTrue(client.pexpire(key, -10000L).get());
        assertEquals(-2L, client.ttl(key).get());
    }

    @SneakyThrows
    @ParameterizedTest(autoCloseArguments = false)
    @MethodSource("getClients")
    public void expireAt_pexpireAt_ttl_with_timestamp_in_the_past_or_negative_timeout(
            BaseClient client) {
        String key = UUID.randomUUID().toString();

        assertEquals(OK, client.set(key, "expireAt_with_past_timestamp").get());
        // set timeout in the past
        assertTrue(client.expireAt(key, Instant.now().getEpochSecond() - 50L).get());
        assertEquals(-2L, client.ttl(key).get());

        assertEquals(OK, client.set(key, "pexpireAt_with_past_timestamp").get());
        // set timeout in the past
        assertTrue(client.pexpireAt(key, Instant.now().toEpochMilli() - 50000L).get());
        assertEquals(-2L, client.ttl(key).get());
    }

    @SneakyThrows
    @ParameterizedTest(autoCloseArguments = false)
    @MethodSource("getClients")
    public void expire_pexpire_and_ttl_with_non_existing_key(BaseClient client) {
        String key = UUID.randomUUID().toString();

        assertFalse(client.expire(key, 10L).get());
        assertFalse(client.pexpire(key, 10000L).get());

        assertEquals(-2L, client.ttl(key).get());
    }

    @SneakyThrows
    @ParameterizedTest(autoCloseArguments = false)
    @MethodSource("getClients")
    public void expireAt_pexpireAt_and_ttl_with_non_existing_key(BaseClient client) {
        String key = UUID.randomUUID().toString();

        assertFalse(client.expireAt(key, Instant.now().getEpochSecond() + 10L).get());
        assertFalse(client.pexpireAt(key, Instant.now().toEpochMilli() + 10000L).get());

        assertEquals(-2L, client.ttl(key).get());
    }

    @SneakyThrows
    @ParameterizedTest(autoCloseArguments = false)
    @MethodSource("getClients")
    public void expire_pexpire_and_pttl_with_positive_timeout(BaseClient client) {
        String key = UUID.randomUUID().toString();

        assertEquals(-2L, client.pttl(key).get());

        assertEquals(OK, client.set(key, "expire_timeout").get());
        assertTrue(client.expire(key, 10L).get());
        Long pttlResult = client.pttl(key).get();
        assertTrue(0 <= pttlResult);
        assertTrue(pttlResult <= 10000L);

        assertEquals(OK, client.set(key, "pexpire_timeout").get());
        assertEquals(-1L, client.pttl(key).get());

        assertTrue(client.pexpire(key, 10000L).get());
        pttlResult = client.pttl(key).get();
        assertTrue(0 <= pttlResult);
        assertTrue(pttlResult <= 10000L);
    }

    @SneakyThrows
    @ParameterizedTest(autoCloseArguments = false)
    @MethodSource("getClients")
    public void persist_on_existing_and_non_existing_key(BaseClient client) {
        String key = UUID.randomUUID().toString();

        assertFalse(client.persist(key).get());

        assertEquals(OK, client.set(key, "persist_value").get());
        assertFalse(client.persist(key).get());

        assertTrue(client.expire(key, 10L).get());
        Long persistAmount = client.ttl(key).get();
        assertTrue(0L <= persistAmount && persistAmount <= 10L);
        assertTrue(client.persist(key).get());

        assertEquals(-1L, client.ttl(key).get());
    }

    @SneakyThrows
    @ParameterizedTest(autoCloseArguments = false)
    @MethodSource("getClients")
    public void invokeScript_test(BaseClient client) {
        String key1 = UUID.randomUUID().toString();
        String key2 = UUID.randomUUID().toString();

        try (Script script = new Script("return 'Hello'")) {
            Object response = client.invokeScript(script).get();
            assertEquals("Hello", response);
        }

        try (Script script = new Script("return redis.call('SET', KEYS[1], ARGV[1])")) {
            Object setResponse1 =
                    client
                            .invokeScript(script, ScriptOptions.builder().key(key1).arg("value1").build())
                            .get();
            assertEquals(OK, setResponse1);

            Object setResponse2 =
                    client
                            .invokeScript(script, ScriptOptions.builder().key(key2).arg("value2").build())
                            .get();
            assertEquals(OK, setResponse2);
        }

        try (Script script = new Script("return redis.call('GET', KEYS[1])")) {
            Object getResponse1 =
                    client.invokeScript(script, ScriptOptions.builder().key(key1).build()).get();
            assertEquals("value1", getResponse1);

            Object getResponse2 =
                    client.invokeScript(script, ScriptOptions.builder().key(key2).build()).get();
            assertEquals("value2", getResponse2);
        }
    }

    @SneakyThrows
    @ParameterizedTest(autoCloseArguments = false)
    @MethodSource("getClients")
    public void zadd_and_zaddIncr(BaseClient client) {
        String key = UUID.randomUUID().toString();
        Map<String, Double> membersScores = Map.of("one", 1.0, "two", 2.0, "three", 3.0);

        assertEquals(3, client.zadd(key, membersScores).get());
        assertEquals(3.0, client.zaddIncr(key, "one", 2.0).get());
    }

    @SneakyThrows
    @ParameterizedTest(autoCloseArguments = false)
    @MethodSource("getClients")
    public void zadd_and_zaddIncr_wrong_type(BaseClient client) {
        assertEquals(OK, client.set("foo", "bar").get());
        Map<String, Double> membersScores = Map.of("one", 1.0, "two", 2.0, "three", 3.0);

        ExecutionException executionExceptionZadd =
                assertThrows(ExecutionException.class, () -> client.zadd("foo", membersScores).get());
        assertTrue(executionExceptionZadd.getCause() instanceof RequestException);

        ExecutionException executionExceptionZaddIncr =
                assertThrows(ExecutionException.class, () -> client.zaddIncr("foo", "one", 2.0).get());
        assertTrue(executionExceptionZaddIncr.getCause() instanceof RequestException);
    }

    @SneakyThrows
    @ParameterizedTest(autoCloseArguments = false)
    @MethodSource("getClients")
    public void zadd_and_zaddIncr_with_NX_XX(BaseClient client) {
        String key = UUID.randomUUID().toString();
        Map<String, Double> membersScores = Map.of("one", 1.0, "two", 2.0, "three", 3.0);

        ZaddOptions onlyIfExistsOptions =
                ZaddOptions.builder()
                        .conditionalChange(ZaddOptions.ConditionalChange.ONLY_IF_EXISTS)
                        .build();
        ZaddOptions onlyIfDoesNotExistOptions =
                ZaddOptions.builder()
                        .conditionalChange(ZaddOptions.ConditionalChange.ONLY_IF_DOES_NOT_EXIST)
                        .build();

        assertEquals(0, client.zadd(key, membersScores, onlyIfExistsOptions).get());
        assertEquals(3, client.zadd(key, membersScores, onlyIfDoesNotExistOptions).get());
        assertNull(client.zaddIncr(key, "one", 5, onlyIfDoesNotExistOptions).get());
        assertEquals(6, client.zaddIncr(key, "one", 5, onlyIfExistsOptions).get());
    }

    @SneakyThrows
    @ParameterizedTest(autoCloseArguments = false)
    @MethodSource("getClients")
    public void zadd_and_zaddIncr_with_GT_LT(BaseClient client) {
        String key = UUID.randomUUID().toString();
        Map<String, Double> membersScores = new LinkedHashMap<>();
        membersScores.put("one", -3.0);
        membersScores.put("two", 2.0);
        membersScores.put("three", 3.0);

        assertEquals(3, client.zadd(key, membersScores).get());
        membersScores.put("one", 10.0);

        ZaddOptions scoreGreaterThanOptions =
                ZaddOptions.builder()
                        .updateOptions(ZaddOptions.UpdateOptions.SCORE_GREATER_THAN_CURRENT)
                        .build();
        ZaddOptions scoreLessThanOptions =
                ZaddOptions.builder()
                        .updateOptions(ZaddOptions.UpdateOptions.SCORE_LESS_THAN_CURRENT)
                        .build();

        assertEquals(1, client.zadd(key, membersScores, scoreGreaterThanOptions, true).get());
        assertEquals(0, client.zadd(key, membersScores, scoreLessThanOptions, true).get());
        assertEquals(7, client.zaddIncr(key, "one", -3, scoreLessThanOptions).get());
        assertNull(client.zaddIncr(key, "one", -3, scoreGreaterThanOptions).get());
    }

    // TODO move to another class
    @Test
    public void zadd_illegal_arguments() {
        ZaddOptions existsGreaterThanOptions =
                ZaddOptions.builder()
                        .conditionalChange(ZaddOptions.ConditionalChange.ONLY_IF_DOES_NOT_EXIST)
                        .updateOptions(ZaddOptions.UpdateOptions.SCORE_GREATER_THAN_CURRENT)
                        .build();
        assertThrows(IllegalArgumentException.class, existsGreaterThanOptions::toArgs);
        ZaddOptions existsLessThanOptions =
                ZaddOptions.builder()
                        .conditionalChange(ZaddOptions.ConditionalChange.ONLY_IF_DOES_NOT_EXIST)
                        .updateOptions(ZaddOptions.UpdateOptions.SCORE_LESS_THAN_CURRENT)
                        .build();
        assertThrows(IllegalArgumentException.class, existsLessThanOptions::toArgs);
        ZaddOptions options =
                ZaddOptions.builder()
                        .conditionalChange(ZaddOptions.ConditionalChange.ONLY_IF_DOES_NOT_EXIST)
                        .build();
        options.toArgs();
        options =
                ZaddOptions.builder()
                        .conditionalChange(ZaddOptions.ConditionalChange.ONLY_IF_EXISTS)
                        .updateOptions(ZaddOptions.UpdateOptions.SCORE_GREATER_THAN_CURRENT)
                        .build();
        options.toArgs();
        options =
                ZaddOptions.builder()
                        .conditionalChange(ZaddOptions.ConditionalChange.ONLY_IF_EXISTS)
                        .updateOptions(ZaddOptions.UpdateOptions.SCORE_LESS_THAN_CURRENT)
                        .build();
        options.toArgs();
    }

    @SneakyThrows
    @ParameterizedTest(autoCloseArguments = false)
    @MethodSource("getClients")
    public void zrem(BaseClient client) {
        String key = UUID.randomUUID().toString();
        Map<String, Double> membersScores = Map.of("one", 1.0, "two", 2.0, "three", 3.0);
        assertEquals(3, client.zadd(key, membersScores).get());
        assertEquals(1, client.zrem(key, new String[] {"one"}).get());
        assertEquals(2, client.zrem(key, new String[] {"one", "two", "three"}).get());
        assertEquals(0, client.zrem("non_existing_set", new String[] {"member"}).get());

        // Key exists, but it is not a set
        assertEquals(OK, client.set("foo", "bar").get());
        ExecutionException executionException =
                assertThrows(
                        ExecutionException.class, () -> client.zrem("foo", new String[] {"bar"}).get());
        assertTrue(executionException.getCause() instanceof RequestException);
    }

    @SneakyThrows
    @ParameterizedTest(autoCloseArguments = false)
    @MethodSource("getClients")
    public void zcard(BaseClient client) {
        String key = UUID.randomUUID().toString();
        Map<String, Double> membersScores = Map.of("one", 1.0, "two", 2.0, "three", 3.0);
        assertEquals(3, client.zadd(key, membersScores).get());
        assertEquals(3, client.zcard(key).get());
        assertEquals(1, client.zrem(key, new String[] {"one"}).get());
        assertEquals(2, client.zcard(key).get());

        assertEquals(0, client.zcard("nonExistentSet").get());

        // Key exists, but it is not a set
        assertEquals(OK, client.set("foo", "bar").get());
        ExecutionException executionException =
                assertThrows(ExecutionException.class, () -> client.zcard("foo").get());
        assertTrue(executionException.getCause() instanceof RequestException);
    }

    @SneakyThrows
    @ParameterizedTest(autoCloseArguments = false)
    @MethodSource("getClients")
    public void zpopmin(BaseClient client) {
        String key = UUID.randomUUID().toString();
        Map<String, Double> membersScores = Map.of("a", 1.0, "b", 2.0, "c", 3.0);
        assertEquals(3, client.zadd(key, membersScores).get());
        assertEquals(Map.of("a", 1.0), client.zpopmin(key).get());
        assertEquals(Map.of("b", 2.0, "c", 3.0), client.zpopmin(key, 3).get());
        assertTrue(client.zpopmin(key).get().isEmpty());
        assertTrue(client.zpopmin("non_existing_key").get().isEmpty());

        // Key exists, but it is not a set
        assertEquals(OK, client.set(key, "value").get());
        ExecutionException executionException =
                assertThrows(ExecutionException.class, () -> client.zpopmin(key).get());
        assertTrue(executionException.getCause() instanceof RequestException);
    }

    @SneakyThrows
    @ParameterizedTest(autoCloseArguments = false)
    @MethodSource("getClients")
    public void zpopmax(BaseClient client) {
        String key = UUID.randomUUID().toString();
        Map<String, Double> membersScores = Map.of("a", 1.0, "b", 2.0, "c", 3.0);
        assertEquals(3, client.zadd(key, membersScores).get());
        assertEquals(Map.of("c", 3.0), client.zpopmax(key).get());
        assertEquals(Map.of("b", 2.0, "a", 1.0), client.zpopmax(key, 3).get());
        assertTrue(client.zpopmax(key).get().isEmpty());
        assertTrue(client.zpopmax("non_existing_key").get().isEmpty());

        // Key exists, but it is not a set
        assertEquals(OK, client.set(key, "value").get());
        ExecutionException executionException =
                assertThrows(ExecutionException.class, () -> client.zpopmax(key).get());
        assertTrue(executionException.getCause() instanceof RequestException);
    }

    @SneakyThrows
    @ParameterizedTest(autoCloseArguments = false)
    @MethodSource("getClients")
    public void bzpopmax(BaseClient client) {
        String key1 = "{test}-1-" + UUID.randomUUID();
        String key2 = "{test}-2-" + UUID.randomUUID();
        String key3 = "{test}-3-" + UUID.randomUUID();

        assertEquals(2, client.zadd(key1, Map.of("a", 1.0, "b", 1.5)).get());
        assertEquals(1, client.zadd(key2, Map.of("c", 2.0)).get());
        assertArrayEquals(
                new Object[] {key1, "b", 1.5}, client.bzpopmax(new String[] {key1, key2}, .5).get());

        // nothing popped out - key does not exist
        assertNull(
                client
                        .bzpopmax(new String[] {key3}, REDIS_VERSION.isLowerThan("7.0.0") ? 1. : 0.001)
                        .get());

        // pops from the second key
        assertArrayEquals(
                new Object[] {key2, "c", 2.0}, client.bzpopmax(new String[] {key3, key2}, .5).get());

        // Key exists, but it is not a sorted set
        assertEquals(OK, client.set(key3, "value").get());
        ExecutionException executionException =
                assertThrows(
                        ExecutionException.class, () -> client.bzpopmax(new String[] {key3}, .5).get());
        assertTrue(executionException.getCause() instanceof RequestException);
    }

    @SneakyThrows
    @ParameterizedTest(autoCloseArguments = false)
    @MethodSource("getClients")
    public void zscore(BaseClient client) {
        String key1 = UUID.randomUUID().toString();
        String key2 = UUID.randomUUID().toString();

        Map<String, Double> membersScores = Map.of("one", 1.0, "two", 2.0, "three", 3.0);
        assertEquals(3, client.zadd(key1, membersScores).get());
        assertEquals(1.0, client.zscore(key1, "one").get());
        assertNull(client.zscore(key1, "non_existing_member").get());
        assertNull(client.zscore("non_existing_key", "non_existing_member").get());

        // Key exists, but it is not a set
        assertEquals(OK, client.set(key2, "bar").get());
        ExecutionException executionException =
                assertThrows(ExecutionException.class, () -> client.zscore(key2, "one").get());
        assertTrue(executionException.getCause() instanceof RequestException);
    }

    @SneakyThrows
    @ParameterizedTest(autoCloseArguments = false)
    @MethodSource("getClients")
    public void zrank(BaseClient client) {
        String key = UUID.randomUUID().toString();
        Map<String, Double> membersScores = Map.of("one", 1.5, "two", 2.0, "three", 3.0);
        assertEquals(3, client.zadd(key, membersScores).get());
        assertEquals(0, client.zrank(key, "one").get());

        if (REDIS_VERSION.isGreaterThanOrEqualTo("7.2.0")) {
            assertArrayEquals(new Object[] {0L, 1.5}, client.zrankWithScore(key, "one").get());
            assertNull(client.zrankWithScore(key, "nonExistingMember").get());
            assertNull(client.zrankWithScore("nonExistingKey", "nonExistingMember").get());
        }
        assertNull(client.zrank(key, "nonExistingMember").get());
        assertNull(client.zrank("nonExistingKey", "nonExistingMember").get());

        // Key exists, but it is not a set
        assertEquals(OK, client.set(key, "value").get());
        ExecutionException executionException =
                assertThrows(ExecutionException.class, () -> client.zrank(key, "one").get());
        assertTrue(executionException.getCause() instanceof RequestException);
    }

    @SneakyThrows
    @ParameterizedTest(autoCloseArguments = false)
    @MethodSource("getClients")
    public void zrevrank(BaseClient client) {
        String key = UUID.randomUUID().toString();
        Map<String, Double> membersScores = Map.of("one", 1.5, "two", 2.0, "three", 3.0);
        assertEquals(3, client.zadd(key, membersScores).get());
        assertEquals(0, client.zrevrank(key, "three").get());

        if (REDIS_VERSION.isGreaterThanOrEqualTo("7.2.0")) {
            assertArrayEquals(new Object[] {2L, 1.5}, client.zrevrankWithScore(key, "one").get());
            assertNull(client.zrevrankWithScore(key, "nonExistingMember").get());
            assertNull(client.zrevrankWithScore("nonExistingKey", "nonExistingMember").get());
        }
        assertNull(client.zrevrank(key, "nonExistingMember").get());
        assertNull(client.zrevrank("nonExistingKey", "nonExistingMember").get());

        // Key exists, but it is not a set
        assertEquals(OK, client.set(key, "value").get());
        ExecutionException executionException =
                assertThrows(ExecutionException.class, () -> client.zrevrank(key, "one").get());
        assertTrue(executionException.getCause() instanceof RequestException);
    }

    @SneakyThrows
    @ParameterizedTest(autoCloseArguments = false)
    @MethodSource("getClients")
    public void zdiff(BaseClient client) {
        String key1 = "{testKey}:1-" + UUID.randomUUID();
        String key2 = "{testKey}:2-" + UUID.randomUUID();
        String key3 = "{testKey}:3-" + UUID.randomUUID();
        String nonExistentKey = "{testKey}:4-" + UUID.randomUUID();

        Map<String, Double> membersScores1 = Map.of("one", 1.0, "two", 2.0, "three", 3.0);
        Map<String, Double> membersScores2 = Map.of("two", 2.0);
        Map<String, Double> membersScores3 = Map.of("one", 0.5, "two", 2.0, "three", 3.0, "four", 4.0);

        assertEquals(3, client.zadd(key1, membersScores1).get());
        assertEquals(1, client.zadd(key2, membersScores2).get());
        assertEquals(4, client.zadd(key3, membersScores3).get());

        assertArrayEquals(new String[] {"one", "three"}, client.zdiff(new String[] {key1, key2}).get());
        assertArrayEquals(new String[] {}, client.zdiff(new String[] {key1, key3}).get());
        assertArrayEquals(new String[] {}, client.zdiff(new String[] {nonExistentKey, key3}).get());

        assertEquals(
                Map.of("one", 1.0, "three", 3.0), client.zdiffWithScores(new String[] {key1, key2}).get());
        assertEquals(Map.of(), client.zdiffWithScores(new String[] {key1, key3}).get());
        assertTrue(client.zdiffWithScores(new String[] {nonExistentKey, key3}).get().isEmpty());

        // Key exists, but it is not a set
        assertEquals(OK, client.set(nonExistentKey, "bar").get());

        ExecutionException executionException =
                assertThrows(
                        ExecutionException.class,
                        () -> client.zdiff(new String[] {nonExistentKey, key2}).get());
        assertTrue(executionException.getCause() instanceof RequestException);

        executionException =
                assertThrows(
                        ExecutionException.class,
                        () -> client.zdiffWithScores(new String[] {nonExistentKey, key2}).get());
        assertTrue(executionException.getCause() instanceof RequestException);
    }

    @SneakyThrows
    @ParameterizedTest(autoCloseArguments = false)
    @MethodSource("getClients")
    public void zmscore(BaseClient client) {
        String key1 = UUID.randomUUID().toString();
        String key2 = UUID.randomUUID().toString();
        Map<String, Double> membersScores = Map.of("one", 1.0, "two", 2.0, "three", 3.0);
        assertEquals(3, client.zadd(key1, membersScores).get());
        assertArrayEquals(
                new Double[] {1.0, 2.0, 3.0},
                client.zmscore(key1, new String[] {"one", "two", "three"}).get());
        assertArrayEquals(
                new Double[] {1.0, null, null, 3.0},
                client
                        .zmscore(key1, new String[] {"one", "nonExistentMember", "nonExistentMember", "three"})
                        .get());
        assertArrayEquals(
                new Double[] {null}, client.zmscore("nonExistentKey", new String[] {"one"}).get());

        // Key exists, but it is not a set
        assertEquals(OK, client.set(key2, "bar").get());
        ExecutionException executionException =
                assertThrows(
                        ExecutionException.class, () -> client.zmscore(key2, new String[] {"one"}).get());
        assertTrue(executionException.getCause() instanceof RequestException);
    }

    @SneakyThrows
    @ParameterizedTest(autoCloseArguments = false)
    @MethodSource("getClients")
    public void zdiffstore(BaseClient client) {
        String key1 = "{testKey}:1-" + UUID.randomUUID();
        String key2 = "{testKey}:2-" + UUID.randomUUID();
        String key3 = "{testKey}:3-" + UUID.randomUUID();
        String key4 = "{testKey}:4-" + UUID.randomUUID();
        String key5 = "{testKey}:5-" + UUID.randomUUID();

        Map<String, Double> membersScores1 = Map.of("one", 1.0, "two", 2.0, "three", 3.0);
        Map<String, Double> membersScores2 = Map.of("two", 2.0);
        Map<String, Double> membersScores3 = Map.of("one", 0.5, "two", 2.0, "three", 3.0, "four", 4.0);

        assertEquals(3, client.zadd(key1, membersScores1).get());
        assertEquals(1, client.zadd(key2, membersScores2).get());
        assertEquals(4, client.zadd(key3, membersScores3).get());

        assertEquals(2, client.zdiffstore(key4, new String[] {key1, key2}).get());
        assertEquals(
                Map.of("one", 1.0, "three", 3.0),
                client.zrangeWithScores(key4, new RangeByIndex(0, -1)).get());

        assertEquals(1, client.zdiffstore(key4, new String[] {key3, key2, key1}).get());
        assertEquals(Map.of("four", 4.0), client.zrangeWithScores(key4, new RangeByIndex(0, -1)).get());

        assertEquals(0, client.zdiffstore(key4, new String[] {key1, key3}).get());
        assertTrue(client.zrangeWithScores(key4, new RangeByIndex(0, -1)).get().isEmpty());

        // Non-Existing key
        assertEquals(0, client.zdiffstore(key4, new String[] {key5, key1}).get());
        assertTrue(client.zrangeWithScores(key4, new RangeByIndex(0, -1)).get().isEmpty());

        // Key exists, but it is not a set
        assertEquals(OK, client.set(key5, "bar").get());
        ExecutionException executionException =
                assertThrows(
                        ExecutionException.class,
                        () -> client.zdiffstore(key4, new String[] {key5, key1}).get());
        assertTrue(executionException.getCause() instanceof RequestException);
    }

    @SneakyThrows
    @ParameterizedTest(autoCloseArguments = false)
    @MethodSource("getClients")
    public void zcount(BaseClient client) {
        String key1 = UUID.randomUUID().toString();
        String key2 = UUID.randomUUID().toString();
        Map<String, Double> membersScores = Map.of("one", 1.0, "two", 2.0, "three", 3.0);
        assertEquals(3, client.zadd(key1, membersScores).get());

        // In range negative to positive infinity.
        assertEquals(3, client.zcount(key1, NEGATIVE_INFINITY, POSITIVE_INFINITY).get());
        assertEquals(
                3,
                client
                        .zcount(
                                key1,
                                new ScoreBoundary(Double.NEGATIVE_INFINITY),
                                new ScoreBoundary(Double.POSITIVE_INFINITY))
                        .get());
        // In range 1 (exclusive) to 3 (inclusive)
        assertEquals(
                2, client.zcount(key1, new ScoreBoundary(1, false), new ScoreBoundary(3, true)).get());
        // In range negative infinity to 3 (inclusive)
        assertEquals(3, client.zcount(key1, NEGATIVE_INFINITY, new ScoreBoundary(3, true)).get());
        // Incorrect range start > end
        assertEquals(0, client.zcount(key1, POSITIVE_INFINITY, new ScoreBoundary(3, true)).get());
        // Non-existing key
        assertEquals(0, client.zcount("non_existing_key", NEGATIVE_INFINITY, POSITIVE_INFINITY).get());

        // Key exists, but it is not a set
        assertEquals(OK, client.set(key2, "value").get());
        ExecutionException executionException =
                assertThrows(
                        ExecutionException.class,
                        () -> client.zcount(key2, NEGATIVE_INFINITY, POSITIVE_INFINITY).get());
        assertTrue(executionException.getCause() instanceof RequestException);
    }

    @SneakyThrows
    @ParameterizedTest(autoCloseArguments = false)
    @MethodSource("getClients")
    public void zremrangebyrank(BaseClient client) {
        String key1 = UUID.randomUUID().toString();
        String key2 = UUID.randomUUID().toString();
        RangeByIndex query = new RangeByIndex(0, -1);
        Map<String, Double> membersScores = Map.of("one", 1.0, "two", 2.0, "three", 3.0);
        assertEquals(3, client.zadd(key1, membersScores).get());

        // Incorrect range start > stop
        assertEquals(0, client.zremrangebyrank(key1, 2, 1).get());
        assertEquals(
                Map.of("one", 1.0, "two", 2.0, "three", 3.0), client.zrangeWithScores(key1, query).get());

        assertEquals(2, client.zremrangebyrank(key1, 0, 1).get());
        assertEquals(Map.of("three", 3.0), client.zrangeWithScores(key1, query).get());

        assertEquals(1, client.zremrangebyrank(key1, 0, 10).get());
        assertTrue(client.zrangeWithScores(key1, query).get().isEmpty());

        // Non Existing Key
        assertEquals(0, client.zremrangebyrank(key2, 0, 10).get());

        // Key exists, but it is not a set
        assertEquals(OK, client.set(key2, "value").get());
        ExecutionException executionException =
                assertThrows(ExecutionException.class, () -> client.zremrangebyrank(key2, 2, 1).get());
        assertTrue(executionException.getCause() instanceof RequestException);
    }

    @SneakyThrows
    @ParameterizedTest(autoCloseArguments = false)
    @MethodSource("getClients")
    public void zremrangebylex(BaseClient client) {
        String key1 = UUID.randomUUID().toString();
        String key2 = UUID.randomUUID().toString();
        RangeByIndex query = new RangeByIndex(0, -1);
        Map<String, Double> membersScores = Map.of("a", 1.0, "b", 2.0, "c", 3.0, "d", 4.0);
        assertEquals(4, client.zadd(key1, membersScores).get());

        assertEquals(
                2, client.zremrangebylex(key1, new LexBoundary("a", false), new LexBoundary("c")).get());
        assertEquals(Map.of("a", 1.0, "d", 4.0), client.zrangeWithScores(key1, query).get());

        assertEquals(
                1, client.zremrangebylex(key1, new LexBoundary("d"), InfLexBound.POSITIVE_INFINITY).get());
        assertEquals(Map.of("a", 1.0), client.zrangeWithScores(key1, query).get());

        // MinLex > MaxLex
        assertEquals(
                0, client.zremrangebylex(key1, new LexBoundary("a"), InfLexBound.NEGATIVE_INFINITY).get());
        assertEquals(Map.of("a", 1.0), client.zrangeWithScores(key1, query).get());

        // Non Existing Key
        assertEquals(
                0,
                client
                        .zremrangebylex(key2, InfLexBound.NEGATIVE_INFINITY, InfLexBound.POSITIVE_INFINITY)
                        .get());

        // Key exists, but it is not a set
        assertEquals(OK, client.set(key2, "value").get());
        ExecutionException executionException =
                assertThrows(
                        ExecutionException.class,
                        () -> client.zremrangebylex(key2, new LexBoundary("a"), new LexBoundary("c")).get());
        assertTrue(executionException.getCause() instanceof RequestException);
    }

    @SneakyThrows
    @ParameterizedTest(autoCloseArguments = false)
    @MethodSource("getClients")
    public void zremrangebyscore(BaseClient client) {
        String key1 = UUID.randomUUID().toString();
        String key2 = UUID.randomUUID().toString();
        RangeByIndex query = new RangeByIndex(0, -1);
        Map<String, Double> membersScores = Map.of("one", 1.0, "two", 2.0, "three", 3.0, "four", 4.0);
        assertEquals(4, client.zadd(key1, membersScores).get());

        // MinScore > MaxScore
        assertEquals(
                0,
                client.zremrangebyscore(key1, new ScoreBoundary(1), InfScoreBound.NEGATIVE_INFINITY).get());
        assertEquals(
                Map.of("one", 1.0, "two", 2.0, "three", 3.0, "four", 4.0),
                client.zrangeWithScores(key1, query).get());

        assertEquals(
                2, client.zremrangebyscore(key1, new ScoreBoundary(1, false), new ScoreBoundary(3)).get());
        assertEquals(Map.of("one", 1.0, "four", 4.0), client.zrangeWithScores(key1, query).get());

        assertEquals(
                1,
                client.zremrangebyscore(key1, new ScoreBoundary(4), InfScoreBound.POSITIVE_INFINITY).get());
        assertEquals(Map.of("one", 1.0), client.zrangeWithScores(key1, query).get());

        // Non Existing Key
        assertEquals(
                0,
                client
                        .zremrangebyscore(
                                key2, InfScoreBound.NEGATIVE_INFINITY, InfScoreBound.POSITIVE_INFINITY)
                        .get());

        // Key exists, but it is not a set
        assertEquals(OK, client.set(key2, "value").get());
        ExecutionException executionException =
                assertThrows(
                        ExecutionException.class,
                        () -> client.zremrangebyscore(key2, new ScoreBoundary(1), new ScoreBoundary(2)).get());
        assertTrue(executionException.getCause() instanceof RequestException);
    }

    @SneakyThrows
    @ParameterizedTest(autoCloseArguments = false)
    @MethodSource("getClients")
    public void zlexcount(BaseClient client) {
        String key1 = UUID.randomUUID().toString();
        String key2 = UUID.randomUUID().toString();
        Map<String, Double> membersScores = Map.of("a", 1.0, "b", 2.0, "c", 3.0);
        assertEquals(3, client.zadd(key1, membersScores).get());

        // In range negative to positive infinity.
        assertEquals(
                3,
                client.zlexcount(key1, InfLexBound.NEGATIVE_INFINITY, InfLexBound.POSITIVE_INFINITY).get());

        // In range a (exclusive) to c (inclusive)
        assertEquals(
                2, client.zlexcount(key1, new LexBoundary("a", false), new LexBoundary("c", true)).get());

        // In range negative infinity to c (inclusive)
        assertEquals(
                3, client.zlexcount(key1, InfLexBound.NEGATIVE_INFINITY, new LexBoundary("c", true)).get());

        // Incorrect range start > end
        assertEquals(
                0, client.zlexcount(key1, InfLexBound.POSITIVE_INFINITY, new LexBoundary("c", true)).get());

        // Non-existing key
        assertEquals(
                0,
                client
                        .zlexcount(
                                "non_existing_key", InfLexBound.NEGATIVE_INFINITY, InfLexBound.POSITIVE_INFINITY)
                        .get());

        // Key exists, but it is not a set
        assertEquals(OK, client.set(key2, "value").get());
        ExecutionException executionException =
                assertThrows(
                        ExecutionException.class,
                        () ->
                                client
                                        .zlexcount(key2, InfLexBound.NEGATIVE_INFINITY, InfLexBound.POSITIVE_INFINITY)
                                        .get());
        assertTrue(executionException.getCause() instanceof RequestException);
    }

    @SneakyThrows
    @ParameterizedTest(autoCloseArguments = false)
    @MethodSource("getClients")
    public void zrangestore_by_index(BaseClient client) {
        String key = "{testKey}:" + UUID.randomUUID();
        String destination = "{testKey}:" + UUID.randomUUID();
        String source = "{testKey}:" + UUID.randomUUID();
        Map<String, Double> membersScores = Map.of("one", 1.0, "two", 2.0, "three", 3.0);
        assertEquals(3, client.zadd(source, membersScores).get());

        // Full range.
        assertEquals(3, client.zrangestore(destination, source, new RangeByIndex(0, -1)).get());
        assertEquals(
                Map.of("one", 1.0, "two", 2.0, "three", 3.0),
                client.zrangeWithScores(destination, new RangeByIndex(0, -1)).get());

        // Range from rank 0 to 1. In descending order of scores.
        assertEquals(2, client.zrangestore(destination, source, new RangeByIndex(0, 1), true).get());
        assertEquals(
                Map.of("three", 3.0, "two", 2.0),
                client.zrangeWithScores(destination, new RangeByIndex(0, -1)).get());

        // Incorrect range as start > stop.
        assertEquals(0, client.zrangestore(destination, source, new RangeByIndex(3, 1)).get());
        assertEquals(Map.of(), client.zrangeWithScores(destination, new RangeByIndex(0, -1)).get());

        // Non-existing source.
        assertEquals(0, client.zrangestore(destination, key, new RangeByIndex(0, -1)).get());
        assertEquals(Map.of(), client.zrangeWithScores(destination, new RangeByIndex(0, -1)).get());

        // Key exists, but it is not a set
        assertEquals(OK, client.set(key, "value").get());
        ExecutionException executionException =
                assertThrows(
                        ExecutionException.class,
                        () -> client.zrangestore(destination, key, new RangeByIndex(3, 1)).get());
        assertTrue(executionException.getCause() instanceof RequestException);
    }

    @SneakyThrows
    @ParameterizedTest(autoCloseArguments = false)
    @MethodSource("getClients")
    public void zrangestore_by_score(BaseClient client) {
        String key = "{testKey}:" + UUID.randomUUID();
        String destination = "{testKey}:" + UUID.randomUUID();
        String source = "{testKey}:" + UUID.randomUUID();
        Map<String, Double> membersScores = Map.of("one", 1.0, "two", 2.0, "three", 3.0);
        assertEquals(3, client.zadd(source, membersScores).get());

        // Range from negative infinity to 3 (exclusive).
        RangeByScore query =
                new RangeByScore(InfScoreBound.NEGATIVE_INFINITY, new ScoreBoundary(3, false));
        assertEquals(2, client.zrangestore(destination, source, query).get());
        assertEquals(
                Map.of("one", 1.0, "two", 2.0),
                client.zrangeWithScores(destination, new RangeByIndex(0, -1)).get());

        // Range from 1 (inclusive) to positive infinity.
        query = new RangeByScore(new ScoreBoundary(1), InfScoreBound.POSITIVE_INFINITY);
        assertEquals(3, client.zrangestore(destination, source, query).get());
        assertEquals(
                Map.of("one", 1.0, "two", 2.0, "three", 3.0),
                client.zrangeWithScores(destination, new RangeByIndex(0, -1)).get());

        // Range from negative to positive infinity. Limited to ranks 1 to 2.
        query =
                new RangeByScore(
                        InfScoreBound.NEGATIVE_INFINITY, InfScoreBound.POSITIVE_INFINITY, new Limit(1, 2));
        assertEquals(2, client.zrangestore(destination, source, query).get());
        assertEquals(
                Map.of("two", 2.0, "three", 3.0),
                client.zrangeWithScores(destination, new RangeByIndex(0, -1)).get());

        // Range from positive to negative infinity with rev set to true. Limited to ranks 1 to 2.
        query =
                new RangeByScore(
                        InfScoreBound.POSITIVE_INFINITY, InfScoreBound.NEGATIVE_INFINITY, new Limit(1, 2));
        assertEquals(2, client.zrangestore(destination, source, query, true).get());
        assertEquals(
                Map.of("two", 2.0, "one", 1.0),
                client.zrangeWithScores(destination, new RangeByIndex(0, -1)).get());

        // Incorrect range as start > stop.
        query = new RangeByScore(new ScoreBoundary(3, false), InfScoreBound.NEGATIVE_INFINITY);
        assertEquals(0, client.zrangestore(destination, source, query).get());
        assertEquals(Map.of(), client.zrangeWithScores(destination, new RangeByIndex(0, -1)).get());

        // Non-existent source.
        query = new RangeByScore(InfScoreBound.NEGATIVE_INFINITY, new ScoreBoundary(3, false));
        assertEquals(0, client.zrangestore(destination, key, query).get());
        assertEquals(Map.of(), client.zrangeWithScores(destination, new RangeByIndex(0, -1)).get());

        // Key exists, but it is not a set
        assertEquals(OK, client.set(key, "value").get());
        ExecutionException executionException =
                assertThrows(
                        ExecutionException.class,
                        () ->
                                client
                                        .zrangestore(
                                                destination,
                                                key,
                                                new RangeByScore(new ScoreBoundary(0), new ScoreBoundary(3)))
                                        .get());
        assertTrue(executionException.getCause() instanceof RequestException);
    }

    @SneakyThrows
    @ParameterizedTest(autoCloseArguments = false)
    @MethodSource("getClients")
    public void zrangestore_by_lex(BaseClient client) {
        String key = "{testKey}:" + UUID.randomUUID();
        String destination = "{testKey}:" + UUID.randomUUID();
        String source = "{testKey}:" + UUID.randomUUID();
        Map<String, Double> membersScores = Map.of("a", 1.0, "b", 2.0, "c", 3.0);
        assertEquals(3, client.zadd(source, membersScores).get());

        // Range from negative infinity to "c" (exclusive).
        RangeByLex query = new RangeByLex(InfLexBound.NEGATIVE_INFINITY, new LexBoundary("c", false));
        assertEquals(2, client.zrangestore(destination, source, query).get());
        assertEquals(
                Map.of("a", 1.0, "b", 2.0),
                client.zrangeWithScores(destination, new RangeByIndex(0, -1)).get());

        // Range from "a" (inclusive) to positive infinity.
        query = new RangeByLex(new LexBoundary("a"), InfLexBound.POSITIVE_INFINITY);
        assertEquals(3, client.zrangestore(destination, source, query).get());
        assertEquals(
                Map.of("a", 1.0, "b", 2.0, "c", 3.0),
                client.zrangeWithScores(destination, new RangeByIndex(0, -1)).get());

        // Range from negative to positive infinity. Limited to ranks 1 to 2.
        query =
                new RangeByLex(
                        InfLexBound.NEGATIVE_INFINITY, InfLexBound.POSITIVE_INFINITY, new Limit(1, 2));
        assertEquals(2, client.zrangestore(destination, source, query).get());
        assertEquals(
                Map.of("b", 2.0, "c", 3.0),
                client.zrangeWithScores(destination, new RangeByIndex(0, -1)).get());

        // Range from positive to negative infinity with rev set to true. Limited to ranks 1 to 2.
        query =
                new RangeByLex(
                        InfLexBound.POSITIVE_INFINITY, InfLexBound.NEGATIVE_INFINITY, new Limit(1, 2));
        assertEquals(2, client.zrangestore(destination, source, query, true).get());
        assertEquals(
                Map.of("b", 2.0, "a", 1.0),
                client.zrangeWithScores(destination, new RangeByIndex(0, -1)).get());

        // Non-existent source.
        query = new RangeByLex(InfLexBound.NEGATIVE_INFINITY, new LexBoundary("c", false));
        assertEquals(0, client.zrangestore(destination, key, query).get());
        assertEquals(Map.of(), client.zrangeWithScores(destination, new RangeByIndex(0, -1)).get());

        // Key exists, but it is not a set
        assertEquals(OK, client.set(key, "value").get());
        ExecutionException executionException =
                assertThrows(
                        ExecutionException.class,
                        () ->
                                client
                                        .zrangestore(
                                                destination,
                                                key,
                                                new RangeByLex(new LexBoundary("a"), new LexBoundary("c")))
                                        .get());
        assertTrue(executionException.getCause() instanceof RequestException);
    }

    @SneakyThrows
    @ParameterizedTest(autoCloseArguments = false)
    @MethodSource("getClients")
<<<<<<< HEAD
    public void zinterstore(BaseClient client) {
        String key1 = "{testKey}:1-" + UUID.randomUUID();
        String key2 = "{testKey}:2-" + UUID.randomUUID();
        String key3 = "{testKey}:3-" + UUID.randomUUID();
        String key4 = "{testKey}:4-" + UUID.randomUUID();
        RangeByIndex query = new RangeByIndex(0, -1);
        Map<String, Double> membersScores1 = Map.of("one", 1.0, "two", 2.0);
        Map<String, Double> membersScores2 = Map.of("one", 1.5, "two", 2.5, "three", 3.5);

        assertEquals(2, client.zadd(key1, membersScores1).get());
        assertEquals(3, client.zadd(key2, membersScores2).get());

        assertEquals(2, client.zinterstore(key3, new String[] {key1, key2}).get());
        assertEquals(Map.of("one", 2.5, "two", 4.5), client.zrangeWithScores(key3, query).get());

        // Intersection results are aggregated by the max score of elements
        WeightAggregateOptions options =
                WeightAggregateOptions.builder().aggregate(Aggregate.MAX).build();
        assertEquals(2, client.zinterstore(key3, new String[] {key1, key2}, options).get());
        assertEquals(Map.of("one", 1.5, "two", 2.5), client.zrangeWithScores(key3, query).get());

        // Intersection results are aggregated by the min score of elements
        options = WeightAggregateOptions.builder().aggregate(Aggregate.MIN).build();
        assertEquals(2, client.zinterstore(key3, new String[] {key1, key2}, options).get());
        assertEquals(Map.of("one", 1.0, "two", 2.0), client.zrangeWithScores(key3, query).get());

        // Intersection results are aggregated by the sum of the scores of elements
        options = WeightAggregateOptions.builder().aggregate(Aggregate.SUM).build();
        assertEquals(2, client.zinterstore(key3, new String[] {key1, key2}, options).get());
        assertEquals(Map.of("one", 2.5, "two", 4.5), client.zrangeWithScores(key3, query).get());

        // Scores are multiplied by 2.0 for key1 and key2 during aggregation.
        options = WeightAggregateOptions.builder().weights(List.of(2.0, 2.0)).build();
        assertEquals(2, client.zinterstore(key3, new String[] {key1, key2}, options).get());
        assertEquals(Map.of("one", 5.0, "two", 9.0), client.zrangeWithScores(key3, query).get());

        // Intersection results are aggregated by the minimum score, with scores for key1 multiplied by
        // 1.0 and
        // for key2 by -2.0.
        options =
                WeightAggregateOptions.builder()
                        .aggregate(Aggregate.MIN)
                        .weights(List.of(1.0, -2.0))
                        .build();
        assertEquals(2, client.zinterstore(key3, new String[] {key1, key2}, options).get());
        assertEquals(Map.of("two", -5.0, "one", -3.0), client.zrangeWithScores(key3, query).get());

        // Key exists, but it is not a set
        assertEquals(OK, client.set(key4, "value").get());
        ExecutionException executionException =
                assertThrows(
                        ExecutionException.class,
                        () -> client.zinterstore(key3, new String[] {key4, key2}).get());
        assertTrue(executionException.getCause() instanceof RequestException);

        // Keys.length != Weights.length
        executionException =
                assertThrows(
                        ExecutionException.class,
                        () ->
                                client
                                        .zinterstore(
                                                key3,
                                                new String[] {key1, key2},
                                                WeightAggregateOptions.builder().weights(List.of(2.0)).build())
                                        .get());
        assertTrue(executionException.getCause() instanceof RequestException);

        // same-slot requirement
        if (client instanceof RedisClusterClient) {
            executionException =
                    assertThrows(
                            ExecutionException.class,
                            () -> client.zinterstore("foo", new String[] {"abc", "zxy", "lkn"}).get());
            assertInstanceOf(RequestException.class, executionException.getCause());
            assertTrue(executionException.getMessage().toLowerCase().contains("crossslot"));
        }
    }

    @SneakyThrows
    @ParameterizedTest(autoCloseArguments = false)
    @MethodSource("getClients")
    public void xadd(BaseClient client) {
=======
    public void xadd_and_xtrim(BaseClient client) {
>>>>>>> 52dd3dca
        String key = UUID.randomUUID().toString();
        String field1 = UUID.randomUUID().toString();
        String field2 = UUID.randomUUID().toString();
        String key2 = UUID.randomUUID().toString();

        assertNull(
                client
                        .xadd(
                                key,
                                Map.of(field1, "foo0", field2, "bar0"),
                                StreamAddOptions.builder().makeStream(Boolean.FALSE).build())
                        .get());

        String timestamp1 = "0-1";
        assertEquals(
                timestamp1,
                client
                        .xadd(
                                key,
                                Map.of(field1, "foo1", field2, "bar1"),
                                StreamAddOptions.builder().id(timestamp1).build())
                        .get());

        assertNotNull(client.xadd(key, Map.of(field1, "foo2", field2, "bar2")).get());
        // TODO update test when XLEN is available
        if (client instanceof RedisClient) {
            assertEquals(2L, ((RedisClient) client).customCommand(new String[] {"XLEN", key}).get());
        } else if (client instanceof RedisClusterClient) {
            assertEquals(
                    2L,
                    ((RedisClusterClient) client)
                            .customCommand(new String[] {"XLEN", key})
                            .get()
                            .getSingleValue());
        }

        // this will trim the first entry.
        String id =
                client
                        .xadd(
                                key,
                                Map.of(field1, "foo3", field2, "bar3"),
                                StreamAddOptions.builder().trim(new MaxLen(true, 2L)).build())
                        .get();
        assertNotNull(id);
        // TODO update test when XLEN is available
        if (client instanceof RedisClient) {
            assertEquals(2L, ((RedisClient) client).customCommand(new String[] {"XLEN", key}).get());
        } else if (client instanceof RedisClusterClient) {
            assertEquals(
                    2L,
                    ((RedisClusterClient) client)
                            .customCommand(new String[] {"XLEN", key})
                            .get()
                            .getSingleValue());
        }

        // this will trim the second entry.
        assertNotNull(
                client
                        .xadd(
                                key,
                                Map.of(field1, "foo4", field2, "bar4"),
                                StreamAddOptions.builder().trim(new MinId(true, id)).build())
                        .get());
        // TODO update test when XLEN is available
        if (client instanceof RedisClient) {
            assertEquals(2L, ((RedisClient) client).customCommand(new String[] {"XLEN", key}).get());
        } else if (client instanceof RedisClusterClient) {
            assertEquals(
                    2L,
                    ((RedisClusterClient) client)
                            .customCommand(new String[] {"XLEN", key})
                            .get()
                            .getSingleValue());
        }

        // test xtrim to remove 1 element
        assertEquals(1L, client.xtrim(key, new MaxLen(1)).get());
        // TODO update test when XLEN is available
        if (client instanceof RedisClient) {
            assertEquals(1L, ((RedisClient) client).customCommand(new String[] {"XLEN", key}).get());
        } else if (client instanceof RedisClusterClient) {
            assertEquals(
                    1L,
                    ((RedisClusterClient) client)
                            .customCommand(new String[] {"XLEN", key})
                            .get()
                            .getSingleValue());
        }

        // Key does not exist - returns 0
        assertEquals(0L, client.xtrim(key, new MaxLen(true, 1)).get());

        // Key exists, but it is not a stream
        assertEquals(OK, client.set(key2, "xtrimtest").get());
        ExecutionException executionException =
                assertThrows(ExecutionException.class, () -> client.xtrim(key2, new MinId("0-1")).get());
        assertTrue(executionException.getCause() instanceof RequestException);
    }

    @SneakyThrows
    @ParameterizedTest(autoCloseArguments = false)
    @MethodSource("getClients")
    public void type(BaseClient client) {
        String nonExistingKey = UUID.randomUUID().toString();
        String stringKey = UUID.randomUUID().toString();
        String listKey = UUID.randomUUID().toString();
        String hashKey = UUID.randomUUID().toString();
        String setKey = UUID.randomUUID().toString();
        String zsetKey = UUID.randomUUID().toString();
        String streamKey = UUID.randomUUID().toString();

        assertEquals(OK, client.set(stringKey, "value").get());
        assertEquals(1, client.lpush(listKey, new String[] {"value"}).get());
        assertEquals(1, client.hset(hashKey, Map.of("1", "2")).get());
        assertEquals(1, client.sadd(setKey, new String[] {"value"}).get());
        assertEquals(1, client.zadd(zsetKey, Map.of("1", 2d)).get());
        assertNotNull(client.xadd(streamKey, Map.of("field", "value")));

        assertTrue("none".equalsIgnoreCase(client.type(nonExistingKey).get()));
        assertTrue("string".equalsIgnoreCase(client.type(stringKey).get()));
        assertTrue("list".equalsIgnoreCase(client.type(listKey).get()));
        assertTrue("hash".equalsIgnoreCase(client.type(hashKey).get()));
        assertTrue("set".equalsIgnoreCase(client.type(setKey).get()));
        assertTrue("zset".equalsIgnoreCase(client.type(zsetKey).get()));
        assertTrue("stream".equalsIgnoreCase(client.type(streamKey).get()));
    }

    @SneakyThrows
    @ParameterizedTest(autoCloseArguments = false)
    @MethodSource("getClients")
    public void linsert(BaseClient client) {
        String key1 = UUID.randomUUID().toString();
        String key2 = UUID.randomUUID().toString();

        assertEquals(4, client.lpush(key1, new String[] {"4", "3", "2", "1"}).get());
        assertEquals(5, client.linsert(key1, BEFORE, "2", "1.5").get());
        assertEquals(6, client.linsert(key1, AFTER, "3", "3.5").get());
        assertArrayEquals(
                new String[] {"1", "1.5", "2", "3", "3.5", "4"}, client.lrange(key1, 0, -1).get());

        assertEquals(0, client.linsert(key2, BEFORE, "pivot", "elem").get());
        assertEquals(-1, client.linsert(key1, AFTER, "5", "6").get());

        // Key exists, but it is not a list
        assertEquals(OK, client.set(key2, "linsert").get());
        ExecutionException executionException =
                assertThrows(ExecutionException.class, () -> client.linsert(key2, AFTER, "p", "e").get());
        assertTrue(executionException.getCause() instanceof RequestException);
    }

    @SneakyThrows
    @ParameterizedTest(autoCloseArguments = false)
    @MethodSource("getClients")
    public void brpop(BaseClient client) {
        String listKey1 = "{listKey}-1-" + UUID.randomUUID();
        String listKey2 = "{listKey}-2-" + UUID.randomUUID();
        String value1 = "value1-" + UUID.randomUUID();
        String value2 = "value2-" + UUID.randomUUID();
        assertEquals(2, client.lpush(listKey1, new String[] {value1, value2}).get());

        var response = client.brpop(new String[] {listKey1, listKey2}, 0.5).get();
        assertArrayEquals(new String[] {listKey1, value1}, response);

        // nothing popped out
        assertNull(
                client
                        .brpop(new String[] {listKey2}, REDIS_VERSION.isLowerThan("7.0.0") ? 1. : 0.001)
                        .get());

        // Key exists, but it is not a list
        assertEquals(OK, client.set("foo", "bar").get());
        ExecutionException executionException =
                assertThrows(
                        ExecutionException.class, () -> client.brpop(new String[] {"foo"}, .0001).get());
        assertTrue(executionException.getCause() instanceof RequestException);
    }

    @SneakyThrows
    @ParameterizedTest(autoCloseArguments = false)
    @MethodSource("getClients")
    public void rpushx(BaseClient client) {
        String key1 = UUID.randomUUID().toString();
        String key2 = UUID.randomUUID().toString();
        String key3 = UUID.randomUUID().toString();

        assertEquals(1, client.rpush(key1, new String[] {"0"}).get());
        assertEquals(4, client.rpushx(key1, new String[] {"1", "2", "3"}).get());
        assertArrayEquals(new String[] {"0", "1", "2", "3"}, client.lrange(key1, 0, -1).get());

        assertEquals(0, client.rpushx(key2, new String[] {"1"}).get());
        assertArrayEquals(new String[0], client.lrange(key2, 0, -1).get());

        // Key exists, but it is not a list
        assertEquals(OK, client.set(key3, "bar").get());
        ExecutionException executionException =
                assertThrows(ExecutionException.class, () -> client.rpushx(key3, new String[] {"_"}).get());
        assertTrue(executionException.getCause() instanceof RequestException);
        // empty element list
        executionException =
                assertThrows(ExecutionException.class, () -> client.rpushx(key2, new String[0]).get());
        assertTrue(executionException.getCause() instanceof RequestException);
    }

    @SneakyThrows
    @ParameterizedTest(autoCloseArguments = false)
    @MethodSource("getClients")
    public void blpop(BaseClient client) {
        String listKey1 = "{listKey}-1-" + UUID.randomUUID();
        String listKey2 = "{listKey}-2-" + UUID.randomUUID();
        String value1 = "value1-" + UUID.randomUUID();
        String value2 = "value2-" + UUID.randomUUID();
        assertEquals(2, client.lpush(listKey1, new String[] {value1, value2}).get());

        var response = client.blpop(new String[] {listKey1, listKey2}, 0.5).get();
        assertArrayEquals(new String[] {listKey1, value2}, response);

        // nothing popped out
        assertNull(
                client
                        .blpop(new String[] {listKey2}, REDIS_VERSION.isLowerThan("7.0.0") ? 1. : 0.001)
                        .get());

        // Key exists, but it is not a list
        assertEquals(OK, client.set("foo", "bar").get());
        ExecutionException executionException =
                assertThrows(
                        ExecutionException.class, () -> client.blpop(new String[] {"foo"}, .0001).get());
        assertTrue(executionException.getCause() instanceof RequestException);
    }

    @SneakyThrows
    @ParameterizedTest(autoCloseArguments = false)
    @MethodSource("getClients")
    public void lpushx(BaseClient client) {
        String key1 = UUID.randomUUID().toString();
        String key2 = UUID.randomUUID().toString();
        String key3 = UUID.randomUUID().toString();

        assertEquals(1, client.lpush(key1, new String[] {"0"}).get());
        assertEquals(4, client.lpushx(key1, new String[] {"1", "2", "3"}).get());
        assertArrayEquals(new String[] {"3", "2", "1", "0"}, client.lrange(key1, 0, -1).get());

        assertEquals(0, client.lpushx(key2, new String[] {"1"}).get());
        assertArrayEquals(new String[0], client.lrange(key2, 0, -1).get());

        // Key exists, but it is not a list
        assertEquals(OK, client.set(key3, "bar").get());
        ExecutionException executionException =
                assertThrows(ExecutionException.class, () -> client.lpushx(key3, new String[] {"_"}).get());
        // empty element list
        executionException =
                assertThrows(ExecutionException.class, () -> client.lpushx(key2, new String[0]).get());
        assertTrue(executionException.getCause() instanceof RequestException);
    }

    @SneakyThrows
    @ParameterizedTest(autoCloseArguments = false)
    @MethodSource("getClients")
    public void zrange_by_index(BaseClient client) {
        String key = UUID.randomUUID().toString();
        Map<String, Double> membersScores = Map.of("one", 1.0, "two", 2.0, "three", 3.0);
        assertEquals(3, client.zadd(key, membersScores).get());

        RangeByIndex query = new RangeByIndex(0, 1);
        assertArrayEquals(new String[] {"one", "two"}, client.zrange(key, query).get());

        query = new RangeByIndex(0, -1);
        assertEquals(
                Map.of("one", 1.0, "two", 2.0, "three", 3.0), client.zrangeWithScores(key, query).get());

        query = new RangeByIndex(0, 1);
        assertArrayEquals(new String[] {"three", "two"}, client.zrange(key, query, true).get());

        query = new RangeByIndex(3, 1);
        assertArrayEquals(new String[] {}, client.zrange(key, query, true).get());
        assertTrue(client.zrangeWithScores(key, query).get().isEmpty());
    }

    @SneakyThrows
    @ParameterizedTest(autoCloseArguments = false)
    @MethodSource("getClients")
    public void zrange_by_score(BaseClient client) {
        String key = UUID.randomUUID().toString();
        Map<String, Double> membersScores = Map.of("one", 1.0, "two", 2.0, "three", 3.0);
        assertEquals(3, client.zadd(key, membersScores).get());

        RangeByScore query = new RangeByScore(NEGATIVE_INFINITY, new ScoreBoundary(3, false));
        assertArrayEquals(new String[] {"one", "two"}, client.zrange(key, query).get());

        query = new RangeByScore(NEGATIVE_INFINITY, POSITIVE_INFINITY);
        assertEquals(
                Map.of("one", 1.0, "two", 2.0, "three", 3.0), client.zrangeWithScores(key, query).get());

        query = new RangeByScore(new ScoreBoundary(3, false), NEGATIVE_INFINITY);
        assertArrayEquals(new String[] {"two", "one"}, client.zrange(key, query, true).get());

        query = new RangeByScore(NEGATIVE_INFINITY, POSITIVE_INFINITY, new Limit(1, 2));
        assertArrayEquals(new String[] {"two", "three"}, client.zrange(key, query).get());

        query = new RangeByScore(NEGATIVE_INFINITY, new ScoreBoundary(3, false));
        assertArrayEquals(
                new String[] {},
                client
                        .zrange(key, query, true)
                        .get()); // stop is greater than start with reverse set to True

        query = new RangeByScore(POSITIVE_INFINITY, new ScoreBoundary(3, false));
        assertArrayEquals(
                new String[] {}, client.zrange(key, query, true).get()); // start is greater than stop

        query = new RangeByScore(POSITIVE_INFINITY, new ScoreBoundary(3, false));
        assertTrue(client.zrangeWithScores(key, query).get().isEmpty()); // start is greater than stop

        query = new RangeByScore(NEGATIVE_INFINITY, new ScoreBoundary(3, false));
        assertTrue(
                client
                        .zrangeWithScores(key, query, true)
                        .get()
                        .isEmpty()); // stop is greater than start with reverse set to True
    }

    @SneakyThrows
    @ParameterizedTest(autoCloseArguments = false)
    @MethodSource("getClients")
    public void zrange_by_lex(BaseClient client) {
        String key = UUID.randomUUID().toString();
        Map<String, Double> membersScores = Map.of("a", 1.0, "b", 2.0, "c", 3.0);
        assertEquals(3, client.zadd(key, membersScores).get());

        RangeByLex query = new RangeByLex(InfLexBound.NEGATIVE_INFINITY, new LexBoundary("c", false));
        assertArrayEquals(new String[] {"a", "b"}, client.zrange(key, query).get());

        query =
                new RangeByLex(
                        InfLexBound.NEGATIVE_INFINITY, InfLexBound.POSITIVE_INFINITY, new Limit(1, 2));
        assertArrayEquals(new String[] {"b", "c"}, client.zrange(key, query).get());

        query = new RangeByLex(new LexBoundary("c", false), InfLexBound.NEGATIVE_INFINITY);
        assertArrayEquals(new String[] {"b", "a"}, client.zrange(key, query, true).get());

        query = new RangeByLex(InfLexBound.NEGATIVE_INFINITY, new LexBoundary("c", false));
        assertArrayEquals(
                new String[] {},
                client
                        .zrange(key, query, true)
                        .get()); // stop is greater than start with reverse set to True

        query = new RangeByLex(InfLexBound.POSITIVE_INFINITY, new LexBoundary("c", false));
        assertArrayEquals(
                new String[] {}, client.zrange(key, query).get()); // start is greater than stop
    }

    @SneakyThrows
    @ParameterizedTest(autoCloseArguments = false)
    @MethodSource("getClients")
    public void zrange_with_different_types_of_keys(BaseClient client) {
        String key = UUID.randomUUID().toString();
        RangeByIndex query = new RangeByIndex(0, 1);

        assertArrayEquals(new String[] {}, client.zrange("non_existing_key", query).get());

        assertTrue(
                client
                        .zrangeWithScores("non_existing_key", query)
                        .get()
                        .isEmpty()); // start is greater than stop

        // Key exists, but it is not a set
        assertEquals(OK, client.set(key, "value").get());
        ExecutionException executionException =
                assertThrows(ExecutionException.class, () -> client.zrange(key, query).get());
        assertTrue(executionException.getCause() instanceof RequestException);

        executionException =
                assertThrows(ExecutionException.class, () -> client.zrangeWithScores(key, query).get());
        assertTrue(executionException.getCause() instanceof RequestException);
    }

    @SneakyThrows
    @ParameterizedTest(autoCloseArguments = false)
    @MethodSource("getClients")
    public void pfadd(BaseClient client) {
        String key = UUID.randomUUID().toString();
        assertEquals(1, client.pfadd(key, new String[0]).get());
        assertEquals(1, client.pfadd(key, new String[] {"one", "two"}).get());
        assertEquals(0, client.pfadd(key, new String[] {"two"}).get());
        assertEquals(0, client.pfadd(key, new String[0]).get());

        // Key exists, but it is not a HyperLogLog
        assertEquals(OK, client.set("foo", "bar").get());
        ExecutionException executionException =
                assertThrows(ExecutionException.class, () -> client.pfadd("foo", new String[0]).get());
        assertTrue(executionException.getCause() instanceof RequestException);
    }

    @SneakyThrows
    @ParameterizedTest(autoCloseArguments = false)
    @MethodSource("getClients")
    public void pfcount(BaseClient client) {
        String key1 = "{test}-hll1-" + UUID.randomUUID();
        String key2 = "{test}-hll2-" + UUID.randomUUID();
        String key3 = "{test}-hll3-" + UUID.randomUUID();
        assertEquals(1, client.pfadd(key1, new String[] {"a", "b", "c"}).get());
        assertEquals(1, client.pfadd(key2, new String[] {"b", "c", "d"}).get());
        assertEquals(3, client.pfcount(new String[] {key1}).get());
        assertEquals(3, client.pfcount(new String[] {key2}).get());
        assertEquals(4, client.pfcount(new String[] {key1, key2}).get());
        assertEquals(4, client.pfcount(new String[] {key1, key2, key3}).get());
        // empty HyperLogLog data set
        assertEquals(1, client.pfadd(key3, new String[0]).get());
        assertEquals(0, client.pfcount(new String[] {key3}).get());

        // Key exists, but it is not a HyperLogLog
        assertEquals(OK, client.set("foo", "bar").get());
        ExecutionException executionException =
                assertThrows(ExecutionException.class, () -> client.pfcount(new String[] {"foo"}).get());
        assertTrue(executionException.getCause() instanceof RequestException);
    }

    @SneakyThrows
    @ParameterizedTest(autoCloseArguments = false)
    @MethodSource("getClients")
    public void pfmerge(BaseClient client) {
        String key1 = "{test}-hll1-" + UUID.randomUUID();
        String key2 = "{test}-hll2-" + UUID.randomUUID();
        String key3 = "{test}-hll3-" + UUID.randomUUID();
        assertEquals(1, client.pfadd(key1, new String[] {"a", "b", "c"}).get());
        assertEquals(1, client.pfadd(key2, new String[] {"b", "c", "d"}).get());
        // new HyperLogLog data set
        assertEquals(OK, client.pfmerge(key3, new String[] {key1, key2}).get());
        assertEquals(
                client.pfcount(new String[] {key1, key2}).get(), client.pfcount(new String[] {key3}).get());
        // existing HyperLogLog data set
        assertEquals(OK, client.pfmerge(key1, new String[] {key2}).get());
        assertEquals(
                client.pfcount(new String[] {key1, key2}).get(), client.pfcount(new String[] {key1}).get());

        // Key exists, but it is not a HyperLogLog
        assertEquals(OK, client.set("foo", "bar").get());
        ExecutionException executionException =
                assertThrows(
                        ExecutionException.class, () -> client.pfmerge("foo", new String[] {key1}).get());
        assertTrue(executionException.getCause() instanceof RequestException);
        executionException =
                assertThrows(
                        ExecutionException.class, () -> client.pfmerge(key1, new String[] {"foo"}).get());
        assertTrue(executionException.getCause() instanceof RequestException);
    }

    @SneakyThrows
    @ParameterizedTest(autoCloseArguments = false)
    @MethodSource("getClients")
    public void objectEncoding_returns_null(BaseClient client) {
        String nonExistingKey = UUID.randomUUID().toString();
        assertNull(client.objectEncoding(nonExistingKey).get());
    }

    @SneakyThrows
    @ParameterizedTest(autoCloseArguments = false)
    @MethodSource("getClients")
    public void objectEncoding_returns_string_raw(BaseClient client) {
        String stringRawKey = UUID.randomUUID().toString();
        assertEquals(
                OK,
                client
                        .set(stringRawKey, "a really loooooooooooooooooooooooooooooooooooooooong value")
                        .get());
        assertEquals("raw", client.objectEncoding(stringRawKey).get());
    }

    @SneakyThrows
    @ParameterizedTest(autoCloseArguments = false)
    @MethodSource("getClients")
    public void objectEncoding_returns_string_int(BaseClient client) {
        String stringIntKey = UUID.randomUUID().toString();
        assertEquals(OK, client.set(stringIntKey, "2").get());
        assertEquals("int", client.objectEncoding(stringIntKey).get());
    }

    @SneakyThrows
    @ParameterizedTest(autoCloseArguments = false)
    @MethodSource("getClients")
    public void objectEncoding_returns_string_embstr(BaseClient client) {
        String stringEmbstrKey = UUID.randomUUID().toString();
        assertEquals(OK, client.set(stringEmbstrKey, "value").get());
        assertEquals("embstr", client.objectEncoding(stringEmbstrKey).get());
    }

    @SneakyThrows
    @ParameterizedTest(autoCloseArguments = false)
    @MethodSource("getClients")
    public void objectEncoding_returns_list_listpack(BaseClient client) {
        String listListpackKey = UUID.randomUUID().toString();
        assertEquals(1, client.lpush(listListpackKey, new String[] {"1"}).get());
        // API documentation states that a ziplist should be returned for Redis versions <= 6.2, but
        // actual behavior returns a quicklist.
        assertEquals(
                REDIS_VERSION.isLowerThan("7.0.0") ? "quicklist" : "listpack",
                client.objectEncoding(listListpackKey).get());
    }

    @SneakyThrows
    @ParameterizedTest(autoCloseArguments = false)
    @MethodSource("getClients")
    public void objectEncoding_returns_set_hashtable(BaseClient client) {
        String setHashtableKey = UUID.randomUUID().toString();
        // The default value of set-max-intset-entries is 512
        for (Integer i = 0; i <= 512; i++) {
            assertEquals(1, client.sadd(setHashtableKey, new String[] {i.toString()}).get());
        }
        assertEquals("hashtable", client.objectEncoding(setHashtableKey).get());
    }

    @SneakyThrows
    @ParameterizedTest(autoCloseArguments = false)
    @MethodSource("getClients")
    public void objectEncoding_returns_set_intset(BaseClient client) {
        String setIntsetKey = UUID.randomUUID().toString();
        assertEquals(1, client.sadd(setIntsetKey, new String[] {"1"}).get());
        assertEquals("intset", client.objectEncoding(setIntsetKey).get());
    }

    @SneakyThrows
    @ParameterizedTest(autoCloseArguments = false)
    @MethodSource("getClients")
    public void objectEncoding_returns_set_listpack(BaseClient client) {
        String setListpackKey = UUID.randomUUID().toString();
        assertEquals(1, client.sadd(setListpackKey, new String[] {"foo"}).get());
        assertEquals(
                REDIS_VERSION.isLowerThan("7.2.0") ? "hashtable" : "listpack",
                client.objectEncoding(setListpackKey).get());
    }

    @SneakyThrows
    @ParameterizedTest(autoCloseArguments = false)
    @MethodSource("getClients")
    public void objectEncoding_returns_hash_hashtable(BaseClient client) {
        String hashHashtableKey = UUID.randomUUID().toString();
        // The default value of hash-max-listpack-entries is 512
        for (Integer i = 0; i <= 512; i++) {
            assertEquals(1, client.hset(hashHashtableKey, Map.of(i.toString(), "2")).get());
        }
        assertEquals("hashtable", client.objectEncoding(hashHashtableKey).get());
    }

    @SneakyThrows
    @ParameterizedTest(autoCloseArguments = false)
    @MethodSource("getClients")
    public void objectEncoding_returns_hash_listpack(BaseClient client) {
        String hashListpackKey = UUID.randomUUID().toString();
        assertEquals(1, client.hset(hashListpackKey, Map.of("1", "2")).get());
        assertEquals(
                REDIS_VERSION.isLowerThan("7.0.0") ? "ziplist" : "listpack",
                client.objectEncoding(hashListpackKey).get());
    }

    @SneakyThrows
    @ParameterizedTest(autoCloseArguments = false)
    @MethodSource("getClients")
    public void objectEncoding_returns_zset_skiplist(BaseClient client) {
        String zsetSkiplistKey = UUID.randomUUID().toString();
        // The default value of zset-max-listpack-entries is 128
        for (Integer i = 0; i <= 128; i++) {
            assertEquals(1, client.zadd(zsetSkiplistKey, Map.of(i.toString(), 2d)).get());
        }
        assertEquals("skiplist", client.objectEncoding(zsetSkiplistKey).get());
    }

    @SneakyThrows
    @ParameterizedTest(autoCloseArguments = false)
    @MethodSource("getClients")
    public void objectEncoding_returns_zset_listpack(BaseClient client) {
        String zsetListpackKey = UUID.randomUUID().toString();
        assertEquals(1, client.zadd(zsetListpackKey, Map.of("1", 2d)).get());
        assertEquals(
                REDIS_VERSION.isLowerThan("7.0.0") ? "ziplist" : "listpack",
                client.objectEncoding(zsetListpackKey).get());
    }

    @SneakyThrows
    @ParameterizedTest(autoCloseArguments = false)
    @MethodSource("getClients")
    public void objectEncoding_returns_stream(BaseClient client) {
        String streamKey = UUID.randomUUID().toString();
        assertNotNull(client.xadd(streamKey, Map.of("field", "value")));
        assertEquals("stream", client.objectEncoding(streamKey).get());
    }

    @SneakyThrows
    @ParameterizedTest(autoCloseArguments = false)
    @MethodSource("getClients")
    public void objectFreq_returns_null(BaseClient client) {
        String nonExistingKey = UUID.randomUUID().toString();
        assertNull(client.objectFreq(nonExistingKey).get());
    }

    @SneakyThrows
    @ParameterizedTest(autoCloseArguments = false)
    @MethodSource("getClients")
    public void objectIdletime_returns_null(BaseClient client) {
        String nonExistingKey = UUID.randomUUID().toString();
        assertNull(client.objectIdletime(nonExistingKey).get());
    }

    @SneakyThrows
    @ParameterizedTest(autoCloseArguments = false)
    @MethodSource("getClients")
    public void objectIdletime(BaseClient client) {
        String key = UUID.randomUUID().toString();
        assertEquals(OK, client.set(key, "").get());
        Thread.sleep(1000);
        assertTrue(client.objectIdletime(key).get() > 0L);
    }

    @SneakyThrows
    @ParameterizedTest(autoCloseArguments = false)
    @MethodSource("getClients")
    public void objectRefcount_returns_null(BaseClient client) {
        String nonExistingKey = UUID.randomUUID().toString();
        assertNull(client.objectRefcount(nonExistingKey).get());
    }

    @SneakyThrows
    @ParameterizedTest(autoCloseArguments = false)
    @MethodSource("getClients")
    public void objectRefcount(BaseClient client) {
        String key = UUID.randomUUID().toString();
        assertEquals(OK, client.set(key, "").get());
        assertTrue(client.objectRefcount(key).get() >= 0L);
    }

    @SneakyThrows
    @ParameterizedTest(autoCloseArguments = false)
    @MethodSource("getClients")
    public void touch(BaseClient client) {
        String key1 = UUID.randomUUID().toString();
        String key2 = UUID.randomUUID().toString();
        String key3 = UUID.randomUUID().toString();
        String value = "{value}" + UUID.randomUUID();

        assertEquals(OK, client.set(key1, value).get());
        assertEquals(OK, client.set(key2, value).get());

        assertEquals(2, client.touch(new String[] {key1, key2}).get());
        assertEquals(0, client.touch(new String[] {key3}).get());
    }
}<|MERGE_RESOLUTION|>--- conflicted
+++ resolved
@@ -36,12 +36,8 @@
 import glide.api.models.commands.RangeOptions.ScoreBoundary;
 import glide.api.models.commands.ScriptOptions;
 import glide.api.models.commands.SetOptions;
-<<<<<<< HEAD
-import glide.api.models.commands.StreamAddOptions;
 import glide.api.models.commands.WeightAggregateOptions;
 import glide.api.models.commands.WeightAggregateOptions.Aggregate;
-=======
->>>>>>> 52dd3dca
 import glide.api.models.commands.ZaddOptions;
 import glide.api.models.commands.stream.StreamAddOptions;
 import glide.api.models.commands.stream.StreamTrimOptions.MaxLen;
@@ -2296,7 +2292,6 @@
     @SneakyThrows
     @ParameterizedTest(autoCloseArguments = false)
     @MethodSource("getClients")
-<<<<<<< HEAD
     public void zinterstore(BaseClient client) {
         String key1 = "{testKey}:1-" + UUID.randomUUID();
         String key2 = "{testKey}:2-" + UUID.randomUUID();
@@ -2379,10 +2374,7 @@
     @SneakyThrows
     @ParameterizedTest(autoCloseArguments = false)
     @MethodSource("getClients")
-    public void xadd(BaseClient client) {
-=======
     public void xadd_and_xtrim(BaseClient client) {
->>>>>>> 52dd3dca
         String key = UUID.randomUUID().toString();
         String field1 = UUID.randomUUID().toString();
         String field2 = UUID.randomUUID().toString();
