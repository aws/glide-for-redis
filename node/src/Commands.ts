/**
 * Copyright Valkey GLIDE Project Contributors - SPDX Identifier: Apache-2.0
 */

import { createLeakedStringVec, MAX_REQUEST_ARGS_LEN } from "glide-rs";
import Long from "long";

/* eslint-disable-next-line @typescript-eslint/no-unused-vars */
import { BaseClient } from "src/BaseClient";
/* eslint-disable-next-line @typescript-eslint/no-unused-vars */
import { GlideClient } from "src/GlideClient";
/* eslint-disable-next-line @typescript-eslint/no-unused-vars */
import { GlideClusterClient } from "src/GlideClusterClient";
import { command_request } from "./ProtobufMessage";

import RequestType = command_request.RequestType;

function isLargeCommand(args: BulkString[]) {
    let lenSum = 0;

    for (const arg of args) {
        lenSum += arg.length;

        if (lenSum >= MAX_REQUEST_ARGS_LEN) {
            return true;
        }
    }

    return false;
}

type BulkString = string | Uint8Array;

/**
 * Convert a string array into Uint8Array[]
 */
function toBuffersArray(args: BulkString[]) {
    const argsBytes: Uint8Array[] = [];

    for (const arg of args) {
        if (typeof arg == "string") {
            argsBytes.push(Buffer.from(arg));
        } else {
            argsBytes.push(arg);
        }
    }

    return argsBytes;
}

/**
 * @internal
 */
export function parseInfoResponse(response: string): Record<string, string> {
    const lines = response.split("\n");
    const parsedResponse: Record<string, string> = {};

    for (const line of lines) {
        // Ignore lines that start with '#'
        if (!line.startsWith("#")) {
            const [key, value] = line.trim().split(":");
            parsedResponse[key] = value;
        }
    }

    return parsedResponse;
}

function createCommand(
    requestType: command_request.RequestType,
    args: BulkString[],
): command_request.Command {
    const singleCommand = command_request.Command.create({
        requestType,
    });

    const argsBytes = toBuffersArray(args);

    if (isLargeCommand(args)) {
        // pass as a pointer
        const pointerArr = createLeakedStringVec(argsBytes);
        const pointer = new Long(pointerArr[0], pointerArr[1]);
        singleCommand.argsVecPointer = pointer;
    } else {
        singleCommand.argsArray = command_request.Command.ArgsArray.create({
            args: argsBytes,
        });
    }

    return singleCommand;
}

/**
 * @internal
 */
export function createGet(key: string): command_request.Command {
    return createCommand(RequestType.Get, [key]);
}

/**
 * @internal
 */
export function createGetDel(key: string): command_request.Command {
    return createCommand(RequestType.GetDel, [key]);
}

/**
 * @internal
 */
export function createGetRange(
    key: string,
    start: number,
    end: number,
): command_request.Command {
    return createCommand(RequestType.GetRange, [
        key,
        start.toString(),
        end.toString(),
    ]);
}

export type SetOptions = {
    /**
     *  `onlyIfDoesNotExist` - Only set the key if it does not already exist.
     * Equivalent to `NX` in the Redis API. `onlyIfExists` - Only set the key if
     * it already exist. Equivalent to `EX` in the Redis API. if `conditional` is
     * not set the value will be set regardless of prior value existence. If value
     * isn't set because of the condition, return null.
     */
    conditionalSet?: "onlyIfExists" | "onlyIfDoesNotExist";
    /**
     * Return the old string stored at key, or nil if key did not exist. An error
     * is returned and SET aborted if the value stored at key is not a string.
     * Equivalent to `GET` in the Redis API.
     */
    returnOldValue?: boolean;
    /**
     * If not set, no expiry time will be set for the value.
     */
    expiry?: /**
     * Retain the time to live associated with the key. Equivalent to
     * `KEEPTTL` in the Redis API.
     */
    | "keepExisting"
        | {
              type: /**
               * Set the specified expire time, in seconds. Equivalent to
               * `EX` in the Redis API.
               */
              | "seconds"
                  /**
                   * Set the specified expire time, in milliseconds. Equivalent
                   * to `PX` in the Redis API.
                   */
                  | "milliseconds"
                  /**
                   * Set the specified Unix time at which the key will expire,
                   * in seconds. Equivalent to `EXAT` in the Redis API.
                   */
                  | "unixSeconds"
                  /**
                   * Set the specified Unix time at which the key will expire,
                   * in milliseconds. Equivalent to `PXAT` in the Redis API.
                   */
                  | "unixMilliseconds";
              count: number;
          };
};

/**
 * @internal
 */
export function createSet(
    key: BulkString,
    value: BulkString,
    options?: SetOptions,
): command_request.Command {
    const args = [key, value];

    if (options) {
        if (options.conditionalSet === "onlyIfExists") {
            args.push("XX");
        } else if (options.conditionalSet === "onlyIfDoesNotExist") {
            args.push("NX");
        }

        if (options.returnOldValue) {
            args.push("GET");
        }

        if (
            options.expiry &&
            options.expiry !== "keepExisting" &&
            !Number.isInteger(options.expiry.count)
        ) {
            throw new Error(
                `Received expiry '${JSON.stringify(
                    options.expiry,
                )}'. Count must be an integer`,
            );
        }

        if (options.expiry === "keepExisting") {
            args.push("KEEPTTL");
        } else if (options.expiry?.type === "seconds") {
            args.push("EX", options.expiry.count.toString());
        } else if (options.expiry?.type === "milliseconds") {
            args.push("PX", options.expiry.count.toString());
        } else if (options.expiry?.type === "unixSeconds") {
            args.push("EXAT", options.expiry.count.toString());
        } else if (options.expiry?.type === "unixMilliseconds") {
            args.push("PXAT", options.expiry.count.toString());
        }
    }

    return createCommand(RequestType.Set, args);
}

/**
 * INFO option: a specific section of information:
 * When no parameter is provided, the default option is assumed.
 */
export enum InfoOptions {
    /**
     * SERVER: General information about the Redis server
     */
    Server = "server",
    /**
     * CLIENTS: Client connections section
     */
    Clients = "clients",
    /**
     * MEMORY: Memory consumption related information
     */
    Memory = "memory",
    /**
     * PERSISTENCE: RDB and AOF related information
     */
    Persistence = "persistence",
    /**
     * STATS: General statistics
     */
    Stats = "stats",
    /**
     * REPLICATION: Master/replica replication information
     */
    Replication = "replication",
    /**
     * CPU: CPU consumption statistics
     */
    Cpu = "cpu",
    /**
     * COMMANDSTATS: Redis command statistics
     */
    Commandstats = "commandstats",
    /**
     * LATENCYSTATS: Redis command latency percentile distribution statistics
     */
    Latencystats = "latencystats",
    /**
     * SENTINEL: Redis Sentinel section (only applicable to Sentinel instances)
     */
    Sentinel = "sentinel",
    /**
     * CLUSTER: Redis Cluster section
     */
    Cluster = "cluster",
    /**
     * MODULES: Modules section
     */
    Modules = "modules",
    /**
     * KEYSPACE: Database related statistics
     */
    Keyspace = "keyspace",
    /**
     * ERRORSTATS: Redis error statistics
     */
    Errorstats = "errorstats",
    /**
     * ALL: Return all sections (excluding module generated ones)
     */
    All = "all",
    /**
     * DEFAULT: Return only the default set of sections
     */
    Default = "default",
    /**
     * EVERYTHING: Includes all and modules
     */
    Everything = "everything",
}

/**
 * @internal
 */
export function createPing(str?: string): command_request.Command {
    const args: string[] = str == undefined ? [] : [str];
    return createCommand(RequestType.Ping, args);
}

/**
 * @internal
 */
export function createInfo(options?: InfoOptions[]): command_request.Command {
    const args: string[] = options == undefined ? [] : options;
    return createCommand(RequestType.Info, args);
}

/**
 * @internal
 */
export function createDel(keys: string[]): command_request.Command {
    return createCommand(RequestType.Del, keys);
}

/**
 * @internal
 */
export function createSelect(index: number): command_request.Command {
    return createCommand(RequestType.Select, [index.toString()]);
}

/**
 * @internal
 */
export function createClientGetName(): command_request.Command {
    return createCommand(RequestType.ClientGetName, []);
}

/**
 * @internal
 */
export function createConfigRewrite(): command_request.Command {
    return createCommand(RequestType.ConfigRewrite, []);
}

/**
 * @internal
 */
export function createConfigResetStat(): command_request.Command {
    return createCommand(RequestType.ConfigResetStat, []);
}

/**
 * @internal
 */
export function createMGet(keys: string[]): command_request.Command {
    return createCommand(RequestType.MGet, keys);
}

/**
 * @internal
 */
export function createMSet(
    keyValueMap: Record<string, string>,
): command_request.Command {
    return createCommand(RequestType.MSet, Object.entries(keyValueMap).flat());
}

/**
 * @internal
 */
export function createMSetNX(
    keyValueMap: Record<string, string>,
): command_request.Command {
    return createCommand(
        RequestType.MSetNX,
        Object.entries(keyValueMap).flat(),
    );
}

/**
 * @internal
 */
export function createIncr(key: string): command_request.Command {
    return createCommand(RequestType.Incr, [key]);
}

/**
 * @internal
 */
export function createIncrBy(
    key: string,
    amount: number,
): command_request.Command {
    return createCommand(RequestType.IncrBy, [key, amount.toString()]);
}

/**
 * @internal
 */
export function createIncrByFloat(
    key: string,
    amount: number,
): command_request.Command {
    return createCommand(RequestType.IncrByFloat, [key, amount.toString()]);
}

/**
 * @internal
 */
export function createClientId(): command_request.Command {
    return createCommand(RequestType.ClientId, []);
}

/**
 * @internal
 */
export function createConfigGet(parameters: string[]): command_request.Command {
    return createCommand(RequestType.ConfigGet, parameters);
}

/**
 * @internal
 */
export function createConfigSet(
    parameters: Record<string, string>,
): command_request.Command {
    return createCommand(
        RequestType.ConfigSet,
        Object.entries(parameters).flat(),
    );
}

/**
 * @internal
 */
export function createHGet(
    key: string,
    field: string,
): command_request.Command {
    return createCommand(RequestType.HGet, [key, field]);
}

/**
 * @internal
 */
export function createHSet(
    key: string,
    fieldValueMap: Record<string, string>,
): command_request.Command {
    return createCommand(
        RequestType.HSet,
        [key].concat(Object.entries(fieldValueMap).flat()),
    );
}

/**
 * @internal
 */
export function createHSetNX(
    key: string,
    field: string,
    value: string,
): command_request.Command {
    return createCommand(RequestType.HSetNX, [key, field, value]);
}

/**
 * @internal
 */
export function createDecr(key: string): command_request.Command {
    return createCommand(RequestType.Decr, [key]);
}

/**
 * @internal
 */
export function createDecrBy(
    key: string,
    amount: number,
): command_request.Command {
    return createCommand(RequestType.DecrBy, [key, amount.toString()]);
}

/**
 * Enumeration defining the bitwise operation to use in the {@link BaseClient.bitop|bitop} command. Specifies the
 * bitwise operation to perform between the passed in keys.
 */
export enum BitwiseOperation {
    AND = "AND",
    OR = "OR",
    XOR = "XOR",
    NOT = "NOT",
}

/**
 * @internal
 */
export function createBitOp(
    operation: BitwiseOperation,
    destination: string,
    keys: string[],
): command_request.Command {
    return createCommand(RequestType.BitOp, [operation, destination, ...keys]);
}

/**
 * @internal
 */
export function createGetBit(
    key: string,
    offset: number,
): command_request.Command {
    return createCommand(RequestType.GetBit, [key, offset.toString()]);
}

/**
 * @internal
 */
export function createSetBit(
    key: string,
    offset: number,
    value: number,
): command_request.Command {
    return createCommand(RequestType.SetBit, [
        key,
        offset.toString(),
        value.toString(),
    ]);
}

/**
 * Represents a signed or unsigned argument encoding for the {@link BaseClient.bitfield|bitfield} or
 * {@link BaseClient.bitfieldReadOnly|bitfieldReadOnly} commands.
 */
export interface BitEncoding {
    /**
     * Returns the encoding as a string argument to be used in the {@link BaseClient.bitfield|bitfield} or
     * {@link BaseClient.bitfieldReadOnly|bitfieldReadOnly} commands.
     *
     * @returns The encoding as a string argument.
     */
    toArg(): string;
}

/**
 * Represents a signed argument encoding.
 */
export class SignedEncoding implements BitEncoding {
    private static readonly SIGNED_ENCODING_PREFIX = "i";
    private readonly encoding: string;

    /**
     * Creates an instance of SignedEncoding.
     *
     * @param encodingLength - The bit size of the encoding. Must be less than 65 bits long.
     */
    constructor(encodingLength: number) {
        this.encoding = `${SignedEncoding.SIGNED_ENCODING_PREFIX}${encodingLength.toString()}`;
    }

    public toArg(): string {
        return this.encoding;
    }
}

/**
 * Represents an unsigned argument encoding.
 */
export class UnsignedEncoding implements BitEncoding {
    private static readonly UNSIGNED_ENCODING_PREFIX = "u";
    private readonly encoding: string;

    /**
     * Creates an instance of UnsignedEncoding.
     *
     * @param encodingLength - The bit size of the encoding. Must be less than 64 bits long.
     */
    constructor(encodingLength: number) {
        this.encoding = `${UnsignedEncoding.UNSIGNED_ENCODING_PREFIX}${encodingLength.toString()}`;
    }

    public toArg(): string {
        return this.encoding;
    }
}

/**
 * Represents an offset for an array of bits for the {@link BaseClient.bitfield|bitfield} or
 * {@link BaseClient.bitfieldReadOnly|bitfieldReadOnly} commands.
 */
export interface BitFieldOffset {
    /**
     * Returns the offset as a string argument to be used in the {@link BaseClient.bitfield|bitfield} or
     * {@link BaseClient.bitfieldReadOnly|bitfieldReadOnly} commands.
     *
     * @returns The offset as a string argument.
     */
    toArg(): string;
}

/**
 * Represents an offset in an array of bits for the {@link BaseClient.bitfield|bitfield} or
 * {@link BaseClient.bitfieldReadOnly|bitfieldReadOnly} commands.
 *
 * For example, if we have the binary `01101001` with offset of 1 for an unsigned encoding of size 4, then the value
 * is 13 from `0(1101)001`.
 */
export class BitOffset implements BitFieldOffset {
    private readonly offset: string;

    /**
     * Creates an instance of BitOffset.
     *
     * @param offset - The bit index offset in the array of bits. Must be greater than or equal to 0.
     */
    constructor(offset: number) {
        this.offset = offset.toString();
    }

    public toArg(): string {
        return this.offset;
    }
}

/**
 * Represents an offset in an array of bits for the {@link BaseClient.bitfield|bitfield} or
 * {@link BaseClient.bitfieldReadOnly|bitfieldReadOnly} commands. The bit offset index is calculated as the numerical
 * value of the offset multiplied by the encoding value.
 *
 * For example, if we have the binary 01101001 with offset multiplier of 1 for an unsigned encoding of size 4, then the
 * value is 9 from `0110(1001)`.
 */
export class BitOffsetMultiplier implements BitFieldOffset {
    private static readonly OFFSET_MULTIPLIER_PREFIX = "#";
    private readonly offset: string;

    /**
     * Creates an instance of BitOffsetMultiplier.
     *
     * @param offset - The offset in the array of bits, which will be multiplied by the encoding value to get the final
     *      bit index offset.
     */
    constructor(offset: number) {
        this.offset = `${BitOffsetMultiplier.OFFSET_MULTIPLIER_PREFIX}${offset.toString()}`;
    }

    public toArg(): string {
        return this.offset;
    }
}

/**
 * Represents subcommands for the {@link BaseClient.bitfield|bitfield} or
 * {@link BaseClient.bitfieldReadOnly|bitfieldReadOnly} commands.
 */
export interface BitFieldSubCommands {
    /**
     * Returns the subcommand as a list of string arguments to be used in the {@link BaseClient.bitfield|bitfield} or
     * {@link BaseClient.bitfieldReadOnly|bitfieldReadOnly} commands.
     *
     * @returns The subcommand as a list of string arguments.
     */
    toArgs(): string[];
}

/**
 * Represents the "GET" subcommand for getting a value in the binary representation of the string stored in `key`.
 */
export class BitFieldGet implements BitFieldSubCommands {
    private static readonly GET_COMMAND_STRING = "GET";
    private readonly encoding: BitEncoding;
    private readonly offset: BitFieldOffset;

    /**
     * Creates an instance of BitFieldGet.
     *
     * @param encoding - The bit encoding for the subcommand.
     * @param offset - The offset in the array of bits from which to get the value.
     */
    constructor(encoding: BitEncoding, offset: BitFieldOffset) {
        this.encoding = encoding;
        this.offset = offset;
    }

    toArgs(): string[] {
        return [
            BitFieldGet.GET_COMMAND_STRING,
            this.encoding.toArg(),
            this.offset.toArg(),
        ];
    }
}

/**
 * Represents the "SET" subcommand for setting bits in the binary representation of the string stored in `key`.
 */
export class BitFieldSet implements BitFieldSubCommands {
    private static readonly SET_COMMAND_STRING = "SET";
    private readonly encoding: BitEncoding;
    private readonly offset: BitFieldOffset;
    private readonly value: number;

    /**
     * Creates an instance of BitFieldSet
     *
     * @param encoding - The bit encoding for the subcommand.
     * @param offset - The offset in the array of bits where the value will be set.
     * @param value - The value to set the bits in the binary value to.
     */
    constructor(encoding: BitEncoding, offset: BitFieldOffset, value: number) {
        this.encoding = encoding;
        this.offset = offset;
        this.value = value;
    }

    toArgs(): string[] {
        return [
            BitFieldSet.SET_COMMAND_STRING,
            this.encoding.toArg(),
            this.offset.toArg(),
            this.value.toString(),
        ];
    }
}

/**
 * Represents the "INCRBY" subcommand for increasing or decreasing bits in the binary representation of the string
 * stored in `key`.
 */
export class BitFieldIncrBy implements BitFieldSubCommands {
    private static readonly INCRBY_COMMAND_STRING = "INCRBY";
    private readonly encoding: BitEncoding;
    private readonly offset: BitFieldOffset;
    private readonly increment: number;

    /**
     * Creates an instance of BitFieldIncrBy
     *
     * @param encoding - The bit encoding for the subcommand.
     * @param offset - The offset in the array of bits where the value will be incremented.
     * @param increment - The value to increment the bits in the binary value by.
     */
    constructor(
        encoding: BitEncoding,
        offset: BitFieldOffset,
        increment: number,
    ) {
        this.encoding = encoding;
        this.offset = offset;
        this.increment = increment;
    }

    toArgs(): string[] {
        return [
            BitFieldIncrBy.INCRBY_COMMAND_STRING,
            this.encoding.toArg(),
            this.offset.toArg(),
            this.increment.toString(),
        ];
    }
}

/**
 * Enumeration specifying bit overflow controls for the {@link BaseClient.bitfield|bitfield} command.
 */
export enum BitOverflowControl {
    /**
     * Performs modulo when overflows occur with unsigned encoding. When overflows occur with signed encoding, the value
     * restarts at the most negative value. When underflows occur with signed encoding, the value restarts at the most
     * positive value.
     */
    WRAP = "WRAP",
    /**
     * Underflows remain set to the minimum value, and overflows remain set to the maximum value.
     */
    SAT = "SAT",
    /**
     * Returns `None` when overflows occur.
     */
    FAIL = "FAIL",
}

/**
 * Represents the "OVERFLOW" subcommand that determines the result of the "SET" or "INCRBY"
 * {@link BaseClient.bitfield|bitfield} subcommands when an underflow or overflow occurs.
 */
export class BitFieldOverflow implements BitFieldSubCommands {
    private static readonly OVERFLOW_COMMAND_STRING = "OVERFLOW";
    private readonly overflowControl: BitOverflowControl;

    /**
     * Creates an instance of BitFieldOverflow.
     *
     * @param overflowControl - The desired overflow behavior.
     */
    constructor(overflowControl: BitOverflowControl) {
        this.overflowControl = overflowControl;
    }

    toArgs(): string[] {
        return [BitFieldOverflow.OVERFLOW_COMMAND_STRING, this.overflowControl];
    }
}

/**
 * @internal
 */
export function createBitField(
    key: string,
    subcommands: BitFieldSubCommands[],
    readOnly: boolean = false,
): command_request.Command {
    const requestType = readOnly
        ? RequestType.BitFieldReadOnly
        : RequestType.BitField;
    let args: string[] = [key];

    for (const subcommand of subcommands) {
        args = args.concat(subcommand.toArgs());
    }

    return createCommand(requestType, args);
}

/**
 * @internal
 */
export function createHDel(
    key: string,
    fields: string[],
): command_request.Command {
    return createCommand(RequestType.HDel, [key].concat(fields));
}

/**
 * @internal
 */
export function createHMGet(
    key: string,
    fields: string[],
): command_request.Command {
    return createCommand(RequestType.HMGet, [key].concat(fields));
}

/**
 * @internal
 */
export function createHExists(
    key: string,
    field: string,
): command_request.Command {
    return createCommand(RequestType.HExists, [key, field]);
}

/**
 * @internal
 */
export function createHGetAll(key: string): command_request.Command {
    return createCommand(RequestType.HGetAll, [key]);
}

/**
 * @internal
 */
export function createLPush(
    key: string,
    elements: string[],
): command_request.Command {
    return createCommand(RequestType.LPush, [key].concat(elements));
}

/**
 * @internal
 */
export function createLPushX(
    key: string,
    elements: string[],
): command_request.Command {
    return createCommand(RequestType.LPushX, [key].concat(elements));
}

/**
 * @internal
 */
export function createLPop(
    key: string,
    count?: number,
): command_request.Command {
    const args: string[] = count == undefined ? [key] : [key, count.toString()];
    return createCommand(RequestType.LPop, args);
}

/**
 * @internal
 */
export function createLRange(
    key: string,
    start: number,
    end: number,
): command_request.Command {
    return createCommand(RequestType.LRange, [
        key,
        start.toString(),
        end.toString(),
    ]);
}

/**
 * @internal
 */
export function createLLen(key: string): command_request.Command {
    return createCommand(RequestType.LLen, [key]);
}

/**
 * Enumeration representing element popping or adding direction for the List Based Commands.
 */
export enum ListDirection {
    /**
     * Represents the option that elements should be popped from or added to the left side of a list.
     */
    LEFT = "LEFT",
    /**
     * Represents the option that elements should be popped from or added to the right side of a list.
     */
    RIGHT = "RIGHT",
}

/**
 * @internal
 */
export function createLMove(
    source: string,
    destination: string,
    whereFrom: ListDirection,
    whereTo: ListDirection,
): command_request.Command {
    return createCommand(RequestType.LMove, [
        source,
        destination,
        whereFrom,
        whereTo,
    ]);
}

/**
 * @internal
 */
export function createBLMove(
    source: string,
    destination: string,
    whereFrom: ListDirection,
    whereTo: ListDirection,
    timeout: number,
): command_request.Command {
    return createCommand(RequestType.BLMove, [
        source,
        destination,
        whereFrom,
        whereTo,
        timeout.toString(),
    ]);
}

/**
 * @internal
 */
export function createLSet(
    key: string,
    index: number,
    element: string,
): command_request.Command {
    return createCommand(RequestType.LSet, [key, index.toString(), element]);
}

/**
 * @internal
 */
export function createLTrim(
    key: string,
    start: number,
    end: number,
): command_request.Command {
    return createCommand(RequestType.LTrim, [
        key,
        start.toString(),
        end.toString(),
    ]);
}

/**
 * @internal
 */
export function createLRem(
    key: string,
    count: number,
    element: string,
): command_request.Command {
    return createCommand(RequestType.LRem, [key, count.toString(), element]);
}

/**
 * @internal
 */
export function createRPush(
    key: string,
    elements: string[],
): command_request.Command {
    return createCommand(RequestType.RPush, [key].concat(elements));
}

/**
 * @internal
 */
export function createRPushX(
    key: string,
    elements: string[],
): command_request.Command {
    return createCommand(RequestType.RPushX, [key].concat(elements));
}

/**
 * @internal
 */
export function createRPop(
    key: string,
    count?: number,
): command_request.Command {
    const args: string[] = count == undefined ? [key] : [key, count.toString()];
    return createCommand(RequestType.RPop, args);
}

/**
 * @internal
 */
export function createSAdd(
    key: string,
    members: string[],
): command_request.Command {
    return createCommand(RequestType.SAdd, [key].concat(members));
}

/**
 * @internal
 */
export function createSRem(
    key: string,
    members: string[],
): command_request.Command {
    return createCommand(RequestType.SRem, [key].concat(members));
}

/**
 * @internal
 */
export function createSMembers(key: string): command_request.Command {
    return createCommand(RequestType.SMembers, [key]);
}

/**
 *
 * @internal
 */
export function createSMove(
    source: string,
    destination: string,
    member: string,
): command_request.Command {
    return createCommand(RequestType.SMove, [source, destination, member]);
}

/**
 * @internal
 */
export function createSCard(key: string): command_request.Command {
    return createCommand(RequestType.SCard, [key]);
}

/**
 * @internal
 */
export function createSInter(keys: string[]): command_request.Command {
    return createCommand(RequestType.SInter, keys);
}

/**
 * @internal
 */
export function createSInterCard(
    keys: string[],
    limit?: number,
): command_request.Command {
    let args: string[] = keys;
    args.unshift(keys.length.toString());

    if (limit != undefined) {
        args = args.concat(["LIMIT", limit.toString()]);
    }

    return createCommand(RequestType.SInterCard, args);
}

/**
 * @internal
 */
export function createSInterStore(
    destination: string,
    keys: string[],
): command_request.Command {
    return createCommand(RequestType.SInterStore, [destination].concat(keys));
}

/**
 * @internal
 */
export function createSDiff(keys: string[]): command_request.Command {
    return createCommand(RequestType.SDiff, keys);
}

/**
 * @internal
 */
export function createSDiffStore(
    destination: string,
    keys: string[],
): command_request.Command {
    return createCommand(RequestType.SDiffStore, [destination].concat(keys));
}

/**
 * @internal
 */
export function createSUnion(keys: string[]): command_request.Command {
    return createCommand(RequestType.SUnion, keys);
}

/**
 * @internal
 */
export function createSUnionStore(
    destination: string,
    keys: string[],
): command_request.Command {
    return createCommand(RequestType.SUnionStore, [destination].concat(keys));
}

/**
 * @internal
 */
export function createSIsMember(
    key: string,
    member: string,
): command_request.Command {
    return createCommand(RequestType.SIsMember, [key, member]);
}

/**
 * @internal
 */
export function createSMIsMember(
    key: string,
    members: string[],
): command_request.Command {
    return createCommand(RequestType.SMIsMember, [key].concat(members));
}

/**
 * @internal
 */
export function createSPop(
    key: string,
    count?: number,
): command_request.Command {
    const args: string[] = count == undefined ? [key] : [key, count.toString()];
    return createCommand(RequestType.SPop, args);
}

/**
 * @internal
 */
export function createSRandMember(
    key: string,
    count?: number,
): command_request.Command {
    const args: string[] = count == undefined ? [key] : [key, count.toString()];
    return createCommand(RequestType.SRandMember, args);
}

/**
 * @internal
 */
export function createCustomCommand(args: string[]) {
    return createCommand(RequestType.CustomCommand, args);
}

/**
 * @internal
 */
export function createHIncrBy(
    key: string,
    field: string,
    amount: number,
): command_request.Command {
    return createCommand(RequestType.HIncrBy, [key, field, amount.toString()]);
}

/**
 * @internal
 */
export function createHIncrByFloat(
    key: string,
    field: string,
    amount: number,
): command_request.Command {
    return createCommand(RequestType.HIncrByFloat, [
        key,
        field,
        amount.toString(),
    ]);
}

/**
 * @internal
 */
export function createHLen(key: string): command_request.Command {
    return createCommand(RequestType.HLen, [key]);
}

/**
 * @internal
 */
export function createHVals(key: string): command_request.Command {
    return createCommand(RequestType.HVals, [key]);
}

/**
 * @internal
 */
export function createExists(keys: string[]): command_request.Command {
    return createCommand(RequestType.Exists, keys);
}

/**
 * @internal
 */
export function createUnlink(keys: string[]): command_request.Command {
    return createCommand(RequestType.Unlink, keys);
}

export enum ExpireOptions {
    /**
     * `HasNoExpiry` - Sets expiry only when the key has no expiry.
     */
    HasNoExpiry = "NX",
    /**
     * `HasExistingExpiry` - Sets expiry only when the key has an existing expiry.
     */
    HasExistingExpiry = "XX",
    /**
     * `NewExpiryGreaterThanCurrent` - Sets expiry only when the new expiry is
     * greater than current one.
     */
    NewExpiryGreaterThanCurrent = "GT",
    /**
     * `NewExpiryLessThanCurrent` - Sets expiry only when the new expiry is less
     * than current one.
     */
    NewExpiryLessThanCurrent = "LT",
}

/**
 * @internal
 */
export function createExpire(
    key: string,
    seconds: number,
    option?: ExpireOptions,
): command_request.Command {
    const args: string[] =
        option == undefined
            ? [key, seconds.toString()]
            : [key, seconds.toString(), option];
    return createCommand(RequestType.Expire, args);
}

/**
 * @internal
 */
export function createExpireAt(
    key: string,
    unixSeconds: number,
    option?: ExpireOptions,
): command_request.Command {
    const args: string[] =
        option == undefined
            ? [key, unixSeconds.toString()]
            : [key, unixSeconds.toString(), option];
    return createCommand(RequestType.ExpireAt, args);
}

/**
 * @internal
 */
export function createExpireTime(key: string): command_request.Command {
    return createCommand(RequestType.ExpireTime, [key]);
}

/**
 * @internal
 */
export function createPExpire(
    key: string,
    milliseconds: number,
    option?: ExpireOptions,
): command_request.Command {
    const args: string[] =
        option == undefined
            ? [key, milliseconds.toString()]
            : [key, milliseconds.toString(), option];
    return createCommand(RequestType.PExpire, args);
}

/**
 * @internal
 */
export function createPExpireAt(
    key: string,
    unixMilliseconds: number,
    option?: ExpireOptions,
): command_request.Command {
    const args: string[] =
        option == undefined
            ? [key, unixMilliseconds.toString()]
            : [key, unixMilliseconds.toString(), option];
    return createCommand(RequestType.PExpireAt, args);
}

/**
 * @internal
 */
export function createPExpireTime(key: string): command_request.Command {
    return createCommand(RequestType.PExpireTime, [key]);
}

/**
 * @internal
 */
export function createTTL(key: string): command_request.Command {
    return createCommand(RequestType.TTL, [key]);
}

/**
 * Options for updating elements of a sorted set key.
 */
export enum UpdateByScore {
    /** Only update existing elements if the new score is less than the current score. */
    LESS_THAN = "LT",
    /** Only update existing elements if the new score is greater than the current score. */
    GREATER_THAN = "GT",
}

export type ZAddOptions = {
    /**
     * Options for handling existing members.
     */
    conditionalChange?: ConditionalChange;
    /**
     * Options for updating scores.
     */
    updateOptions?: UpdateByScore;
    /**
     * Modify the return value from the number of new elements added, to the total number of elements changed.
     */
    changed?: boolean;
};

/**
 * @internal
 */
export function createZAdd(
    key: string,
    membersScoresMap: Record<string, number>,
    options?: ZAddOptions,
    incr: boolean = false,
): command_request.Command {
    let args = [key];

    if (options) {
        if (options.conditionalChange) {
            if (
                options.conditionalChange ===
                    ConditionalChange.ONLY_IF_DOES_NOT_EXIST &&
                options.updateOptions
            ) {
                throw new Error(
                    `The GT, LT, and NX options are mutually exclusive. Cannot choose both ${options.updateOptions} and NX.`,
                );
            }

            args.push(options.conditionalChange);
        }

        if (options.updateOptions) {
            args.push(options.updateOptions);
        }

        if (options.changed) {
            args.push("CH");
        }
    }

    if (incr) {
        args.push("INCR");
    }

    args = args.concat(
        Object.entries(membersScoresMap).flatMap(([key, value]) => [
            value.toString(),
            key,
        ]),
    );
    return createCommand(RequestType.ZAdd, args);
}

/**
 * `KeyWeight` - pair of variables represents a weighted key for the `ZINTERSTORE` and `ZUNIONSTORE` sorted sets commands.
 */
export type KeyWeight = [string, number];
/**
 * `AggregationType` - representing aggregation types for `ZINTERSTORE` and `ZUNIONSTORE` sorted set commands.
 */
export type AggregationType = "SUM" | "MIN" | "MAX";

/**
 * @internal
 */
export function createZInterstore(
    destination: string,
    keys: string[] | KeyWeight[],
    aggregationType?: AggregationType,
): command_request.Command {
    const args = createZCmdStoreArgs(destination, keys, aggregationType);
    return createCommand(RequestType.ZInterStore, args);
}

function createZCmdStoreArgs(
    destination: string,
    keys: string[] | KeyWeight[],
    aggregationType?: AggregationType,
): string[] {
    const args: string[] = [destination, keys.length.toString()];

    if (typeof keys[0] === "string") {
        args.push(...(keys as string[]));
    } else {
        const weightsKeys = keys.map(([key]) => key);
        args.push(...(weightsKeys as string[]));
        const weights = keys.map(([, weight]) => weight.toString());
        args.push("WEIGHTS", ...weights);
    }

    if (aggregationType) {
        args.push("AGGREGATE", aggregationType);
    }

    return args;
}

/**
 * @internal
 */
export function createZRem(
    key: string,
    members: string[],
): command_request.Command {
    return createCommand(RequestType.ZRem, [key].concat(members));
}

/**
 * @internal
 */
export function createZCard(key: string): command_request.Command {
    return createCommand(RequestType.ZCard, [key]);
}

/**
 * @internal
 */
export function createZInterCard(
    keys: string[],
    limit?: number,
): command_request.Command {
    let args: string[] = keys;
    args.unshift(keys.length.toString());

    if (limit != undefined) {
        args = args.concat(["LIMIT", limit.toString()]);
    }

    return createCommand(RequestType.ZInterCard, args);
}

/**
 * @internal
 */
export function createZDiff(keys: string[]): command_request.Command {
    const args: string[] = keys;
    args.unshift(keys.length.toString());
    return createCommand(RequestType.ZDiff, args);
}

/**
 * @internal
 */
export function createZDiffWithScores(keys: string[]): command_request.Command {
    const args: string[] = keys;
    args.unshift(keys.length.toString());
    args.push("WITHSCORES");
    return createCommand(RequestType.ZDiff, args);
}

/**
 * @internal
 */
export function createZDiffStore(
    destination: string,
    keys: string[],
): command_request.Command {
    const args: string[] = [destination, keys.length.toString(), ...keys];
    return createCommand(RequestType.ZDiffStore, args);
}

/**
 * @internal
 */
export function createZScore(
    key: string,
    member: string,
): command_request.Command {
    return createCommand(RequestType.ZScore, [key, member]);
}

/**
 * @internal
 */
export function createZMScore(
    key: string,
    members: string[],
): command_request.Command {
    return createCommand(RequestType.ZMScore, [key, ...members]);
}

export enum InfScoreBoundary {
    /**
     * Positive infinity bound for sorted set.
     */
    PositiveInfinity = "+",
    /**
     * Negative infinity bound for sorted set.
     */
    NegativeInfinity = "-",
}

/**
 * Defines where to insert new elements into a list.
 */
export type ScoreBoundary<T> =
    /**
     *  Represents an lower/upper boundary in a sorted set.
     */
    | InfScoreBoundary
    /**
     *  Represents a specific numeric score boundary in a sorted set.
     */
    | {
          /**
           * The score value.
           */
          value: T;
          /**
           * Whether the score value is inclusive. Defaults to True.
           */
          isInclusive?: boolean;
      };

/**
 * Represents a range by index (rank) in a sorted set.
 * The `start` and `stop` arguments represent zero-based indexes.
 */
export type RangeByIndex = {
    /**
     *  The start index of the range.
     */
    start: number;
    /**
     * The stop index of the range.
     */
    stop: number;
};

/**
 * Represents a range by score or a range by lex in a sorted set.
 * The `start` and `stop` arguments represent score boundaries.
 */
type SortedSetRange<T> = {
    /**
     * The start boundary.
     */
    start: ScoreBoundary<T>;
    /**
     * The stop boundary.
     */
    stop: ScoreBoundary<T>;
    /**
     * The limit argument for a range query.
     * Represents a limit argument for a range query in a sorted set to
     * be used in [ZRANGE](https://valkey.io/commands/zrange) command.
     *
     * The optional LIMIT argument can be used to obtain a sub-range from the
     * matching elements (similar to SELECT LIMIT offset, count in SQL).
     */
    limit?: {
        /**
         * The offset from the start of the range.
         */
        offset: number;
        /**
         * The number of elements to include in the range.
         * A negative count returns all elements from the offset.
         */
        count: number;
    };
};

export type RangeByScore = SortedSetRange<number> & { type: "byScore" };
export type RangeByLex = SortedSetRange<string> & { type: "byLex" };

/**
 * Returns a string representation of a score boundary in Redis protocol format.
 * @param score - The score boundary object containing value and inclusivity
 *     information.
 * @param isLex - Indicates whether to return lexical representation for
 *     positive/negative infinity.
 * @returns A string representation of the score boundary in Redis protocol
 *     format.
 */
function getScoreBoundaryArg(
    score: ScoreBoundary<number> | ScoreBoundary<string>,
    isLex: boolean = false,
): string {
    if (score == InfScoreBoundary.PositiveInfinity) {
        return (
            InfScoreBoundary.PositiveInfinity.toString() + (isLex ? "" : "inf")
        );
    }

    if (score == InfScoreBoundary.NegativeInfinity) {
        return (
            InfScoreBoundary.NegativeInfinity.toString() + (isLex ? "" : "inf")
        );
    }

    if (score.isInclusive == false) {
        return "(" + score.value.toString();
    }

    const value = isLex ? "[" + score.value.toString() : score.value.toString();
    return value;
}

function createZRangeArgs(
    key: string,
    rangeQuery: RangeByScore | RangeByLex | RangeByIndex,
    reverse: boolean,
    withScores: boolean,
): string[] {
    const args: string[] = [key];

    if (typeof rangeQuery.start != "number") {
        rangeQuery = rangeQuery as RangeByScore | RangeByLex;
        const isLex = rangeQuery.type == "byLex";
        args.push(getScoreBoundaryArg(rangeQuery.start, isLex));
        args.push(getScoreBoundaryArg(rangeQuery.stop, isLex));
        args.push(isLex == true ? "BYLEX" : "BYSCORE");
    } else {
        args.push(rangeQuery.start.toString());
        args.push(rangeQuery.stop.toString());
    }

    if (reverse) {
        args.push("REV");
    }

    if ("limit" in rangeQuery && rangeQuery.limit !== undefined) {
        args.push(
            "LIMIT",
            String(rangeQuery.limit.offset),
            String(rangeQuery.limit.count),
        );
    }

    if (withScores) {
        args.push("WITHSCORES");
    }

    return args;
}

/**
 * @internal
 */
export function createZCount(
    key: string,
    minScore: ScoreBoundary<number>,
    maxScore: ScoreBoundary<number>,
): command_request.Command {
    const args = [key];
    args.push(getScoreBoundaryArg(minScore));
    args.push(getScoreBoundaryArg(maxScore));
    return createCommand(RequestType.ZCount, args);
}

/**
 * @internal
 */
export function createZRange(
    key: string,
    rangeQuery: RangeByIndex | RangeByScore | RangeByLex,
    reverse: boolean = false,
): command_request.Command {
    const args = createZRangeArgs(key, rangeQuery, reverse, false);
    return createCommand(RequestType.ZRange, args);
}

/**
 * @internal
 */
export function createZRangeWithScores(
    key: string,
    rangeQuery: RangeByIndex | RangeByScore | RangeByLex,
    reverse: boolean = false,
): command_request.Command {
    const args = createZRangeArgs(key, rangeQuery, reverse, true);
    return createCommand(RequestType.ZRange, args);
}

/**
 * @internal
 */
export function createType(key: string): command_request.Command {
    return createCommand(RequestType.Type, [key]);
}

/**
 * @internal
 */
export function createStrlen(key: string): command_request.Command {
    return createCommand(RequestType.Strlen, [key]);
}

/**
 * @internal
 */
export function createLIndex(
    key: string,
    index: number,
): command_request.Command {
    return createCommand(RequestType.LIndex, [key, index.toString()]);
}

/**
 * Defines where to insert new elements into a list.
 */
export enum InsertPosition {
    /**
     * Insert new element before the pivot.
     */
    Before = "before",
    /**
     * Insert new element after the pivot.
     */
    After = "after",
}

/**
 * @internal
 */
export function createLInsert(
    key: string,
    position: InsertPosition,
    pivot: string,
    element: string,
): command_request.Command {
    return createCommand(RequestType.LInsert, [key, position, pivot, element]);
}

/**
 * @internal
 */
export function createZPopMin(
    key: string,
    count?: number,
): command_request.Command {
    const args: string[] = count == undefined ? [key] : [key, count.toString()];
    return createCommand(RequestType.ZPopMin, args);
}

/**
 * @internal
 */
export function createZPopMax(
    key: string,
    count?: number,
): command_request.Command {
    const args: string[] = count == undefined ? [key] : [key, count.toString()];
    return createCommand(RequestType.ZPopMax, args);
}

/**
 * @internal
 */
export function createEcho(message: string): command_request.Command {
    return createCommand(RequestType.Echo, [message]);
}

/**
 * @internal
 */
export function createPTTL(key: string): command_request.Command {
    return createCommand(RequestType.PTTL, [key]);
}

/**
 * @internal
 */
export function createZRemRangeByRank(
    key: string,
    start: number,
    stop: number,
): command_request.Command {
    return createCommand(RequestType.ZRemRangeByRank, [
        key,
        start.toString(),
        stop.toString(),
    ]);
}

/**
 * @internal
 */
export function createZRemRangeByLex(
    key: string,
    minLex: ScoreBoundary<string>,
    maxLex: ScoreBoundary<string>,
): command_request.Command {
    const args = [
        key,
        getScoreBoundaryArg(minLex, true),
        getScoreBoundaryArg(maxLex, true),
    ];
    return createCommand(RequestType.ZRemRangeByLex, args);
}

/**
 * @internal
 */
export function createZRemRangeByScore(
    key: string,
    minScore: ScoreBoundary<number>,
    maxScore: ScoreBoundary<number>,
): command_request.Command {
    const args = [key];
    args.push(getScoreBoundaryArg(minScore));
    args.push(getScoreBoundaryArg(maxScore));
    return createCommand(RequestType.ZRemRangeByScore, args);
}

export function createPersist(key: string): command_request.Command {
    return createCommand(RequestType.Persist, [key]);
}

/**
 * @internal
 */
export function createZLexCount(
    key: string,
    minLex: ScoreBoundary<string>,
    maxLex: ScoreBoundary<string>,
): command_request.Command {
    const args = [
        key,
        getScoreBoundaryArg(minLex, true),
        getScoreBoundaryArg(maxLex, true),
    ];
    return createCommand(RequestType.ZLexCount, args);
}

export function createZRank(
    key: string,
    member: string,
    withScores?: boolean,
): command_request.Command {
    const args = [key, member];

    if (withScores) {
        args.push("WITHSCORE");
    }

    return createCommand(RequestType.ZRank, args);
}

export type StreamTrimOptions = (
    | {
          /**
           * Trim the stream according to entry ID.
           * Equivalent to `MINID` in the Redis API.
           */
          method: "minid";
          threshold: string;
      }
    | {
          /**
           * Trim the stream according to length.
           * Equivalent to `MAXLEN` in the Redis API.
           */
          method: "maxlen";
          threshold: number;
      }
) & {
    /**
     * If `true`, the stream will be trimmed exactly. Equivalent to `=` in the
     * Redis API. Otherwise the stream will be trimmed in a near-exact manner,
     * which is more efficient, equivalent to `~` in the Redis API.
     */
    exact: boolean;
    /**
     * If set, sets the maximal amount of entries that will be deleted.
     */
    limit?: number;
};

export type StreamAddOptions = {
    /**
     * If set, the new entry will be added with this ID.
     */
    id?: string;
    /**
     * If set to `false`, a new stream won't be created if no stream matches the
     * given key. Equivalent to `NOMKSTREAM` in the Redis API.
     */
    makeStream?: boolean;
    /**
     * If set, the add operation will also trim the older entries in the stream.
     */
    trim?: StreamTrimOptions;
};

function addTrimOptions(options: StreamTrimOptions, args: string[]) {
    if (options.method === "maxlen") {
        args.push("MAXLEN");
    } else if (options.method === "minid") {
        args.push("MINID");
    }

    if (options.exact) {
        args.push("=");
    } else {
        args.push("~");
    }

    if (options.method === "maxlen") {
        args.push(options.threshold.toString());
    } else if (options.method === "minid") {
        args.push(options.threshold);
    }

    if (options.limit) {
        args.push("LIMIT");
        args.push(options.limit.toString());
    }
}

/**
 * @internal
 */
export function createXAdd(
    key: string,
    values: [string, string][],
    options?: StreamAddOptions,
): command_request.Command {
    const args = [key];

    if (options?.makeStream === false) {
        args.push("NOMKSTREAM");
    }

    if (options?.trim) {
        addTrimOptions(options.trim, args);
    }

    if (options?.id) {
        args.push(options.id);
    } else {
        args.push("*");
    }

    values.forEach(([field, value]) => {
        args.push(field);
        args.push(value);
    });

    return createCommand(RequestType.XAdd, args);
}

/**
 * @internal
 */
export function createXDel(
    key: string,
    ids: string[],
): command_request.Command {
    return createCommand(RequestType.XDel, [key, ...ids]);
}

/**
 * @internal
 */
export function createXTrim(
    key: string,
    options: StreamTrimOptions,
): command_request.Command {
    const args = [key];
    addTrimOptions(options, args);
    return createCommand(RequestType.XTrim, args);
}

/**
 * @internal
 */
export function createTime(): command_request.Command {
    return createCommand(RequestType.Time, []);
}

/**
 * @internal
 */
export function createPublish(
    message: string,
    channel: string,
    sharded: boolean = false,
): command_request.Command {
    const request = sharded ? RequestType.SPublish : RequestType.Publish;
    return createCommand(request, [channel, message]);
}

/**
 * @internal
 */
export function createBRPop(
    keys: string[],
    timeout: number,
): command_request.Command {
    const args = [...keys, timeout.toString()];
    return createCommand(RequestType.BRPop, args);
}

/**
 * @internal
 */
export function createBLPop(
    keys: string[],
    timeout: number,
): command_request.Command {
    const args = [...keys, timeout.toString()];
    return createCommand(RequestType.BLPop, args);
}

/**
 * @internal
 */
export function createFCall(
    func: string,
    keys: string[],
    args: string[],
): command_request.Command {
    let params: string[] = [];
    params = params.concat(func, keys.length.toString(), keys, args);
    return createCommand(RequestType.FCall, params);
}

/**
 * @internal
 */
export function createFCallReadOnly(
    func: string,
    keys: string[],
    args: string[],
): command_request.Command {
    let params: string[] = [];
    params = params.concat(func, keys.length.toString(), keys, args);
    return createCommand(RequestType.FCallReadOnly, params);
}

/**
 * @internal
 */
export function createFunctionDelete(
    libraryCode: string,
): command_request.Command {
    return createCommand(RequestType.FunctionDelete, [libraryCode]);
}

/**
 * @internal
 */
export function createFunctionFlush(mode?: FlushMode): command_request.Command {
    if (mode) {
        return createCommand(RequestType.FunctionFlush, [mode.toString()]);
    } else {
        return createCommand(RequestType.FunctionFlush, []);
    }
}

/**
 * @internal
 */
export function createFunctionLoad(
    libraryCode: string,
    replace?: boolean,
): command_request.Command {
    const args = replace ? ["REPLACE", libraryCode] : [libraryCode];
    return createCommand(RequestType.FunctionLoad, args);
}

/** Optional arguments for `FUNCTION LIST` command. */
export type FunctionListOptions = {
    /** A wildcard pattern for matching library names. */
    libNamePattern?: string;
    /** Specifies whether to request the library code from the server or not. */
    withCode?: boolean;
};

/** Type of the response of `FUNCTION LIST` command. */
export type FunctionListResponse = Record<
    string,
    string | Record<string, string | string[]>[]
>[];

/**
 * @internal
 */
export function createFunctionList(
    options?: FunctionListOptions,
): command_request.Command {
    const args: string[] = [];

    if (options) {
        if (options.libNamePattern) {
            args.push("LIBRARYNAME", options.libNamePattern);
        }

        if (options.withCode) {
            args.push("WITHCODE");
        }
    }

    return createCommand(RequestType.FunctionList, args);
}

/** Type of the response of `FUNCTION STATS` command. */
export type FunctionStatsResponse = Record<
    string,
    | null
    | Record<string, string | string[] | number>
    | Record<string, Record<string, number>>
>;

/** @internal */
export function createFunctionStats(): command_request.Command {
    return createCommand(RequestType.FunctionStats, []);
}

/**
 * Represents offsets specifying a string interval to analyze in the {@link BaseClient.bitcount|bitcount} command. The offsets are
 * zero-based indexes, with `0` being the first index of the string, `1` being the next index and so on.
 * The offsets can also be negative numbers indicating offsets starting at the end of the string, with `-1` being
 * the last index of the string, `-2` being the penultimate, and so on.
 *
 * See https://valkey.io/commands/bitcount/ for more details.
 */
export type BitOffsetOptions = {
    /** The starting offset index. */
    start: number;
    /** The ending offset index. */
    end: number;
    /**
     * The index offset type. This option can only be specified if you are using server version 7.0.0 or above.
     * Could be either {@link BitmapIndexType.BYTE} or {@link BitmapIndexType.BIT}.
     * If no index type is provided, the indexes will be assumed to be byte indexes.
     */
    indexType?: BitmapIndexType;
};

/**
 * @internal
 */
export function createBitCount(
    key: string,
    options?: BitOffsetOptions,
): command_request.Command {
    const args = [key];

    if (options) {
        args.push(options.start.toString());
        args.push(options.end.toString());
        if (options.indexType) args.push(options.indexType);
    }

    return createCommand(RequestType.BitCount, args);
}

/**
 * Enumeration specifying if index arguments are BYTE indexes or BIT indexes.
 * Can be specified in {@link BitOffsetOptions}, which is an optional argument to the {@link BaseClient.bitcount|bitcount} command.
 * Can also be specified as an optional argument to the {@link BaseClient.bitposInverval|bitposInterval} command.
 *
 * since - Valkey version 7.0.0.
 */
export enum BitmapIndexType {
    /** Specifies that provided indexes are byte indexes. */
    BYTE = "BYTE",
    /** Specifies that provided indexes are bit indexes. */
    BIT = "BIT",
}

/**
 * @internal
 */
export function createBitPos(
    key: string,
    bit: number,
    start?: number,
    end?: number,
    indexType?: BitmapIndexType,
): command_request.Command {
    const args = [key, bit.toString()];

    if (start !== undefined) {
        args.push(start.toString());
    }

    if (end !== undefined) {
        args.push(end.toString());
    }

    if (indexType) {
        args.push(indexType);
    }

    return createCommand(RequestType.BitPos, args);
}

/**
 * Defines flushing mode for {@link GlideClient.flushall}, {@link GlideClusterClient.flushall},
 *      {@link GlideClient.functionFlush}, {@link GlideClusterClient.functionFlush},
 *      {@link GlideClient.flushdb} and {@link GlideClusterClient.flushdb} commands.
 *
 * See https://valkey.io/commands/flushall/ and https://valkey.io/commands/flushdb/ for details.
 */
export enum FlushMode {
    /**
     * Flushes synchronously.
     *
     * since Valkey version 6.2.0.
     */
    SYNC = "SYNC",
    /** Flushes asynchronously. */
    ASYNC = "ASYNC",
}

export type StreamReadOptions = {
    /**
     * If set, the read request will block for the set amount of milliseconds or
     * until the server has the required number of entries. Equivalent to `BLOCK`
     * in the Redis API.
     */
    block?: number;
    /**
     * The maximal number of elements requested.
     * Equivalent to `COUNT` in the Redis API.
     */
    count?: number;
};

function addReadOptions(options: StreamReadOptions, args: string[]) {
    if (options.count !== undefined) {
        args.push("COUNT");
        args.push(options.count.toString());
    }

    if (options.block !== undefined) {
        args.push("BLOCK");
        args.push(options.block.toString());
    }
}

function addStreamsArgs(keys_and_ids: Record<string, string>, args: string[]) {
    args.push("STREAMS");

    const pairs = Object.entries(keys_and_ids);

    for (const [key] of pairs) {
        args.push(key);
    }

    for (const [, id] of pairs) {
        args.push(id);
    }
}

/**
 * @internal
 */
export function createXRead(
    keys_and_ids: Record<string, string>,
    options?: StreamReadOptions,
): command_request.Command {
    const args: string[] = [];

    if (options) {
        addReadOptions(options, args);
    }

    addStreamsArgs(keys_and_ids, args);

    return createCommand(RequestType.XRead, args);
}

/**
 * @internal
 */
export function createXLen(key: string): command_request.Command {
    return createCommand(RequestType.XLen, [key]);
}

<<<<<<< HEAD
/** @internal */
export function createXInfoConsumers(
    key: string,
    group: string,
): command_request.Command {
    return createCommand(RequestType.XInfoConsumers, [key, group]);
=======
/** Optional parameters for {@link BaseClient.xclaim|xclaim} command. */
export type StreamClaimOptions = {
    /**
     * Set the idle time (last time it was delivered) of the message in milliseconds. If `idle`
     * is not specified, an `idle` of `0` is assumed, that is, the time count is reset
     * because the message now has a new owner trying to process it.
     */
    idle?: number; // in milliseconds

    /**
     * This is the same as {@link idle} but instead of a relative amount of milliseconds, it sets the
     * idle time to a specific Unix time (in milliseconds). This is useful in order to rewrite the AOF
     * file generating `XCLAIM` commands.
     */
    idleUnixTime?: number; // in unix-time milliseconds

    /**
     * Set the retry counter to the specified value. This counter is incremented every time a message
     * is delivered again. Normally {@link BaseClient.xclaim|xclaim} does not alter this counter,
     * which is just served to clients when the {@link BaseClient.xpending|xpending} command is called:
     * this way clients can detect anomalies, like messages that are never processed for some reason
     * after a big number of delivery attempts.
     */
    retryCount?: number;

    /**
     * Creates the pending message entry in the PEL even if certain specified IDs are not already in
     * the PEL assigned to a different client. However, the message must exist in the stream,
     * otherwise the IDs of non-existing messages are ignored.
     */
    isForce?: boolean;

    /** The last ID of the entry which should be claimed. */
    lastId?: string;
};

/** @internal */
export function createXClaim(
    key: string,
    group: string,
    consumer: string,
    minIdleTime: number,
    ids: string[],
    options?: StreamClaimOptions,
    justId?: boolean,
): command_request.Command {
    const args = [key, group, consumer, minIdleTime.toString(), ...ids];

    if (options) {
        if (options.idle !== undefined)
            args.push("IDLE", options.idle.toString());
        if (options.idleUnixTime !== undefined)
            args.push("TIME", options.idleUnixTime.toString());
        if (options.retryCount !== undefined)
            args.push("RETRYCOUNT", options.retryCount.toString());
        if (options.isForce) args.push("FORCE");
        if (options.lastId) args.push("LASTID", options.lastId);
    }

    if (justId) args.push("JUSTID");
    return createCommand(RequestType.XClaim, args);
>>>>>>> 22541016
}

/**
 * Optional arguments for {@link BaseClient.xgroupCreate|xgroupCreate}.
 *
 * See https://valkey.io/commands/xgroup-create/ for more details.
 */
export type StreamGroupOptions = {
    /**
     * If `true`and the stream doesn't exist, creates a new stream with a length of `0`.
     */
    mkStream?: boolean;
    /**
     * An arbitrary ID (that isn't the first ID, last ID, or the zero `"0-0"`. Use it to
     * find out how many entries are between the arbitrary ID (excluding it) and the stream's last
     * entry.
     *
     * since Valkey version 7.0.0.
     */
    entriesRead?: string;
};

/**
 * @internal
 */
export function createXGroupCreate(
    key: string,
    groupName: string,
    id: string,
    options?: StreamGroupOptions,
): command_request.Command {
    const args: string[] = [key, groupName, id];

    if (options) {
        if (options.mkStream) {
            args.push("MKSTREAM");
        }

        if (options.entriesRead) {
            args.push("ENTRIESREAD");
            args.push(options.entriesRead);
        }
    }

    return createCommand(RequestType.XGroupCreate, args);
}

/**
 * @internal
 */
export function createXGroupDestroy(
    key: string,
    groupName: string,
): command_request.Command {
    return createCommand(RequestType.XGroupDestroy, [key, groupName]);
}

/**
 * @internal
 */
export function createRename(
    key: string,
    newKey: string,
): command_request.Command {
    return createCommand(RequestType.Rename, [key, newKey]);
}

/**
 * @internal
 */
export function createRenameNX(
    key: string,
    newKey: string,
): command_request.Command {
    return createCommand(RequestType.RenameNX, [key, newKey]);
}

/**
 * @internal
 */
export function createPfAdd(
    key: string,
    elements: string[],
): command_request.Command {
    const args = [key, ...elements];
    return createCommand(RequestType.PfAdd, args);
}

/**
 * @internal
 */
export function createPfCount(keys: string[]): command_request.Command {
    return createCommand(RequestType.PfCount, keys);
}

/**
 * @internal
 */
export function createPfMerge(
    destination: string,
    sourceKey: string[],
): command_request.Command {
    return createCommand(RequestType.PfMerge, [destination, ...sourceKey]);
}

/**
 * @internal
 */
export function createObjectEncoding(key: string): command_request.Command {
    return createCommand(RequestType.ObjectEncoding, [key]);
}

/**
 * @internal
 */
export function createObjectFreq(key: string): command_request.Command {
    return createCommand(RequestType.ObjectFreq, [key]);
}

/**
 * @internal
 */
export function createObjectIdletime(key: string): command_request.Command {
    return createCommand(RequestType.ObjectIdleTime, [key]);
}

/**
 * @internal
 */
export function createObjectRefcount(key: string): command_request.Command {
    return createCommand(RequestType.ObjectRefCount, [key]);
}

export type LolwutOptions = {
    /**
     * An optional argument that can be used to specify the version of computer art to generate.
     */
    version?: number;
    /**
     * An optional argument that can be used to specify the output:
     *  For version `5`, those are length of the line, number of squares per row, and number of squares per column.
     *  For version `6`, those are number of columns and number of lines.
     */
    parameters?: number[];
};

/**
 * @internal
 */
export function createLolwut(options?: LolwutOptions): command_request.Command {
    const args: string[] = [];

    if (options) {
        if (options.version !== undefined) {
            args.push("VERSION", options.version.toString());
        }

        if (options.parameters !== undefined) {
            args.push(...options.parameters.map((param) => param.toString()));
        }
    }

    return createCommand(RequestType.Lolwut, args);
}

/**
 * @internal
 */
export function createFlushAll(mode?: FlushMode): command_request.Command {
    if (mode) {
        return createCommand(RequestType.FlushAll, [mode.toString()]);
    } else {
        return createCommand(RequestType.FlushAll, []);
    }
}

/**
 * @internal
 */
export function createFlushDB(mode?: FlushMode): command_request.Command {
    if (mode) {
        return createCommand(RequestType.FlushDB, [mode.toString()]);
    } else {
        return createCommand(RequestType.FlushDB, []);
    }
}

/**
 *
 * @internal
 */
export function createCopy(
    source: string,
    destination: string,
    options?: { destinationDB?: number; replace?: boolean },
): command_request.Command {
    let args: string[] = [source, destination];

    if (options) {
        if (options.destinationDB !== undefined) {
            args = args.concat("DB", options.destinationDB.toString());
        }

        if (options.replace) {
            args.push("REPLACE");
        }
    }

    return createCommand(RequestType.Copy, args);
}

/**
 * Optional arguments to LPOS command.
 *
 * See https://valkey.io/commands/lpos/ for more details.
 */
export type LPosOptions = {
    /** The rank of the match to return. */
    rank?: number;
    /** The specific number of matching indices from a list. */
    count?: number;
    /** The maximum number of comparisons to make between the element and the items in the list. */
    maxLength?: number;
};

/**
 * @internal
 */
export function createLPos(
    key: string,
    element: string,
    options?: LPosOptions,
): command_request.Command {
    const args: string[] = [key, element];

    if (options) {
        if (options.rank !== undefined) {
            args.push("RANK");
            args.push(options.rank.toString());
        }

        if (options.count !== undefined) {
            args.push("COUNT");
            args.push(options.count.toString());
        }

        if (options.maxLength !== undefined) {
            args.push("MAXLEN");
            args.push(options.maxLength.toString());
        }
    }

    return createCommand(RequestType.LPos, args);
}

/**
 * @internal
 */
export function createDBSize(): command_request.Command {
    return createCommand(RequestType.DBSize, []);
}

/**
 * An optional condition to the {@link BaseClient.geoadd} command.
 */
export enum ConditionalChange {
    /**
     * Only update elements that already exist. Don't add new elements. Equivalent to `XX` in the Valkey API.
     */
    ONLY_IF_EXISTS = "XX",

    /**
     * Only add new elements. Don't update already existing elements. Equivalent to `NX` in the Valkey API.
     */
    ONLY_IF_DOES_NOT_EXIST = "NX",
}

/**
 * Represents a geographic position defined by longitude and latitude.
 * The exact limits, as specified by `EPSG:900913 / EPSG:3785 / OSGEO:41001` are the
 * following:
 *
 *   Valid longitudes are from `-180` to `180` degrees.
 *   Valid latitudes are from `-85.05112878` to `85.05112878` degrees.
 */
export type GeospatialData = {
    /** The longitude coordinate. */
    longitude: number;
    /** The latitude coordinate. */
    latitude: number;
};

/**
 * Optional arguments for the GeoAdd command.
 *
 * See https://valkey.io/commands/geoadd/ for more details.
 */
export type GeoAddOptions = {
    /** Options for handling existing members. See {@link ConditionalChange}. */
    updateMode?: ConditionalChange;
    /** If `true`, returns the count of changed elements instead of new elements added. */
    changed?: boolean;
};

/**
 * @internal
 */
export function createGeoAdd(
    key: string,
    membersToGeospatialData: Map<string, GeospatialData>,
    options?: GeoAddOptions,
): command_request.Command {
    let args: string[] = [key];

    if (options) {
        if (options.updateMode) {
            args.push(options.updateMode);
        }

        if (options.changed) {
            args.push("CH");
        }
    }

    membersToGeospatialData.forEach((coord, member) => {
        args = args.concat(
            coord.longitude.toString(),
            coord.latitude.toString(),
            member,
        );
    });
    return createCommand(RequestType.GeoAdd, args);
}

/** Enumeration representing distance units options. */
export enum GeoUnit {
    /** Represents distance in meters. */
    METERS = "m",
    /** Represents distance in kilometers. */
    KILOMETERS = "km",
    /** Represents distance in miles. */
    MILES = "mi",
    /** Represents distance in feet. */
    FEET = "ft",
}

/**
 * @internal
 */
export function createGeoPos(
    key: string,
    members: string[],
): command_request.Command {
    return createCommand(RequestType.GeoPos, [key].concat(members));
}

/**
 * @internal
 */
export function createGeoDist(
    key: string,
    member1: string,
    member2: string,
    geoUnit?: GeoUnit,
): command_request.Command {
    const args: string[] = [key, member1, member2];

    if (geoUnit) {
        args.push(geoUnit);
    }

    return createCommand(RequestType.GeoDist, args);
}

/**
 * @internal
 */
export function createGeoHash(
    key: string,
    members: string[],
): command_request.Command {
    const args: string[] = [key].concat(members);
    return createCommand(RequestType.GeoHash, args);
}

/**
 * Optional parameters for {@link BaseClient.geosearch|geosearch} command which defines what should be included in the
 * search results and how results should be ordered and limited.
 */
export type GeoSearchResultOptions = GeoSearchCommonResultOptions & {
    /** Include the coordinate of the returned items. */
    withCoord?: boolean;
    /**
     * Include the distance of the returned items from the specified center point.
     * The distance is returned in the same unit as specified for the `searchBy` argument.
     */
    withDist?: boolean;
    /** Include the geohash of the returned items. */
    withHash?: boolean;
};

/**
 * Optional parameters for {@link BaseClient.geosearchstore|geosearchstore} command which defines what should be included in the
 * search results and how results should be ordered and limited.
 */
export type GeoSearchStoreResultOptions = GeoSearchCommonResultOptions & {
    /**
     * Determines what is stored as the sorted set score. Defaults to `false`.
     * - If set to `false`, the geohash of the location will be stored as the sorted set score.
     * - If set to `true`, the distance from the center of the shape (circle or box) will be stored as the sorted set score. The distance is represented as a floating-point number in the same unit specified for that shape.
     */
    storeDist?: boolean;
};

type GeoSearchCommonResultOptions = {
    /** Indicates the order the result should be sorted in. */
    sortOrder?: SortOrder;
    /** Indicates the number of matches the result should be limited to. */
    count?: number;
    /** Whether to allow returning as enough matches are found. This requires `count` parameter to be set. */
    isAny?: boolean;
};

/** Defines the sort order for nested results. */
export enum SortOrder {
    /** Sort by ascending order. */
    ASC = "ASC",
    /** Sort by descending order. */
    DESC = "DESC",
}

export type GeoSearchShape = GeoCircleShape | GeoBoxShape;

/** Circle search shape defined by the radius value and measurement unit. */
export type GeoCircleShape = {
    /** The radius to search by. */
    radius: number;
    /** The measurement unit of the radius. */
    unit: GeoUnit;
};

/** Rectangle search shape defined by the width and height and measurement unit. */
export type GeoBoxShape = {
    /** The width of the rectangle to search by. */
    width: number;
    /** The height of the rectangle to search by. */
    height: number;
    /** The measurement unit of the width and height. */
    unit: GeoUnit;
};

export type SearchOrigin = CoordOrigin | MemberOrigin;

/** The search origin represented by a {@link GeospatialData} position. */
export type CoordOrigin = {
    /** The pivot location to search from. */
    position: GeospatialData;
};

/** The search origin represented by an existing member. */
export type MemberOrigin = {
    /** Member (location) name stored in the sorted set to use as a search pivot. */
    member: string;
};

/** @internal */
export function createGeoSearch(
    key: string,
    searchFrom: SearchOrigin,
    searchBy: GeoSearchShape,
    resultOptions?: GeoSearchResultOptions,
): command_request.Command {
    const args = [key].concat(
        convertGeoSearchOptionsToArgs(searchFrom, searchBy, resultOptions),
    );
    return createCommand(RequestType.GeoSearch, args);
}

/** @internal */
export function createGeoSearchStore(
    destination: string,
    source: string,
    searchFrom: SearchOrigin,
    searchBy: GeoSearchShape,
    resultOptions?: GeoSearchStoreResultOptions,
): command_request.Command {
    const args = [destination, source].concat(
        convertGeoSearchOptionsToArgs(searchFrom, searchBy, resultOptions),
    );
    return createCommand(RequestType.GeoSearchStore, args);
}

function convertGeoSearchOptionsToArgs(
    searchFrom: SearchOrigin,
    searchBy: GeoSearchShape,
    resultOptions?: GeoSearchCommonResultOptions,
): string[] {
    let args: string[] = [];

    if ("position" in searchFrom) {
        args = args.concat(
            "FROMLONLAT",
            searchFrom.position.longitude.toString(),
            searchFrom.position.latitude.toString(),
        );
    } else {
        args = args.concat("FROMMEMBER", searchFrom.member);
    }

    if ("radius" in searchBy) {
        args = args.concat(
            "BYRADIUS",
            searchBy.radius.toString(),
            searchBy.unit,
        );
    } else {
        args = args.concat(
            "BYBOX",
            searchBy.width.toString(),
            searchBy.height.toString(),
            searchBy.unit,
        );
    }

    if (resultOptions) {
        if ("withCoord" in resultOptions && resultOptions.withCoord)
            args.push("WITHCOORD");
        if ("withDist" in resultOptions && resultOptions.withDist)
            args.push("WITHDIST");
        if ("withHash" in resultOptions && resultOptions.withHash)
            args.push("WITHHASH");
        if ("storeDist" in resultOptions && resultOptions.storeDist)
            args.push("STOREDIST");

        if (resultOptions.count) {
            args.push("COUNT", resultOptions.count?.toString());

            if (resultOptions.isAny) args.push("ANY");
        }

        if (resultOptions.sortOrder) args.push(resultOptions.sortOrder);
    }

    return args;
}

/**
 * @internal
 */
export function createZRevRank(
    key: string,
    member: string,
): command_request.Command {
    return createCommand(RequestType.ZRevRank, [key, member]);
}

/**
 * @internal
 */
export function createZRevRankWithScore(
    key: string,
    member: string,
): command_request.Command {
    return createCommand(RequestType.ZRevRank, [key, member, "WITHSCORE"]);
}

/**
 * Mandatory option for zmpop.
 * Defines which elements to pop from the sorted set.
 */
export enum ScoreFilter {
    /** Pop elements with the highest scores. */
    MAX = "MAX",
    /** Pop elements with the lowest scores. */
    MIN = "MIN",
}

/**
 * @internal
 */
export function createZMPop(
    keys: string[],
    modifier: ScoreFilter,
    count?: number,
): command_request.Command {
    const args: string[] = [keys.length.toString()].concat(keys);
    args.push(modifier);

    if (count !== undefined) {
        args.push("COUNT");
        args.push(count.toString());
    }

    return createCommand(RequestType.ZMPop, args);
}

/**
 * @internal
 */
export function createBZMPop(
    keys: string[],
    modifier: ScoreFilter,
    timeout: number,
    count?: number,
): command_request.Command {
    const args: string[] = [
        timeout.toString(),
        keys.length.toString(),
        ...keys,
        modifier,
    ];

    if (count !== undefined) {
        args.push("COUNT");
        args.push(count.toString());
    }

    return createCommand(RequestType.BZMPop, args);
}

/**
 * @internal
 */
export function createZIncrBy(
    key: string,
    increment: number,
    member: string,
): command_request.Command {
    return createCommand(RequestType.ZIncrBy, [
        key,
        increment.toString(),
        member,
    ]);
}

/**
 * Optional arguments to {@link GlideClient.sort|sort}, {@link GlideClient.sortStore|sortStore} and {@link GlideClient.sortReadOnly|sortReadOnly} commands.
 *
 * See https://valkey.io/commands/sort/ for more details.
 */
export type SortOptions = SortBaseOptions & {
    /**
     * A pattern to sort by external keys instead of by the elements stored at the key themselves. The
     * pattern should contain an asterisk (*) as a placeholder for the element values, where the value
     * from the key replaces the asterisk to create the key name. For example, if `key`
     * contains IDs of objects, `byPattern` can be used to sort these IDs based on an
     * attribute of the objects, like their weights or timestamps.
     */
    byPattern?: string;

    /**
     * A pattern used to retrieve external keys' values, instead of the elements at `key`.
     * The pattern should contain an asterisk (`*`) as a placeholder for the element values, where the
     * value from `key` replaces the asterisk to create the `key` name. This
     * allows the sorted elements to be transformed based on the related keys values. For example, if
     * `key` contains IDs of users, `getPatterns` can be used to retrieve
     * specific attributes of these users, such as their names or email addresses. E.g., if
     * `getPatterns` is `name_*`, the command will return the values of the keys
     * `name_<element>` for each sorted element. Multiple `getPatterns`
     * arguments can be provided to retrieve multiple attributes. The special value `#` can
     * be used to include the actual element from `key` being sorted. If not provided, only
     * the sorted elements themselves are returned.
     */
    getPatterns?: string[];
};

type SortBaseOptions = {
    /**
     * Limiting the range of the query by setting offset and result count. See {@link Limit} class for
     * more information.
     */
    limit?: Limit;

    /** Options for sorting order of elements. */
    orderBy?: SortOrder;

    /**
     * When `true`, sorts elements lexicographically. When `false` (default),
     * sorts elements numerically. Use this when the list, set, or sorted set contains string values
     * that cannot be converted into double precision floating point numbers.
     */
    isAlpha?: boolean;
};

/**
 * Optional arguments to {@link GlideClusterClient.sort|sort}, {@link GlideClusterClient.sortStore|sortStore} and {@link GlideClusterClient.sortReadOnly|sortReadOnly} commands.
 *
 * See https://valkey.io/commands/sort/ for more details.
 */
export type SortClusterOptions = SortBaseOptions;

/**
 * The `LIMIT` argument is commonly used to specify a subset of results from the
 * matching elements, similar to the `LIMIT` clause in SQL (e.g., `SELECT LIMIT offset, count`).
 */
export type Limit = {
    /** The starting position of the range, zero based. */
    offset: number;
    /** The maximum number of elements to include in the range. A negative count returns all elements from the offset. */
    count: number;
};

/** @internal */
export function createSort(
    key: string,
    options?: SortOptions,
    destination?: string,
): command_request.Command {
    return createSortImpl(RequestType.Sort, key, options, destination);
}

/** @internal */
export function createSortReadOnly(
    key: string,
    options?: SortOptions,
): command_request.Command {
    return createSortImpl(RequestType.SortReadOnly, key, options);
}

/** @internal */
function createSortImpl(
    cmd: RequestType,
    key: string,
    options?: SortOptions,
    destination?: string,
): command_request.Command {
    const args: string[] = [key];

    if (options) {
        if (options.limit) {
            args.push(
                "LIMIT",
                options.limit.offset.toString(),
                options.limit.count.toString(),
            );
        }

        if (options.orderBy) {
            args.push(options.orderBy);
        }

        if (options.isAlpha) {
            args.push("ALPHA");
        }

        if (options.byPattern) {
            args.push("BY", options.byPattern);
        }

        if (options.getPatterns) {
            options.getPatterns.forEach((p) => args.push("GET", p));
        }
    }

    if (destination) args.push("STORE", destination);

    return createCommand(cmd, args);
}

/**
 * @internal
 */
export function createHStrlen(
    key: string,
    field: string,
): command_request.Command {
    return createCommand(RequestType.HStrlen, [key, field]);
}

/** @internal */
export function createHRandField(
    key: string,
    count?: number,
    withValues?: boolean,
): command_request.Command {
    const args = [key];
    if (count !== undefined) args.push(count.toString());
    if (withValues) args.push("WITHVALUES");
    return createCommand(RequestType.HRandField, args);
}

/**
 * @internal
 */
export function createZRandMember(
    key: string,
    count?: number,
    withscores?: boolean,
): command_request.Command {
    const args = [key];

    if (count !== undefined) {
        args.push(count.toString());
    }

    if (withscores) {
        args.push("WITHSCORES");
    }

    return createCommand(RequestType.ZRandMember, args);
}

/** @internal */
export function createLastSave(): command_request.Command {
    return createCommand(RequestType.LastSave, []);
}

/** @internal */
export function createLCS(
    key1: string,
    key2: string,
    options?: {
        len?: boolean;
        idx?: { withMatchLen?: boolean; minMatchLen?: number };
    },
): command_request.Command {
    const args = [key1, key2];

    if (options) {
        if (options.len) args.push("LEN");
        else if (options.idx) {
            args.push("IDX");
            if (options.idx.withMatchLen) args.push("WITHMATCHLEN");
            if (options.idx.minMatchLen !== undefined)
                args.push("MINMATCHLEN", options.idx.minMatchLen.toString());
        }
    }

    return createCommand(RequestType.LCS, args);
}

/**
 * @internal
 */
export function createTouch(keys: string[]): command_request.Command {
    return createCommand(RequestType.Touch, keys);
}

/** @internal */
export function createRandomKey(): command_request.Command {
    return createCommand(RequestType.RandomKey, []);
}

/** @internal */
export function createWatch(keys: string[]): command_request.Command {
    return createCommand(RequestType.Watch, keys);
}

/** @internal */
export function createUnWatch(): command_request.Command {
    return createCommand(RequestType.UnWatch, []);
}

/**
 * This base class represents the common set of optional arguments for the SCAN family of commands.
 * Concrete implementations of this class are tied to specific SCAN commands (SCAN, HSCAN, SSCAN,
 * and ZSCAN).
 */
export type BaseScanOptions = {
    /**
     * The match filter is applied to the result of the command and will only include
     * strings that match the pattern specified. If the sorted set is large enough for scan commands to return
     * only a subset of the sorted set then there could be a case where the result is empty although there are
     * items that match the pattern specified. This is due to the default `COUNT` being `10` which indicates
     * that it will only fetch and match `10` items from the list.
     */
    readonly match?: string;
    /**
     * `COUNT` is a just a hint for the command for how many elements to fetch from the
     * sorted set. `COUNT` could be ignored until the sorted set is large enough for the `SCAN` commands to
     * represent the results as compact single-allocation packed encoding.
     */
    readonly count?: number;
};

/**
 * @internal
 */
export function createZScan(
    key: string,
    cursor: string,
    options?: BaseScanOptions,
): command_request.Command {
    let args: string[] = [key, cursor];

    if (options) {
        if (options.match) {
            args = args.concat("MATCH", options.match);
        }

        if (options.count !== undefined) {
            args = args.concat("COUNT", options.count.toString());
        }
    }

    return createCommand(RequestType.ZScan, args);
}

/** @internal */
export function createSetRange(
    key: string,
    offset: number,
    value: string,
): command_request.Command {
    return createCommand(RequestType.SetRange, [key, offset.toString(), value]);
}

/**
 * @internal
 */
export function createLMPop(
    keys: string[],
    direction: ListDirection,
    count?: number,
): command_request.Command {
    const args: string[] = [keys.length.toString(), ...keys, direction];

    if (count !== undefined) {
        args.push("COUNT");
        args.push(count.toString());
    }

    return createCommand(RequestType.LMPop, args);
}

/**
 * @internal
 */
export function createBLMPop(
    timeout: number,
    keys: string[],
    direction: ListDirection,
    count?: number,
): command_request.Command {
    const args: string[] = [
        timeout.toString(),
        keys.length.toString(),
        ...keys,
        direction,
    ];

    if (count !== undefined) {
        args.push("COUNT");
        args.push(count.toString());
    }

    return createCommand(RequestType.BLMPop, args);
}

/**
 * @internal
 */
export function createPubSubChannels(
    pattern?: string,
): command_request.Command {
    return createCommand(RequestType.PubSubChannels, pattern ? [pattern] : []);
}

/**
 * @internal
 */
export function createPubSubNumPat(): command_request.Command {
    return createCommand(RequestType.PubSubNumPat, []);
}

/**
 * @internal
 */
export function createPubSubNumSub(
    channels?: string[],
): command_request.Command {
    return createCommand(RequestType.PubSubNumSub, channels ? channels : []);
}

/**
 * @internal
 */
export function createPubsubShardChannels(
    pattern?: string,
): command_request.Command {
    return createCommand(RequestType.PubSubSChannels, pattern ? [pattern] : []);
}

/**
 * @internal
 */
export function createPubSubShardNumSub(
    channels?: string[],
): command_request.Command {
    return createCommand(RequestType.PubSubSNumSub, channels ? channels : []);
}<|MERGE_RESOLUTION|>--- conflicted
+++ resolved
@@ -2336,14 +2336,14 @@
     return createCommand(RequestType.XLen, [key]);
 }
 
-<<<<<<< HEAD
 /** @internal */
 export function createXInfoConsumers(
     key: string,
     group: string,
 ): command_request.Command {
     return createCommand(RequestType.XInfoConsumers, [key, group]);
-=======
+}
+
 /** Optional parameters for {@link BaseClient.xclaim|xclaim} command. */
 export type StreamClaimOptions = {
     /**
@@ -2405,7 +2405,6 @@
 
     if (justId) args.push("JUSTID");
     return createCommand(RequestType.XClaim, args);
->>>>>>> 22541016
 }
 
 /**
