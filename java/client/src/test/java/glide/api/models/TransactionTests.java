--- conflicted
+++ resolved
@@ -292,10 +292,9 @@
         transaction.hkeys("key");
         results.add(Pair.of(HKeys, buildArgs("key")));
 
-<<<<<<< HEAD
         transaction.hstrlen("key", "field");
         results.add(Pair.of(HStrlen, buildArgs("key", "field")));
-=======
+
         transaction
                 .hrandfield("key")
                 .hrandfieldWithCount("key", 2)
@@ -303,7 +302,6 @@
         results.add(Pair.of(HRandField, buildArgs("key")));
         results.add(Pair.of(HRandField, buildArgs("key", "2")));
         results.add(Pair.of(HRandField, buildArgs("key", "3", WITH_VALUES_REDIS_API)));
->>>>>>> 6d75ec3c
 
         transaction.lpush("key", new String[] {"element1", "element2"});
         results.add(Pair.of(LPush, buildArgs("key", "element1", "element2")));
