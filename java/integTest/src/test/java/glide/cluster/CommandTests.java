--- conflicted
+++ resolved
@@ -63,11 +63,8 @@
 import org.junit.jupiter.api.Test;
 import org.junit.jupiter.api.Timeout;
 import org.junit.jupiter.params.ParameterizedTest;
-<<<<<<< HEAD
-=======
 import org.junit.jupiter.params.provider.Arguments;
 import org.junit.jupiter.params.provider.MethodSource;
->>>>>>> c907dc61
 import org.junit.jupiter.params.provider.ValueSource;
 
 @Timeout(10) // seconds
@@ -758,7 +755,6 @@
     }
 
     @SneakyThrows
-<<<<<<< HEAD
     @ParameterizedTest(name = "functionLoad: with route = {0}")
     @ValueSource(booleans = {true, false})
     public void functionLoad_and_functionList(boolean withRoute) {
@@ -772,18 +768,6 @@
                         + libName
                         + " \n redis.register_function('"
                         + funcName
-=======
-    @ParameterizedTest
-    @ValueSource(booleans = {true, false})
-    public void functionLoad(boolean withRoute) {
-        assumeTrue(REDIS_VERSION.isGreaterThanOrEqualTo("7.0.0"), "This feature added in redis 7");
-        String libName = "mylib1C" + withRoute;
-        String code =
-                "#!lua name="
-                        + libName
-                        + " \n redis.register_function('myfunc1c"
-                        + withRoute
->>>>>>> c907dc61
                         + "', function(keys, args) return args[1] end)";
         Route route = new SlotKeyRoute("1", PRIMARY);
 
@@ -791,7 +775,6 @@
                 withRoute ? clusterClient.functionLoad(code, route) : clusterClient.functionLoad(code);
         assertEquals(libName, promise.get());
         // TODO test function with FCALL when fixed in redis-rs and implemented
-<<<<<<< HEAD
 
         var flist =
                 (withRoute ? clusterClient.functionList(route) : clusterClient.functionList()).get();
@@ -816,9 +799,6 @@
                         .get();
         checkFunctionListResponse(
                 flist, libName, expectedDescription, expectedFlags, Optional.of(code));
-=======
-        // TODO test with FUNCTION LIST
->>>>>>> c907dc61
 
         // re-load library without overwriting
         promise =
@@ -831,9 +811,8 @@
         // re-load library with overwriting
         var promise2 =
                 withRoute
-<<<<<<< HEAD
-                        ? clusterClient.functionLoadWithReplace(code, route)
-                        : clusterClient.functionLoadWithReplace(code);
+                        ? clusterClient.functionLoadReplace(code, route)
+                        : clusterClient.functionLoadReplace(code);
         assertEquals(libName, promise2.get());
         String newFuncName = "myfunc2c_" + withRoute;
         String newCode =
@@ -843,8 +822,8 @@
                         + "', function(keys, args) return #args end)";
         promise2 =
                 withRoute
-                        ? clusterClient.functionLoadWithReplace(newCode, route)
-                        : clusterClient.functionLoadWithReplace(newCode);
+                        ? clusterClient.functionLoadReplace(newCode, route)
+                        : clusterClient.functionLoadReplace(newCode);
         assertEquals(libName, promise2.get());
 
         flist =
@@ -867,21 +846,5 @@
         // TODO test with FCALL
 
         // TODO FUNCTION FLUSH at the end
-=======
-                        ? clusterClient.functionLoadReplace(code, route)
-                        : clusterClient.functionLoadReplace(code);
-        assertEquals(libName, promise2.get());
-        String newCode =
-                code
-                        + "\n redis.register_function('myfunc2c"
-                        + withRoute
-                        + "', function(keys, args) return #args end)";
-        promise2 =
-                withRoute
-                        ? clusterClient.functionLoadReplace(newCode, route)
-                        : clusterClient.functionLoadReplace(newCode);
-        assertEquals(libName, promise2.get());
-        // TODO test with FCALL
->>>>>>> c907dc61
     }
 }