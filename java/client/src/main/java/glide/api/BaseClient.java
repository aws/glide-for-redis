--- conflicted
+++ resolved
@@ -554,15 +554,15 @@
     }
 
     @Override
-<<<<<<< HEAD
     public CompletableFuture<Set<String>> sdiff(@NonNull String[] keys) {
         return commandManager.submitNewCommand(SDiff, keys, this::handleSetResponse);
-=======
+    }
+
+    @Override
     public CompletableFuture<Boolean[]> smismember(@NonNull String key, @NonNull String[] members) {
         String[] arguments = ArrayUtils.addFirst(members, key);
         return commandManager.submitNewCommand(
                 SMIsMember, arguments, response -> castArray(handleArrayResponse(response), Boolean.class));
->>>>>>> 1c507926
     }
 
     @Override
