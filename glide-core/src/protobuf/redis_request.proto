--- conflicted
+++ resolved
@@ -158,9 +158,6 @@
     ZRangeStore = 115;
     GetRange = 116;
     SMove = 117;
-<<<<<<< HEAD
-    ZInterStore = 118;
-=======
     SMIsMember = 118;
     LastSave = 120;
     GeoAdd = 121;
@@ -177,7 +174,7 @@
     RenameNx = 131;
     Touch = 132;
     ZRevRank = 133;
->>>>>>> 52dd3dca
+    ZInterStore = 134;
 }
 
 message Command {
