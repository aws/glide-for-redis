/** Copyright GLIDE-for-Redis Project Contributors - SPDX Identifier: Apache-2.0 */
package glide.api.models;

import static glide.api.commands.SortedSetBaseCommands.WITH_SCORE_REDIS_API;
import static glide.api.models.commands.RangeOptions.createZrangeArgs;
import static glide.utils.ArrayTransformUtils.concatenateArrays;
import static glide.utils.ArrayTransformUtils.convertMapToKeyValueStringArray;
import static glide.utils.ArrayTransformUtils.convertMapToValueKeyStringArray;
import static redis_request.RedisRequestOuterClass.RequestType.Blpop;
import static redis_request.RedisRequestOuterClass.RequestType.Brpop;
import static redis_request.RedisRequestOuterClass.RequestType.ClientGetName;
import static redis_request.RedisRequestOuterClass.RequestType.ClientId;
import static redis_request.RedisRequestOuterClass.RequestType.ConfigGet;
import static redis_request.RedisRequestOuterClass.RequestType.ConfigResetStat;
import static redis_request.RedisRequestOuterClass.RequestType.ConfigRewrite;
import static redis_request.RedisRequestOuterClass.RequestType.ConfigSet;
import static redis_request.RedisRequestOuterClass.RequestType.CustomCommand;
import static redis_request.RedisRequestOuterClass.RequestType.Decr;
import static redis_request.RedisRequestOuterClass.RequestType.DecrBy;
import static redis_request.RedisRequestOuterClass.RequestType.Del;
import static redis_request.RedisRequestOuterClass.RequestType.Echo;
import static redis_request.RedisRequestOuterClass.RequestType.Exists;
import static redis_request.RedisRequestOuterClass.RequestType.Expire;
import static redis_request.RedisRequestOuterClass.RequestType.ExpireAt;
import static redis_request.RedisRequestOuterClass.RequestType.GetString;
import static redis_request.RedisRequestOuterClass.RequestType.HLen;
import static redis_request.RedisRequestOuterClass.RequestType.HSetNX;
import static redis_request.RedisRequestOuterClass.RequestType.HashDel;
import static redis_request.RedisRequestOuterClass.RequestType.HashExists;
import static redis_request.RedisRequestOuterClass.RequestType.HashGet;
import static redis_request.RedisRequestOuterClass.RequestType.HashGetAll;
import static redis_request.RedisRequestOuterClass.RequestType.HashIncrBy;
import static redis_request.RedisRequestOuterClass.RequestType.HashIncrByFloat;
import static redis_request.RedisRequestOuterClass.RequestType.HashMGet;
import static redis_request.RedisRequestOuterClass.RequestType.HashSet;
import static redis_request.RedisRequestOuterClass.RequestType.Hvals;
import static redis_request.RedisRequestOuterClass.RequestType.Incr;
import static redis_request.RedisRequestOuterClass.RequestType.IncrBy;
import static redis_request.RedisRequestOuterClass.RequestType.IncrByFloat;
import static redis_request.RedisRequestOuterClass.RequestType.Info;
import static redis_request.RedisRequestOuterClass.RequestType.LLen;
import static redis_request.RedisRequestOuterClass.RequestType.LPop;
import static redis_request.RedisRequestOuterClass.RequestType.LPush;
import static redis_request.RedisRequestOuterClass.RequestType.LPushX;
import static redis_request.RedisRequestOuterClass.RequestType.LRange;
import static redis_request.RedisRequestOuterClass.RequestType.LRem;
import static redis_request.RedisRequestOuterClass.RequestType.LTrim;
import static redis_request.RedisRequestOuterClass.RequestType.MGet;
import static redis_request.RedisRequestOuterClass.RequestType.MSet;
import static redis_request.RedisRequestOuterClass.RequestType.PExpire;
import static redis_request.RedisRequestOuterClass.RequestType.PExpireAt;
import static redis_request.RedisRequestOuterClass.RequestType.PTTL;
import static redis_request.RedisRequestOuterClass.RequestType.Persist;
import static redis_request.RedisRequestOuterClass.RequestType.PfAdd;
import static redis_request.RedisRequestOuterClass.RequestType.PfCount;
import static redis_request.RedisRequestOuterClass.RequestType.PfMerge;
import static redis_request.RedisRequestOuterClass.RequestType.Ping;
import static redis_request.RedisRequestOuterClass.RequestType.RPop;
import static redis_request.RedisRequestOuterClass.RequestType.RPush;
import static redis_request.RedisRequestOuterClass.RequestType.RPushX;
import static redis_request.RedisRequestOuterClass.RequestType.SAdd;
import static redis_request.RedisRequestOuterClass.RequestType.SCard;
import static redis_request.RedisRequestOuterClass.RequestType.SIsMember;
import static redis_request.RedisRequestOuterClass.RequestType.SMembers;
import static redis_request.RedisRequestOuterClass.RequestType.SRem;
import static redis_request.RedisRequestOuterClass.RequestType.SetRange;
import static redis_request.RedisRequestOuterClass.RequestType.SetString;
import static redis_request.RedisRequestOuterClass.RequestType.Strlen;
import static redis_request.RedisRequestOuterClass.RequestType.TTL;
import static redis_request.RedisRequestOuterClass.RequestType.Time;
import static redis_request.RedisRequestOuterClass.RequestType.Type;
import static redis_request.RedisRequestOuterClass.RequestType.Unlink;
import static redis_request.RedisRequestOuterClass.RequestType.XAdd;
import static redis_request.RedisRequestOuterClass.RequestType.ZPopMax;
import static redis_request.RedisRequestOuterClass.RequestType.ZPopMin;
import static redis_request.RedisRequestOuterClass.RequestType.ZScore;
import static redis_request.RedisRequestOuterClass.RequestType.Zadd;
import static redis_request.RedisRequestOuterClass.RequestType.Zcard;
import static redis_request.RedisRequestOuterClass.RequestType.Zrange;
import static redis_request.RedisRequestOuterClass.RequestType.Zrank;
import static redis_request.RedisRequestOuterClass.RequestType.Zrem;

import glide.api.models.commands.ExpireOptions;
import glide.api.models.commands.InfoOptions;
import glide.api.models.commands.InfoOptions.Section;
import glide.api.models.commands.RangeOptions.RangeByIndex;
import glide.api.models.commands.RangeOptions.RangeByLex;
import glide.api.models.commands.RangeOptions.RangeByScore;
import glide.api.models.commands.RangeOptions.RangeQuery;
import glide.api.models.commands.RangeOptions.ScoredRangeQuery;
import glide.api.models.commands.SetOptions;
import glide.api.models.commands.SetOptions.ConditionalSet;
import glide.api.models.commands.SetOptions.SetOptionsBuilder;
import glide.api.models.commands.StreamAddOptions;
import glide.api.models.commands.ZaddOptions;
import java.util.Map;
import lombok.Getter;
import lombok.NonNull;
import org.apache.commons.lang3.ArrayUtils;
import redis_request.RedisRequestOuterClass.Command;
import redis_request.RedisRequestOuterClass.Command.ArgsArray;
import redis_request.RedisRequestOuterClass.RequestType;
import redis_request.RedisRequestOuterClass.Transaction;

/**
 * Base class encompassing shared commands for both standalone and cluster mode implementations in a
 * transaction. Transactions allow the execution of a group of commands in a single step.
 *
 * <p>Command Response: An array of command responses is returned by the client exec command, in the
 * order they were given. Each element in the array represents a command given to the transaction.
 * The response for each command depends on the executed Redis command. Specific response types are
 * documented alongside each method.
 *
 * @param <T> child typing for chaining method calls
 */
@Getter
public abstract class BaseTransaction<T extends BaseTransaction<T>> {
    /** Command class to send a single request to Redis. */
    protected final Transaction.Builder protobufTransaction = Transaction.newBuilder();

    protected abstract T getThis();

    /**
     * Executes a single command, without checking inputs. Every part of the command, including
     * subcommands, should be added as a separate value in args.
     *
     * @param args Arguments for the custom command.
     * @return A response from Redis with an <code>Object</code>.
     * @remarks This function should only be used for single-response commands. Commands that don't
     *     return response (such as <em>SUBSCRIBE</em>), or that return potentially more than a single
     *     response (such as <em>XREAD</em>), or that change the client's behavior (such as entering
     *     <em>pub</em>/<em>sub</em> mode on <em>RESP2</em> connections) shouldn't be called using
     *     this function.
     * @example Returns a list of all pub/sub clients:
     *     <pre>{@code
     * Object result = client.customCommand(new String[]{ "CLIENT", "LIST", "TYPE", "PUBSUB" }).get();
     * }</pre>
     */
    public T customCommand(String[] args) {

        ArgsArray commandArgs = buildArgs(args);
        protobufTransaction.addCommands(buildCommand(CustomCommand, commandArgs));
        return getThis();
    }

    /**
     * Echoes the provided <code>message</code> back.
     *
     * @see <a href="https://redis.io/commands/echo>redis.io</a> for details.
     * @param message The message to be echoed back.
     * @return Command Response - The provided <code>message</code>.
     */
    public T echo(@NonNull String message) {
        ArgsArray commandArgs = buildArgs(message);
        protobufTransaction.addCommands(buildCommand(Echo, commandArgs));
        return getThis();
    }

    /**
     * Pings the Redis server.
     *
     * @see <a href="https://redis.io/commands/ping/">redis.io</a> for details.
     * @return Command Response - A response from Redis with a <code>String</code>.
     */
    public T ping() {
        protobufTransaction.addCommands(buildCommand(Ping));
        return getThis();
    }

    /**
     * Pings the Redis server.
     *
     * @see <a href="https://redis.io/commands/ping/">redis.io</a> for details.
     * @param msg The ping argument that will be returned.
     * @return Command Response - A response from Redis with a <code>String</code>.
     */
    public T ping(@NonNull String msg) {
        ArgsArray commandArgs = buildArgs(msg);

        protobufTransaction.addCommands(buildCommand(Ping, commandArgs));
        return getThis();
    }

    /**
     * Gets information and statistics about the Redis server using the {@link Section#DEFAULT}
     * option.
     *
     * @see <a href="https://redis.io/commands/info/">redis.io</a> for details.
     * @return Command Response - A <code>String</code> with server info.
     */
    public T info() {
        protobufTransaction.addCommands(buildCommand(Info));
        return getThis();
    }

    /**
     * Gets information and statistics about the Redis server.
     *
     * @see <a href="https://redis.io/commands/info/">redis.io</a> for details.
     * @param options A list of {@link Section} values specifying which sections of information to
     *     retrieve. When no parameter is provided, the {@link Section#DEFAULT} option is assumed.
     * @return Command Response - A <code>String</code> containing the requested {@link Section}s.
     */
    public T info(@NonNull InfoOptions options) {
        ArgsArray commandArgs = buildArgs(options.toArgs());

        protobufTransaction.addCommands(buildCommand(Info, commandArgs));
        return getThis();
    }

    /**
     * Removes the specified <code>keys</code> from the database. A key is ignored if it does not
     * exist.
     *
     * @see <a href="https://redis.io/commands/del/">redis.io</a> for details.
     * @param keys The keys we wanted to remove.
     * @return Command Response - The number of keys that were removed.
     */
    public T del(@NonNull String[] keys) {
        ArgsArray commandArgs = buildArgs(keys);

        protobufTransaction.addCommands(buildCommand(Del, commandArgs));
        return getThis();
    }

    /**
     * Gets the value associated with the given key, or null if no such value exists.
     *
     * @see <a href="https://redis.io/commands/get/">redis.io</a> for details.
     * @param key The key to retrieve from the database.
     * @return Command Response - If <code>key</code> exists, returns the <code>value</code> of <code>
     *     key</code> as a String. Otherwise, return <code>null</code>.
     */
    public T get(@NonNull String key) {
        ArgsArray commandArgs = buildArgs(key);

        protobufTransaction.addCommands(buildCommand(GetString, commandArgs));
        return getThis();
    }

    /**
     * Sets the given key with the given value.
     *
     * @see <a href="https://redis.io/commands/set/">redis.io</a> for details.
     * @param key The key to store.
     * @param value The value to store with the given <code>key</code>.
     * @return Command Response - A response from Redis.
     */
    public T set(@NonNull String key, @NonNull String value) {
        ArgsArray commandArgs = buildArgs(key, value);

        protobufTransaction.addCommands(buildCommand(SetString, commandArgs));
        return getThis();
    }

    /**
     * Sets the given key with the given value. Return value is dependent on the passed options.
     *
     * @see <a href="https://redis.io/commands/set/">redis.io</a> for details.
     * @param key The key to store.
     * @param value The value to store with the given key.
     * @param options The Set options.
     * @return Command Response - A <code>String</code> or <code>null</code> response. The old value
     *     as a <code>String</code> if {@link SetOptionsBuilder#returnOldValue(boolean)} is set.
     *     Otherwise, if the value isn't set because of {@link ConditionalSet#ONLY_IF_EXISTS} or
     *     {@link ConditionalSet#ONLY_IF_DOES_NOT_EXIST} conditions, return <code>null</code>.
     *     Otherwise, return <code>OK</code>.
     */
    public T set(@NonNull String key, @NonNull String value, @NonNull SetOptions options) {
        ArgsArray commandArgs =
                buildArgs(ArrayUtils.addAll(new String[] {key, value}, options.toArgs()));

        protobufTransaction.addCommands(buildCommand(SetString, commandArgs));
        return getThis();
    }

    /**
     * Retrieves the values of multiple <code>keys</code>.
     *
     * @see <a href="https://redis.io/commands/mget/">redis.io</a> for details.
     * @param keys A list of keys to retrieve values for.
     * @return Command Response - An array of values corresponding to the provided <code>keys</code>.
     *     <br>
     *     If a <code>key</code>is not found, its corresponding value in the list will be <code>null
     *     </code>.
     */
    public T mget(@NonNull String[] keys) {
        ArgsArray commandArgs = buildArgs(keys);

        protobufTransaction.addCommands(buildCommand(MGet, commandArgs));
        return getThis();
    }

    /**
     * Sets multiple keys to multiple values in a single operation.
     *
     * @see <a href="https://redis.io/commands/mset/">redis.io</a> for details.
     * @param keyValueMap A key-value map consisting of keys and their respective values to set.
     * @return Command Response - Always <code>OK</code>.
     */
    public T mset(@NonNull Map<String, String> keyValueMap) {
        String[] args = convertMapToKeyValueStringArray(keyValueMap);
        ArgsArray commandArgs = buildArgs(args);

        protobufTransaction.addCommands(buildCommand(MSet, commandArgs));
        return getThis();
    }

    /**
     * Increments the number stored at <code>key</code> by one. If <code>key</code> does not exist, it
     * is set to 0 before performing the operation.
     *
     * @see <a href="https://redis.io/commands/incr/">redis.io</a> for details.
     * @param key The key to increment its value.
     * @return Command Response - The value of <code>key</code> after the increment.
     */
    public T incr(@NonNull String key) {
        ArgsArray commandArgs = buildArgs(key);

        protobufTransaction.addCommands(buildCommand(Incr, commandArgs));
        return getThis();
    }

    /**
     * Increments the number stored at <code>key</code> by <code>amount</code>. If <code>key</code>
     * does not exist, it is set to 0 before performing the operation.
     *
     * @see <a href="https://redis.io/commands/incrby/">redis.io</a> for details.
     * @param key The key to increment its value.
     * @param amount The amount to increment.
     * @return Command Response - The value of <code>key</code> after the increment.
     */
    public T incrBy(@NonNull String key, long amount) {
        ArgsArray commandArgs = buildArgs(key, Long.toString(amount));

        protobufTransaction.addCommands(buildCommand(IncrBy, commandArgs));
        return getThis();
    }

    /**
     * Increments the string representing a floating point number stored at <code>key</code> by <code>
     * amount</code>. By using a negative increment value, the result is that the value stored at
     * <code>key</code> is decremented. If <code>key</code> does not exist, it is set to 0 before
     * performing the operation.
     *
     * @see <a href="https://redis.io/commands/incrbyfloat/">redis.io</a> for details.
     * @param key The key to increment its value.
     * @param amount The amount to increment.
     * @return Command Response - The value of <code>key</code> after the increment.
     */
    public T incrByFloat(@NonNull String key, double amount) {
        ArgsArray commandArgs = buildArgs(key, Double.toString(amount));

        protobufTransaction.addCommands(buildCommand(IncrByFloat, commandArgs));
        return getThis();
    }

    /**
     * Decrements the number stored at <code>key</code> by one. If <code>key</code> does not exist, it
     * is set to 0 before performing the operation.
     *
     * @see <a href="https://redis.io/commands/decr/">redis.io</a> for details.
     * @param key The key to decrement its value.
     * @return Command Response - The value of <code>key</code> after the decrement.
     */
    public T decr(@NonNull String key) {
        ArgsArray commandArgs = buildArgs(key);

        protobufTransaction.addCommands(buildCommand(Decr, commandArgs));
        return getThis();
    }

    /**
     * Decrements the number stored at <code>key</code> by <code>amount</code>. If <code>key</code>
     * does not exist, it is set to 0 before performing the operation.
     *
     * @see <a href="https://redis.io/commands/decrby/">redis.io</a> for details.
     * @param key The key to decrement its value.
     * @param amount The amount to decrement.
     * @return Command Response - The value of <code>key</code> after the decrement.
     */
    public T decrBy(@NonNull String key, long amount) {
        ArgsArray commandArgs = buildArgs(key, Long.toString(amount));

        protobufTransaction.addCommands(buildCommand(DecrBy, commandArgs));
        return getThis();
    }

    /**
     * Returns the length of the string value stored at <code>key</code>.
     *
     * @see <a href="https://redis.io/commands/strlen/">redis.io</a> for details.
     * @param key The key to check its length.
     * @return Command Response - The length of the string value stored at key.<br>
     *     If <code>key</code> does not exist, it is treated as an empty string, and the command
     *     returns <code>0</code>.
     */
    public T strlen(@NonNull String key) {
        ArgsArray commandArgs = buildArgs(key);
        protobufTransaction.addCommands(buildCommand(Strlen, commandArgs));
        return getThis();
    }

    /**
<<<<<<< HEAD
     * Overwrites part of the string stored at <code>key</code>, starting at the specified <code>
     * offset</code>, for the entire length of <code>value</code>.<br>
     * If the <code>offset</code> is larger than the current length of the string at <code>key</code>,
     * the string is padded with zero bytes to make <code>offset</code> fit. Creates the <code>key
     * </code> if it doesn't exist.
     *
     * @see <a href="https://redis.io/commands/setrange/">redis.io</a> for details.
     * @param key The key of the string to update.
     * @param offset The position in the string where <code>value</code> should be written.
     * @param value The string written with <code>offset</code>.
     * @return Command Response - The length of the string stored at <code>key</code> after it was
     *     modified.
     */
    public T setrange(@NonNull String key, int offset, @NonNull String value) {
        ArgsArray commandArgs = buildArgs(key, Integer.toString(offset), value);
        protobufTransaction.addCommands(buildCommand(SetRange, commandArgs));
        return getThis();
    }

    /**
     * Retrieve the value associated with <code>field</code> in the hash stored at <code>key</code>.
=======
     * Retrieves the value associated with <code>field</code> in the hash stored at <code>key</code>.
>>>>>>> 10490fd0
     *
     * @see <a href="https://redis.io/commands/hget/">redis.io</a> for details.
     * @param key The key of the hash.
     * @param field The field in the hash stored at <code>key</code> to retrieve from the database.
     * @return Command Response - The value associated with <code>field</code>, or <code>null</code>
     *     when <code>field</code> is not present in the hash or <code>key</code> does not exist.
     */
    public T hget(@NonNull String key, @NonNull String field) {
        ArgsArray commandArgs = buildArgs(key, field);

        protobufTransaction.addCommands(buildCommand(HashGet, commandArgs));
        return getThis();
    }

    /**
     * Sets the specified fields to their respective values in the hash stored at <code>key</code>.
     *
     * @see <a href="https://redis.io/commands/hset/">redis.io</a> for details.
     * @param key The key of the hash.
     * @param fieldValueMap A field-value map consisting of fields and their corresponding values to
     *     be set in the hash stored at the specified key.
     * @return Command Response - The number of fields that were added.
     */
    public T hset(@NonNull String key, @NonNull Map<String, String> fieldValueMap) {
        ArgsArray commandArgs =
                buildArgs(ArrayUtils.addFirst(convertMapToKeyValueStringArray(fieldValueMap), key));

        protobufTransaction.addCommands(buildCommand(HashSet, commandArgs));
        return getThis();
    }

    /**
     * Sets <code>field</code> in the hash stored at <code>key</code> to <code>value</code>, only if
     * <code>field</code> does not yet exist.<br>
     * If <code>key</code> does not exist, a new key holding a hash is created.<br>
     * If <code>field</code> already exists, this operation has no effect.
     *
     * @see <a href="https://redis.io/commands/hsetnx/">redis.io</a> for details.
     * @param key The key of the hash.
     * @param field The field to set the value for.
     * @param value The value to set.
     * @return Command Response - <code>true</code> if the field was set, <code>false</code> if the
     *     field already existed and was not set.
     */
    public T hsetnx(@NonNull String key, @NonNull String field, @NonNull String value) {
        ArgsArray commandArgs = buildArgs(key, field, value);

        protobufTransaction.addCommands(buildCommand(HSetNX, commandArgs));
        return getThis();
    }

    /**
     * Removes the specified fields from the hash stored at <code>key</code>. Specified fields that do
     * not exist within this hash are ignored.
     *
     * @see <a href="https://redis.io/commands/hdel/">redis.io</a> for details.
     * @param key The key of the hash.
     * @param fields The fields to remove from the hash stored at <code>key</code>.
     * @return Command Response - The number of fields that were removed from the hash, not including
     *     specified but non-existing fields.<br>
     *     If <code>key</code> does not exist, it is treated as an empty hash and it returns 0.<br>
     */
    public T hdel(@NonNull String key, @NonNull String[] fields) {
        ArgsArray commandArgs = buildArgs(ArrayUtils.addFirst(fields, key));

        protobufTransaction.addCommands(buildCommand(HashDel, commandArgs));
        return getThis();
    }

    /**
     * Returns the number of fields contained in the hash stored at <code>key</code>.
     *
     * @see <a href="https://redis.io/commands/hlen/">redis.io</a> for details.
     * @param key The key of the hash.
     * @return Command Response - The number of fields in the hash, or <code>0</code> when the key
     *     does not exist.<br>
     *     If <code>key</code> holds a value that is not a hash, an error is returned.
     */
    public T hlen(@NonNull String key) {
        ArgsArray commandArgs = buildArgs(key);

        protobufTransaction.addCommands(buildCommand(HLen, commandArgs));
        return getThis();
    }

    /**
     * Returns all values in the hash stored at <code>key</code>.
     *
     * @see <a href="https://redis.io/commands/hvals/">redis.io</a> for details.
     * @param key The key of the hash.
     * @return Command Response - An <code>array</code> of values in the hash, or an <code>empty array
     *     </code> when the key does not exist.
     */
    public T hvals(@NonNull String key) {
        ArgsArray commandArgs = buildArgs(key);

        protobufTransaction.addCommands(buildCommand(Hvals, commandArgs));
        return getThis();
    }

    /**
     * Returns the values associated with the specified fields in the hash stored at <code>key</code>.
     *
     * @see <a href="https://redis.io/commands/hmget/">redis.io</a> for details.
     * @param key The key of the hash.
     * @param fields The fields in the hash stored at <code>key</code> to retrieve from the database.
     * @return Command Response - An array of values associated with the given fields, in the same
     *     order as they are requested.<br>
     *     For every field that does not exist in the hash, a null value is returned.<br>
     *     If <code>key</code> does not exist, it is treated as an empty hash, and it returns an array
     *     of null values.<br>
     */
    public T hmget(@NonNull String key, @NonNull String[] fields) {
        ArgsArray commandArgs = buildArgs(ArrayUtils.addFirst(fields, key));

        protobufTransaction.addCommands(buildCommand(HashMGet, commandArgs));
        return getThis();
    }

    /**
     * Returns if <code>field</code> is an existing field in the hash stored at <code>key</code>.
     *
     * @see <a href="https://redis.io/commands/hexists/">redis.io</a> for details.
     * @param key The key of the hash.
     * @param field The field to check in the hash stored at <code>key</code>.
     * @return Command Response - <code>True</code> if the hash contains the specified field. If the
     *     hash does not contain the field, or if the key does not exist, it returns <code>False
     *     </code>.
     */
    public T hexists(@NonNull String key, @NonNull String field) {
        ArgsArray commandArgs = buildArgs(key, field);

        protobufTransaction.addCommands(buildCommand(HashExists, commandArgs));
        return getThis();
    }

    /**
     * Returns all fields and values of the hash stored at <code>key</code>.
     *
     * @see <a href="https://redis.io/commands/hgetall/">redis.io</a> for details.
     * @param key The key of the hash.
     * @return Command Response - A <code>Map</code> of fields and their values stored in the hash.
     *     Every field name in the map is associated with its corresponding value.<br>
     *     If <code>key</code> does not exist, it returns an empty map.
     */
    public T hgetall(@NonNull String key) {
        ArgsArray commandArgs = buildArgs(key);

        protobufTransaction.addCommands(buildCommand(HashGetAll, commandArgs));
        return getThis();
    }

    /**
     * Increments the number stored at <code>field</code> in the hash stored at <code>key</code> by
     * increment. By using a negative increment value, the value stored at <code>field</code> in the
     * hash stored at <code>key</code> is decremented. If <code>field</code> or <code>key</code> does
     * not exist, it is set to 0 before performing the operation.
     *
     * @see <a href="https://redis.io/commands/hincrby/">redis.io</a> for details.
     * @param key The key of the hash.
     * @param field The field in the hash stored at <code>key</code> to increment or decrement its
     *     value.
     * @param amount The amount by which to increment or decrement the field's value. Use a negative
     *     value to decrement.
     * @return Command Response - The value of <code>field</code> in the hash stored at <code>key
     *     </code> after the increment or decrement.
     */
    public T hincrBy(@NonNull String key, @NonNull String field, long amount) {
        ArgsArray commandArgs = buildArgs(key, field, Long.toString(amount));

        protobufTransaction.addCommands(buildCommand(HashIncrBy, commandArgs));
        return getThis();
    }

    /**
     * Increments the string representing a floating point number stored at <code>field</code> in the
     * hash stored at <code>key</code> by increment. By using a negative increment value, the value
     * stored at <code>field</code> in the hash stored at <code>key</code> is decremented. If <code>
     * field</code> or <code>key</code> does not exist, it is set to 0 before performing the
     * operation.
     *
     * @see <a href="https://redis.io/commands/hincrbyfloat/">redis.io</a> for details.
     * @param key The key of the hash.
     * @param field The field in the hash stored at <code>key</code> to increment or decrement its
     *     value.
     * @param amount The amount by which to increment or decrement the field's value. Use a negative
     *     value to decrement.
     * @return Command Response - The value of <code>field</code> in the hash stored at <code>key
     *     </code> after the increment or decrement.
     */
    public T hincrByFloat(@NonNull String key, @NonNull String field, double amount) {
        ArgsArray commandArgs = buildArgs(key, field, Double.toString(amount));

        protobufTransaction.addCommands(buildCommand(HashIncrByFloat, commandArgs));
        return getThis();
    }

    /**
     * Inserts all the specified values at the head of the list stored at <code>key</code>. <code>
     * elements</code> are inserted one after the other to the head of the list, from the leftmost
     * element to the rightmost element. If <code>key</code> does not exist, it is created as an empty
     * list before performing the push operations.
     *
     * @see <a href="https://redis.io/commands/lpush/">redis.io</a> for details.
     * @param key The key of the list.
     * @param elements The elements to insert at the head of the list stored at <code>key</code>.
     * @return Command Response - The length of the list after the push operations.
     */
    public T lpush(@NonNull String key, @NonNull String[] elements) {
        ArgsArray commandArgs = buildArgs(ArrayUtils.addFirst(elements, key));

        protobufTransaction.addCommands(buildCommand(LPush, commandArgs));
        return getThis();
    }

    /**
     * Removes and returns the first elements of the list stored at <code>key</code>. The command pops
     * a single element from the beginning of the list.
     *
     * @see <a href="https://redis.io/commands/lpop/">redis.io</a> for details.
     * @param key The key of the list.
     * @return Command Response - The value of the first element.<br>
     *     If <code>key</code> does not exist, null will be returned.
     */
    public T lpop(@NonNull String key) {
        ArgsArray commandArgs = buildArgs(key);

        protobufTransaction.addCommands(buildCommand(LPop, commandArgs));
        return getThis();
    }

    /**
     * Removes and returns up to <code>count</code> elements of the list stored at <code>key</code>,
     * depending on the list's length.
     *
     * @see <a href="https://redis.io/commands/lpop/">redis.io</a> for details.
     * @param key The key of the list.
     * @param count The count of the elements to pop from the list.
     * @return Command Response - An array of the popped elements will be returned depending on the
     *     list's length.<br>
     *     If <code>key</code> does not exist, null will be returned.
     */
    public T lpopCount(@NonNull String key, long count) {
        ArgsArray commandArgs = buildArgs(key, Long.toString(count));

        protobufTransaction.addCommands(buildCommand(LPop, commandArgs));
        return getThis();
    }

    /**
     * Returns the specified elements of the list stored at <code>key</code>.<br>
     * The offsets <code>start</code> and <code>end</code> are zero-based indexes, with <code>0</code>
     * being the first element of the list, <code>1</code> being the next element and so on. These
     * offsets can also be negative numbers indicating offsets starting at the end of the list, with
     * <code>-1</code> being the last element of the list, <code>-2</code> being the penultimate, and
     * so on.
     *
     * @see <a href="https://redis.io/commands/lrange/">redis.io</a> for details.
     * @param key The key of the list.
     * @param start The starting point of the range.
     * @param end The end of the range.
     * @return Command Response - Array of elements in the specified range.<br>
     *     If <code>start</code> exceeds the end of the list, or if <code>start</code> is greater than
     *     <code>end</code>, an empty array will be returned.<br>
     *     If <code>end</code> exceeds the actual end of the list, the range will stop at the actual
     *     end of the list.<br>
     *     If <code>key</code> does not exist an empty array will be returned.
     */
    public T lrange(@NonNull String key, long start, long end) {
        ArgsArray commandArgs = buildArgs(key, Long.toString(start), Long.toString(end));

        protobufTransaction.addCommands(buildCommand(LRange, commandArgs));
        return getThis();
    }

    /**
     * Trims an existing list so that it will contain only the specified range of elements specified.<br>
     * The offsets <code>start</code> and <code>end</code> are zero-based indexes, with <code>0</code> being the
     * first element of the list, </code>1<code> being the next element and so on.<br>
     * These offsets can also be negative numbers indicating offsets starting at the end of the list,
     * with <code>-1</code> being the last element of the list, <code>-2</code> being the penultimate, and so on.
     *
     * @see <a href="https://redis.io/commands/ltrim/">redis.io</a> for details.
     * @param key The key of the list.
     * @param start The starting point of the range.
     * @param end The end of the range.
     * @return Command Response - Always <code>OK</code>.<br>
     *     If <code>start</code> exceeds the end of the list, or if <code>start</code> is greater than
     *     <code>end</code>, the result will be an empty list (which causes key to be removed).<br>
     *     If <code>end</code> exceeds the actual end of the list, it will be treated like the last
     *     element of the list.<br>
     *     If <code>key</code> does not exist, OK will be returned without changes to the database.
     */
    public T ltrim(@NonNull String key, long start, long end) {
        ArgsArray commandArgs = buildArgs(key, Long.toString(start), Long.toString(end));

        protobufTransaction.addCommands(buildCommand(LTrim, commandArgs));
        return getThis();
    }

    /**
     * Returns the length of the list stored at <code>key</code>.
     *
     * @see <a href="https://redis.io/commands/llen/">redis.io</a> for details.
     * @param key The key of the list.
     * @return Command Response - The length of the list at <code>key</code>.<br>
     *     If <code>key</code> does not exist, it is interpreted as an empty list and <code>0</code>
     *     is returned.
     */
    public T llen(@NonNull String key) {
        ArgsArray commandArgs = buildArgs(key);

        protobufTransaction.addCommands(buildCommand(LLen, commandArgs));
        return getThis();
    }

    /**
     * Removes the first <code>count</code> occurrences of elements equal to <code>element</code> from
     * the list stored at <code>key</code>.<br>
     * If <code>count</code> is positive: Removes elements equal to <code>element</code> moving from
     * head to tail.<br>
     * If <code>count</code> is negative: Removes elements equal to <code>element</code> moving from
     * tail to head.<br>
     * If <code>count</code> is 0 or <code>count</code> is greater than the occurrences of elements
     * equal to <code>element</code>, it removes all elements equal to <code>element</code>.
     *
     * @see <a href="https://redis.io/commands/lrem/">redis.io</a> for details.
     * @param key The key of the list.
     * @param count The count of the occurrences of elements equal to <code>element</code> to remove.
     * @param element The element to remove from the list.
     * @return Command Response - The number of the removed elements.<br>
     *     If <code>key</code> does not exist, <code>0</code> is returned.
     */
    public T lrem(@NonNull String key, long count, @NonNull String element) {
        ArgsArray commandArgs = buildArgs(key, Long.toString(count), element);

        protobufTransaction.addCommands(buildCommand(LRem, commandArgs));
        return getThis();
    }

    /**
     * Inserts all the specified values at the tail of the list stored at <code>key</code>.<br>
     * <code>elements</code> are inserted one after the other to the tail of the list, from the
     * leftmost element to the rightmost element. If <code>key</code> does not exist, it is created as
     * an empty list before performing the push operations.
     *
     * @see <a href="https://redis.io/commands/rpush/">redis.io</a> for details.
     * @param key The key of the list.
     * @param elements The elements to insert at the tail of the list stored at <code>key</code>.
     * @return Command Response - The length of the list after the push operations.
     */
    public T rpush(@NonNull String key, @NonNull String[] elements) {
        ArgsArray commandArgs = buildArgs(ArrayUtils.addFirst(elements, key));

        protobufTransaction.addCommands(buildCommand(RPush, commandArgs));
        return getThis();
    }

    /**
     * Removes and returns the last elements of the list stored at <code>key</code>.<br>
     * The command pops a single element from the end of the list.
     *
     * @see <a href="https://redis.io/commands/rpop/">redis.io</a> for details.
     * @param key The key of the list.
     * @return Command Response - The value of the last element.<br>
     *     If <code>key</code> does not exist, <code>null</code> will be returned.
     */
    public T rpop(@NonNull String key) {
        ArgsArray commandArgs = buildArgs(key);

        protobufTransaction.addCommands(buildCommand(RPop, commandArgs));
        return getThis();
    }

    /**
     * Removes and returns up to <code>count</code> elements from the list stored at <code>key</code>,
     * depending on the list's length.
     *
     * @see <a href="https://redis.io/commands/rpop/">redis.io</a> for details.
     * @param count The count of the elements to pop from the list.
     * @return Command Response - An array of popped elements will be returned depending on the list's
     *     length.<br>
     *     If <code>key</code> does not exist, <code>null</code> will be returned.
     */
    public T rpopCount(@NonNull String key, long count) {
        ArgsArray commandArgs = buildArgs(key, Long.toString(count));

        protobufTransaction.addCommands(buildCommand(RPop, commandArgs));
        return getThis();
    }

    /**
     * Adds specified members to the set stored at <code>key</code>. Specified members that are
     * already a member of this set are ignored.
     *
     * @see <a href="https://redis.io/commands/sadd/">redis.io</a> for details.
     * @param key The <code>key</code> where members will be added to its set.
     * @param members A list of members to add to the set stored at <code>key</code>.
     * @return Command Response - The number of members that were added to the set, excluding members
     *     already present.
     * @remarks If <code>key</code> does not exist, a new set is created before adding <code>members
     *     </code>.
     */
    public T sadd(@NonNull String key, @NonNull String[] members) {
        ArgsArray commandArgs = buildArgs(ArrayUtils.addFirst(members, key));

        protobufTransaction.addCommands(buildCommand(SAdd, commandArgs));
        return getThis();
    }

    /**
     * Returns if <code>member</code> is a member of the set stored at <code>key</code>.
     *
     * @see <a href="https://redis.io/commands/sismember/">redis.io</a> for details.
     * @param key The key of the set.
     * @param member The member to check for existence in the set.
     * @return Command Response - <code>true</code> if the member exists in the set, <code>false
     *     </code> otherwise. If <code>key</code> doesn't exist, it is treated as an <code>empty set
     *     </code> and the command returns <code>false</code>.
     */
    public T sismember(@NonNull String key, @NonNull String member) {
        ArgsArray commandArgs = buildArgs(key, member);

        protobufTransaction.addCommands(buildCommand(SIsMember, commandArgs));
        return getThis();
    }

    /**
     * Removes specified members from the set stored at <code>key</code>. Specified members that are
     * not a member of this set are ignored.
     *
     * @see <a href="https://redis.io/commands/srem/">redis.io</a> for details.
     * @param key The <code>key</code> from which members will be removed.
     * @param members A list of members to remove from the set stored at <code>key</code>.
     * @return Command Response - The number of members that were removed from the set, excluding
     *     non-existing members.
     * @remarks If <code>key</code> does not exist, it is treated as an empty set and this command
     *     returns <code>0</code>.
     */
    public T srem(@NonNull String key, @NonNull String[] members) {
        ArgsArray commandArgs = buildArgs(ArrayUtils.addFirst(members, key));

        protobufTransaction.addCommands(buildCommand(SRem, commandArgs));
        return getThis();
    }

    /**
     * Retrieves all the members of the set value stored at <code>key</code>.
     *
     * @see <a href="https://redis.io/commands/smembers/">redis.io</a> for details.
     * @param key The key from which to retrieve the set members.
     * @return Command Response - A <code>Set</code> of all members of the set.
     * @remarks If <code>key</code> does not exist an empty set will be returned.
     */
    public T smembers(@NonNull String key) {
        ArgsArray commandArgs = buildArgs(key);

        protobufTransaction.addCommands(buildCommand(SMembers, commandArgs));
        return getThis();
    }

    /**
     * Retrieves the set cardinality (number of elements) of the set stored at <code>key</code>.
     *
     * @see <a href="https://redis.io/commands/scard/">redis.io</a> for details.
     * @param key The key from which to retrieve the number of set members.
     * @return Command Response - The cardinality (number of elements) of the set, or 0 if the key
     *     does not exist.
     */
    public T scard(@NonNull String key) {
        ArgsArray commandArgs = buildArgs(key);

        protobufTransaction.addCommands(buildCommand(SCard, commandArgs));
        return getThis();
    }

    /**
     * Reads the configuration parameters of a running Redis server.
     *
     * @see <a href="https://redis.io/commands/config-get/">redis.io</a> for details.
     * @param parameters An <code>array</code> of configuration parameter names to retrieve values
     *     for.
     * @return Command response - A <code>map</code> of values corresponding to the configuration
     *     parameters.
     */
    public T configGet(@NonNull String[] parameters) {
        ArgsArray commandArgs = buildArgs(parameters);

        protobufTransaction.addCommands(buildCommand(ConfigGet, commandArgs));
        return getThis();
    }

    /**
     * Sets configuration parameters to the specified values.
     *
     * @see <a href="https://redis.io/commands/config-set/">redis.io</a> for details.
     * @param parameters A <code>map</code> consisting of configuration parameters and their
     *     respective values to set.
     * @return Command response - <code>OK</code> if all configurations have been successfully set.
     *     Otherwise, the transaction fails with an error.
     */
    public T configSet(@NonNull Map<String, String> parameters) {
        ArgsArray commandArgs = buildArgs(convertMapToKeyValueStringArray(parameters));

        protobufTransaction.addCommands(buildCommand(ConfigSet, commandArgs));
        return getThis();
    }

    /**
     * Returns the number of keys in <code>keys</code> that exist in the database.
     *
     * @see <a href="https://redis.io/commands/exists/">redis.io</a> for details.
     * @param keys The keys list to check.
     * @return Command Response - The number of keys that exist. If the same existing key is mentioned
     *     in <code>keys</code> multiple times, it will be counted multiple times.
     */
    public T exists(@NonNull String[] keys) {
        ArgsArray commandArgs = buildArgs(keys);

        protobufTransaction.addCommands(buildCommand(Exists, commandArgs));
        return getThis();
    }

    /**
     * Unlinks (deletes) multiple <code>keys</code> from the database. A key is ignored if it does not
     * exist. This command, similar to DEL, removes specified keys and ignores non-existent ones.
     * However, this command does not block the server, while <a
     * href="https://redis.io/commands/del/">DEL</a> does.
     *
     * @see <a href="https://redis.io/commands/unlink/">redis.io</a> for details.
     * @param keys The list of keys to unlink.
     * @return Command Response - The number of <code>keys</code> that were unlinked.
     */
    public T unlink(@NonNull String[] keys) {
        ArgsArray commandArgs = buildArgs(keys);

        protobufTransaction.addCommands(buildCommand(Unlink, commandArgs));
        return getThis();
    }

    /**
     * Sets a timeout on <code>key</code> in seconds. After the timeout has expired, the <code>key
     * </code> will automatically be deleted.<br>
     * If <code>key</code> already has an existing <code>expire
     * </code> set, the time to live is updated to the new value.<br>
     * If <code>seconds</code> is a non-positive number, the <code>key</code> will be deleted rather
     * than expired.<br>
     * The timeout will only be cleared by commands that delete or overwrite the contents of <code>key
     * </code>.
     *
     * @see <a href="https://redis.io/commands/expire/">redis.io</a> for details.
     * @param key The key to set timeout on it.
     * @param seconds The timeout in seconds.
     * @return Command response - <code>true</code> if the timeout was set. <code>false</code> if the
     *     timeout was not set. e.g. key doesn't exist.
     */
    public T expire(@NonNull String key, long seconds) {
        ArgsArray commandArgs = buildArgs(key, Long.toString(seconds));

        protobufTransaction.addCommands(buildCommand(Expire, commandArgs));
        return getThis();
    }

    /**
     * Sets a timeout on <code>key</code> in seconds. After the timeout has expired, the <code>key
     * </code> will automatically be deleted.<br>
     * If <code>key</code> already has an existing <code>expire
     * </code> set, the time to live is updated to the new value.<br>
     * If <code>seconds</code> is a non-positive number, the <code>key</code> will be deleted rather
     * than expired.<br>
     * The timeout will only be cleared by commands that delete or overwrite the contents of <code>key
     * </code>.
     *
     * @see <a href="https://redis.io/commands/expire/">redis.io</a> for details.
     * @param key The key to set timeout on it.
     * @param seconds The timeout in seconds.
     * @param expireOptions The expire options.
     * @return Command response - <code>true</code> if the timeout was set. <code>false</code> if the
     *     timeout was not set. e.g. <code>key</code> doesn't exist, or operation skipped due to the
     *     provided arguments.
     */
    public T expire(@NonNull String key, long seconds, @NonNull ExpireOptions expireOptions) {
        ArgsArray commandArgs =
                buildArgs(
                        ArrayUtils.addAll(new String[] {key, Long.toString(seconds)}, expireOptions.toArgs()));

        protobufTransaction.addCommands(buildCommand(Expire, commandArgs));
        return getThis();
    }

    /**
     * Sets a timeout on <code>key</code>. It takes an absolute Unix timestamp (seconds since January
     * 1, 1970) instead of specifying the number of seconds.<br>
     * A timestamp in the past will delete the <code>key</code> immediately. After the timeout has
     * expired, the <code>key</code> will automatically be deleted.<br>
     * If <code>key</code> already has an existing <code>expire</code> set, the time to live is
     * updated to the new value.<br>
     * The timeout will only be cleared by commands that delete or overwrite the contents of <code>key
     * </code>.
     *
     * @see <a href="https://redis.io/commands/expireat/">redis.io</a> for details.
     * @param key The key to set timeout on it.
     * @param unixSeconds The timeout in an absolute Unix timestamp.
     * @return Command response - <code>true</code> if the timeout was set. <code>false</code> if the
     *     timeout was not set. e.g. <code>key</code> doesn't exist.
     */
    public T expireAt(@NonNull String key, long unixSeconds) {
        ArgsArray commandArgs = buildArgs(key, Long.toString(unixSeconds));

        protobufTransaction.addCommands(buildCommand(ExpireAt, commandArgs));
        return getThis();
    }

    /**
     * Sets a timeout on <code>key</code>. It takes an absolute Unix timestamp (seconds since January
     * 1, 1970) instead of specifying the number of seconds.<br>
     * A timestamp in the past will delete the <code>key</code> immediately. After the timeout has
     * expired, the <code>key</code> will automatically be deleted.<br>
     * If <code>key</code> already has an existing <code>expire</code> set, the time to live is
     * updated to the new value.<br>
     * The timeout will only be cleared by commands that delete or overwrite the contents of <code>key
     * </code>.
     *
     * @see <a href="https://redis.io/commands/expireat/">redis.io</a> for details.
     * @param key The key to set timeout on it.
     * @param unixSeconds The timeout in an absolute Unix timestamp.
     * @param expireOptions The expire options.
     * @return Command response - <code>true</code> if the timeout was set. <code>false</code> if the
     *     timeout was not set. e.g. <code>key</code> doesn't exist, or operation skipped due to the
     *     provided arguments.
     */
    public T expireAt(@NonNull String key, long unixSeconds, @NonNull ExpireOptions expireOptions) {
        ArgsArray commandArgs =
                buildArgs(
                        ArrayUtils.addAll(
                                new String[] {key, Long.toString(unixSeconds)}, expireOptions.toArgs()));

        protobufTransaction.addCommands(buildCommand(ExpireAt, commandArgs));
        return getThis();
    }

    /**
     * Sets a timeout on <code>key</code> in milliseconds. After the timeout has expired, the <code>
     * key</code> will automatically be deleted.<br>
     * If <code>key</code> already has an existing <code>
     * expire</code> set, the time to live is updated to the new value.<br>
     * If <code>milliseconds</code> is a non-positive number, the <code>key</code> will be deleted
     * rather than expired.<br>
     * The timeout will only be cleared by commands that delete or overwrite the contents of <code>key
     * </code>.
     *
     * @see <a href="https://redis.io/commands/pexpire/">redis.io</a> for details.
     * @param key The key to set timeout on it.
     * @param milliseconds The timeout in milliseconds.
     * @return Command response - <code>true</code> if the timeout was set. <code>false</code> if the
     *     timeout was not set. e.g. <code>key</code> doesn't exist.
     */
    public T pexpire(@NonNull String key, long milliseconds) {
        ArgsArray commandArgs = buildArgs(key, Long.toString(milliseconds));

        protobufTransaction.addCommands(buildCommand(PExpire, commandArgs));
        return getThis();
    }

    /**
     * Sets a timeout on <code>key</code> in milliseconds. After the timeout has expired, the <code>
     * key</code> will automatically be deleted.<br>
     * If <code>key</code> already has an existing expire set, the time to live is updated to the new
     * value.<br>
     * If <code>milliseconds</code> is a non-positive number, the <code>key</code> will be deleted
     * rather than expired.<br>
     * The timeout will only be cleared by commands that delete or overwrite the contents of <code>key
     * </code>.
     *
     * @see <a href="https://redis.io/commands/pexpire/">redis.io</a> for details.
     * @param key The key to set timeout on it.
     * @param milliseconds The timeout in milliseconds.
     * @param expireOptions The expire options.
     * @return Command response - <code>true</code> if the timeout was set. <code>false</code> if the
     *     timeout was not set. e.g. <code>key</code> doesn't exist, or operation skipped due to the
     *     provided arguments.
     */
    public T pexpire(@NonNull String key, long milliseconds, @NonNull ExpireOptions expireOptions) {
        ArgsArray commandArgs =
                buildArgs(
                        ArrayUtils.addAll(
                                new String[] {key, Long.toString(milliseconds)}, expireOptions.toArgs()));

        protobufTransaction.addCommands(buildCommand(PExpire, commandArgs));
        return getThis();
    }

    /**
     * Sets a timeout on <code>key</code>. It takes an absolute Unix timestamp (milliseconds since
     * January 1, 1970) instead of specifying the number of milliseconds.<br>
     * A timestamp in the past will delete the <code>key</code> immediately. After the timeout has
     * expired, the <code>key</code> will automatically be deleted.<br>
     * If <code>key</code> already has an existing <code>expire</code> set, the time to live is
     * updated to the new value.<br>
     * The timeout will only be cleared by commands that delete or overwrite the contents of <code>key
     * </code>.
     *
     * @see <a href="https://redis.io/commands/pexpireat/">redis.io</a> for details.
     * @param key The <code>key</code> to set timeout on it.
     * @param unixMilliseconds The timeout in an absolute Unix timestamp.
     * @return Command response - <code>true</code> if the timeout was set. <code>false</code> if the
     *     timeout was not set. e.g. <code>key</code> doesn't exist.
     */
    public T pexpireAt(@NonNull String key, long unixMilliseconds) {
        ArgsArray commandArgs = buildArgs(key, Long.toString(unixMilliseconds));

        protobufTransaction.addCommands(buildCommand(PExpireAt, commandArgs));
        return getThis();
    }

    /**
     * Sets a timeout on <code>key</code>. It takes an absolute Unix timestamp (milliseconds since
     * January 1, 1970) instead of specifying the number of milliseconds.<br>
     * A timestamp in the past will delete the <code>key</code> immediately. After the timeout has
     * expired, the <code>key</code> will automatically be deleted.<br>
     * If <code>key</code> already has an existing <code>expire</code> set, the time to live is
     * updated to the new value.<br>
     * The timeout will only be cleared by commands that delete or overwrite the contents of <code>key
     * </code>.
     *
     * @see <a href="https://redis.io/commands/pexpireat/">redis.io</a> for details.
     * @param key The <code>key</code> to set timeout on it.
     * @param unixMilliseconds The timeout in an absolute Unix timestamp.
     * @param expireOptions The expiration option.
     * @return Command response - <code>true</code> if the timeout was set. <code>false</code> if the
     *     timeout was not set. e.g. <code>key</code> doesn't exist, or operation skipped due to the
     *     provided arguments.
     */
    public T pexpireAt(
            @NonNull String key, long unixMilliseconds, @NonNull ExpireOptions expireOptions) {
        ArgsArray commandArgs =
                buildArgs(
                        ArrayUtils.addAll(
                                new String[] {key, Long.toString(unixMilliseconds)}, expireOptions.toArgs()));

        protobufTransaction.addCommands(buildCommand(PExpireAt, commandArgs));
        return getThis();
    }

    /**
     * Returns the remaining time to live of <code>key</code> that has a timeout.
     *
     * @see <a href="https://redis.io/commands/ttl/">redis.io</a> for details.
     * @param key The <code>key</code> to return its timeout.
     * @return Command response - TTL in seconds, <code>-2</code> if <code>key</code> does not exist,
     *     or <code>-1</code> if <code>key</code> exists but has no associated expire.
     */
    public T ttl(@NonNull String key) {
        ArgsArray commandArgs = buildArgs(key);

        protobufTransaction.addCommands(buildCommand(TTL, commandArgs));
        return getThis();
    }

    /**
     * Gets the current connection id.
     *
     * @see <a href="https://redis.io/commands/client-id/">redis.io</a> for details.
     * @return Command response - The id of the client.
     */
    public T clientId() {
        protobufTransaction.addCommands(buildCommand(ClientId));
        return getThis();
    }

    /**
     * Gets the name of the current connection.
     *
     * @see <a href="https://redis.io/commands/client-getname/">redis.io</a> for details.
     * @return Command response - The name of the client connection as a string if a name is set, or
     *     <code>null</code> if no name is assigned.
     */
    public T clientGetName() {
        protobufTransaction.addCommands(buildCommand(ClientGetName));
        return getThis();
    }

    /**
     * Rewrites the configuration file with the current configuration.
     *
     * @see <a href="https://redis.io/commands/config-rewrite/">redis.io</a> for details.
     * @return <code>OK</code> is returned when the configuration was rewritten properly. Otherwise,
     *     the transaction fails with an error.
     */
    public T configRewrite() {
        protobufTransaction.addCommands(buildCommand(ConfigRewrite));
        return getThis();
    }

    /**
     * Resets the statistics reported by Redis using the <a
     * href="https://redis.io/commands/info/">INFO</a> and <a
     * href="https://redis.io/commands/latency-histogram/">LATENCY HISTOGRAM</a> commands.
     *
     * @see <a href="https://redis.io/commands/config-resetstat/">redis.io</a> for details.
     * @return <code>OK</code> to confirm that the statistics were successfully reset.
     */
    public T configResetStat() {
        protobufTransaction.addCommands(buildCommand(ConfigResetStat));
        return getThis();
    }

    /**
     * Adds members with their scores to the sorted set stored at <code>key</code>.<br>
     * If a member is already a part of the sorted set, its score is updated.
     *
     * @see <a href="https://redis.io/commands/zadd/">redis.io</a> for more details.
     * @param key The key of the sorted set.
     * @param membersScoresMap A <code>Map</code> of members to their corresponding scores.
     * @param options The Zadd options.
     * @param changed Modify the return value from the number of new elements added, to the total
     *     number of elements changed.
     * @return Command Response - The number of elements added to the sorted set. <br>
     *     If <code>changed</code> is set, returns the number of elements updated in the sorted set.
     */
    public T zadd(
            @NonNull String key,
            @NonNull Map<String, Double> membersScoresMap,
            @NonNull ZaddOptions options,
            boolean changed) {
        String[] changedArg = changed ? new String[] {"CH"} : new String[] {};
        String[] membersScores = convertMapToValueKeyStringArray(membersScoresMap);

        String[] arguments =
                concatenateArrays(new String[] {key}, options.toArgs(), changedArg, membersScores);

        ArgsArray commandArgs = buildArgs(arguments);

        protobufTransaction.addCommands(buildCommand(Zadd, commandArgs));
        return getThis();
    }

    /**
     * Adds members with their scores to the sorted set stored at <code>key</code>.<br>
     * If a member is already a part of the sorted set, its score is updated.
     *
     * @see <a href="https://redis.io/commands/zadd/">redis.io</a> for more details.
     * @param key The key of the sorted set.
     * @param membersScoresMap A <code>Map</code> of members to their corresponding scores.
     * @param options The Zadd options.
     * @return Command Response - The number of elements added to the sorted set.
     */
    public T zadd(
            @NonNull String key,
            @NonNull Map<String, Double> membersScoresMap,
            @NonNull ZaddOptions options) {
        return getThis().zadd(key, membersScoresMap, options, false);
    }

    /**
     * Adds members with their scores to the sorted set stored at <code>key</code>.<br>
     * If a member is already a part of the sorted set, its score is updated.
     *
     * @see <a href="https://redis.io/commands/zadd/">redis.io</a> for more details.
     * @param key The key of the sorted set.
     * @param membersScoresMap A <code>Map</code> of members to their corresponding scores.
     * @param changed Modify the return value from the number of new elements added, to the total
     *     number of elements changed.
     * @return Command Response - The number of elements added to the sorted set. <br>
     *     If <code>changed</code> is set, returns the number of elements updated in the sorted set.
     */
    public T zadd(
            @NonNull String key, @NonNull Map<String, Double> membersScoresMap, boolean changed) {
        return getThis().zadd(key, membersScoresMap, ZaddOptions.builder().build(), changed);
    }

    /**
     * Adds members with their scores to the sorted set stored at <code>key</code>.<br>
     * If a member is already a part of the sorted set, its score is updated.
     *
     * @see <a href="https://redis.io/commands/zadd/">redis.io</a> for more details.
     * @param key The key of the sorted set.
     * @param membersScoresMap A <code>Map</code> of members to their corresponding scores.
     * @return Command Response - The number of elements added to the sorted set.
     */
    public T zadd(@NonNull String key, @NonNull Map<String, Double> membersScoresMap) {
        return getThis().zadd(key, membersScoresMap, ZaddOptions.builder().build(), false);
    }

    /**
     * Increments the score of member in the sorted set stored at <code>key</code> by <code>increment
     * </code>.<br>
     * If <code>member</code> does not exist in the sorted set, it is added with <code>
     * increment</code> as its score (as if its previous score was 0.0).<br>
     * If <code>key</code> does not exist, a new sorted set with the specified member as its sole
     * member is created.
     *
     * @see <a href="https://redis.io/commands/zadd/">redis.io</a> for more details.
     * @param key The key of the sorted set.
     * @param member A member in the sorted set to increment.
     * @param increment The score to increment the member.
     * @param options The Zadd options.
     * @return Command Response - The score of the member.<br>
     *     If there was a conflict with the options, the operation aborts and <code>null</code> is
     *     returned.<br>
     */
    public T zaddIncr(
            @NonNull String key, @NonNull String member, double increment, @NonNull ZaddOptions options) {
        ArgsArray commandArgs =
                buildArgs(
                        concatenateArrays(
                                new String[] {key},
                                options.toArgs(),
                                new String[] {"INCR", Double.toString(increment), member}));

        protobufTransaction.addCommands(buildCommand(Zadd, commandArgs));
        return getThis();
    }

    /**
     * Increments the score of member in the sorted set stored at <code>key</code> by <code>increment
     * </code>.<br>
     * If <code>member</code> does not exist in the sorted set, it is added with <code>
     * increment</code> as its score (as if its previous score was 0.0).<br>
     * If <code>key</code> does not exist, a new sorted set with the specified member as its sole
     * member is created.
     *
     * @see <a href="https://redis.io/commands/zadd/">redis.io</a> for more details.
     * @param key The key of the sorted set.
     * @param member A member in the sorted set to increment.
     * @param increment The score to increment the member.
     * @return Command Response - The score of the member.
     */
    public T zaddIncr(@NonNull String key, @NonNull String member, double increment) {
        return getThis().zaddIncr(key, member, increment, ZaddOptions.builder().build());
    }

    /**
     * Removes the specified members from the sorted set stored at <code>key</code>.<br>
     * Specified members that are not a member of this set are ignored.
     *
     * @see <a href="https://redis.io/commands/zrem/">redis.io</a> for more details.
     * @param key The key of the sorted set.
     * @param members An array of members to remove from the sorted set.
     * @return Command Response - The number of members that were removed from the sorted set, not
     *     including non-existing members.<br>
     *     If <code>key</code> does not exist, it is treated as an empty sorted set, and this command
     *     returns <code>0</code>.
     */
    public T zrem(@NonNull String key, @NonNull String[] members) {
        ArgsArray commandArgs = buildArgs(ArrayUtils.addFirst(members, key));
        protobufTransaction.addCommands(buildCommand(Zrem, commandArgs));
        return getThis();
    }

    /**
     * Returns the cardinality (number of elements) of the sorted set stored at <code>key</code>.
     *
     * @see <a href="https://redis.io/commands/zcard/">redis.io</a> for more details.
     * @param key The key of the sorted set.
     * @return Command Response - The number of elements in the sorted set.<br>
     *     If <code>key</code> does not exist, it is treated as an empty sorted set, and this command
     *     return <code>0</code>.
     */
    public T zcard(@NonNull String key) {
        ArgsArray commandArgs = buildArgs(new String[] {key});
        protobufTransaction.addCommands(buildCommand(Zcard, commandArgs));
        return getThis();
    }

    /**
     * Removes and returns up to <code>count</code> members with the lowest scores from the sorted set
     * stored at the specified <code>key</code>.
     *
     * @see <a href="https://redis.io/commands/zpopmin/">redis.io</a> for more details.
     * @param key The key of the sorted set.
     * @param count Specifies the quantity of members to pop.<br>
     *     If <code>count</code> is higher than the sorted set's cardinality, returns all members and
     *     their scores, ordered from lowest to highest.
     * @return Command Response - A map of the removed members and their scores, ordered from the one
     *     with the lowest score to the one with the highest.<br>
     *     If <code>key</code> doesn't exist, it will be treated as an empty sorted set and the
     *     command returns an empty <code>Map</code>.
     */
    public T zpopmin(@NonNull String key, long count) {
        ArgsArray commandArgs = buildArgs(new String[] {key, Long.toString(count)});
        protobufTransaction.addCommands(buildCommand(ZPopMin, commandArgs));
        return getThis();
    }

    /**
     * Removes and returns the member with the lowest score from the sorted set stored at the
     * specified <code>key</code>.
     *
     * @see <a href="https://redis.io/commands/zpopmin/">redis.io</a> for more details.
     * @param key The key of the sorted set.
     * @return Command Response - A map containing the removed member and its corresponding score.<br>
     *     If <code>key</code> doesn't exist, it will be treated as an empty sorted set and the
     *     command returns an empty <code>Map</code>.
     */
    public T zpopmin(@NonNull String key) {
        ArgsArray commandArgs = buildArgs(new String[] {key});
        protobufTransaction.addCommands(buildCommand(ZPopMin, commandArgs));
        return getThis();
    }

    /**
     * Removes and returns up to <code>count</code> members with the highest scores from the sorted
     * set stored at the specified <code>key</code>.
     *
     * @see <a href="https://redis.io/commands/zpopmax/">redis.io</a> for more details.
     * @param key The key of the sorted set.
     * @param count Specifies the quantity of members to pop.<br>
     *     If <code>count</code> is higher than the sorted set's cardinality, returns all members and
     *     their scores, ordered from highest to lowest.
     * @return Command Response - A map of the removed members and their scores, ordered from the one
     *     with the highest score to the one with the lowest.<br>
     *     If <code>key</code> doesn't exist, it will be treated as an empty sorted set and the
     *     command returns an empty <code>Map</code>.
     */
    public T zpopmax(@NonNull String key, long count) {
        ArgsArray commandArgs = buildArgs(new String[] {key, Long.toString(count)});
        protobufTransaction.addCommands(buildCommand(ZPopMax, commandArgs));
        return getThis();
    }

    /**
     * Removes and returns the member with the highest score from the sorted set stored at the
     * specified <code>key</code>.
     *
     * @see <a href="https://redis.io/commands/zpopmax/">redis.io</a> for more details.
     * @param key The key of the sorted set.
     * @return Command Response - A map containing the removed member and its corresponding score.<br>
     *     If <code>key</code> doesn't exist, it will be treated as an empty sorted set and the
     *     command returns an empty <code>Map</code>.
     */
    public T zpopmax(@NonNull String key) {
        ArgsArray commandArgs = buildArgs(new String[] {key});
        protobufTransaction.addCommands(buildCommand(ZPopMax, commandArgs));
        return getThis();
    }

    /**
     * Returns the score of <code>member</code> in the sorted set stored at <code>key</code>.
     *
     * @see <a href="https://redis.io/commands/zscore/">redis.io</a> for more details.
     * @param key The key of the sorted set.
     * @param member The member whose score is to be retrieved.
     * @return Command Response - The score of the member.<br>
     *     If <code>member</code> does not exist in the sorted set, <code>null</code> is returned.<br>
     *     If <code>key</code> does not exist, <code>null</code> is returned.
     */
    public T zscore(@NonNull String key, @NonNull String member) {
        ArgsArray commandArgs = buildArgs(new String[] {key, member});
        protobufTransaction.addCommands(buildCommand(ZScore, commandArgs));
        return getThis();
    }

    /**
     * Returns the rank of <code>member</code> in the sorted set stored at <code>key</code>, with
     * scores ordered from low to high.<br>
     * To get the rank of <code>member</code> with it's score, see <code>zrankWithScore</code>.
     *
     * @see <a href="https://redis.io/commands/zrank/">redis.io</a> for more details.
     * @param key The key of the sorted set.
     * @param member The member whose rank is to be retrieved.
     * @return The rank of <code>member</code> in the sorted set.<br>
     *     If <code>key</code> doesn't exist, or if <code>member</code> is not present in the set,
     *     <code>null</code> will be returned.
     */
    public T zrank(@NonNull String key, @NonNull String member) {
        ArgsArray commandArgs = buildArgs(new String[] {key, member});
        protobufTransaction.addCommands(buildCommand(Zrank, commandArgs));
        return getThis();
    }

    /**
     * Returns the rank of <code>member</code> in the sorted set stored at <code>key</code> with it's
     * score, where scores are ordered from the lowest to highest.
     *
     * @see <a href="https://redis.io/commands/zrank/">redis.io</a> for more details.
     * @param key The key of the sorted set.
     * @param member The member whose rank is to be retrieved.
     * @return An array containing the rank (as <code>Long</code>) and score (as <code>Double</code>)
     *     of <code>member</code> in the sorted set.<br>
     *     If <code>key</code> doesn't exist, or if <code>member</code> is not present in the set,
     *     <code>null</code> will be returned.
     */
    public T zrankWithScore(@NonNull String key, @NonNull String member) {
        ArgsArray commandArgs = buildArgs(new String[] {key, member, WITH_SCORE_REDIS_API});
        protobufTransaction.addCommands(buildCommand(Zrank, commandArgs));
        return getThis();
    }

    /**
     * Adds an entry to the specified stream.
     *
     * @see <a href="https://redis.io/commands/xadd/">redis.io</a> for details.
     * @param key The key of the stream.
     * @param values Field-value pairs to be added to the entry.
     * @return Command Response - The id of the added entry.
     */
    public T xadd(@NonNull String key, @NonNull Map<String, String> values) {
        this.xadd(key, values, StreamAddOptions.builder().build());
        return getThis();
    }

    /**
     * Adds an entry to the specified stream.
     *
     * @see <a href="https://redis.io/commands/xadd/">redis.io</a> for details.
     * @param key The key of the stream.
     * @param values Field-value pairs to be added to the entry.
     * @param options Stream add options.
     * @return Command Response - The id of the added entry, or <code>null</code> if {@link
     *     StreamAddOptions#makeStream} is set to <code>false</code> and no stream with the matching
     *     <code>key</code> exists.
     */
    public T xadd(
            @NonNull String key, @NonNull Map<String, String> values, @NonNull StreamAddOptions options) {
        String[] arguments =
                ArrayUtils.addAll(
                        ArrayUtils.addFirst(options.toArgs(), key), convertMapToKeyValueStringArray(values));
        ArgsArray commandArgs = buildArgs(arguments);
        protobufTransaction.addCommands(buildCommand(XAdd, commandArgs));
        return getThis();
    }

    /**
     * Returns the remaining time to live of <code>key</code> that has a timeout, in milliseconds.
     *
     * @see <a href="https://redis.io/commands/pttl/">redis.io</a> for details.
     * @param key The key to return its timeout.
     * @return Command Response - TTL in milliseconds. <code>-2</code> if <code>key</code> does not
     *     exist, <code>-1</code> if <code>key</code> exists but has no associated expire.
     */
    public T pttl(@NonNull String key) {
        ArgsArray commandArgs = buildArgs(key);

        protobufTransaction.addCommands(buildCommand(PTTL, commandArgs));
        return getThis();
    }

    /**
     * Removes the existing timeout on <code>key</code>, turning the <code>key</code> from volatile (a
     * <code>key</code> with an expire set) to persistent (a <code>key</code> that will never expire
     * as no timeout is associated).
     *
     * @see <a href="https://redis.io/commands/persist/">redis.io</a> for details.
     * @param key The <code>key</code> to remove the existing timeout on.
     * @return Command Response - <code>false</code> if <code>key</code> does not exist or does not
     *     have an associated timeout, <code>true</code> if the timeout has been removed.
     */
    public T persist(@NonNull String key) {
        ArgsArray commandArgs = buildArgs(new String[] {key});
        protobufTransaction.addCommands(buildCommand(Persist, commandArgs));
        return getThis();
    }

    /**
     * Returns the server time.
     *
     * @see <a href="https://redis.io/commands/time/">redis.io</a> for details.
     * @return Command Response - The current server time as a <code>String</code> array with two
     *     elements: A Unix timestamp and the amount of microseconds already elapsed in the current
     *     second. The returned array is in a <code>[Unix timestamp, Microseconds already elapsed]
     *     </code> format.
     */
    public T time() {
        protobufTransaction.addCommands(buildCommand(Time));
        return getThis();
    }

    /**
     * Returns the string representation of the type of the value stored at <code>key</code>.
     *
     * @see <a href="https://redis.io/commands/type/>redis.io</a> for details.
     * @param key The <code>key</code> to check its data type.
     * @return Command Response - If the <code>key</code> exists, the type of the stored value is
     *     returned. Otherwise, a "none" string is returned.
     */
    public T type(@NonNull String key) {
        ArgsArray commandArgs = buildArgs(key);
        protobufTransaction.addCommands(buildCommand(Type, commandArgs));
        return getThis();
    }

    /**
     * Pops an element from the tail of the first list that is non-empty, with the given keys being
     * checked in the order that they are given.<br>
     * Blocks the connection when there are no elements to pop from any of the given lists.
     *
     * @see <a href="https://redis.io/commands/brpop/">redis.io</a> for details.
     * @apiNote <code>BRPOP</code> is a client blocking command, see <a
     *     href="https://github.com/aws/glide-for-redis/wiki/General-Concepts#blocking-commands">Blocking
     *     Commands</a> for more details and best practices.
     * @param keys The <code>keys</code> of the lists to pop from.
     * @param timeout The number of seconds to wait for a blocking <code>BRPOP</code> operation to
     *     complete. A value of <code>0</code> will block indefinitely.
     * @return Command Response - An <code>array</code> containing the <code>key</code> from which the
     *     element was popped and the <code>value</code> of the popped element, formatted as <code>
     *     [key, value]</code>. If no element could be popped and the timeout expired, returns </code>
     *     null</code>.
     */
    public T brpop(@NonNull String[] keys, double timeout) {
        ArgsArray commandArgs = buildArgs(ArrayUtils.add(keys, Double.toString(timeout)));
        protobufTransaction.addCommands(buildCommand(Brpop, commandArgs));
        return getThis();
    }

    /**
     * Inserts specified values at the head of the <code>list</code>, only if <code>key</code> already
     * exists and holds a list.
     *
     * @see <a href="https://redis.io/commands/lpushx/">redis.io</a> for details.
     * @param key The key of the list.
     * @param elements The elements to insert at the head of the list stored at <code>key</code>.
     * @return Command Response - The length of the list after the push operation.
     */
    public T lpushx(@NonNull String key, @NonNull String[] elements) {
        ArgsArray commandArgs = buildArgs(ArrayUtils.addFirst(elements, key));
        protobufTransaction.addCommands(buildCommand(LPushX, commandArgs));
        return getThis();
    }

    /**
     * Inserts specified values at the tail of the <code>list</code>, only if <code>key</code> already
     * exists and holds a list.
     *
     * @see <a href="https://redis.io/commands/rpushx/">redis.io</a> for details.
     * @param key The key of the list.
     * @param elements The elements to insert at the tail of the list stored at <code>key</code>.
     * @return Command Response - The length of the list after the push operation.
     */
    public T rpushx(@NonNull String key, @NonNull String[] elements) {
        ArgsArray commandArgs = buildArgs(ArrayUtils.addFirst(elements, key));
        protobufTransaction.addCommands(buildCommand(RPushX, commandArgs));
        return getThis();
    }

    /**
     * Pops an element from the head of the first list that is non-empty, with the given keys being
     * checked in the order that they are given.<br>
     * Blocks the connection when there are no elements to pop from any of the given lists.
     *
     * @see <a href="https://redis.io/commands/blpop/">redis.io</a> for details.
     * @apiNote <code>BLPOP</code> is a client blocking command, see <a
     *     href="https://github.com/aws/glide-for-redis/wiki/General-Concepts#blocking-commands">Blocking
     *     Commands</a> for more details and best practices.
     * @param keys The <code>keys</code> of the lists to pop from.
     * @param timeout The number of seconds to wait for a blocking <code>BLPOP</code> operation to
     *     complete. A value of <code>0</code> will block indefinitely.
     * @return Command Response - An <code>array</code> containing the <code>key</code> from which the
     *     element was popped and the <code>value</code> of the popped element, formatted as <code>
     *     [key, value]</code>. If no element could be popped and the timeout expired, returns </code>
     *     null</code>.
     */
    public T blpop(@NonNull String[] keys, double timeout) {
        ArgsArray commandArgs = buildArgs(ArrayUtils.add(keys, Double.toString(timeout)));
        protobufTransaction.addCommands(buildCommand(Blpop, commandArgs));
        return getThis();
    }

    /**
     * Returns the specified range of elements in the sorted set stored at <code>key</code>.<br>
     * <code>ZRANGE</code> can perform different types of range queries: by index (rank), by the
     * score, or by lexicographical order.<br>
     * To get the elements with their scores, see {@link #zrangeWithScores}.
     *
     * @see <a href="https://redis.io/commands/zrange/">redis.io</a> for more details.
     * @param key The key of the sorted set.
     * @param rangeQuery The range query object representing the type of range query to perform.<br>
     *     <ul>
     *       <li>For range queries by index (rank), use {@link RangeByIndex}.
     *       <li>For range queries by lexicographical order, use {@link RangeByLex}.
     *       <li>For range queries by score, use {@link RangeByScore}.
     *     </ul>
     *
     * @param reverse If true, reverses the sorted set, with index 0 as the element with the highest
     *     score.
     * @return Command Response - An array of elements within the specified range. If <code>key</code>
     *     does not exist, it is treated as an empty sorted set, and the command returns an empty
     *     array.
     */
    public T zrange(@NonNull String key, @NonNull RangeQuery rangeQuery, boolean reverse) {
        ArgsArray commandArgs = buildArgs(createZrangeArgs(key, rangeQuery, reverse, false));
        protobufTransaction.addCommands(buildCommand(Zrange, commandArgs));
        return getThis();
    }

    /**
     * Returns the specified range of elements in the sorted set stored at <code>key</code>.<br>
     * <code>ZRANGE</code> can perform different types of range queries: by index (rank), by the
     * score, or by lexicographical order.<br>
     * To get the elements with their scores, see {@link #zrangeWithScores}.
     *
     * @see <a href="https://redis.io/commands/zrange/">redis.io</a> for more details.
     * @param key The key of the sorted set.
     * @param rangeQuery The range query object representing the type of range query to perform.<br>
     *     <ul>
     *       <li>For range queries by index (rank), use {@link RangeByIndex}.
     *       <li>For range queries by lexicographical order, use {@link RangeByLex}.
     *       <li>For range queries by score, use {@link RangeByScore}.
     *     </ul>
     *
     * @return Command Response - An array of elements within the specified range. If <code>key</code>
     *     does not exist, it is treated as an empty sorted set, and the command returns an empty
     *     array.
     */
    public T zrange(@NonNull String key, @NonNull RangeQuery rangeQuery) {
        return getThis().zrange(key, rangeQuery, false);
    }

    /**
     * Returns the specified range of elements with their scores in the sorted set stored at <code>key
     * </code>. Similar to {@link #zrange} but with a <code>WITHSCORE</code> flag.
     *
     * @see <a href="https://redis.io/commands/zrange/">redis.io</a> for more details.
     * @param key The key of the sorted set.
     * @param rangeQuery The range query object representing the type of range query to perform.<br>
     *     <ul>
     *       <li>For range queries by index (rank), use {@link RangeByIndex}.
     *       <li>For range queries by score, use {@link RangeByScore}.
     *     </ul>
     *
     * @param reverse If true, reverses the sorted set, with index 0 as the element with the highest
     *     score.
     * @return Command Response - A <code>Map</code> of elements and their scores within the specified
     *     range. If <code>key</code> does not exist, it is treated as an empty sorted set, and the
     *     command returns an empty <code>Map</code>.
     */
    public T zrangeWithScores(
            @NonNull String key, @NonNull ScoredRangeQuery rangeQuery, boolean reverse) {
        ArgsArray commandArgs = buildArgs(createZrangeArgs(key, rangeQuery, reverse, true));
        protobufTransaction.addCommands(buildCommand(Zrange, commandArgs));
        return getThis();
    }

    /**
     * Returns the specified range of elements with their scores in the sorted set stored at <code>key
     * </code>. Similar to {@link #zrange} but with a <code>WITHSCORE</code> flag.
     *
     * @see <a href="https://redis.io/commands/zrange/">redis.io</a> for more details.
     * @param key The key of the sorted set.
     * @param rangeQuery The range query object representing the type of range query to perform.<br>
     *     <ul>
     *       <li>For range queries by index (rank), use {@link RangeByIndex}.
     *       <li>For range queries by score, use {@link RangeByScore}.
     *     </ul>
     *
     * @return Command Response - A <code>Map</code> of elements and their scores within the specified
     *     range. If <code>key</code> does not exist, it is treated as an empty sorted set, and the
     *     command returns an empty <code>Map</code>.
     */
    public T zrangeWithScores(@NonNull String key, @NonNull ScoredRangeQuery rangeQuery) {
        return getThis().zrangeWithScores(key, rangeQuery, false);
    }

    /**
     * Adds all elements to the HyperLogLog data structure stored at the specified <code>key</code>.
     * <br>
     * Creates a new structure if the <code>key</code> does not exist.
     *
     * <p>When no <code>elements</code> are provided, and <code>key</code> exists and is a
     * HyperLogLog, then no operation is performed. If <code>key</code> does not exist, then the
     * HyperLogLog structure is created.
     *
     * @see <a href="https://redis.io/commands/pfadd/">redis.io</a> for details.
     * @param key The <code>key</code> of the HyperLogLog data structure to add elements into.
     * @param elements An array of members to add to the HyperLogLog stored at <code>key</code>.
     * @return Command Response - If the HyperLogLog is newly created, or if the HyperLogLog
     *     approximated cardinality is altered, then returns <code>1</code>. Otherwise, returns <code>
     *     0</code>.
     */
    public T pfadd(@NonNull String key, @NonNull String[] elements) {
        ArgsArray commandArgs = buildArgs(ArrayUtils.addFirst(elements, key));
        protobufTransaction.addCommands(buildCommand(PfAdd, commandArgs));
        return getThis();
    }

    /**
     * Estimates the cardinality of the data stored in a HyperLogLog structure for a single key or
     * calculates the combined cardinality of multiple keys by merging their HyperLogLogs temporarily.
     *
     * @see <a href="https://redis.io/commands/pfcount/">redis.io</a> for details.
     * @param keys The keys of the HyperLogLog data structures to be analyzed.
     * @return Command Response - The approximated cardinality of given HyperLogLog data structures.
     *     <br>
     *     The cardinality of a key that does not exist is <code>0</code>.
     */
    public T pfcount(@NonNull String[] keys) {
        ArgsArray commandArgs = buildArgs(keys);
        protobufTransaction.addCommands(buildCommand(PfCount, commandArgs));
        return getThis();
    }

    /**
     * Merges multiple HyperLogLog values into a unique value.<br>
     * If the destination variable exists, it is treated as one of the source HyperLogLog data sets,
     * otherwise a new HyperLogLog is created.
     *
     * @see <a href="https://redis.io/commands/pfmerge/">redis.io</a> for details.
     * @param destination The key of the destination HyperLogLog where the merged data sets will be
     *     stored.
     * @param sourceKeys The keys of the HyperLogLog structures to be merged.
     * @return Command Response - <code>OK</code>.
     */
    public T pfmerge(@NonNull String destination, @NonNull String[] sourceKeys) {
        ArgsArray commandArgs = buildArgs(ArrayUtils.addFirst(sourceKeys, destination));
        protobufTransaction.addCommands(buildCommand(PfMerge, commandArgs));
        return getThis();
    }

    /** Build protobuf {@link Command} object for given command and arguments. */
    protected Command buildCommand(RequestType requestType) {
        return buildCommand(requestType, buildArgs());
    }

    /** Build protobuf {@link Command} object for given command and arguments. */
    protected Command buildCommand(RequestType requestType, ArgsArray args) {
        return Command.newBuilder().setRequestType(requestType).setArgsArray(args).build();
    }

    /** Build protobuf {@link ArgsArray} object for given arguments. */
    protected ArgsArray buildArgs(String... stringArgs) {
        ArgsArray.Builder commandArgs = ArgsArray.newBuilder();

        for (String string : stringArgs) {
            commandArgs.addArgs(string);
        }

        return commandArgs.build();
    }
}<|MERGE_RESOLUTION|>--- conflicted
+++ resolved
@@ -402,7 +402,6 @@
     }
 
     /**
-<<<<<<< HEAD
      * Overwrites part of the string stored at <code>key</code>, starting at the specified <code>
      * offset</code>, for the entire length of <code>value</code>.<br>
      * If the <code>offset</code> is larger than the current length of the string at <code>key</code>,
@@ -423,10 +422,7 @@
     }
 
     /**
-     * Retrieve the value associated with <code>field</code> in the hash stored at <code>key</code>.
-=======
      * Retrieves the value associated with <code>field</code> in the hash stored at <code>key</code>.
->>>>>>> 10490fd0
      *
      * @see <a href="https://redis.io/commands/hget/">redis.io</a> for details.
      * @param key The key of the hash.
