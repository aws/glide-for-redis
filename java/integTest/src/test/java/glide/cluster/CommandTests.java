/** Copyright GLIDE-for-Redis Project Contributors - SPDX Identifier: Apache-2.0 */
package glide.cluster;

import static glide.TestConfiguration.CLUSTER_PORTS;
import static glide.TestConfiguration.REDIS_VERSION;
import static glide.TestUtilities.assertDeepEquals;
import static glide.TestUtilities.checkFunctionListResponse;
import static glide.TestUtilities.generateLuaLibCode;
import static glide.TestUtilities.getFirstEntryFromMultiValue;
import static glide.TestUtilities.getValueFromInfo;
import static glide.TestUtilities.parseInfoResponseToMap;
import static glide.api.BaseClient.OK;
import static glide.api.models.commands.FlushMode.ASYNC;
import static glide.api.models.commands.FlushMode.SYNC;
import static glide.api.models.commands.InfoOptions.Section.CLIENTS;
import static glide.api.models.commands.InfoOptions.Section.CLUSTER;
import static glide.api.models.commands.InfoOptions.Section.COMMANDSTATS;
import static glide.api.models.commands.InfoOptions.Section.CPU;
import static glide.api.models.commands.InfoOptions.Section.EVERYTHING;
import static glide.api.models.commands.InfoOptions.Section.MEMORY;
import static glide.api.models.commands.InfoOptions.Section.REPLICATION;
import static glide.api.models.commands.InfoOptions.Section.SERVER;
import static glide.api.models.commands.InfoOptions.Section.STATS;
import static glide.api.models.commands.ScoreFilter.MAX;
import static glide.api.models.configuration.RequestRoutingConfiguration.ByAddressRoute;
import static glide.api.models.configuration.RequestRoutingConfiguration.SimpleMultiNodeRoute.ALL_NODES;
import static glide.api.models.configuration.RequestRoutingConfiguration.SimpleMultiNodeRoute.ALL_PRIMARIES;
import static glide.api.models.configuration.RequestRoutingConfiguration.SimpleSingleNodeRoute.RANDOM;
import static glide.api.models.configuration.RequestRoutingConfiguration.SlotType.PRIMARY;
import static glide.api.models.configuration.RequestRoutingConfiguration.SlotType.REPLICA;
import static org.junit.jupiter.api.Assertions.assertAll;
import static org.junit.jupiter.api.Assertions.assertArrayEquals;
import static org.junit.jupiter.api.Assertions.assertEquals;
import static org.junit.jupiter.api.Assertions.assertInstanceOf;
import static org.junit.jupiter.api.Assertions.assertNotNull;
import static org.junit.jupiter.api.Assertions.assertNull;
import static org.junit.jupiter.api.Assertions.assertThrows;
import static org.junit.jupiter.api.Assertions.assertTrue;
import static org.junit.jupiter.api.Assumptions.assumeTrue;

import glide.api.RedisClusterClient;
import glide.api.models.ClusterTransaction;
import glide.api.models.ClusterValue;
import glide.api.models.commands.FlushMode;
import glide.api.models.commands.InfoOptions;
import glide.api.models.commands.ListDirection;
import glide.api.models.commands.RangeOptions.RangeByIndex;
import glide.api.models.commands.WeightAggregateOptions.KeyArray;
import glide.api.models.commands.bitmap.BitwiseOperation;
import glide.api.models.configuration.NodeAddress;
import glide.api.models.configuration.RedisClusterClientConfiguration;
import glide.api.models.configuration.RequestRoutingConfiguration.Route;
import glide.api.models.configuration.RequestRoutingConfiguration.SingleNodeRoute;
import glide.api.models.configuration.RequestRoutingConfiguration.SlotKeyRoute;
import glide.api.models.exceptions.RedisException;
import glide.api.models.exceptions.RequestException;
import java.time.Instant;
import java.time.temporal.ChronoUnit;
import java.util.Arrays;
import java.util.HashMap;
import java.util.List;
import java.util.Map;
import java.util.Optional;
import java.util.Set;
import java.util.UUID;
import java.util.concurrent.CompletableFuture;
import java.util.concurrent.ExecutionException;
import java.util.stream.Stream;
import lombok.SneakyThrows;
import org.junit.jupiter.api.AfterAll;
import org.junit.jupiter.api.BeforeAll;
import org.junit.jupiter.api.Test;
import org.junit.jupiter.api.Timeout;
import org.junit.jupiter.params.ParameterizedTest;
import org.junit.jupiter.params.provider.Arguments;
import org.junit.jupiter.params.provider.MethodSource;
import org.junit.jupiter.params.provider.ValueSource;

@Timeout(10) // seconds
public class CommandTests {

    private static RedisClusterClient clusterClient = null;

    private static final String INITIAL_VALUE = "VALUE";

    public static final List<String> DEFAULT_INFO_SECTIONS =
            List.of(
                    "Server",
                    "Clients",
                    "Memory",
                    "Persistence",
                    "Stats",
                    "Replication",
                    "CPU",
                    "Modules",
                    "Errorstats",
                    "Cluster",
                    "Keyspace");
    public static final List<String> EVERYTHING_INFO_SECTIONS =
            REDIS_VERSION.isGreaterThanOrEqualTo("7.0.0")
                    // Latencystats was added in redis 7
                    ? List.of(
                            "Server",
                            "Clients",
                            "Memory",
                            "Persistence",
                            "Stats",
                            "Replication",
                            "CPU",
                            "Modules",
                            "Commandstats",
                            "Errorstats",
                            "Latencystats",
                            "Cluster",
                            "Keyspace")
                    : List.of(
                            "Server",
                            "Clients",
                            "Memory",
                            "Persistence",
                            "Stats",
                            "Replication",
                            "CPU",
                            "Modules",
                            "Commandstats",
                            "Errorstats",
                            "Cluster",
                            "Keyspace");

    @BeforeAll
    @SneakyThrows
    public static void init() {
        clusterClient =
                RedisClusterClient.CreateClient(
                                RedisClusterClientConfiguration.builder()
                                        .address(NodeAddress.builder().port(CLUSTER_PORTS[0]).build())
                                        .requestTimeout(5000)
                                        .build())
                        .get();
    }

    @AfterAll
    @SneakyThrows
    public static void teardown() {
        clusterClient.close();
    }

    @Test
    @SneakyThrows
    public void custom_command_info() {
        ClusterValue<Object> data = clusterClient.customCommand(new String[] {"info"}).get();
        assertTrue(data.hasMultiData());
        for (Object info : data.getMultiValue().values()) {
            assertTrue(((String) info).contains("# Stats"));
        }
    }

    @Test
    @SneakyThrows
    public void custom_command_ping() {
        ClusterValue<Object> data = clusterClient.customCommand(new String[] {"ping"}).get();
        assertEquals("PONG", data.getSingleValue());
    }

    @Test
    @SneakyThrows
    public void custom_command_del_returns_a_number() {
        String key = "custom_command_del_returns_a_number";
        clusterClient.set(key, INITIAL_VALUE).get();
        var del = clusterClient.customCommand(new String[] {"DEL", key}).get();
        assertEquals(1L, del.getSingleValue());
        var data = clusterClient.get(key).get();
        assertNull(data);
    }

    @Test
    @SneakyThrows
    public void ping() {
        String data = clusterClient.ping().get();
        assertEquals("PONG", data);
    }

    @Test
    @SneakyThrows
    public void ping_with_message() {
        String data = clusterClient.ping("H3LL0").get();
        assertEquals("H3LL0", data);
    }

    @Test
    @SneakyThrows
    public void ping_with_route() {
        String data = clusterClient.ping(ALL_NODES).get();
        assertEquals("PONG", data);
    }

    @Test
    @SneakyThrows
    public void ping_with_message_with_route() {
        String data = clusterClient.ping("H3LL0", ALL_PRIMARIES).get();
        assertEquals("H3LL0", data);
    }

    @Test
    @SneakyThrows
    public void info_without_options() {
        ClusterValue<String> data = clusterClient.info().get();
        assertTrue(data.hasMultiData());
        for (String info : data.getMultiValue().values()) {
            for (String section : DEFAULT_INFO_SECTIONS) {
                assertTrue(info.contains("# " + section), "Section " + section + " is missing");
            }
        }
    }

    @Test
    @SneakyThrows
    public void info_with_single_node_route() {
        ClusterValue<String> data = clusterClient.info(RANDOM).get();
        assertTrue(data.hasSingleData());
        String infoData = data.getSingleValue();
        for (String section : DEFAULT_INFO_SECTIONS) {
            assertTrue(infoData.contains("# " + section), "Section " + section + " is missing");
        }
    }

    @Test
    @SneakyThrows
    public void info_with_multi_node_route() {
        ClusterValue<String> data = clusterClient.info(ALL_NODES).get();
        assertTrue(data.hasMultiData());
        for (String info : data.getMultiValue().values()) {
            for (String section : DEFAULT_INFO_SECTIONS) {
                assertTrue(info.contains("# " + section), "Section " + section + " is missing");
            }
        }
    }

    @Test
    @SneakyThrows
    public void info_with_multiple_options() {
        InfoOptions.InfoOptionsBuilder builder = InfoOptions.builder().section(CLUSTER);
        if (REDIS_VERSION.isGreaterThanOrEqualTo("7.0.0")) {
            builder.section(CPU).section(MEMORY);
        }
        InfoOptions options = builder.build();
        ClusterValue<String> data = clusterClient.info(options).get();
        for (String info : data.getMultiValue().values()) {
            for (String section : options.toArgs()) {
                assertTrue(
                        info.toLowerCase().contains("# " + section.toLowerCase()),
                        "Section " + section + " is missing");
            }
        }
    }

    @Test
    @SneakyThrows
    public void info_with_everything_option() {
        InfoOptions options = InfoOptions.builder().section(EVERYTHING).build();
        ClusterValue<String> data = clusterClient.info(options).get();
        assertTrue(data.hasMultiData());
        for (String info : data.getMultiValue().values()) {
            for (String section : EVERYTHING_INFO_SECTIONS) {
                assertTrue(info.contains("# " + section), "Section " + section + " is missing");
            }
        }
    }

    @Test
    @SneakyThrows
    public void info_with_single_node_route_and_options() {
        ClusterValue<Object> slotData =
                clusterClient.customCommand(new String[] {"cluster", "slots"}).get();

        // Nested Object arrays like
        // 1) 1) (integer) 0
        //    2) (integer) 5460
        //    3) 1) "127.0.0.1"
        //       2) (integer) 7000
        //       3) "92d73b6eb847604b63c7f7cbbf39b148acdd1318"
        //       4) (empty array)
        // Extracting first slot key
        var slotKey =
                (String) ((Object[]) ((Object[]) ((Object[]) slotData.getSingleValue())[0])[2])[2];

        InfoOptions.InfoOptionsBuilder builder = InfoOptions.builder().section(CLIENTS);
        if (REDIS_VERSION.isGreaterThanOrEqualTo("7.0.0")) {
            builder.section(COMMANDSTATS).section(REPLICATION);
        }
        InfoOptions options = builder.build();
        SlotKeyRoute routing = new SlotKeyRoute(slotKey, PRIMARY);
        ClusterValue<String> data = clusterClient.info(options, routing).get();

        for (String section : options.toArgs()) {
            assertTrue(
                    data.getSingleValue().toLowerCase().contains("# " + section.toLowerCase()),
                    "Section " + section + " is missing");
        }
    }

    @Test
    @SneakyThrows
    public void info_with_multi_node_route_and_options() {
        InfoOptions.InfoOptionsBuilder builder = InfoOptions.builder().section(CLIENTS);
        if (REDIS_VERSION.isGreaterThanOrEqualTo("7.0.0")) {
            builder.section(COMMANDSTATS).section(REPLICATION);
        }
        InfoOptions options = builder.build();
        ClusterValue<String> data = clusterClient.info(options, ALL_NODES).get();

        for (String info : data.getMultiValue().values()) {
            for (String section : options.toArgs()) {
                assertTrue(
                        info.toLowerCase().contains("# " + section.toLowerCase()),
                        "Section " + section + " is missing");
            }
        }
    }

    @Test
    @SneakyThrows
    public void clientId() {
        var id = clusterClient.clientId().get();
        assertTrue(id > 0);
    }

    @Test
    @SneakyThrows
    public void clientId_with_single_node_route() {
        var data = clusterClient.clientId(RANDOM).get();
        assertTrue(data.getSingleValue() > 0L);
    }

    @Test
    @SneakyThrows
    public void clientId_with_multi_node_route() {
        var data = clusterClient.clientId(ALL_NODES).get();
        data.getMultiValue().values().forEach(id -> assertTrue(id > 0));
    }

    @Test
    @SneakyThrows
    public void clientGetName() {
        // TODO replace with the corresponding command once implemented
        clusterClient.customCommand(new String[] {"client", "setname", "clientGetName"}).get();

        var name = clusterClient.clientGetName().get();

        assertEquals("clientGetName", name);
    }

    @Test
    @SneakyThrows
    public void clientGetName_with_single_node_route() {
        // TODO replace with the corresponding command once implemented
        clusterClient
                .customCommand(
                        new String[] {"client", "setname", "clientGetName_with_single_node_route"}, ALL_NODES)
                .get();

        var name = clusterClient.clientGetName(RANDOM).get();

        assertEquals("clientGetName_with_single_node_route", name.getSingleValue());
    }

    @Test
    @SneakyThrows
    public void clientGetName_with_multi_node_route() {
        // TODO replace with the corresponding command once implemented
        clusterClient
                .customCommand(
                        new String[] {"client", "setname", "clientGetName_with_multi_node_route"}, ALL_NODES)
                .get();

        var name = clusterClient.clientGetName(ALL_NODES).get();

        assertEquals("clientGetName_with_multi_node_route", getFirstEntryFromMultiValue(name));
    }

    @Test
    @SneakyThrows
    public void config_reset_stat() {
        var data = clusterClient.info(InfoOptions.builder().section(STATS).build()).get();
        String firstNodeInfo = getFirstEntryFromMultiValue(data);
        int value_before = getValueFromInfo(firstNodeInfo, "total_net_input_bytes");

        var result = clusterClient.configResetStat().get();
        assertEquals(OK, result);

        data = clusterClient.info(InfoOptions.builder().section(STATS).build()).get();
        firstNodeInfo = getFirstEntryFromMultiValue(data);
        int value_after = getValueFromInfo(firstNodeInfo, "total_net_input_bytes");
        assertTrue(value_after < value_before);
    }

    @Test
    @SneakyThrows
    public void config_rewrite_non_existent_config_file() {
        var info = clusterClient.info(InfoOptions.builder().section(SERVER).build(), RANDOM).get();
        var configFile = parseInfoResponseToMap(info.getSingleValue()).get("config_file");

        if (configFile.isEmpty()) {
            ExecutionException executionException =
                    assertThrows(ExecutionException.class, () -> clusterClient.configRewrite().get());
            assertTrue(executionException.getCause() instanceof RequestException);
        } else {
            assertEquals(OK, clusterClient.configRewrite().get());
        }
    }

    // returns the line that contains the word "myself", up to that point. This is done because the
    // values after it might change with time.
    private String cleanResult(String value) {
        return Arrays.stream(value.split("\n"))
                .filter(line -> line.contains("myself"))
                .findFirst()
                .map(line -> line.substring(0, line.indexOf("myself") + "myself".length()))
                .orElse(null);
    }

    @Test
    @SneakyThrows
    public void configGet_with_no_args_returns_error() {
        var exception =
                assertThrows(
                        ExecutionException.class, () -> clusterClient.configGet(new String[] {}).get());
        assertTrue(exception.getCause() instanceof RedisException);
    }

    @Test
    @SneakyThrows
    public void configGet_with_wildcard() {
        var data = clusterClient.configGet(new String[] {"*file"}).get();
        assertTrue(data.size() > 5);
        assertTrue(data.containsKey("pidfile"));
        assertTrue(data.containsKey("logfile"));
    }

    @Test
    @SneakyThrows
    public void configGet_with_multiple_params() {
        assumeTrue(REDIS_VERSION.isGreaterThanOrEqualTo("7.0.0"), "This feature added in redis 7");
        var data = clusterClient.configGet(new String[] {"pidfile", "logfile"}).get();
        assertAll(
                () -> assertEquals(2, data.size()),
                () -> assertTrue(data.containsKey("pidfile")),
                () -> assertTrue(data.containsKey("logfile")));
    }

    @Test
    @SneakyThrows
    public void configGet_with_wildcard_and_multi_node_route() {
        var data = clusterClient.configGet(new String[] {"*file"}, ALL_PRIMARIES).get();
        assertTrue(data.hasMultiData());
        assertTrue(data.getMultiValue().size() > 1);
        Map<String, String> config =
                data.getMultiValue().get(data.getMultiValue().keySet().toArray(String[]::new)[0]);
        assertAll(
                () -> assertTrue(config.size() > 5),
                () -> assertTrue(config.containsKey("pidfile")),
                () -> assertTrue(config.containsKey("logfile")));
    }

    @Test
    @SneakyThrows
    public void configSet_a_parameter() {
        var oldValue = clusterClient.configGet(new String[] {"maxclients"}).get().get("maxclients");

        var response = clusterClient.configSet(Map.of("maxclients", "42")).get();
        assertEquals(OK, response);
        var newValue = clusterClient.configGet(new String[] {"maxclients"}).get();
        assertEquals("42", newValue.get("maxclients"));

        response = clusterClient.configSet(Map.of("maxclients", oldValue)).get();
        assertEquals(OK, response);
    }

    @Test
    @SneakyThrows
    public void configSet_a_parameter_with_routing() {
        var oldValue =
                clusterClient
                        .configGet(new String[] {"cluster-node-timeout"})
                        .get()
                        .get("cluster-node-timeout");

        var response =
                clusterClient.configSet(Map.of("cluster-node-timeout", "100500"), ALL_NODES).get();
        assertEquals(OK, response);

        var newValue = clusterClient.configGet(new String[] {"cluster-node-timeout"}).get();
        assertEquals("100500", newValue.get("cluster-node-timeout"));

        response = clusterClient.configSet(Map.of("cluster-node-timeout", oldValue), ALL_NODES).get();
        assertEquals(OK, response);
    }

    @Test
    @SneakyThrows
    public void cluster_route_by_address_reaches_correct_node() {
        // Masks timestamps in the cluster nodes output to avoid flakiness due to dynamic values.
        String initialNode =
                cleanResult(
                        (String)
                                clusterClient
                                        .customCommand(new String[] {"cluster", "nodes"}, RANDOM)
                                        .get()
                                        .getSingleValue());

        String host = initialNode.split(" ")[1].split("@")[0];
        assertNotNull(host);

        String specifiedClusterNode1 =
                cleanResult(
                        (String)
                                clusterClient
                                        .customCommand(new String[] {"cluster", "nodes"}, new ByAddressRoute(host))
                                        .get()
                                        .getSingleValue());
        assertEquals(initialNode, specifiedClusterNode1);

        String[] splitHost = host.split(":");
        String specifiedClusterNode2 =
                cleanResult(
                        (String)
                                clusterClient
                                        .customCommand(
                                                new String[] {"cluster", "nodes"},
                                                new ByAddressRoute(splitHost[0], Integer.parseInt(splitHost[1])))
                                        .get()
                                        .getSingleValue());
        assertEquals(initialNode, specifiedClusterNode2);
    }

    @Test
    @SneakyThrows
    public void cluster_fail_routing_by_address_if_no_port_is_provided() {
        assertThrows(RequestException.class, () -> clusterClient.info(new ByAddressRoute("foo")).get());
    }

    @SneakyThrows
    @Test
    public void echo() {
        String message = "GLIDE";
        String response = clusterClient.echo(message).get();
        assertEquals(message, response);
    }

    @SneakyThrows
    @Test
    public void echo_with_route() {
        String message = "GLIDE";

        String singlePayload = clusterClient.echo(message, RANDOM).get().getSingleValue();
        assertEquals(message, singlePayload);

        Map<String, String> multiPayload = clusterClient.echo(message, ALL_NODES).get().getMultiValue();
        multiPayload.forEach((key, value) -> assertEquals(message, value));
    }

    @Test
    @SneakyThrows
    public void time() {
        // Take the time now, convert to 10 digits and subtract 1 second
        long now = Instant.now().getEpochSecond() - 1L;
        String[] result = clusterClient.time().get();
        assertEquals(2, result.length);
        assertTrue(
                Long.parseLong(result[0]) > now,
                "Time() result (" + result[0] + ") should be greater than now (" + now + ")");
        assertTrue(Long.parseLong(result[1]) < 1000000);
    }

    @Test
    @SneakyThrows
    public void time_with_route() {
        // Take the time now, convert to 10 digits and subtract 1 second
        long now = Instant.now().getEpochSecond() - 1L;

        ClusterValue<String[]> result = clusterClient.time(ALL_PRIMARIES).get();
        assertTrue(result.hasMultiData());
        assertTrue(result.getMultiValue().size() > 1);

        // check the first node's server time
        Object[] serverTime =
                result.getMultiValue().get(result.getMultiValue().keySet().toArray(String[]::new)[0]);

        assertEquals(2, serverTime.length);
        assertTrue(
                Long.parseLong((String) serverTime[0]) > now,
                "Time() result (" + serverTime[0] + ") should be greater than now (" + now + ")");
        assertTrue(Long.parseLong((String) serverTime[1]) < 1000000);
    }

    @Test
    @SneakyThrows
    public void lastsave() {
        long result = clusterClient.lastsave().get();
        var yesterday = Instant.now().minus(1, ChronoUnit.DAYS);

        assertTrue(Instant.ofEpochSecond(result).isAfter(yesterday));

        ClusterValue<Long> data = clusterClient.lastsave(ALL_NODES).get();
        for (var value : data.getMultiValue().values()) {
            assertTrue(Instant.ofEpochSecond(value).isAfter(yesterday));
        }
    }

    @Test
    @SneakyThrows
    public void lolwut_lolwut() {
        var response = clusterClient.lolwut().get();
        System.out.printf("%nLOLWUT cluster client standard response%n%s%n", response);
        assertTrue(response.contains("Redis ver. " + REDIS_VERSION));

        response = clusterClient.lolwut(new int[] {50, 20}).get();
        System.out.printf(
                "%nLOLWUT cluster client standard response with params 50 20%n%s%n", response);
        assertTrue(response.contains("Redis ver. " + REDIS_VERSION));

        response = clusterClient.lolwut(6).get();
        System.out.printf("%nLOLWUT cluster client ver 6 response%n%s%n", response);
        assertTrue(response.contains("Redis ver. " + REDIS_VERSION));

        response = clusterClient.lolwut(5, new int[] {30, 4, 4}).get();
        System.out.printf("%nLOLWUT cluster client ver 5 response with params 30 4 4%n%s%n", response);
        assertTrue(response.contains("Redis ver. " + REDIS_VERSION));

        var clusterResponse = clusterClient.lolwut(ALL_NODES).get();
        for (var nodeResponse : clusterResponse.getMultiValue().values()) {
            assertTrue(nodeResponse.contains("Redis ver. " + REDIS_VERSION));
        }

        clusterResponse = clusterClient.lolwut(new int[] {10, 20}, ALL_NODES).get();
        for (var nodeResponse : clusterResponse.getMultiValue().values()) {
            assertTrue(nodeResponse.contains("Redis ver. " + REDIS_VERSION));
        }

        clusterResponse = clusterClient.lolwut(2, RANDOM).get();
        assertTrue(clusterResponse.getSingleValue().contains("Redis ver. " + REDIS_VERSION));

        clusterResponse = clusterClient.lolwut(2, new int[] {10, 20}, RANDOM).get();
        assertTrue(clusterResponse.getSingleValue().contains("Redis ver. " + REDIS_VERSION));
    }

    @Test
    @SneakyThrows
    public void dbsize() {
        assertEquals(OK, clusterClient.flushall().get());
        // dbsize should be 0 after flushall() because all keys have been deleted
        assertEquals(0L, clusterClient.dbsize().get());

        int numKeys = 10;
        for (int i = 0; i < numKeys; i++) {
            assertEquals(OK, clusterClient.set(UUID.randomUUID().toString(), "foo").get());
        }
        assertEquals(10L, clusterClient.dbsize(ALL_PRIMARIES).get());

        // test dbsize with routing - flush the database first to ensure the set() call is directed to a
        // node with 0 keys.
        assertEquals(OK, clusterClient.flushall().get());
        assertEquals(0L, clusterClient.dbsize().get());
        String key = UUID.randomUUID().toString();
        assertEquals(OK, clusterClient.set(key, "foo").get());
        assertEquals(1L, clusterClient.dbsize(new SlotKeyRoute(key, PRIMARY)).get());
    }

    @Test
    @SneakyThrows
    public void objectFreq() {
        String key = UUID.randomUUID().toString();
        String maxmemoryPolicy = "maxmemory-policy";
        String oldPolicy =
                clusterClient.configGet(new String[] {maxmemoryPolicy}).get().get(maxmemoryPolicy);
        try {
            assertEquals(OK, clusterClient.configSet(Map.of(maxmemoryPolicy, "allkeys-lfu")).get());
            assertEquals(OK, clusterClient.set(key, "").get());
            assertTrue(clusterClient.objectFreq(key).get() >= 0L);
        } finally {
            clusterClient.configSet(Map.of(maxmemoryPolicy, oldPolicy)).get();
        }
    }

    public static Stream<Arguments> callCrossSlotCommandsWhichShouldFail() {
        return Stream.of(
                Arguments.of("smove", null, clusterClient.smove("abc", "zxy", "lkn")),
                Arguments.of("rename", null, clusterClient.rename("abc", "xyz")),
                Arguments.of("renamenx", null, clusterClient.renamenx("abc", "zxy")),
                Arguments.of(
                        "sinterstore", null, clusterClient.sinterstore("abc", new String[] {"zxy", "lkn"})),
                Arguments.of("sdiff", null, clusterClient.sdiff(new String[] {"abc", "zxy", "lkn"})),
                Arguments.of(
                        "sdiffstore", null, clusterClient.sdiffstore("abc", new String[] {"zxy", "lkn"})),
                Arguments.of("sinter", null, clusterClient.sinter(new String[] {"abc", "zxy", "lkn"})),
                Arguments.of(
                        "sunionstore", null, clusterClient.sunionstore("abc", new String[] {"zxy", "lkn"})),
                Arguments.of("zdiff", null, clusterClient.zdiff(new String[] {"abc", "zxy", "lkn"})),
                Arguments.of(
                        "zdiffWithScores",
                        null,
                        clusterClient.zdiffWithScores(new String[] {"abc", "zxy", "lkn"})),
                Arguments.of(
                        "zdiffstore", null, clusterClient.zdiffstore("abc", new String[] {"zxy", "lkn"})),
                Arguments.of(
                        "zunion", null, clusterClient.zunion(new KeyArray(new String[] {"abc", "zxy", "lkn"}))),
                Arguments.of(
                        "zinter",
                        "6.2.0",
                        clusterClient.zinter(new KeyArray(new String[] {"abc", "zxy", "lkn"}))),
                Arguments.of(
                        "zrangestore", null, clusterClient.zrangestore("abc", "zxy", new RangeByIndex(3, 1))),
                Arguments.of(
                        "zinterstore",
                        null,
                        clusterClient.zinterstore("foo", new KeyArray(new String[] {"abc", "zxy", "lkn"}))),
                Arguments.of(
                        "zintercard", "7.0.0", clusterClient.zintercard(new String[] {"abc", "zxy", "lkn"})),
                Arguments.of("brpop", null, clusterClient.brpop(new String[] {"abc", "zxy", "lkn"}, .1)),
                Arguments.of("blpop", null, clusterClient.blpop(new String[] {"abc", "zxy", "lkn"}, .1)),
                Arguments.of("pfcount", null, clusterClient.pfcount(new String[] {"abc", "zxy", "lkn"})),
                Arguments.of("pfmerge", null, clusterClient.pfmerge("abc", new String[] {"zxy", "lkn"})),
                Arguments.of(
                        "bzpopmax", "5.0.0", clusterClient.bzpopmax(new String[] {"abc", "zxy", "lkn"}, .1)),
                Arguments.of(
                        "bzpopmin", "5.0.0", clusterClient.bzpopmin(new String[] {"abc", "zxy", "lkn"}, .1)),
                Arguments.of(
                        "zmpop", "7.0.0", clusterClient.zmpop(new String[] {"abc", "zxy", "lkn"}, MAX)),
                Arguments.of(
                        "bzmpop", "7.0.0", clusterClient.bzmpop(new String[] {"abc", "zxy", "lkn"}, MAX, .1)),
                Arguments.of(
                        "lmpop",
                        "7.0.0",
                        clusterClient.lmpop(new String[] {"abc", "def"}, ListDirection.LEFT, 1L)),
                Arguments.of(
                        "bitop",
                        null,
                        clusterClient.bitop(BitwiseOperation.OR, "abc", new String[] {"zxy", "lkn"})),
                Arguments.of(
                        "blmpop",
                        "7.0.0",
                        clusterClient.blmpop(new String[] {"abc", "def"}, ListDirection.LEFT, 1L, 0.1)),
                Arguments.of(
                        "lmove",
                        "6.2.0",
                        clusterClient.lmove("abc", "def", ListDirection.LEFT, ListDirection.LEFT)),
                Arguments.of(
                        "blmove",
                        "6.2.0",
                        clusterClient.blmove("abc", "def", ListDirection.LEFT, ListDirection.LEFT, 1)),
                Arguments.of("sintercard", "7.0.0", clusterClient.sintercard(new String[] {"abc", "def"})),
                Arguments.of(
                        "sintercard", "7.0.0", clusterClient.sintercard(new String[] {"abc", "def"}, 1)),
                Arguments.of(
<<<<<<< HEAD
                        "fcall",
                        "7.0.0",
                        clusterClient.fcall("func", new String[] {"abc", "zxy", "lkn"}, new String[0])),
=======
                        "xread", null, clusterClient.xread(Map.of("abc", "stream1", "zxy", "stream2"))),
>>>>>>> 92089bb9
                Arguments.of("copy", "6.2.0", clusterClient.copy("abc", "def", true)));
    }

    @SneakyThrows
    @ParameterizedTest(name = "{0} cross slot keys will throw RequestException")
    @MethodSource("callCrossSlotCommandsWhichShouldFail")
    public void check_throws_cross_slot_error(
            String testName, String minVer, CompletableFuture<?> future) {
        if (minVer != null) {
            assumeTrue(REDIS_VERSION.isGreaterThanOrEqualTo(minVer));
        }
        var executionException = assertThrows(ExecutionException.class, future::get);
        assertInstanceOf(RequestException.class, executionException.getCause());
        assertTrue(executionException.getMessage().toLowerCase().contains("crossslot"));
    }

    public static Stream<Arguments> callCrossSlotCommandsWhichShouldPass() {
        return Stream.of(
                Arguments.of("exists", clusterClient.exists(new String[] {"abc", "zxy", "lkn"})),
                Arguments.of("unlink", clusterClient.unlink(new String[] {"abc", "zxy", "lkn"})),
                Arguments.of("del", clusterClient.del(new String[] {"abc", "zxy", "lkn"})),
                Arguments.of("mget", clusterClient.mget(new String[] {"abc", "zxy", "lkn"})),
                Arguments.of("mset", clusterClient.mset(Map.of("abc", "1", "zxy", "2", "lkn", "3"))),
                Arguments.of("touch", clusterClient.touch(new String[] {"abc", "zxy", "lkn"})));
    }

    @SneakyThrows
    @ParameterizedTest(name = "{0} cross slot keys are allowed")
    @MethodSource("callCrossSlotCommandsWhichShouldPass")
    public void check_does_not_throw_cross_slot_error(String testName, CompletableFuture<?> future) {
        future.get();
    }

    @Test
    @SneakyThrows
    public void flushall() {
        assertEquals(OK, clusterClient.flushall(FlushMode.SYNC).get());

        // TODO replace with KEYS command when implemented
        Object[] keysAfter =
                (Object[]) clusterClient.customCommand(new String[] {"keys", "*"}).get().getSingleValue();
        assertEquals(0, keysAfter.length);

        var route = new SlotKeyRoute("key", PRIMARY);
        assertEquals(OK, clusterClient.flushall().get());
        assertEquals(OK, clusterClient.flushall(route).get());
        assertEquals(OK, clusterClient.flushall(ASYNC).get());
        assertEquals(OK, clusterClient.flushall(ASYNC, route).get());

        var replicaRoute = new SlotKeyRoute("key", REPLICA);
        // command should fail on a replica, because it is read-only
        ExecutionException executionException =
                assertThrows(ExecutionException.class, () -> clusterClient.flushall(replicaRoute).get());
        assertInstanceOf(RequestException.class, executionException.getCause());
        assertTrue(
                executionException
                        .getMessage()
                        .toLowerCase()
                        .contains("can't write against a read only replica"));
    }

    @SneakyThrows
    @ParameterizedTest(name = "functionLoad: singleNodeRoute = {0}")
    @ValueSource(booleans = {true, false})
    public void function_commands_without_keys_with_route(boolean singleNodeRoute) {
        assumeTrue(REDIS_VERSION.isGreaterThanOrEqualTo("7.0.0"), "This feature added in redis 7");

        String libName = "mylib1c_" + singleNodeRoute;
        String funcName = "myfunc1c_" + singleNodeRoute;
        // function $funcName returns first argument
        String code = generateLuaLibCode(libName, Map.of(funcName, "return args[1]"), false);
        Route route = singleNodeRoute ? new SlotKeyRoute("1", PRIMARY) : ALL_PRIMARIES;

        assertEquals(OK, clusterClient.functionFlush(SYNC, route).get());
        assertEquals(libName, clusterClient.functionLoad(code, false, route).get());

        var fcallResult = clusterClient.fcall(funcName, new String[] {"one", "two"}, route).get();
        if (route instanceof SingleNodeRoute) {
            assertEquals("one", fcallResult.getSingleValue());
        } else {
            for (var nodeResponse : fcallResult.getMultiValue().values()) {
                assertEquals("one", nodeResponse);
            }
        }

        var expectedDescription =
                new HashMap<String, String>() {
                    {
                        put(funcName, null);
                    }
                };
        var expectedFlags =
                new HashMap<String, Set<String>>() {
                    {
                        put(funcName, Set.of());
                    }
                };

        var response = clusterClient.functionList(false, route).get();
        if (singleNodeRoute) {
            var flist = response.getSingleValue();
            checkFunctionListResponse(
                    flist, libName, expectedDescription, expectedFlags, Optional.empty());
        } else {
            for (var flist : response.getMultiValue().values()) {
                checkFunctionListResponse(
                        flist, libName, expectedDescription, expectedFlags, Optional.empty());
            }
        }

        response = clusterClient.functionList(true, route).get();
        if (singleNodeRoute) {
            var flist = response.getSingleValue();
            checkFunctionListResponse(
                    flist, libName, expectedDescription, expectedFlags, Optional.of(code));
        } else {
            for (var flist : response.getMultiValue().values()) {
                checkFunctionListResponse(
                        flist, libName, expectedDescription, expectedFlags, Optional.of(code));
            }
        }

        // re-load library without overwriting
        var executionException =
                assertThrows(
                        ExecutionException.class, () -> clusterClient.functionLoad(code, false, route).get());
        assertInstanceOf(RequestException.class, executionException.getCause());
        assertTrue(
                executionException.getMessage().contains("Library '" + libName + "' already exists"));

        // re-load library with overwriting
        assertEquals(libName, clusterClient.functionLoad(code, true, route).get());
        String newFuncName = "myfunc2c_" + singleNodeRoute;
        // function $funcName returns first argument
        // function $newFuncName returns argument array len
        String newCode =
                generateLuaLibCode(
                        libName, Map.of(funcName, "return args[1]", newFuncName, "return #args"), false);

        assertEquals(libName, clusterClient.functionLoad(newCode, true, route).get());

        expectedDescription.put(newFuncName, null);
        expectedFlags.put(newFuncName, Set.of());

        response = clusterClient.functionList(false, route).get();
        if (singleNodeRoute) {
            var flist = response.getSingleValue();
            checkFunctionListResponse(
                    flist, libName, expectedDescription, expectedFlags, Optional.empty());
        } else {
            for (var flist : response.getMultiValue().values()) {
                checkFunctionListResponse(
                        flist, libName, expectedDescription, expectedFlags, Optional.empty());
            }
        }

        // load new lib and delete it - first lib remains loaded
        String anotherLib = generateLuaLibCode("anotherLib", Map.of("anotherFunc", ""), false);
        assertEquals("anotherLib", clusterClient.functionLoad(anotherLib, true, route).get());
        assertEquals(OK, clusterClient.functionDelete("anotherLib", route).get());

        // delete missing lib returns a error
        executionException =
                assertThrows(
                        ExecutionException.class,
                        () -> clusterClient.functionDelete("anotherLib", route).get());
        assertInstanceOf(RequestException.class, executionException.getCause());
        assertTrue(executionException.getMessage().contains("Library not found"));

        response = clusterClient.functionList(true, route).get();
        if (singleNodeRoute) {
            var flist = response.getSingleValue();
            checkFunctionListResponse(
                    flist, libName, expectedDescription, expectedFlags, Optional.of(newCode));
        } else {
            for (var flist : response.getMultiValue().values()) {
                checkFunctionListResponse(
                        flist, libName, expectedDescription, expectedFlags, Optional.of(newCode));
            }
        }

        fcallResult = clusterClient.fcall(newFuncName, new String[] {"one", "two"}, route).get();
        if (route instanceof SingleNodeRoute) {
            assertEquals(2L, fcallResult.getSingleValue());
        } else {
            for (var nodeResponse : fcallResult.getMultiValue().values()) {
                assertEquals(2L, nodeResponse);
            }
        }

        assertEquals(OK, clusterClient.functionFlush(route).get());
    }

    @SneakyThrows
    @Test
    public void function_commands_without_keys_and_without_route() {
        assumeTrue(REDIS_VERSION.isGreaterThanOrEqualTo("7.0.0"), "This feature added in redis 7");

        assertEquals(OK, clusterClient.functionFlush(SYNC).get());

        String libName = "mylib1c";
        String funcName = "myfunc1c";
        // function $funcName returns first argument
        // generating RO functions to execution on a replica (default routing goes to RANDOM including
        // replicas)
        String code = generateLuaLibCode(libName, Map.of(funcName, "return args[1]"), true);

        assertEquals(libName, clusterClient.functionLoad(code, false).get());

        assertEquals("one", clusterClient.fcall(funcName, new String[] {"one", "two"}).get());

        var flist = clusterClient.functionList(false).get();
        var expectedDescription =
                new HashMap<String, String>() {
                    {
                        put(funcName, null);
                    }
                };
        var expectedFlags =
                new HashMap<String, Set<String>>() {
                    {
                        put(funcName, Set.of("no-writes"));
                    }
                };
        checkFunctionListResponse(flist, libName, expectedDescription, expectedFlags, Optional.empty());

        flist = clusterClient.functionList(true).get();
        checkFunctionListResponse(
                flist, libName, expectedDescription, expectedFlags, Optional.of(code));

        // re-load library without overwriting
        var executionException =
                assertThrows(ExecutionException.class, () -> clusterClient.functionLoad(code, false).get());
        assertInstanceOf(RequestException.class, executionException.getCause());
        assertTrue(
                executionException.getMessage().contains("Library '" + libName + "' already exists"));

        // re-load library with overwriting
        assertEquals(libName, clusterClient.functionLoad(code, true).get());
        String newFuncName = "myfunc2c";
        // function $funcName returns first argument
        // function $newFuncName returns argument array len
        String newCode =
                generateLuaLibCode(
                        libName, Map.of(funcName, "return args[1]", newFuncName, "return #args"), true);

        assertEquals(libName, clusterClient.functionLoad(newCode, true).get());

        // load new lib and delete it - first lib remains loaded
        String anotherLib = generateLuaLibCode("anotherLib", Map.of("anotherFunc", ""), false);
        assertEquals("anotherLib", clusterClient.functionLoad(anotherLib, true).get());
        assertEquals(OK, clusterClient.functionDelete("anotherLib").get());

        // delete missing lib returns a error
        executionException =
                assertThrows(
                        ExecutionException.class, () -> clusterClient.functionDelete("anotherLib").get());
        assertInstanceOf(RequestException.class, executionException.getCause());
        assertTrue(executionException.getMessage().contains("Library not found"));

        flist = clusterClient.functionList(libName, false).get();
        expectedDescription.put(newFuncName, null);
        expectedFlags.put(newFuncName, Set.of("no-writes"));
        checkFunctionListResponse(flist, libName, expectedDescription, expectedFlags, Optional.empty());

        flist = clusterClient.functionList(libName, true).get();
        checkFunctionListResponse(
                flist, libName, expectedDescription, expectedFlags, Optional.of(newCode));

        assertEquals(2L, clusterClient.fcall(newFuncName, new String[] {"one", "two"}).get());

        assertEquals(OK, clusterClient.functionFlush(ASYNC).get());
    }

    @ParameterizedTest
    @ValueSource(strings = {"abc", "xyz", "kln"})
    @SneakyThrows
    public void fcall_with_keys(String prefix) {
        assumeTrue(REDIS_VERSION.isGreaterThanOrEqualTo("7.0.0"), "This feature added in redis 7");

        String key = "{" + prefix + "}-fcall_with_keys-";
        SingleNodeRoute route = new SlotKeyRoute(key, PRIMARY);
        String libName = "mylib_with_keys";
        String funcName = "myfunc_with_keys";
        // function $funcName returns array with first two arguments
        String code = generateLuaLibCode(libName, Map.of(funcName, "return {keys[1], keys[2]}"), false);

        // loading function to the node where key is stored
        assertEquals(libName, clusterClient.functionLoad(code, false, route).get());

        // due to common prefix, all keys are mapped to the same hash slot
        var functionResult =
                clusterClient.fcall(funcName, new String[] {key + 1, key + 2}, new String[0]).get();
        assertArrayEquals(new Object[] {key + 1, key + 2}, (Object[]) functionResult);

        var transaction =
                new ClusterTransaction().fcall(funcName, new String[] {key + 1, key + 2}, new String[0]);

        // check response from a routed transaction request
        assertDeepEquals(
                new Object[][] {{key + 1, key + 2}}, clusterClient.exec(transaction, route).get());
        // if no route given, GLIDE should detect it automatically
        assertDeepEquals(new Object[][] {{key + 1, key + 2}}, clusterClient.exec(transaction).get());

        assertEquals(OK, clusterClient.functionDelete(libName, route).get());
    }

    @SneakyThrows
    @Test
    public void fcall_readonly_function() {
        assumeTrue(REDIS_VERSION.isGreaterThanOrEqualTo("7.0.0"), "This feature added in redis 7");

        String libName = "fcall_readonly_function";
        // intentionally using a REPLICA route
        Route route = new SlotKeyRoute(libName, REPLICA);
        String funcName = "fcall_readonly_function";

        // function $funcName returns a magic number
        String code = generateLuaLibCode(libName, Map.of(funcName, "return 42"), false);

        assertEquals(libName, clusterClient.functionLoad(code, false).get());

        // fcall on a replica node should fail, because a function isn't guaranteed to be RO
        var executionException =
                assertThrows(ExecutionException.class, () -> clusterClient.fcall(funcName, route).get());
        assertInstanceOf(RequestException.class, executionException.getCause());
        assertTrue(
                executionException.getMessage().contains("You can't write against a read only replica."));

        // create the same function, but with RO flag
        code = generateLuaLibCode(libName, Map.of(funcName, "return 42"), true);

        assertEquals(libName, clusterClient.functionLoad(code, true).get());

        // fcall should succeed now
        assertEquals(42L, clusterClient.fcall(funcName, route).get().getSingleValue());

        assertEquals(OK, clusterClient.functionDelete(libName).get());
    }
}<|MERGE_RESOLUTION|>--- conflicted
+++ resolved
@@ -752,13 +752,11 @@
                 Arguments.of(
                         "sintercard", "7.0.0", clusterClient.sintercard(new String[] {"abc", "def"}, 1)),
                 Arguments.of(
-<<<<<<< HEAD
                         "fcall",
                         "7.0.0",
                         clusterClient.fcall("func", new String[] {"abc", "zxy", "lkn"}, new String[0])),
-=======
+                Arguments.of(
                         "xread", null, clusterClient.xread(Map.of("abc", "stream1", "zxy", "stream2"))),
->>>>>>> 92089bb9
                 Arguments.of("copy", "6.2.0", clusterClient.copy("abc", "def", true)));
     }
 
