/** Copyright GLIDE-for-Redis Project Contributors - SPDX Identifier: Apache-2.0 */
package glide.api.models;

import static glide.api.commands.HashBaseCommands.WITH_VALUES_REDIS_API;
import static glide.api.commands.ServerManagementCommands.VERSION_REDIS_API;
import static glide.api.commands.SortedSetBaseCommands.COUNT_REDIS_API;
import static glide.api.commands.SortedSetBaseCommands.LIMIT_REDIS_API;
import static glide.api.commands.SortedSetBaseCommands.WITH_SCORES_REDIS_API;
import static glide.api.commands.SortedSetBaseCommands.WITH_SCORE_REDIS_API;
import static glide.api.models.commands.RangeOptions.createZRangeArgs;
import static glide.utils.ArrayTransformUtils.concatenateArrays;
import static glide.utils.ArrayTransformUtils.convertMapToKeyValueStringArray;
import static glide.utils.ArrayTransformUtils.convertMapToValueKeyStringArray;
import static glide.utils.ArrayTransformUtils.mapGeoDataToArray;
import static redis_request.RedisRequestOuterClass.RequestType.Append;
import static redis_request.RedisRequestOuterClass.RequestType.BLPop;
import static redis_request.RedisRequestOuterClass.RequestType.BRPop;
import static redis_request.RedisRequestOuterClass.RequestType.BZMPop;
import static redis_request.RedisRequestOuterClass.RequestType.BZPopMax;
import static redis_request.RedisRequestOuterClass.RequestType.BZPopMin;
import static redis_request.RedisRequestOuterClass.RequestType.BitCount;
import static redis_request.RedisRequestOuterClass.RequestType.BitPos;
import static redis_request.RedisRequestOuterClass.RequestType.ClientGetName;
import static redis_request.RedisRequestOuterClass.RequestType.ClientId;
import static redis_request.RedisRequestOuterClass.RequestType.ConfigGet;
import static redis_request.RedisRequestOuterClass.RequestType.ConfigResetStat;
import static redis_request.RedisRequestOuterClass.RequestType.ConfigRewrite;
import static redis_request.RedisRequestOuterClass.RequestType.ConfigSet;
import static redis_request.RedisRequestOuterClass.RequestType.CustomCommand;
import static redis_request.RedisRequestOuterClass.RequestType.Decr;
import static redis_request.RedisRequestOuterClass.RequestType.DecrBy;
import static redis_request.RedisRequestOuterClass.RequestType.Del;
import static redis_request.RedisRequestOuterClass.RequestType.Echo;
import static redis_request.RedisRequestOuterClass.RequestType.Exists;
import static redis_request.RedisRequestOuterClass.RequestType.Expire;
import static redis_request.RedisRequestOuterClass.RequestType.ExpireAt;
import static redis_request.RedisRequestOuterClass.RequestType.FlushAll;
import static redis_request.RedisRequestOuterClass.RequestType.FunctionLoad;
import static redis_request.RedisRequestOuterClass.RequestType.GeoAdd;
import static redis_request.RedisRequestOuterClass.RequestType.GeoDist;
import static redis_request.RedisRequestOuterClass.RequestType.GeoHash;
import static redis_request.RedisRequestOuterClass.RequestType.GeoPos;
import static redis_request.RedisRequestOuterClass.RequestType.Get;
import static redis_request.RedisRequestOuterClass.RequestType.GetBit;
import static redis_request.RedisRequestOuterClass.RequestType.GetRange;
import static redis_request.RedisRequestOuterClass.RequestType.HDel;
import static redis_request.RedisRequestOuterClass.RequestType.HExists;
import static redis_request.RedisRequestOuterClass.RequestType.HGet;
import static redis_request.RedisRequestOuterClass.RequestType.HGetAll;
import static redis_request.RedisRequestOuterClass.RequestType.HIncrBy;
import static redis_request.RedisRequestOuterClass.RequestType.HIncrByFloat;
import static redis_request.RedisRequestOuterClass.RequestType.HKeys;
import static redis_request.RedisRequestOuterClass.RequestType.HLen;
import static redis_request.RedisRequestOuterClass.RequestType.HMGet;
import static redis_request.RedisRequestOuterClass.RequestType.HRandField;
import static redis_request.RedisRequestOuterClass.RequestType.HSet;
import static redis_request.RedisRequestOuterClass.RequestType.HSetNX;
import static redis_request.RedisRequestOuterClass.RequestType.HStrlen;
import static redis_request.RedisRequestOuterClass.RequestType.HVals;
import static redis_request.RedisRequestOuterClass.RequestType.Incr;
import static redis_request.RedisRequestOuterClass.RequestType.IncrBy;
import static redis_request.RedisRequestOuterClass.RequestType.IncrByFloat;
import static redis_request.RedisRequestOuterClass.RequestType.Info;
import static redis_request.RedisRequestOuterClass.RequestType.LIndex;
import static redis_request.RedisRequestOuterClass.RequestType.LInsert;
import static redis_request.RedisRequestOuterClass.RequestType.LLen;
import static redis_request.RedisRequestOuterClass.RequestType.LPop;
import static redis_request.RedisRequestOuterClass.RequestType.LPush;
import static redis_request.RedisRequestOuterClass.RequestType.LPushX;
import static redis_request.RedisRequestOuterClass.RequestType.LRange;
import static redis_request.RedisRequestOuterClass.RequestType.LRem;
import static redis_request.RedisRequestOuterClass.RequestType.LTrim;
import static redis_request.RedisRequestOuterClass.RequestType.LastSave;
import static redis_request.RedisRequestOuterClass.RequestType.Lolwut;
import static redis_request.RedisRequestOuterClass.RequestType.MGet;
import static redis_request.RedisRequestOuterClass.RequestType.MSet;
import static redis_request.RedisRequestOuterClass.RequestType.ObjectEncoding;
import static redis_request.RedisRequestOuterClass.RequestType.ObjectFreq;
import static redis_request.RedisRequestOuterClass.RequestType.ObjectIdleTime;
import static redis_request.RedisRequestOuterClass.RequestType.ObjectRefCount;
import static redis_request.RedisRequestOuterClass.RequestType.PExpire;
import static redis_request.RedisRequestOuterClass.RequestType.PExpireAt;
import static redis_request.RedisRequestOuterClass.RequestType.PTTL;
import static redis_request.RedisRequestOuterClass.RequestType.Persist;
import static redis_request.RedisRequestOuterClass.RequestType.PfAdd;
import static redis_request.RedisRequestOuterClass.RequestType.PfCount;
import static redis_request.RedisRequestOuterClass.RequestType.PfMerge;
import static redis_request.RedisRequestOuterClass.RequestType.Ping;
import static redis_request.RedisRequestOuterClass.RequestType.RPop;
import static redis_request.RedisRequestOuterClass.RequestType.RPush;
import static redis_request.RedisRequestOuterClass.RequestType.RPushX;
import static redis_request.RedisRequestOuterClass.RequestType.RenameNX;
import static redis_request.RedisRequestOuterClass.RequestType.SAdd;
import static redis_request.RedisRequestOuterClass.RequestType.SCard;
import static redis_request.RedisRequestOuterClass.RequestType.SDiff;
import static redis_request.RedisRequestOuterClass.RequestType.SDiffStore;
import static redis_request.RedisRequestOuterClass.RequestType.SInter;
import static redis_request.RedisRequestOuterClass.RequestType.SInterStore;
import static redis_request.RedisRequestOuterClass.RequestType.SIsMember;
import static redis_request.RedisRequestOuterClass.RequestType.SMIsMember;
import static redis_request.RedisRequestOuterClass.RequestType.SMembers;
import static redis_request.RedisRequestOuterClass.RequestType.SMove;
import static redis_request.RedisRequestOuterClass.RequestType.SRem;
import static redis_request.RedisRequestOuterClass.RequestType.SUnionStore;
import static redis_request.RedisRequestOuterClass.RequestType.Set;
import static redis_request.RedisRequestOuterClass.RequestType.SetBit;
import static redis_request.RedisRequestOuterClass.RequestType.SetRange;
import static redis_request.RedisRequestOuterClass.RequestType.Strlen;
import static redis_request.RedisRequestOuterClass.RequestType.TTL;
import static redis_request.RedisRequestOuterClass.RequestType.Time;
import static redis_request.RedisRequestOuterClass.RequestType.Touch;
import static redis_request.RedisRequestOuterClass.RequestType.Type;
import static redis_request.RedisRequestOuterClass.RequestType.Unlink;
import static redis_request.RedisRequestOuterClass.RequestType.XAdd;
import static redis_request.RedisRequestOuterClass.RequestType.XTrim;
import static redis_request.RedisRequestOuterClass.RequestType.ZAdd;
import static redis_request.RedisRequestOuterClass.RequestType.ZCard;
import static redis_request.RedisRequestOuterClass.RequestType.ZCount;
import static redis_request.RedisRequestOuterClass.RequestType.ZDiff;
import static redis_request.RedisRequestOuterClass.RequestType.ZDiffStore;
import static redis_request.RedisRequestOuterClass.RequestType.ZIncrBy;
import static redis_request.RedisRequestOuterClass.RequestType.ZInter;
import static redis_request.RedisRequestOuterClass.RequestType.ZInterCard;
import static redis_request.RedisRequestOuterClass.RequestType.ZInterStore;
import static redis_request.RedisRequestOuterClass.RequestType.ZLexCount;
import static redis_request.RedisRequestOuterClass.RequestType.ZMPop;
import static redis_request.RedisRequestOuterClass.RequestType.ZMScore;
import static redis_request.RedisRequestOuterClass.RequestType.ZPopMax;
import static redis_request.RedisRequestOuterClass.RequestType.ZPopMin;
import static redis_request.RedisRequestOuterClass.RequestType.ZRandMember;
import static redis_request.RedisRequestOuterClass.RequestType.ZRange;
import static redis_request.RedisRequestOuterClass.RequestType.ZRangeStore;
import static redis_request.RedisRequestOuterClass.RequestType.ZRank;
import static redis_request.RedisRequestOuterClass.RequestType.ZRem;
import static redis_request.RedisRequestOuterClass.RequestType.ZRemRangeByLex;
import static redis_request.RedisRequestOuterClass.RequestType.ZRemRangeByRank;
import static redis_request.RedisRequestOuterClass.RequestType.ZRemRangeByScore;
import static redis_request.RedisRequestOuterClass.RequestType.ZRevRank;
import static redis_request.RedisRequestOuterClass.RequestType.ZScore;
import static redis_request.RedisRequestOuterClass.RequestType.ZUnion;
import static redis_request.RedisRequestOuterClass.RequestType.ZUnionStore;

import glide.api.models.commands.ExpireOptions;
import glide.api.models.commands.FlushMode;
import glide.api.models.commands.InfoOptions;
import glide.api.models.commands.InfoOptions.Section;
import glide.api.models.commands.LInsertOptions.InsertPosition;
import glide.api.models.commands.RangeOptions;
import glide.api.models.commands.RangeOptions.InfLexBound;
import glide.api.models.commands.RangeOptions.InfScoreBound;
import glide.api.models.commands.RangeOptions.LexBoundary;
import glide.api.models.commands.RangeOptions.LexRange;
import glide.api.models.commands.RangeOptions.RangeByIndex;
import glide.api.models.commands.RangeOptions.RangeByLex;
import glide.api.models.commands.RangeOptions.RangeByScore;
import glide.api.models.commands.RangeOptions.RangeQuery;
import glide.api.models.commands.RangeOptions.ScoreBoundary;
import glide.api.models.commands.RangeOptions.ScoreRange;
import glide.api.models.commands.RangeOptions.ScoredRangeQuery;
import glide.api.models.commands.ScoreFilter;
import glide.api.models.commands.SetOptions;
import glide.api.models.commands.SetOptions.ConditionalSet;
import glide.api.models.commands.SetOptions.SetOptionsBuilder;
import glide.api.models.commands.WeightAggregateOptions;
import glide.api.models.commands.WeightAggregateOptions.Aggregate;
import glide.api.models.commands.WeightAggregateOptions.KeyArray;
import glide.api.models.commands.WeightAggregateOptions.KeysOrWeightedKeys;
import glide.api.models.commands.WeightAggregateOptions.WeightedKeys;
import glide.api.models.commands.ZAddOptions;
import glide.api.models.commands.bitmap.BitmapIndexType;
import glide.api.models.commands.function.FunctionLoadOptions;
import glide.api.models.commands.geospatial.GeoAddOptions;
import glide.api.models.commands.geospatial.GeoUnit;
import glide.api.models.commands.geospatial.GeospatialData;
import glide.api.models.commands.stream.StreamAddOptions;
import glide.api.models.commands.stream.StreamAddOptions.StreamAddOptionsBuilder;
import glide.api.models.commands.stream.StreamTrimOptions;
import java.util.Arrays;
import java.util.Map;
import lombok.Getter;
import lombok.NonNull;
import org.apache.commons.lang3.ArrayUtils;
import redis_request.RedisRequestOuterClass.Command;
import redis_request.RedisRequestOuterClass.Command.ArgsArray;
import redis_request.RedisRequestOuterClass.RequestType;
import redis_request.RedisRequestOuterClass.Transaction;

/**
 * Base class encompassing shared commands for both standalone and cluster mode implementations in a
 * transaction. Transactions allow the execution of a group of commands in a single step.
 *
 * <p>Command Response: An array of command responses is returned by the client exec command, in the
 * order they were given. Each element in the array represents a command given to the transaction.
 * The response for each command depends on the executed Redis command. Specific response types are
 * documented alongside each method.
 *
 * @param <T> child typing for chaining method calls
 */
@Getter
public abstract class BaseTransaction<T extends BaseTransaction<T>> {
    /** Command class to send a single request to Redis. */
    protected final Transaction.Builder protobufTransaction = Transaction.newBuilder();

    protected abstract T getThis();

    /**
     * Executes a single command, without checking inputs. Every part of the command, including
     * subcommands, should be added as a separate value in args.
     *
     * @apiNote See <a
     *     href="https://github.com/aws/glide-for-redis/wiki/General-Concepts#custom-command">Glide
     *     for Redis Wiki</a> for details on the restrictions and limitations of the custom command
     *     API.
     * @param args Arguments for the custom command.
     * @return A response from Redis with an <code>Object</code>.
     * @example Returns a list of all pub/sub clients:
     *     <pre>{@code
     * Object result = client.customCommand(new String[]{ "CLIENT", "LIST", "TYPE", "PUBSUB" }).get();
     * }</pre>
     */
    public T customCommand(String[] args) {
        ArgsArray commandArgs = buildArgs(args);
        protobufTransaction.addCommands(buildCommand(CustomCommand, commandArgs));
        return getThis();
    }

    /**
     * Echoes the provided <code>message</code> back.
     *
     * @see <a href="https://redis.io/commands/echo>redis.io</a> for details.
     * @param message The message to be echoed back.
     * @return Command Response - The provided <code>message</code>.
     */
    public T echo(@NonNull String message) {
        ArgsArray commandArgs = buildArgs(message);
        protobufTransaction.addCommands(buildCommand(Echo, commandArgs));
        return getThis();
    }

    /**
     * Pings the Redis server.
     *
     * @see <a href="https://redis.io/commands/ping/">redis.io</a> for details.
     * @return Command Response - A response from Redis with a <code>String</code>.
     */
    public T ping() {
        protobufTransaction.addCommands(buildCommand(Ping));
        return getThis();
    }

    /**
     * Pings the Redis server.
     *
     * @see <a href="https://redis.io/commands/ping/">redis.io</a> for details.
     * @param msg The ping argument that will be returned.
     * @return Command Response - A response from Redis with a <code>String</code>.
     */
    public T ping(@NonNull String msg) {
        ArgsArray commandArgs = buildArgs(msg);
        protobufTransaction.addCommands(buildCommand(Ping, commandArgs));
        return getThis();
    }

    /**
     * Gets information and statistics about the Redis server using the {@link Section#DEFAULT}
     * option.
     *
     * @see <a href="https://redis.io/commands/info/">redis.io</a> for details.
     * @return Command Response - A <code>String</code> with server info.
     */
    public T info() {
        protobufTransaction.addCommands(buildCommand(Info));
        return getThis();
    }

    /**
     * Gets information and statistics about the Redis server.
     *
     * @see <a href="https://redis.io/commands/info/">redis.io</a> for details.
     * @param options A list of {@link Section} values specifying which sections of information to
     *     retrieve. When no parameter is provided, the {@link Section#DEFAULT} option is assumed.
     * @return Command Response - A <code>String</code> containing the requested {@link Section}s.
     */
    public T info(@NonNull InfoOptions options) {
        ArgsArray commandArgs = buildArgs(options.toArgs());
        protobufTransaction.addCommands(buildCommand(Info, commandArgs));
        return getThis();
    }

    /**
     * Removes the specified <code>keys</code> from the database. A key is ignored if it does not
     * exist.
     *
     * @see <a href="https://redis.io/commands/del/">redis.io</a> for details.
     * @param keys The keys we wanted to remove.
     * @return Command Response - The number of keys that were removed.
     */
    public T del(@NonNull String[] keys) {
        ArgsArray commandArgs = buildArgs(keys);
        protobufTransaction.addCommands(buildCommand(Del, commandArgs));
        return getThis();
    }

    /**
     * Gets the value associated with the given key, or null if no such value exists.
     *
     * @see <a href="https://redis.io/commands/get/">redis.io</a> for details.
     * @param key The key to retrieve from the database.
     * @return Command Response - If <code>key</code> exists, returns the <code>value</code> of <code>
     *     key</code> as a String. Otherwise, return <code>null</code>.
     */
    public T get(@NonNull String key) {
        ArgsArray commandArgs = buildArgs(key);
        protobufTransaction.addCommands(buildCommand(Get, commandArgs));
        return getThis();
    }

    /**
     * Sets the given key with the given value.
     *
     * @see <a href="https://redis.io/commands/set/">redis.io</a> for details.
     * @param key The key to store.
     * @param value The value to store with the given <code>key</code>.
     * @return Command Response - A response from Redis.
     */
    public T set(@NonNull String key, @NonNull String value) {
        ArgsArray commandArgs = buildArgs(key, value);
        protobufTransaction.addCommands(buildCommand(Set, commandArgs));
        return getThis();
    }

    /**
     * Sets the given key with the given value. Return value is dependent on the passed options.
     *
     * @see <a href="https://redis.io/commands/set/">redis.io</a> for details.
     * @param key The key to store.
     * @param value The value to store with the given key.
     * @param options The Set options.
     * @return Command Response - A <code>String</code> or <code>null</code> response. The old value
     *     as a <code>String</code> if {@link SetOptionsBuilder#returnOldValue(boolean)} is set.
     *     Otherwise, if the value isn't set because of {@link ConditionalSet#ONLY_IF_EXISTS} or
     *     {@link ConditionalSet#ONLY_IF_DOES_NOT_EXIST} conditions, return <code>null</code>.
     *     Otherwise, return <code>OK</code>.
     */
    public T set(@NonNull String key, @NonNull String value, @NonNull SetOptions options) {
        ArgsArray commandArgs =
                buildArgs(ArrayUtils.addAll(new String[] {key, value}, options.toArgs()));

        protobufTransaction.addCommands(buildCommand(Set, commandArgs));
        return getThis();
    }

    /**
     * Retrieves the values of multiple <code>keys</code>.
     *
     * @see <a href="https://redis.io/commands/mget/">redis.io</a> for details.
     * @param keys A list of keys to retrieve values for.
     * @return Command Response - An array of values corresponding to the provided <code>keys</code>.
     *     <br>
     *     If a <code>key</code>is not found, its corresponding value in the list will be <code>null
     *     </code>.
     */
    public T mget(@NonNull String[] keys) {
        ArgsArray commandArgs = buildArgs(keys);
        protobufTransaction.addCommands(buildCommand(MGet, commandArgs));
        return getThis();
    }

    /**
     * Sets multiple keys to multiple values in a single operation.
     *
     * @see <a href="https://redis.io/commands/mset/">redis.io</a> for details.
     * @param keyValueMap A key-value map consisting of keys and their respective values to set.
     * @return Command Response - Always <code>OK</code>.
     */
    public T mset(@NonNull Map<String, String> keyValueMap) {
        String[] args = convertMapToKeyValueStringArray(keyValueMap);
        ArgsArray commandArgs = buildArgs(args);

        protobufTransaction.addCommands(buildCommand(MSet, commandArgs));
        return getThis();
    }

    /**
     * Increments the number stored at <code>key</code> by one. If <code>key</code> does not exist, it
     * is set to 0 before performing the operation.
     *
     * @see <a href="https://redis.io/commands/incr/">redis.io</a> for details.
     * @param key The key to increment its value.
     * @return Command Response - The value of <code>key</code> after the increment.
     */
    public T incr(@NonNull String key) {
        ArgsArray commandArgs = buildArgs(key);
        protobufTransaction.addCommands(buildCommand(Incr, commandArgs));
        return getThis();
    }

    /**
     * Increments the number stored at <code>key</code> by <code>amount</code>. If <code>key</code>
     * does not exist, it is set to 0 before performing the operation.
     *
     * @see <a href="https://redis.io/commands/incrby/">redis.io</a> for details.
     * @param key The key to increment its value.
     * @param amount The amount to increment.
     * @return Command Response - The value of <code>key</code> after the increment.
     */
    public T incrBy(@NonNull String key, long amount) {
        ArgsArray commandArgs = buildArgs(key, Long.toString(amount));
        protobufTransaction.addCommands(buildCommand(IncrBy, commandArgs));
        return getThis();
    }

    /**
     * Increments the string representing a floating point number stored at <code>key</code> by <code>
     * amount</code>. By using a negative increment value, the result is that the value stored at
     * <code>key</code> is decremented. If <code>key</code> does not exist, it is set to 0 before
     * performing the operation.
     *
     * @see <a href="https://redis.io/commands/incrbyfloat/">redis.io</a> for details.
     * @param key The key to increment its value.
     * @param amount The amount to increment.
     * @return Command Response - The value of <code>key</code> after the increment.
     */
    public T incrByFloat(@NonNull String key, double amount) {
        ArgsArray commandArgs = buildArgs(key, Double.toString(amount));
        protobufTransaction.addCommands(buildCommand(IncrByFloat, commandArgs));
        return getThis();
    }

    /**
     * Decrements the number stored at <code>key</code> by one. If <code>key</code> does not exist, it
     * is set to 0 before performing the operation.
     *
     * @see <a href="https://redis.io/commands/decr/">redis.io</a> for details.
     * @param key The key to decrement its value.
     * @return Command Response - The value of <code>key</code> after the decrement.
     */
    public T decr(@NonNull String key) {
        ArgsArray commandArgs = buildArgs(key);
        protobufTransaction.addCommands(buildCommand(Decr, commandArgs));
        return getThis();
    }

    /**
     * Decrements the number stored at <code>key</code> by <code>amount</code>. If <code>key</code>
     * does not exist, it is set to 0 before performing the operation.
     *
     * @see <a href="https://redis.io/commands/decrby/">redis.io</a> for details.
     * @param key The key to decrement its value.
     * @param amount The amount to decrement.
     * @return Command Response - The value of <code>key</code> after the decrement.
     */
    public T decrBy(@NonNull String key, long amount) {
        ArgsArray commandArgs = buildArgs(key, Long.toString(amount));
        protobufTransaction.addCommands(buildCommand(DecrBy, commandArgs));
        return getThis();
    }

    /**
     * Returns the length of the string value stored at <code>key</code>.
     *
     * @see <a href="https://redis.io/commands/strlen/">redis.io</a> for details.
     * @param key The key to check its length.
     * @return Command Response - The length of the string value stored at key.<br>
     *     If <code>key</code> does not exist, it is treated as an empty string, and the command
     *     returns <code>0</code>.
     */
    public T strlen(@NonNull String key) {
        ArgsArray commandArgs = buildArgs(key);
        protobufTransaction.addCommands(buildCommand(Strlen, commandArgs));
        return getThis();
    }

    /**
     * Overwrites part of the string stored at <code>key</code>, starting at the specified <code>
     * offset</code>, for the entire length of <code>value</code>.<br>
     * If the <code>offset</code> is larger than the current length of the string at <code>key</code>,
     * the string is padded with zero bytes to make <code>offset</code> fit. Creates the <code>key
     * </code> if it doesn't exist.
     *
     * @see <a href="https://redis.io/commands/setrange/">redis.io</a> for details.
     * @param key The key of the string to update.
     * @param offset The position in the string where <code>value</code> should be written.
     * @param value The string written with <code>offset</code>.
     * @return Command Response - The length of the string stored at <code>key</code> after it was
     *     modified.
     */
    public T setrange(@NonNull String key, int offset, @NonNull String value) {
        ArgsArray commandArgs = buildArgs(key, Integer.toString(offset), value);
        protobufTransaction.addCommands(buildCommand(SetRange, commandArgs));
        return getThis();
    }

    /**
     * Returns the substring of the string value stored at <code>key</code>, determined by the offsets
     * <code>start</code> and <code>end</code> (both are inclusive). Negative offsets can be used in
     * order to provide an offset starting from the end of the string. So <code>-1</code> means the
     * last character, <code>-2</code> the penultimate and so forth.
     *
     * @see <a href="https://redis.io/commands/getrange/">redis.io</a> for details.
     * @param key The key of the string.
     * @param start The starting offset.
     * @param end The ending offset.
     * @return Command Response - A substring extracted from the value stored at <code>key</code>.
     */
    public T getrange(@NonNull String key, int start, int end) {
        ArgsArray commandArgs = buildArgs(key, Integer.toString(start), Integer.toString(end));
        protobufTransaction.addCommands(buildCommand(GetRange, commandArgs));
        return getThis();
    }

    /**
     * Retrieves the value associated with <code>field</code> in the hash stored at <code>key</code>.
     *
     * @see <a href="https://redis.io/commands/hget/">redis.io</a> for details.
     * @param key The key of the hash.
     * @param field The field in the hash stored at <code>key</code> to retrieve from the database.
     * @return Command Response - The value associated with <code>field</code>, or <code>null</code>
     *     when <code>field</code> is not present in the hash or <code>key</code> does not exist.
     */
    public T hget(@NonNull String key, @NonNull String field) {
        ArgsArray commandArgs = buildArgs(key, field);
        protobufTransaction.addCommands(buildCommand(HGet, commandArgs));
        return getThis();
    }

    /**
     * Sets the specified fields to their respective values in the hash stored at <code>key</code>.
     *
     * @see <a href="https://redis.io/commands/hset/">redis.io</a> for details.
     * @param key The key of the hash.
     * @param fieldValueMap A field-value map consisting of fields and their corresponding values to
     *     be set in the hash stored at the specified key.
     * @return Command Response - The number of fields that were added.
     */
    public T hset(@NonNull String key, @NonNull Map<String, String> fieldValueMap) {
        ArgsArray commandArgs =
                buildArgs(ArrayUtils.addFirst(convertMapToKeyValueStringArray(fieldValueMap), key));

        protobufTransaction.addCommands(buildCommand(HSet, commandArgs));
        return getThis();
    }

    /**
     * Sets <code>field</code> in the hash stored at <code>key</code> to <code>value</code>, only if
     * <code>field</code> does not yet exist.<br>
     * If <code>key</code> does not exist, a new key holding a hash is created.<br>
     * If <code>field</code> already exists, this operation has no effect.
     *
     * @see <a href="https://redis.io/commands/hsetnx/">redis.io</a> for details.
     * @param key The key of the hash.
     * @param field The field to set the value for.
     * @param value The value to set.
     * @return Command Response - <code>true</code> if the field was set, <code>false</code> if the
     *     field already existed and was not set.
     */
    public T hsetnx(@NonNull String key, @NonNull String field, @NonNull String value) {
        ArgsArray commandArgs = buildArgs(key, field, value);
        protobufTransaction.addCommands(buildCommand(HSetNX, commandArgs));
        return getThis();
    }

    /**
     * Removes the specified fields from the hash stored at <code>key</code>. Specified fields that do
     * not exist within this hash are ignored.
     *
     * @see <a href="https://redis.io/commands/hdel/">redis.io</a> for details.
     * @param key The key of the hash.
     * @param fields The fields to remove from the hash stored at <code>key</code>.
     * @return Command Response - The number of fields that were removed from the hash, not including
     *     specified but non-existing fields.<br>
     *     If <code>key</code> does not exist, it is treated as an empty hash and it returns 0.<br>
     */
    public T hdel(@NonNull String key, @NonNull String[] fields) {
        ArgsArray commandArgs = buildArgs(ArrayUtils.addFirst(fields, key));
        protobufTransaction.addCommands(buildCommand(HDel, commandArgs));
        return getThis();
    }

    /**
     * Returns the number of fields contained in the hash stored at <code>key</code>.
     *
     * @see <a href="https://redis.io/commands/hlen/">redis.io</a> for details.
     * @param key The key of the hash.
     * @return Command Response - The number of fields in the hash, or <code>0</code> when the key
     *     does not exist.<br>
     *     If <code>key</code> holds a value that is not a hash, an error is returned.
     */
    public T hlen(@NonNull String key) {
        ArgsArray commandArgs = buildArgs(key);
        protobufTransaction.addCommands(buildCommand(HLen, commandArgs));
        return getThis();
    }

    /**
     * Returns all values in the hash stored at <code>key</code>.
     *
     * @see <a href="https://redis.io/commands/hvals/">redis.io</a> for details.
     * @param key The key of the hash.
     * @return Command Response - An <code>array</code> of values in the hash, or an <code>empty array
     *     </code> when the key does not exist.
     */
    public T hvals(@NonNull String key) {
        ArgsArray commandArgs = buildArgs(key);
        protobufTransaction.addCommands(buildCommand(HVals, commandArgs));
        return getThis();
    }

    /**
     * Returns the values associated with the specified fields in the hash stored at <code>key</code>.
     *
     * @see <a href="https://redis.io/commands/hmget/">redis.io</a> for details.
     * @param key The key of the hash.
     * @param fields The fields in the hash stored at <code>key</code> to retrieve from the database.
     * @return Command Response - An array of values associated with the given fields, in the same
     *     order as they are requested.<br>
     *     For every field that does not exist in the hash, a null value is returned.<br>
     *     If <code>key</code> does not exist, it is treated as an empty hash, and it returns an array
     *     of null values.<br>
     */
    public T hmget(@NonNull String key, @NonNull String[] fields) {
        ArgsArray commandArgs = buildArgs(ArrayUtils.addFirst(fields, key));
        protobufTransaction.addCommands(buildCommand(HMGet, commandArgs));
        return getThis();
    }

    /**
     * Returns if <code>field</code> is an existing field in the hash stored at <code>key</code>.
     *
     * @see <a href="https://redis.io/commands/hexists/">redis.io</a> for details.
     * @param key The key of the hash.
     * @param field The field to check in the hash stored at <code>key</code>.
     * @return Command Response - <code>True</code> if the hash contains the specified field. If the
     *     hash does not contain the field, or if the key does not exist, it returns <code>False
     *     </code>.
     */
    public T hexists(@NonNull String key, @NonNull String field) {
        ArgsArray commandArgs = buildArgs(key, field);
        protobufTransaction.addCommands(buildCommand(HExists, commandArgs));
        return getThis();
    }

    /**
     * Returns all fields and values of the hash stored at <code>key</code>.
     *
     * @see <a href="https://redis.io/commands/hgetall/">redis.io</a> for details.
     * @param key The key of the hash.
     * @return Command Response - A <code>Map</code> of fields and their values stored in the hash.
     *     Every field name in the map is associated with its corresponding value.<br>
     *     If <code>key</code> does not exist, it returns an empty map.
     */
    public T hgetall(@NonNull String key) {
        ArgsArray commandArgs = buildArgs(key);
        protobufTransaction.addCommands(buildCommand(HGetAll, commandArgs));
        return getThis();
    }

    /**
     * Increments the number stored at <code>field</code> in the hash stored at <code>key</code> by
     * increment. By using a negative increment value, the value stored at <code>field</code> in the
     * hash stored at <code>key</code> is decremented. If <code>field</code> or <code>key</code> does
     * not exist, it is set to 0 before performing the operation.
     *
     * @see <a href="https://redis.io/commands/hincrby/">redis.io</a> for details.
     * @param key The key of the hash.
     * @param field The field in the hash stored at <code>key</code> to increment or decrement its
     *     value.
     * @param amount The amount by which to increment or decrement the field's value. Use a negative
     *     value to decrement.
     * @return Command Response - The value of <code>field</code> in the hash stored at <code>key
     *     </code> after the increment or decrement.
     */
    public T hincrBy(@NonNull String key, @NonNull String field, long amount) {
        ArgsArray commandArgs = buildArgs(key, field, Long.toString(amount));
        protobufTransaction.addCommands(buildCommand(HIncrBy, commandArgs));
        return getThis();
    }

    /**
     * Increments the string representing a floating point number stored at <code>field</code> in the
     * hash stored at <code>key</code> by increment. By using a negative increment value, the value
     * stored at <code>field</code> in the hash stored at <code>key</code> is decremented. If <code>
     * field</code> or <code>key</code> does not exist, it is set to 0 before performing the
     * operation.
     *
     * @see <a href="https://redis.io/commands/hincrbyfloat/">redis.io</a> for details.
     * @param key The key of the hash.
     * @param field The field in the hash stored at <code>key</code> to increment or decrement its
     *     value.
     * @param amount The amount by which to increment or decrement the field's value. Use a negative
     *     value to decrement.
     * @return Command Response - The value of <code>field</code> in the hash stored at <code>key
     *     </code> after the increment or decrement.
     */
    public T hincrByFloat(@NonNull String key, @NonNull String field, double amount) {
        ArgsArray commandArgs = buildArgs(key, field, Double.toString(amount));
        protobufTransaction.addCommands(buildCommand(HIncrByFloat, commandArgs));
        return getThis();
    }

    /**
     * Returns all field names in the hash stored at <code>key</code>.
     *
     * @see <a href="https://valkey.io/commands/hkeys/">redis.io</a> for details
     * @param key The key of the hash.
     * @return Command Response - An <code>array</code> of field names in the hash, or an <code>
     *     empty array</code> when the key does not exist.
     */
    public T hkeys(@NonNull String key) {
        protobufTransaction.addCommands(buildCommand(HKeys, buildArgs(key)));
        return getThis();
    }

    /**
<<<<<<< HEAD
     * Returns the string length of the value associated with <code>field</code> in the hash stored at
     * <code>key</code>.
     *
     * @see <a href="https://valkey.io/commands/hstrlen/">redis.io</a> for details.
     * @param key The key of the hash.
     * @param field The field in the hash.
     * @return Command Response - The string length or <code>0</code> if <code>field</code> or <code>
     *     key</code> does not exist.
     */
    public T hstrlen(@NonNull String key, @NonNull String field) {
        protobufTransaction.addCommands(buildCommand(HStrlen, buildArgs(key, field)));
=======
     * Returns a random field name from the hash value stored at <code>key</code>.
     *
     * @since Redis 6.2 and above.
     * @see <a href="https://redis.io/commands/hrandfield/">redis.io</a> for details.
     * @param key The key of the hash.
     * @return Command Response - A random field name from the hash stored at <code>key</code>, or
     *     <code>null</code> when the key does not exist.
     */
    public T hrandfield(@NonNull String key) {
        protobufTransaction.addCommands(buildCommand(HRandField, buildArgs(key)));
        return getThis();
    }

    /**
     * Retrieves up to <code>count</code> random field names from the hash value stored at <code>key
     * </code>.
     *
     * @since Redis 6.2 and above.
     * @see <a href="https://redis.io/commands/hrandfield/">redis.io</a> for details.
     * @param key The key of the hash.
     * @param count The number of field names to return.<br>
     *     If <code>count</code> is positive, returns unique elements.<br>
     *     If negative, allows for duplicates.
     * @return Command Response - An <code>array</code> of random field names from the hash stored at
     *     <code>key</code>, or an <code>empty array</code> when the key does not exist.
     */
    public T hrandfieldWithCount(@NonNull String key, long count) {
        protobufTransaction.addCommands(buildCommand(HRandField, buildArgs(key, Long.toString(count))));
        return getThis();
    }

    /**
     * Retrieves up to <code>count</code> random field names along with their values from the hash
     * value stored at <code>key</code>.
     *
     * @since Redis 6.2 and above.
     * @see <a href="https://redis.io/commands/hrandfield/">redis.io</a> for details.
     * @param key The key of the hash.
     * @param count The number of field names to return.<br>
     *     If <code>count</code> is positive, returns unique elements.<br>
     *     If negative, allows for duplicates.
     * @return Command Response - A 2D <code>array</code> of <code>[fieldName, value]</code> <code>
     *     arrays</code>, where <code>fieldName</code> is a random field name from the hash and <code>
     *     value</code> is the associated value of the field name.<br>
     *     If the hash does not exist or is empty, the response will be an empty <code>array</code>.
     */
    public T hrandfieldWithCountWithValues(@NonNull String key, long count) {
        ArgsArray commandArgs = buildArgs(key, Long.toString(count), WITH_VALUES_REDIS_API);
        protobufTransaction.addCommands(buildCommand(HRandField, commandArgs));
>>>>>>> 6d75ec3c
        return getThis();
    }

    /**
     * Inserts all the specified values at the head of the list stored at <code>key</code>. <code>
     * elements</code> are inserted one after the other to the head of the list, from the leftmost
     * element to the rightmost element. If <code>key</code> does not exist, it is created as an empty
     * list before performing the push operations.
     *
     * @see <a href="https://redis.io/commands/lpush/">redis.io</a> for details.
     * @param key The key of the list.
     * @param elements The elements to insert at the head of the list stored at <code>key</code>.
     * @return Command Response - The length of the list after the push operations.
     */
    public T lpush(@NonNull String key, @NonNull String[] elements) {
        ArgsArray commandArgs = buildArgs(ArrayUtils.addFirst(elements, key));
        protobufTransaction.addCommands(buildCommand(LPush, commandArgs));
        return getThis();
    }

    /**
     * Removes and returns the first elements of the list stored at <code>key</code>. The command pops
     * a single element from the beginning of the list.
     *
     * @see <a href="https://redis.io/commands/lpop/">redis.io</a> for details.
     * @param key The key of the list.
     * @return Command Response - The value of the first element.<br>
     *     If <code>key</code> does not exist, null will be returned.
     */
    public T lpop(@NonNull String key) {
        ArgsArray commandArgs = buildArgs(key);
        protobufTransaction.addCommands(buildCommand(LPop, commandArgs));
        return getThis();
    }

    /**
     * Removes and returns up to <code>count</code> elements of the list stored at <code>key</code>,
     * depending on the list's length.
     *
     * @see <a href="https://redis.io/commands/lpop/">redis.io</a> for details.
     * @param key The key of the list.
     * @param count The count of the elements to pop from the list.
     * @return Command Response - An array of the popped elements will be returned depending on the
     *     list's length.<br>
     *     If <code>key</code> does not exist, null will be returned.
     */
    public T lpopCount(@NonNull String key, long count) {
        ArgsArray commandArgs = buildArgs(key, Long.toString(count));
        protobufTransaction.addCommands(buildCommand(LPop, commandArgs));
        return getThis();
    }

    /**
     * Returns the specified elements of the list stored at <code>key</code>.<br>
     * The offsets <code>start</code> and <code>end</code> are zero-based indexes, with <code>0</code>
     * being the first element of the list, <code>1</code> being the next element and so on. These
     * offsets can also be negative numbers indicating offsets starting at the end of the list, with
     * <code>-1</code> being the last element of the list, <code>-2</code> being the penultimate, and
     * so on.
     *
     * @see <a href="https://redis.io/commands/lrange/">redis.io</a> for details.
     * @param key The key of the list.
     * @param start The starting point of the range.
     * @param end The end of the range.
     * @return Command Response - Array of elements in the specified range.<br>
     *     If <code>start</code> exceeds the end of the list, or if <code>start</code> is greater than
     *     <code>end</code>, an empty array will be returned.<br>
     *     If <code>end</code> exceeds the actual end of the list, the range will stop at the actual
     *     end of the list.<br>
     *     If <code>key</code> does not exist an empty array will be returned.
     */
    public T lrange(@NonNull String key, long start, long end) {
        ArgsArray commandArgs = buildArgs(key, Long.toString(start), Long.toString(end));
        protobufTransaction.addCommands(buildCommand(LRange, commandArgs));
        return getThis();
    }

    /**
     * Returns the element at <code>index</code> from the list stored at <code>key</code>.<br>
     * The index is zero-based, so <code>0</code> means the first element, <code>1</code> the second
     * element and so on. Negative indices can be used to designate elements starting at the tail of
     * the list. Here, <code>-1</code> means the last element, <code>-2</code> means the penultimate
     * and so forth.
     *
     * @see <a href="https://redis.io/commands/lindex/">redis.io</a> for details.
     * @param key The key of the list.
     * @param index The index of the element in the list to retrieve.
     * @return Command Response - The element at <code>index</code> in the list stored at <code>key
     *     </code>.<br>
     *     If <code>index</code> is out of range or if <code>key</code> does not exist, <code>null
     *     </code> is returned.
     */
    public T lindex(@NonNull String key, long index) {
        ArgsArray commandArgs = buildArgs(key, Long.toString(index));

        protobufTransaction.addCommands(buildCommand(LIndex, commandArgs));
        return getThis();
    }

    /**
     * Trims an existing list so that it will contain only the specified range of elements specified.
     * <br>
     * The offsets <code>start</code> and <code>end</code> are zero-based indexes, with <code>0</code>
     * being the first element of the list, <code>1</code> being the next element and so on.<br>
     * These offsets can also be negative numbers indicating offsets starting at the end of the list,
     * with <code>-1</code> being the last element of the list, <code>-2</code> being the penultimate,
     * and so on.
     *
     * @see <a href="https://redis.io/commands/ltrim/">redis.io</a> for details.
     * @param key The key of the list.
     * @param start The starting point of the range.
     * @param end The end of the range.
     * @return Command Response - Always <code>OK</code>.<br>
     *     If <code>start</code> exceeds the end of the list, or if <code>start</code> is greater than
     *     <code>end</code>, the result will be an empty list (which causes key to be removed).<br>
     *     If <code>end</code> exceeds the actual end of the list, it will be treated like the last
     *     element of the list.<br>
     *     If <code>key</code> does not exist, OK will be returned without changes to the database.
     */
    public T ltrim(@NonNull String key, long start, long end) {
        ArgsArray commandArgs = buildArgs(key, Long.toString(start), Long.toString(end));
        protobufTransaction.addCommands(buildCommand(LTrim, commandArgs));
        return getThis();
    }

    /**
     * Returns the length of the list stored at <code>key</code>.
     *
     * @see <a href="https://redis.io/commands/llen/">redis.io</a> for details.
     * @param key The key of the list.
     * @return Command Response - The length of the list at <code>key</code>.<br>
     *     If <code>key</code> does not exist, it is interpreted as an empty list and <code>0</code>
     *     is returned.
     */
    public T llen(@NonNull String key) {
        ArgsArray commandArgs = buildArgs(key);

        protobufTransaction.addCommands(buildCommand(LLen, commandArgs));
        return getThis();
    }

    /**
     * Removes the first <code>count</code> occurrences of elements equal to <code>element</code> from
     * the list stored at <code>key</code>.<br>
     * If <code>count</code> is positive: Removes elements equal to <code>element</code> moving from
     * head to tail.<br>
     * If <code>count</code> is negative: Removes elements equal to <code>element</code> moving from
     * tail to head.<br>
     * If <code>count</code> is 0 or <code>count</code> is greater than the occurrences of elements
     * equal to <code>element</code>, it removes all elements equal to <code>element</code>.
     *
     * @see <a href="https://redis.io/commands/lrem/">redis.io</a> for details.
     * @param key The key of the list.
     * @param count The count of the occurrences of elements equal to <code>element</code> to remove.
     * @param element The element to remove from the list.
     * @return Command Response - The number of the removed elements.<br>
     *     If <code>key</code> does not exist, <code>0</code> is returned.
     */
    public T lrem(@NonNull String key, long count, @NonNull String element) {
        ArgsArray commandArgs = buildArgs(key, Long.toString(count), element);
        protobufTransaction.addCommands(buildCommand(LRem, commandArgs));
        return getThis();
    }

    /**
     * Inserts all the specified values at the tail of the list stored at <code>key</code>.<br>
     * <code>elements</code> are inserted one after the other to the tail of the list, from the
     * leftmost element to the rightmost element. If <code>key</code> does not exist, it is created as
     * an empty list before performing the push operations.
     *
     * @see <a href="https://redis.io/commands/rpush/">redis.io</a> for details.
     * @param key The key of the list.
     * @param elements The elements to insert at the tail of the list stored at <code>key</code>.
     * @return Command Response - The length of the list after the push operations.
     */
    public T rpush(@NonNull String key, @NonNull String[] elements) {
        ArgsArray commandArgs = buildArgs(ArrayUtils.addFirst(elements, key));
        protobufTransaction.addCommands(buildCommand(RPush, commandArgs));
        return getThis();
    }

    /**
     * Removes and returns the last elements of the list stored at <code>key</code>.<br>
     * The command pops a single element from the end of the list.
     *
     * @see <a href="https://redis.io/commands/rpop/">redis.io</a> for details.
     * @param key The key of the list.
     * @return Command Response - The value of the last element.<br>
     *     If <code>key</code> does not exist, <code>null</code> will be returned.
     */
    public T rpop(@NonNull String key) {
        ArgsArray commandArgs = buildArgs(key);
        protobufTransaction.addCommands(buildCommand(RPop, commandArgs));
        return getThis();
    }

    /**
     * Removes and returns up to <code>count</code> elements from the list stored at <code>key</code>,
     * depending on the list's length.
     *
     * @see <a href="https://redis.io/commands/rpop/">redis.io</a> for details.
     * @param count The count of the elements to pop from the list.
     * @return Command Response - An array of popped elements will be returned depending on the list's
     *     length.<br>
     *     If <code>key</code> does not exist, <code>null</code> will be returned.
     */
    public T rpopCount(@NonNull String key, long count) {
        ArgsArray commandArgs = buildArgs(key, Long.toString(count));
        protobufTransaction.addCommands(buildCommand(RPop, commandArgs));
        return getThis();
    }

    /**
     * Adds specified members to the set stored at <code>key</code>. Specified members that are
     * already a member of this set are ignored.
     *
     * @see <a href="https://redis.io/commands/sadd/">redis.io</a> for details.
     * @param key The <code>key</code> where members will be added to its set.
     * @param members A list of members to add to the set stored at <code>key</code>.
     * @return Command Response - The number of members that were added to the set, excluding members
     *     already present.
     * @remarks If <code>key</code> does not exist, a new set is created before adding <code>members
     *     </code>.
     */
    public T sadd(@NonNull String key, @NonNull String[] members) {
        ArgsArray commandArgs = buildArgs(ArrayUtils.addFirst(members, key));
        protobufTransaction.addCommands(buildCommand(SAdd, commandArgs));
        return getThis();
    }

    /**
     * Returns if <code>member</code> is a member of the set stored at <code>key</code>.
     *
     * @see <a href="https://redis.io/commands/sismember/">redis.io</a> for details.
     * @param key The key of the set.
     * @param member The member to check for existence in the set.
     * @return Command Response - <code>true</code> if the member exists in the set, <code>false
     *     </code> otherwise. If <code>key</code> doesn't exist, it is treated as an <code>empty set
     *     </code> and the command returns <code>false</code>.
     */
    public T sismember(@NonNull String key, @NonNull String member) {
        ArgsArray commandArgs = buildArgs(key, member);
        protobufTransaction.addCommands(buildCommand(SIsMember, commandArgs));
        return getThis();
    }

    /**
     * Removes specified members from the set stored at <code>key</code>. Specified members that are
     * not a member of this set are ignored.
     *
     * @see <a href="https://redis.io/commands/srem/">redis.io</a> for details.
     * @param key The <code>key</code> from which members will be removed.
     * @param members A list of members to remove from the set stored at <code>key</code>.
     * @return Command Response - The number of members that were removed from the set, excluding
     *     non-existing members.
     * @remarks If <code>key</code> does not exist, it is treated as an empty set and this command
     *     returns <code>0</code>.
     */
    public T srem(@NonNull String key, @NonNull String[] members) {
        ArgsArray commandArgs = buildArgs(ArrayUtils.addFirst(members, key));
        protobufTransaction.addCommands(buildCommand(SRem, commandArgs));
        return getThis();
    }

    /**
     * Retrieves all the members of the set value stored at <code>key</code>.
     *
     * @see <a href="https://redis.io/commands/smembers/">redis.io</a> for details.
     * @param key The key from which to retrieve the set members.
     * @return Command Response - A <code>Set</code> of all members of the set.
     * @remarks If <code>key</code> does not exist an empty set will be returned.
     */
    public T smembers(@NonNull String key) {
        ArgsArray commandArgs = buildArgs(key);
        protobufTransaction.addCommands(buildCommand(SMembers, commandArgs));
        return getThis();
    }

    /**
     * Retrieves the set cardinality (number of elements) of the set stored at <code>key</code>.
     *
     * @see <a href="https://redis.io/commands/scard/">redis.io</a> for details.
     * @param key The key from which to retrieve the number of set members.
     * @return Command Response - The cardinality (number of elements) of the set, or 0 if the key
     *     does not exist.
     */
    public T scard(@NonNull String key) {
        ArgsArray commandArgs = buildArgs(key);
        protobufTransaction.addCommands(buildCommand(SCard, commandArgs));
        return getThis();
    }

    /**
     * Computes the difference between the first set and all the successive sets in <code>keys</code>.
     *
     * @see <a href="https://redis.io/commands/sdiff/">redis.io</a> for details.
     * @param keys The keys of the sets to diff.
     * @return Command Response - A <code>Set</code> of elements representing the difference between
     *     the sets.<br>
     *     If the a <code>key</code> does not exist, it is treated as an empty set.
     */
    public T sdiff(@NonNull String[] keys) {
        ArgsArray commandArgs = buildArgs(keys);
        protobufTransaction.addCommands(buildCommand(SDiff, commandArgs));
        return getThis();
    }

    /**
     * Checks whether each member is contained in the members of the set stored at <code>key</code>.
     *
     * @see <a href="https://redis.io/commands/smismember/">redis.io</a> for details.
     * @param key The key of the set to check.
     * @param members A list of members to check for existence in the set.
     * @return Command Response - An <code>array</code> of <code>Boolean</code> values, each
     *     indicating if the respective member exists in the set.
     */
    public T smismember(@NonNull String key, @NonNull String[] members) {
        ArgsArray commandArgs = buildArgs(ArrayUtils.addFirst(members, key));
        protobufTransaction.addCommands(buildCommand(SMIsMember, commandArgs));
        return getThis();
    }

    /**
     * Stores the difference between the first set and all the successive sets in <code>keys</code>
     * into a new set at <code>destination</code>.
     *
     * @see <a href="https://redis.io/commands/sdiffstore/">redis.io</a> for details.
     * @param destination The key of the destination set.
     * @param keys The keys of the sets to diff.
     * @return Command Response - The number of elements in the resulting set.
     */
    public T sdiffstore(@NonNull String destination, @NonNull String[] keys) {
        ArgsArray commandArgs = buildArgs(ArrayUtils.addFirst(keys, destination));
        protobufTransaction.addCommands(buildCommand(SDiffStore, commandArgs));
        return getThis();
    }

    /**
     * Moves <code>member</code> from the set at <code>source</code> to the set at <code>destination
     * </code>, removing it from the source set. Creates a new destination set if needed. The
     * operation is atomic.
     *
     * @see <a href="https://redis.io/commands/smove/">redis.io</a> for details.
     * @param source The key of the set to remove the element from.
     * @param destination The key of the set to add the element to.
     * @param member The set element to move.
     * @return Command response - <code>true</code> on success, or <code>false</code> if the <code>
     *     source</code> set does not exist or the element is not a member of the source set.
     */
    public T smove(@NonNull String source, @NonNull String destination, @NonNull String member) {
        ArgsArray commandArgs = buildArgs(source, destination, member);
        protobufTransaction.addCommands(buildCommand(SMove, commandArgs));
        return getThis();
    }

    /**
     * Gets the intersection of all the given sets.
     *
     * @see <a href="https://redis.io/commands/sinter/">redis.io</a> for details.
     * @param keys The keys of the sets.
     * @return Command Response - A <code>Set</code> of members which are present in all given sets.
     *     <br>
     *     Missing or empty input sets cause an empty response.
     */
    public T sinter(@NonNull String[] keys) {
        ArgsArray commandArgs = buildArgs(keys);
        protobufTransaction.addCommands(buildCommand(SInter, commandArgs));
        return getThis();
    }

    /**
     * Stores the members of the intersection of all given sets specified by <code>keys</code> into a
     * new set at <code>destination</code>.
     *
     * @see <a href="https://redis.io/commands/sinterstore/">redis.io</a> for details.
     * @param destination The key of the destination set.
     * @param keys The keys from which to retrieve the set members.
     * @return Command Response - The number of elements in the resulting set.
     */
    public T sinterstore(@NonNull String destination, @NonNull String[] keys) {
        ArgsArray commandArgs = buildArgs(ArrayUtils.addFirst(keys, destination));
        protobufTransaction.addCommands(buildCommand(SInterStore, commandArgs));
        return getThis();
    }

    /**
     * Stores the members of the union of all given sets specified by <code>keys</code> into a new set
     * at <code>destination</code>.
     *
     * @see <a href="https://redis.io/commands/sunionstore/">redis.io</a> for details.
     * @param destination The key of the destination set.
     * @param keys The keys from which to retrieve the set members.
     * @return Command Response - The number of elements in the resulting set.
     */
    public T sunionstore(@NonNull String destination, @NonNull String[] keys) {
        ArgsArray commandArgs = buildArgs(ArrayUtils.addFirst(keys, destination));
        protobufTransaction.addCommands(buildCommand(SUnionStore, commandArgs));
        return getThis();
    }

    /**
     * Reads the configuration parameters of a running Redis server.
     *
     * @see <a href="https://redis.io/commands/config-get/">redis.io</a> for details.
     * @param parameters An <code>array</code> of configuration parameter names to retrieve values
     *     for.
     * @return Command response - A <code>map</code> of values corresponding to the configuration
     *     parameters.
     */
    public T configGet(@NonNull String[] parameters) {
        ArgsArray commandArgs = buildArgs(parameters);
        protobufTransaction.addCommands(buildCommand(ConfigGet, commandArgs));
        return getThis();
    }

    /**
     * Sets configuration parameters to the specified values.
     *
     * @see <a href="https://redis.io/commands/config-set/">redis.io</a> for details.
     * @param parameters A <code>map</code> consisting of configuration parameters and their
     *     respective values to set.
     * @return Command response - <code>OK</code> if all configurations have been successfully set.
     *     Otherwise, the transaction fails with an error.
     */
    public T configSet(@NonNull Map<String, String> parameters) {
        ArgsArray commandArgs = buildArgs(convertMapToKeyValueStringArray(parameters));
        protobufTransaction.addCommands(buildCommand(ConfigSet, commandArgs));
        return getThis();
    }

    /**
     * Returns the number of keys in <code>keys</code> that exist in the database.
     *
     * @see <a href="https://redis.io/commands/exists/">redis.io</a> for details.
     * @param keys The keys list to check.
     * @return Command Response - The number of keys that exist. If the same existing key is mentioned
     *     in <code>keys</code> multiple times, it will be counted multiple times.
     */
    public T exists(@NonNull String[] keys) {
        ArgsArray commandArgs = buildArgs(keys);
        protobufTransaction.addCommands(buildCommand(Exists, commandArgs));
        return getThis();
    }

    /**
     * Unlinks (deletes) multiple <code>keys</code> from the database. A key is ignored if it does not
     * exist. This command, similar to DEL, removes specified keys and ignores non-existent ones.
     * However, this command does not block the server, while <a
     * href="https://redis.io/commands/del/">DEL</a> does.
     *
     * @see <a href="https://redis.io/commands/unlink/">redis.io</a> for details.
     * @param keys The list of keys to unlink.
     * @return Command Response - The number of <code>keys</code> that were unlinked.
     */
    public T unlink(@NonNull String[] keys) {
        ArgsArray commandArgs = buildArgs(keys);
        protobufTransaction.addCommands(buildCommand(Unlink, commandArgs));
        return getThis();
    }

    /**
     * Sets a timeout on <code>key</code> in seconds. After the timeout has expired, the <code>key
     * </code> will automatically be deleted.<br>
     * If <code>key</code> already has an existing <code>expire
     * </code> set, the time to live is updated to the new value.<br>
     * If <code>seconds</code> is a non-positive number, the <code>key</code> will be deleted rather
     * than expired.<br>
     * The timeout will only be cleared by commands that delete or overwrite the contents of <code>key
     * </code>.
     *
     * @see <a href="https://redis.io/commands/expire/">redis.io</a> for details.
     * @param key The key to set timeout on it.
     * @param seconds The timeout in seconds.
     * @return Command response - <code>true</code> if the timeout was set. <code>false</code> if the
     *     timeout was not set. e.g. key doesn't exist.
     */
    public T expire(@NonNull String key, long seconds) {
        ArgsArray commandArgs = buildArgs(key, Long.toString(seconds));
        protobufTransaction.addCommands(buildCommand(Expire, commandArgs));
        return getThis();
    }

    /**
     * Sets a timeout on <code>key</code> in seconds. After the timeout has expired, the <code>key
     * </code> will automatically be deleted.<br>
     * If <code>key</code> already has an existing <code>expire
     * </code> set, the time to live is updated to the new value.<br>
     * If <code>seconds</code> is a non-positive number, the <code>key</code> will be deleted rather
     * than expired.<br>
     * The timeout will only be cleared by commands that delete or overwrite the contents of <code>key
     * </code>.
     *
     * @see <a href="https://redis.io/commands/expire/">redis.io</a> for details.
     * @param key The key to set timeout on it.
     * @param seconds The timeout in seconds.
     * @param expireOptions The expire options.
     * @return Command response - <code>true</code> if the timeout was set. <code>false</code> if the
     *     timeout was not set. e.g. <code>key</code> doesn't exist, or operation skipped due to the
     *     provided arguments.
     */
    public T expire(@NonNull String key, long seconds, @NonNull ExpireOptions expireOptions) {
        ArgsArray commandArgs =
                buildArgs(
                        ArrayUtils.addAll(new String[] {key, Long.toString(seconds)}, expireOptions.toArgs()));

        protobufTransaction.addCommands(buildCommand(Expire, commandArgs));
        return getThis();
    }

    /**
     * Sets a timeout on <code>key</code>. It takes an absolute Unix timestamp (seconds since January
     * 1, 1970) instead of specifying the number of seconds.<br>
     * A timestamp in the past will delete the <code>key</code> immediately. After the timeout has
     * expired, the <code>key</code> will automatically be deleted.<br>
     * If <code>key</code> already has an existing <code>expire</code> set, the time to live is
     * updated to the new value.<br>
     * The timeout will only be cleared by commands that delete or overwrite the contents of <code>key
     * </code>.
     *
     * @see <a href="https://redis.io/commands/expireat/">redis.io</a> for details.
     * @param key The key to set timeout on it.
     * @param unixSeconds The timeout in an absolute Unix timestamp.
     * @return Command response - <code>true</code> if the timeout was set. <code>false</code> if the
     *     timeout was not set. e.g. <code>key</code> doesn't exist.
     */
    public T expireAt(@NonNull String key, long unixSeconds) {
        ArgsArray commandArgs = buildArgs(key, Long.toString(unixSeconds));
        protobufTransaction.addCommands(buildCommand(ExpireAt, commandArgs));
        return getThis();
    }

    /**
     * Sets a timeout on <code>key</code>. It takes an absolute Unix timestamp (seconds since January
     * 1, 1970) instead of specifying the number of seconds.<br>
     * A timestamp in the past will delete the <code>key</code> immediately. After the timeout has
     * expired, the <code>key</code> will automatically be deleted.<br>
     * If <code>key</code> already has an existing <code>expire</code> set, the time to live is
     * updated to the new value.<br>
     * The timeout will only be cleared by commands that delete or overwrite the contents of <code>key
     * </code>.
     *
     * @see <a href="https://redis.io/commands/expireat/">redis.io</a> for details.
     * @param key The key to set timeout on it.
     * @param unixSeconds The timeout in an absolute Unix timestamp.
     * @param expireOptions The expire options.
     * @return Command response - <code>true</code> if the timeout was set. <code>false</code> if the
     *     timeout was not set. e.g. <code>key</code> doesn't exist, or operation skipped due to the
     *     provided arguments.
     */
    public T expireAt(@NonNull String key, long unixSeconds, @NonNull ExpireOptions expireOptions) {
        ArgsArray commandArgs =
                buildArgs(
                        ArrayUtils.addAll(
                                new String[] {key, Long.toString(unixSeconds)}, expireOptions.toArgs()));

        protobufTransaction.addCommands(buildCommand(ExpireAt, commandArgs));
        return getThis();
    }

    /**
     * Sets a timeout on <code>key</code> in milliseconds. After the timeout has expired, the <code>
     * key</code> will automatically be deleted.<br>
     * If <code>key</code> already has an existing <code>
     * expire</code> set, the time to live is updated to the new value.<br>
     * If <code>milliseconds</code> is a non-positive number, the <code>key</code> will be deleted
     * rather than expired.<br>
     * The timeout will only be cleared by commands that delete or overwrite the contents of <code>key
     * </code>.
     *
     * @see <a href="https://redis.io/commands/pexpire/">redis.io</a> for details.
     * @param key The key to set timeout on it.
     * @param milliseconds The timeout in milliseconds.
     * @return Command response - <code>true</code> if the timeout was set. <code>false</code> if the
     *     timeout was not set. e.g. <code>key</code> doesn't exist.
     */
    public T pexpire(@NonNull String key, long milliseconds) {
        ArgsArray commandArgs = buildArgs(key, Long.toString(milliseconds));
        protobufTransaction.addCommands(buildCommand(PExpire, commandArgs));
        return getThis();
    }

    /**
     * Sets a timeout on <code>key</code> in milliseconds. After the timeout has expired, the <code>
     * key</code> will automatically be deleted.<br>
     * If <code>key</code> already has an existing expire set, the time to live is updated to the new
     * value.<br>
     * If <code>milliseconds</code> is a non-positive number, the <code>key</code> will be deleted
     * rather than expired.<br>
     * The timeout will only be cleared by commands that delete or overwrite the contents of <code>key
     * </code>.
     *
     * @see <a href="https://redis.io/commands/pexpire/">redis.io</a> for details.
     * @param key The key to set timeout on it.
     * @param milliseconds The timeout in milliseconds.
     * @param expireOptions The expire options.
     * @return Command response - <code>true</code> if the timeout was set. <code>false</code> if the
     *     timeout was not set. e.g. <code>key</code> doesn't exist, or operation skipped due to the
     *     provided arguments.
     */
    public T pexpire(@NonNull String key, long milliseconds, @NonNull ExpireOptions expireOptions) {
        ArgsArray commandArgs =
                buildArgs(
                        ArrayUtils.addAll(
                                new String[] {key, Long.toString(milliseconds)}, expireOptions.toArgs()));

        protobufTransaction.addCommands(buildCommand(PExpire, commandArgs));
        return getThis();
    }

    /**
     * Sets a timeout on <code>key</code>. It takes an absolute Unix timestamp (milliseconds since
     * January 1, 1970) instead of specifying the number of milliseconds.<br>
     * A timestamp in the past will delete the <code>key</code> immediately. After the timeout has
     * expired, the <code>key</code> will automatically be deleted.<br>
     * If <code>key</code> already has an existing <code>expire</code> set, the time to live is
     * updated to the new value.<br>
     * The timeout will only be cleared by commands that delete or overwrite the contents of <code>key
     * </code>.
     *
     * @see <a href="https://redis.io/commands/pexpireat/">redis.io</a> for details.
     * @param key The <code>key</code> to set timeout on it.
     * @param unixMilliseconds The timeout in an absolute Unix timestamp.
     * @return Command response - <code>true</code> if the timeout was set. <code>false</code> if the
     *     timeout was not set. e.g. <code>key</code> doesn't exist.
     */
    public T pexpireAt(@NonNull String key, long unixMilliseconds) {
        ArgsArray commandArgs = buildArgs(key, Long.toString(unixMilliseconds));

        protobufTransaction.addCommands(buildCommand(PExpireAt, commandArgs));
        return getThis();
    }

    /**
     * Sets a timeout on <code>key</code>. It takes an absolute Unix timestamp (milliseconds since
     * January 1, 1970) instead of specifying the number of milliseconds.<br>
     * A timestamp in the past will delete the <code>key</code> immediately. After the timeout has
     * expired, the <code>key</code> will automatically be deleted.<br>
     * If <code>key</code> already has an existing <code>expire</code> set, the time to live is
     * updated to the new value.<br>
     * The timeout will only be cleared by commands that delete or overwrite the contents of <code>key
     * </code>.
     *
     * @see <a href="https://redis.io/commands/pexpireat/">redis.io</a> for details.
     * @param key The <code>key</code> to set timeout on it.
     * @param unixMilliseconds The timeout in an absolute Unix timestamp.
     * @param expireOptions The expiration option.
     * @return Command response - <code>true</code> if the timeout was set. <code>false</code> if the
     *     timeout was not set. e.g. <code>key</code> doesn't exist, or operation skipped due to the
     *     provided arguments.
     */
    public T pexpireAt(
            @NonNull String key, long unixMilliseconds, @NonNull ExpireOptions expireOptions) {
        ArgsArray commandArgs =
                buildArgs(
                        ArrayUtils.addAll(
                                new String[] {key, Long.toString(unixMilliseconds)}, expireOptions.toArgs()));

        protobufTransaction.addCommands(buildCommand(PExpireAt, commandArgs));
        return getThis();
    }

    /**
     * Returns the remaining time to live of <code>key</code> that has a timeout.
     *
     * @see <a href="https://redis.io/commands/ttl/">redis.io</a> for details.
     * @param key The <code>key</code> to return its timeout.
     * @return Command response - TTL in seconds, <code>-2</code> if <code>key</code> does not exist,
     *     or <code>-1</code> if <code>key</code> exists but has no associated expire.
     */
    public T ttl(@NonNull String key) {
        ArgsArray commandArgs = buildArgs(key);

        protobufTransaction.addCommands(buildCommand(TTL, commandArgs));
        return getThis();
    }

    /**
     * Gets the current connection id.
     *
     * @see <a href="https://redis.io/commands/client-id/">redis.io</a> for details.
     * @return Command response - The id of the client.
     */
    public T clientId() {
        protobufTransaction.addCommands(buildCommand(ClientId));
        return getThis();
    }

    /**
     * Gets the name of the current connection.
     *
     * @see <a href="https://redis.io/commands/client-getname/">redis.io</a> for details.
     * @return Command response - The name of the client connection as a string if a name is set, or
     *     <code>null</code> if no name is assigned.
     */
    public T clientGetName() {
        protobufTransaction.addCommands(buildCommand(ClientGetName));
        return getThis();
    }

    /**
     * Rewrites the configuration file with the current configuration.
     *
     * @see <a href="https://redis.io/commands/config-rewrite/">redis.io</a> for details.
     * @return <code>OK</code> is returned when the configuration was rewritten properly. Otherwise,
     *     the transaction fails with an error.
     */
    public T configRewrite() {
        protobufTransaction.addCommands(buildCommand(ConfigRewrite));
        return getThis();
    }

    /**
     * Resets the statistics reported by Redis using the <a
     * href="https://redis.io/commands/info/">INFO</a> and <a
     * href="https://redis.io/commands/latency-histogram/">LATENCY HISTOGRAM</a> commands.
     *
     * @see <a href="https://redis.io/commands/config-resetstat/">redis.io</a> for details.
     * @return <code>OK</code> to confirm that the statistics were successfully reset.
     */
    public T configResetStat() {
        protobufTransaction.addCommands(buildCommand(ConfigResetStat));
        return getThis();
    }

    /**
     * Adds members with their scores to the sorted set stored at <code>key</code>.<br>
     * If a member is already a part of the sorted set, its score is updated.
     *
     * @see <a href="https://redis.io/commands/zadd/">redis.io</a> for more details.
     * @param key The key of the sorted set.
     * @param membersScoresMap A <code>Map</code> of members to their corresponding scores.
     * @param options The ZAdd options.
     * @param changed Modify the return value from the number of new elements added, to the total
     *     number of elements changed.
     * @return Command Response - The number of elements added to the sorted set. <br>
     *     If <code>changed</code> is set, returns the number of elements updated in the sorted set.
     */
    public T zadd(
            @NonNull String key,
            @NonNull Map<String, Double> membersScoresMap,
            @NonNull ZAddOptions options,
            boolean changed) {
        String[] changedArg = changed ? new String[] {"CH"} : new String[] {};
        String[] membersScores = convertMapToValueKeyStringArray(membersScoresMap);

        String[] arguments =
                concatenateArrays(new String[] {key}, options.toArgs(), changedArg, membersScores);

        ArgsArray commandArgs = buildArgs(arguments);

        protobufTransaction.addCommands(buildCommand(ZAdd, commandArgs));
        return getThis();
    }

    /**
     * Adds members with their scores to the sorted set stored at <code>key</code>.<br>
     * If a member is already a part of the sorted set, its score is updated.
     *
     * @see <a href="https://redis.io/commands/zadd/">redis.io</a> for more details.
     * @param key The key of the sorted set.
     * @param membersScoresMap A <code>Map</code> of members to their corresponding scores.
     * @param options The ZAdd options.
     * @return Command Response - The number of elements added to the sorted set.
     */
    public T zadd(
            @NonNull String key,
            @NonNull Map<String, Double> membersScoresMap,
            @NonNull ZAddOptions options) {
        return zadd(key, membersScoresMap, options, false);
    }

    /**
     * Adds members with their scores to the sorted set stored at <code>key</code>.<br>
     * If a member is already a part of the sorted set, its score is updated.
     *
     * @see <a href="https://redis.io/commands/zadd/">redis.io</a> for more details.
     * @param key The key of the sorted set.
     * @param membersScoresMap A <code>Map</code> of members to their corresponding scores.
     * @param changed Modify the return value from the number of new elements added, to the total
     *     number of elements changed.
     * @return Command Response - The number of elements added to the sorted set. <br>
     *     If <code>changed</code> is set, returns the number of elements updated in the sorted set.
     */
    public T zadd(
            @NonNull String key, @NonNull Map<String, Double> membersScoresMap, boolean changed) {
        return zadd(key, membersScoresMap, ZAddOptions.builder().build(), changed);
    }

    /**
     * Adds members with their scores to the sorted set stored at <code>key</code>.<br>
     * If a member is already a part of the sorted set, its score is updated.
     *
     * @see <a href="https://redis.io/commands/zadd/">redis.io</a> for more details.
     * @param key The key of the sorted set.
     * @param membersScoresMap A <code>Map</code> of members to their corresponding scores.
     * @return Command Response - The number of elements added to the sorted set.
     */
    public T zadd(@NonNull String key, @NonNull Map<String, Double> membersScoresMap) {
        return zadd(key, membersScoresMap, ZAddOptions.builder().build(), false);
    }

    /**
     * Increments the score of member in the sorted set stored at <code>key</code> by <code>increment
     * </code>.<br>
     * If <code>member</code> does not exist in the sorted set, it is added with <code>
     * increment</code> as its score (as if its previous score was 0.0).<br>
     * If <code>key</code> does not exist, a new sorted set with the specified member as its sole
     * member is created.<br>
     * <code>zaddIncr</code> with empty option acts as {@link #zincrby(String, double, String)}.
     *
     * @see <a href="https://redis.io/commands/zadd/">redis.io</a> for more details.
     * @param key The key of the sorted set.
     * @param member A member in the sorted set to increment.
     * @param increment The score to increment the member.
     * @param options The ZAdd options.
     * @return Command Response - The score of the member.<br>
     *     If there was a conflict with the options, the operation aborts and <code>null</code> is
     *     returned.
     */
    public T zaddIncr(
            @NonNull String key, @NonNull String member, double increment, @NonNull ZAddOptions options) {
        ArgsArray commandArgs =
                buildArgs(
                        concatenateArrays(
                                new String[] {key},
                                options.toArgs(),
                                new String[] {"INCR", Double.toString(increment), member}));

        protobufTransaction.addCommands(buildCommand(ZAdd, commandArgs));
        return getThis();
    }

    /**
     * Increments the score of member in the sorted set stored at <code>key</code> by <code>increment
     * </code>.<br>
     * If <code>member</code> does not exist in the sorted set, it is added with <code>
     * increment</code> as its score (as if its previous score was 0.0).<br>
     * If <code>key</code> does not exist, a new sorted set with the specified member as its sole
     * member is created.
     *
     * @see <a href="https://redis.io/commands/zadd/">redis.io</a> for more details.
     * @param key The key of the sorted set.
     * @param member A member in the sorted set to increment.
     * @param increment The score to increment the member.
     * @return Command Response - The score of the member.
     */
    public T zaddIncr(@NonNull String key, @NonNull String member, double increment) {
        return zaddIncr(key, member, increment, ZAddOptions.builder().build());
    }

    /**
     * Removes the specified members from the sorted set stored at <code>key</code>.<br>
     * Specified members that are not a member of this set are ignored.
     *
     * @see <a href="https://redis.io/commands/zrem/">redis.io</a> for more details.
     * @param key The key of the sorted set.
     * @param members An array of members to remove from the sorted set.
     * @return Command Response - The number of members that were removed from the sorted set, not
     *     including non-existing members.<br>
     *     If <code>key</code> does not exist, it is treated as an empty sorted set, and this command
     *     returns <code>0</code>.
     */
    public T zrem(@NonNull String key, @NonNull String[] members) {
        ArgsArray commandArgs = buildArgs(ArrayUtils.addFirst(members, key));
        protobufTransaction.addCommands(buildCommand(ZRem, commandArgs));
        return getThis();
    }

    /**
     * Returns the cardinality (number of elements) of the sorted set stored at <code>key</code>.
     *
     * @see <a href="https://redis.io/commands/zcard/">redis.io</a> for more details.
     * @param key The key of the sorted set.
     * @return Command Response - The number of elements in the sorted set.<br>
     *     If <code>key</code> does not exist, it is treated as an empty sorted set, and this command
     *     return <code>0</code>.
     */
    public T zcard(@NonNull String key) {
        ArgsArray commandArgs = buildArgs(key);
        protobufTransaction.addCommands(buildCommand(ZCard, commandArgs));
        return getThis();
    }

    /**
     * Removes and returns up to <code>count</code> members with the lowest scores from the sorted set
     * stored at the specified <code>key</code>.
     *
     * @see <a href="https://redis.io/commands/zpopmin/">redis.io</a> for more details.
     * @param key The key of the sorted set.
     * @param count Specifies the quantity of members to pop.<br>
     *     If <code>count</code> is higher than the sorted set's cardinality, returns all members and
     *     their scores, ordered from lowest to highest.
     * @return Command Response - A map of the removed members and their scores, ordered from the one
     *     with the lowest score to the one with the highest.<br>
     *     If <code>key</code> doesn't exist, it will be treated as an empty sorted set and the
     *     command returns an empty <code>Map</code>.
     */
    public T zpopmin(@NonNull String key, long count) {
        ArgsArray commandArgs = buildArgs(key, Long.toString(count));
        protobufTransaction.addCommands(buildCommand(ZPopMin, commandArgs));
        return getThis();
    }

    /**
     * Removes and returns the member with the lowest score from the sorted set stored at the
     * specified <code>key</code>.
     *
     * @see <a href="https://redis.io/commands/zpopmin/">redis.io</a> for more details.
     * @param key The key of the sorted set.
     * @return Command Response - A map containing the removed member and its corresponding score.<br>
     *     If <code>key</code> doesn't exist, it will be treated as an empty sorted set and the
     *     command returns an empty <code>Map</code>.
     */
    public T zpopmin(@NonNull String key) {
        ArgsArray commandArgs = buildArgs(key);
        protobufTransaction.addCommands(buildCommand(ZPopMin, commandArgs));
        return getThis();
    }

    /**
     * Returns a random element from the sorted set stored at <code>key</code>.
     *
     * @see <a href="https://redis.io/commands/zrandmember/">redis.io</a> for more details.
     * @param key The key of the sorted set.
     * @return Command Response - A <code>String</code> representing a random element from the sorted
     *     set.<br>
     *     If the sorted set does not exist or is empty, the response will be <code>null</code>.
     */
    public T zrandmember(@NonNull String key) {
        ArgsArray commandArgs = buildArgs(key);
        protobufTransaction.addCommands(buildCommand(ZRandMember, commandArgs));
        return getThis();
    }

    /**
     * Retrieves random elements from the sorted set stored at <code>key</code>.
     *
     * @see <a href="https://redis.io/commands/zrandmember/">redis.io</a> for more details.
     * @param key The key of the sorted set.
     * @param count The number of elements to return.<br>
     *     If <code>count</code> is positive, returns unique elements.<br>
     *     If negative, allows for duplicates.<br>
     * @return Command Response - An <code>array</code> of elements from the sorted set.<br>
     *     If the sorted set does not exist or is empty, the response will be an empty <code>array
     *     </code>.
     */
    public T zrandmemberWithCount(@NonNull String key, long count) {
        ArgsArray commandArgs = buildArgs(key, Long.toString(count));
        protobufTransaction.addCommands(buildCommand(ZRandMember, commandArgs));
        return getThis();
    }

    /**
     * Retrieves random elements along with their scores from the sorted set stored at <code>key
     * </code>.
     *
     * @see <a href="https://redis.io/commands/zrandmember/">redis.io</a> for more details.
     * @param key The key of the sorted set.
     * @param count The number of elements to return.<br>
     *     If <code>count</code> is positive, returns unique elements.<br>
     *     If negative, allows duplicates.<br>
     * @return Command Response - An <code>array</code> of <code>[element, score]</code> <code>arrays
     *     </code>, where element is a <code>String</code> and score is a <code>Double</code>.<br>
     *     If the sorted set does not exist or is empty, the response will be an empty <code>array
     *     </code>.
     */
    public T zrandmemberWithCountWithScores(String key, long count) {
        String[] arguments = new String[] {key, Long.toString(count), WITH_SCORES_REDIS_API};

        ArgsArray commandArgs = buildArgs(arguments);
        protobufTransaction.addCommands(buildCommand(ZRandMember, commandArgs));
        return getThis();
    }

    /**
     * Increments the score of <code>member</code> in the sorted set stored at <code>key</code> by
     * <code>increment</code>.<br>
     * If <code>member</code> does not exist in the sorted set, it is added with <code>increment
     * </code> as its score. If <code>key</code> does not exist, a new sorted set with the specified
     * member as its sole member is created.
     *
     * @see <a href="https://redis.io/commands/zincrby/">redis.io</a> for more details.
     * @param key The key of the sorted set.
     * @param increment The score increment.
     * @param member A member of the sorted set.
     * @return Command Response - The new score of <code>member</code>.
     */
    public T zincrby(@NonNull String key, double increment, @NonNull String member) {
        ArgsArray commandArgs = buildArgs(key, Double.toString(increment), member);
        protobufTransaction.addCommands(buildCommand(ZIncrBy, commandArgs));
        return getThis();
    }

    /**
     * Blocks the connection until it removes and returns a member with the lowest score from the
     * sorted sets stored at the specified <code>keys</code>. The sorted sets are checked in the order
     * they are provided.<br>
     * <code>BZPOPMIN</code> is the blocking variant of {@link #zpopmin(String)}.<br>
     *
     * @see <a href="https://redis.io/commands/bzpopmin/">redis.io</a> for more details.
     * @apiNote <code>BZPOPMIN</code> is a client blocking command, see <a
     *     href="https://github.com/aws/glide-for-redis/wiki/General-Concepts#blocking-commands">Blocking
     *     Commands</a> for more details and best practices.
     * @param keys The keys of the sorted sets.
     * @param timeout The number of seconds to wait for a blocking operation to complete. A value of
     *     <code>0</code> will block indefinitely.
     * @return Command Response - An <code>array</code> containing the key where the member was popped
     *     out, the member itself, and the member score.<br>
     *     If no member could be popped and the <code>timeout</code> expired, returns <code>null
     *     </code>.
     */
    public T bzpopmin(@NonNull String[] keys, double timeout) {
        ArgsArray commandArgs = buildArgs(ArrayUtils.add(keys, Double.toString(timeout)));
        protobufTransaction.addCommands(buildCommand(BZPopMin, commandArgs));
        return getThis();
    }

    /**
     * Removes and returns up to <code>count</code> members with the highest scores from the sorted
     * set stored at the specified <code>key</code>.
     *
     * @see <a href="https://redis.io/commands/zpopmax/">redis.io</a> for more details.
     * @param key The key of the sorted set.
     * @param count Specifies the quantity of members to pop.<br>
     *     If <code>count</code> is higher than the sorted set's cardinality, returns all members and
     *     their scores, ordered from highest to lowest.
     * @return Command Response - A map of the removed members and their scores, ordered from the one
     *     with the highest score to the one with the lowest.<br>
     *     If <code>key</code> doesn't exist, it will be treated as an empty sorted set and the
     *     command returns an empty <code>Map</code>.
     */
    public T zpopmax(@NonNull String key, long count) {
        ArgsArray commandArgs = buildArgs(key, Long.toString(count));
        protobufTransaction.addCommands(buildCommand(ZPopMax, commandArgs));
        return getThis();
    }

    /**
     * Removes and returns the member with the highest score from the sorted set stored at the
     * specified <code>key</code>.
     *
     * @see <a href="https://redis.io/commands/zpopmax/">redis.io</a> for more details.
     * @param key The key of the sorted set.
     * @return Command Response - A map containing the removed member and its corresponding score.<br>
     *     If <code>key</code> doesn't exist, it will be treated as an empty sorted set and the
     *     command returns an empty <code>Map</code>.
     */
    public T zpopmax(@NonNull String key) {
        ArgsArray commandArgs = buildArgs(key);
        protobufTransaction.addCommands(buildCommand(ZPopMax, commandArgs));
        return getThis();
    }

    /**
     * Blocks the connection until it removes and returns a member with the highest score from the
     * sorted sets stored at the specified <code>keys</code>. The sorted sets are checked in the order
     * they are provided.<br>
     * <code>BZPOPMAX</code> is the blocking variant of {@link #zpopmax(String)}.<br>
     *
     * @see <a href="https://redis.io/commands/bzpopmax/">redis.io</a> for more details.
     * @apiNote <code>BZPOPMAX</code> is a client blocking command, see <a
     *     href="https://github.com/aws/glide-for-redis/wiki/General-Concepts#blocking-commands">Blocking
     *     Commands</a> for more details and best practices.
     * @param keys The keys of the sorted sets.
     * @param timeout The number of seconds to wait for a blocking operation to complete. A value of
     *     <code>0</code> will block indefinitely.
     * @return Command Response - An <code>array</code> containing the key where the member was popped
     *     out, the member itself, and the member score.<br>
     *     If no member could be popped and the <code>timeout</code> expired, returns <code>null
     *     </code>.
     */
    public T bzpopmax(@NonNull String[] keys, double timeout) {
        ArgsArray commandArgs = buildArgs(ArrayUtils.add(keys, Double.toString(timeout)));
        protobufTransaction.addCommands(buildCommand(BZPopMax, commandArgs));
        return getThis();
    }

    /**
     * Returns the score of <code>member</code> in the sorted set stored at <code>key</code>.
     *
     * @see <a href="https://redis.io/commands/zscore/">redis.io</a> for more details.
     * @param key The key of the sorted set.
     * @param member The member whose score is to be retrieved.
     * @return Command Response - The score of the member.<br>
     *     If <code>member</code> does not exist in the sorted set, <code>null</code> is returned.<br>
     *     If <code>key</code> does not exist, <code>null</code> is returned.
     */
    public T zscore(@NonNull String key, @NonNull String member) {
        ArgsArray commandArgs = buildArgs(key, member);
        protobufTransaction.addCommands(buildCommand(ZScore, commandArgs));
        return getThis();
    }

    /**
     * Returns the rank of <code>member</code> in the sorted set stored at <code>key</code>, with
     * scores ordered from low to high, starting from <code>0</code>.<br>
     * To get the rank of <code>member</code> with its score, see {@link #zrankWithScore}.
     *
     * @see <a href="https://redis.io/commands/zrank/">redis.io</a> for more details.
     * @param key The key of the sorted set.
     * @param member The member whose rank is to be retrieved.
     * @return The rank of <code>member</code> in the sorted set.<br>
     *     If <code>key</code> doesn't exist, or if <code>member</code> is not present in the set,
     *     <code>null</code> will be returned.
     */
    public T zrank(@NonNull String key, @NonNull String member) {
        ArgsArray commandArgs = buildArgs(key, member);
        protobufTransaction.addCommands(buildCommand(ZRank, commandArgs));
        return getThis();
    }

    /**
     * Returns the rank of <code>member</code> in the sorted set stored at <code>key</code> with its
     * score, where scores are ordered from the lowest to highest, starting from <code>0</code>.<br>
     *
     * @see <a href="https://redis.io/commands/zrank/">redis.io</a> for more details.
     * @param key The key of the sorted set.
     * @param member The member whose rank is to be retrieved.
     * @return An array containing the rank (as <code>Long</code>) and score (as <code>Double</code>)
     *     of <code>member</code> in the sorted set.<br>
     *     If <code>key</code> doesn't exist, or if <code>member</code> is not present in the set,
     *     <code>null</code> will be returned.
     */
    public T zrankWithScore(@NonNull String key, @NonNull String member) {
        ArgsArray commandArgs = buildArgs(key, member, WITH_SCORE_REDIS_API);
        protobufTransaction.addCommands(buildCommand(ZRank, commandArgs));
        return getThis();
    }

    /**
     * Returns the rank of <code>member</code> in the sorted set stored at <code>key</code>, where
     * scores are ordered from the highest to lowest, starting from <code>0</code>.<br>
     * To get the rank of <code>member</code> with its score, see {@link #zrevrankWithScore}.
     *
     * @see <a href="https://redis.io/commands/zrevrank/">redis.io</a> for more details.
     * @param key The key of the sorted set.
     * @param member The member whose rank is to be retrieved.
     * @return Command Response - The rank of <code>member</code> in the sorted set, where ranks are
     *     ordered from high to low based on scores.<br>
     *     If <code>key</code> doesn't exist, or if <code>member</code> is not present in the set,
     *     <code>null</code> will be returned.
     */
    public T zrevrank(@NonNull String key, @NonNull String member) {
        ArgsArray commandArgs = buildArgs(key, member);
        protobufTransaction.addCommands(buildCommand(ZRevRank, commandArgs));
        return getThis();
    }

    /**
     * Returns the rank of <code>member</code> in the sorted set stored at <code>key</code> with its
     * score, where scores are ordered from the highest to lowest, starting from <code>0</code>.
     *
     * @see <a href="https://redis.io/commands/zrevrank/">redis.io</a> for more details.
     * @param key The key of the sorted set.
     * @param member The member whose rank is to be retrieved.
     * @return Command Response - An array containing the rank (as <code>Long</code>) and score (as
     *     <code>Double</code>) of <code>member</code> in the sorted set, where ranks are ordered from
     *     high to low based on scores.<br>
     *     If <code>key</code> doesn't exist, or if <code>member</code> is not present in the set,
     *     <code>null</code> will be returned.
     */
    public T zrevrankWithScore(@NonNull String key, @NonNull String member) {
        ArgsArray commandArgs = buildArgs(key, member, WITH_SCORE_REDIS_API);
        protobufTransaction.addCommands(buildCommand(ZRevRank, commandArgs));
        return getThis();
    }

    /**
     * Returns the scores associated with the specified <code>members</code> in the sorted set stored
     * at <code>key</code>.
     *
     * @see <a href="https://redis.io/commands/zmscore/">redis.io</a> for more details.
     * @param key The key of the sorted set.
     * @param members An array of members in the sorted set.
     * @return Command Response - An <code>Array</code> of scores of the <code>members</code>.<br>
     *     If a <code>member</code> does not exist, the corresponding value in the <code>Array</code>
     *     will be <code>null</code>.
     */
    public T zmscore(@NonNull String key, @NonNull String[] members) {
        ArgsArray commandArgs = buildArgs(ArrayUtils.addFirst(members, key));
        protobufTransaction.addCommands(buildCommand(ZMScore, commandArgs));
        return getThis();
    }

    /**
     * Returns the difference between the first sorted set and all the successive sorted sets.<br>
     * To get the elements with their scores, see {@link #zdiffWithScores}.
     *
     * @see <a href="https://redis.io/commands/zdiff/">redis.io</a> for more details.
     * @param keys The keys of the sorted sets.
     * @return Command Response - An <code>array</code> of elements representing the difference
     *     between the sorted sets. <br>
     *     If the first <code>key</code> does not exist, it is treated as an empty sorted set, and the
     *     command returns an empty <code>array</code>.
     */
    public T zdiff(@NonNull String[] keys) {
        ArgsArray commandArgs = buildArgs(ArrayUtils.addFirst(keys, Long.toString(keys.length)));
        protobufTransaction.addCommands(buildCommand(ZDiff, commandArgs));
        return getThis();
    }

    /**
     * Returns the difference between the first sorted set and all the successive sorted sets.
     *
     * @see <a href="https://redis.io/commands/zdiff/">redis.io</a> for more details.
     * @param keys The keys of the sorted sets.
     * @return Command Response - A <code>Map</code> of elements and their scores representing the
     *     difference between the sorted sets.<br>
     *     If the first <code>key</code> does not exist, it is treated as an empty sorted set, and the
     *     command returns an empty <code>Map</code>.
     */
    public T zdiffWithScores(@NonNull String[] keys) {
        String[] arguments = ArrayUtils.addFirst(keys, Long.toString(keys.length));
        arguments = ArrayUtils.add(arguments, WITH_SCORES_REDIS_API);
        ArgsArray commandArgs = buildArgs(arguments);
        protobufTransaction.addCommands(buildCommand(ZDiff, commandArgs));
        return getThis();
    }

    /**
     * Calculates the difference between the first sorted set and all the successive sorted sets at
     * <code>keys</code> and stores the difference as a sorted set to <code>destination</code>,
     * overwriting it if it already exists. Non-existent keys are treated as empty sets.
     *
     * @see <a href="https://redis.io/commands/zdiffstore/">redis.io</a> for more details.
     * @param destination The key for the resulting sorted set.
     * @param keys The keys of the sorted sets to compare.
     * @return Command Response - The number of members in the resulting sorted set stored at <code>
     *     destination</code>.
     */
    public T zdiffstore(@NonNull String destination, @NonNull String[] keys) {
        ArgsArray commandArgs =
                buildArgs(ArrayUtils.addAll(new String[] {destination, Long.toString(keys.length)}, keys));
        protobufTransaction.addCommands(buildCommand(ZDiffStore, commandArgs));
        return getThis();
    }

    /**
     * Returns the number of members in the sorted set stored at <code>key</code> with scores between
     * <code>minScore</code> and <code>maxScore</code>.
     *
     * @see <a href="https://redis.io/commands/zcount/">redis.io</a> for more details.
     * @param key The key of the sorted set.
     * @param minScore The minimum score to count from. Can be an implementation of {@link
     *     InfScoreBound} representing positive/negative infinity, or {@link ScoreBoundary}
     *     representing a specific score and inclusivity.
     * @param maxScore The maximum score to count up to. Can be an implementation of {@link
     *     InfScoreBound} representing positive/negative infinity, or {@link ScoreBoundary}
     *     representing a specific score and inclusivity.
     * @return Command Response - The number of members in the specified score range.<br>
     *     If <code>key</code> does not exist, it is treated as an empty sorted set, and the command
     *     returns <code>0</code>.<br>
     *     If <code>maxScore < minScore</code>, <code>0</code> is returned.
     */
    public T zcount(@NonNull String key, @NonNull ScoreRange minScore, @NonNull ScoreRange maxScore) {
        ArgsArray commandArgs = buildArgs(key, minScore.toArgs(), maxScore.toArgs());
        protobufTransaction.addCommands(buildCommand(ZCount, commandArgs));
        return getThis();
    }

    /**
     * Removes all elements in the sorted set stored at <code>key</code> with rank between <code>start
     * </code> and <code>end</code>. Both <code>start</code> and <code>end</code> are zero-based
     * indexes with <code>0</code> being the element with the lowest score. These indexes can be
     * negative numbers, where they indicate offsets starting at the element with the highest score.
     *
     * @see <a href="https://redis.io/commands/zremrangebyrank/">redis.io</a> for more details.
     * @param key The key of the sorted set.
     * @param start The starting point of the range.
     * @param end The end of the range.
     * @return Command Response - The number of elements removed.<br>
     *     If <code>start</code> exceeds the end of the sorted set, or if <code>start</code> is
     *     greater than <code>end</code>, <code>0</code> returned.<br>
     *     If <code>end</code> exceeds the actual end of the sorted set, the range will stop at the
     *     actual end of the sorted set.<br>
     *     If <code>key</code> does not exist <code>0</code> will be returned.
     */
    public T zremrangebyrank(@NonNull String key, long start, long end) {
        ArgsArray commandArgs = buildArgs(key, Long.toString(start), Long.toString(end));
        protobufTransaction.addCommands(buildCommand(ZRemRangeByRank, commandArgs));
        return getThis();
    }

    /**
     * Stores a specified range of elements from the sorted set at <code>source</code>, into a new
     * sorted set at <code>destination</code>. If <code>destination</code> doesn't exist, a new sorted
     * set is created; if it exists, it's overwritten.<br>
     *
     * @see <a href="https://redis.io/commands/zrangestore/">redis.io</a> for more details.
     * @param destination The key for the destination sorted set.
     * @param source The key of the source sorted set.
     * @param rangeQuery The range query object representing the type of range query to perform.<br>
     *     <ul>
     *       <li>For range queries by index (rank), use {@link RangeByIndex}.
     *       <li>For range queries by lexicographical order, use {@link RangeByLex}.
     *       <li>For range queries by score, use {@link RangeByScore}.
     *     </ul>
     *
     * @param reverse If <code>true</code>, reverses the sorted set, with index <code>0</code> as the
     *     element with the highest score.
     * @return Command Response - The number of elements in the resulting sorted set.
     */
    public T zrangestore(
            @NonNull String destination,
            @NonNull String source,
            @NonNull RangeQuery rangeQuery,
            boolean reverse) {
        ArgsArray commandArgs =
                buildArgs(RangeOptions.createZRangeStoreArgs(destination, source, rangeQuery, reverse));
        protobufTransaction.addCommands(buildCommand(ZRangeStore, commandArgs));
        return getThis();
    }

    /**
     * Stores a specified range of elements from the sorted set at <code>source</code>, into a new
     * sorted set at <code>destination</code>. If <code>destination</code> doesn't exist, a new sorted
     * set is created; if it exists, it's overwritten.<br>
     *
     * @see <a href="https://redis.io/commands/zrangestore/">redis.io</a> for more details.
     * @param destination The key for the destination sorted set.
     * @param source The key of the source sorted set.
     * @param rangeQuery The range query object representing the type of range query to perform.<br>
     *     <ul>
     *       <li>For range queries by index (rank), use {@link RangeByIndex}.
     *       <li>For range queries by lexicographical order, use {@link RangeByLex}.
     *       <li>For range queries by score, use {@link RangeByScore}.
     *     </ul>
     *
     * @return Command Response - The number of elements in the resulting sorted set.
     */
    public T zrangestore(
            @NonNull String destination, @NonNull String source, @NonNull RangeQuery rangeQuery) {
        return getThis().zrangestore(destination, source, rangeQuery, false);
    }

    /**
     * Removes all elements in the sorted set stored at <code>key</code> with a lexicographical order
     * between <code>minLex</code> and <code>maxLex</code>.
     *
     * @see <a href="https://redis.io/commands/zremrangebylex/">redis.io</a> for more details.
     * @param key The key of the sorted set.
     * @param minLex The minimum bound of the lexicographical range. Can be an implementation of
     *     {@link InfLexBound} representing positive/negative infinity, or {@link LexBoundary}
     *     representing a specific lex and inclusivity.
     * @param maxLex The maximum bound of the lexicographical range. Can be an implementation of
     *     {@link InfLexBound} representing positive/negative infinity, or {@link LexBoundary}
     *     representing a specific lex and inclusivity.
     * @return Command Response - The number of members removed from the sorted set.<br>
     *     If <code>key</code> does not exist, it is treated as an empty sorted set, and the command
     *     returns <code>0</code>.<br>
     *     If <code>minLex</code> is greater than <code>maxLex</code>, <code>0</code> is returned.
     */
    public T zremrangebylex(@NonNull String key, @NonNull LexRange minLex, @NonNull LexRange maxLex) {
        ArgsArray commandArgs = buildArgs(key, minLex.toArgs(), maxLex.toArgs());
        protobufTransaction.addCommands(buildCommand(ZRemRangeByLex, commandArgs));
        return getThis();
    }

    /**
     * Removes all elements in the sorted set stored at <code>key</code> with a score between <code>
     * minScore</code> and <code>maxScore</code>.
     *
     * @see <a href="https://redis.io/commands/zremrangebyscore/">redis.io</a> for more details.
     * @param key The key of the sorted set.
     * @param minScore The minimum score to remove from. Can be an implementation of {@link
     *     InfScoreBound} representing positive/negative infinity, or {@link ScoreBoundary}
     *     representing a specific score and inclusivity.
     * @param maxScore The maximum score to remove to. Can be an implementation of {@link
     *     InfScoreBound} representing positive/negative infinity, or {@link ScoreBoundary}
     *     representing a specific score and inclusivity.
     * @return Command Response - The number of members removed.<br>
     *     If <code>key</code> does not exist, it is treated as an empty sorted set, and the command
     *     returns <code>0</code>.<br>
     *     If <code>minScore</code> is greater than <code>maxScore</code>, <code>0</code> is returned.
     */
    public T zremrangebyscore(
            @NonNull String key, @NonNull ScoreRange minScore, @NonNull ScoreRange maxScore) {
        ArgsArray commandArgs = buildArgs(key, minScore.toArgs(), maxScore.toArgs());
        protobufTransaction.addCommands(buildCommand(ZRemRangeByScore, commandArgs));
        return getThis();
    }

    /**
     * Returns the number of members in the sorted set stored at <code>key</code> with scores between
     * <code>minLex</code> and <code>maxLex</code>.
     *
     * @see <a href="https://redis.io/commands/zlexcount/">redis.io</a> for more details.
     * @param key The key of the sorted set.
     * @param minLex The minimum lex to count from. Can be an implementation of {@link InfLexBound}
     *     representing positive/negative infinity, or {@link LexBoundary} representing a specific lex
     *     and inclusivity.
     * @param maxLex The maximum lex to count up to. Can be an implementation of {@link InfLexBound}
     *     representing positive/negative infinity, or {@link LexBoundary} representing a specific lex
     *     and inclusivity.
     * @return Command Response - The number of members in the specified lex range.<br>
     *     If <code>key</code> does not exist, it is treated as an empty sorted set, and the command
     *     returns <code>0</code>.<br>
     *     If <code>maxLex < minLex</code>, <code>0</code> is returned.
     */
    public T zlexcount(@NonNull String key, @NonNull LexRange minLex, @NonNull LexRange maxLex) {
        ArgsArray commandArgs = buildArgs(key, minLex.toArgs(), maxLex.toArgs());
        protobufTransaction.addCommands(buildCommand(ZLexCount, commandArgs));
        return getThis();
    }

    /**
     * Computes the union of sorted sets given by the specified <code>KeysOrWeightedKeys</code>, and
     * stores the result in <code>destination</code>. If <code>destination</code> already exists, it
     * is overwritten. Otherwise, a new sorted set will be created.
     *
     * @see <a href="https://redis.io/commands/zunionstore/">redis.io</a> for more details.
     * @param destination The key of the destination sorted set.
     * @param keysOrWeightedKeys The keys of the sorted sets with possible formats:
     *     <ul>
     *       <li>Use {@link WeightAggregateOptions.KeyArray} for keys only.
     *       <li>Use {@link WeightAggregateOptions.WeightedKeys} for weighted keys with score
     *           multipliers.
     *     </ul>
     *
     * @param aggregate Specifies the aggregation strategy to apply when combining the scores of
     *     elements.
     * @return Command Response - The number of elements in the resulting sorted set stored at <code>
     *     destination</code>.
     */
    public T zunionstore(
            @NonNull String destination,
            @NonNull KeysOrWeightedKeys keysOrWeightedKeys,
            @NonNull Aggregate aggregate) {
        ArgsArray commandArgs =
                buildArgs(
                        concatenateArrays(
                                new String[] {destination}, keysOrWeightedKeys.toArgs(), aggregate.toArgs()));
        protobufTransaction.addCommands(buildCommand(ZUnionStore, commandArgs));
        return getThis();
    }

    /**
     * Computes the union of sorted sets given by the specified <code>KeysOrWeightedKeys</code>, and
     * stores the result in <code>destination</code>. If <code>destination</code> already exists, it
     * is overwritten. Otherwise, a new sorted set will be created.
     *
     * @see <a href="https://redis.io/commands/zunionstore/">redis.io</a> for more details.
     * @param destination The key of the destination sorted set.
     * @param keysOrWeightedKeys The keys of the sorted sets with possible formats:
     *     <ul>
     *       <li>Use {@link KeyArray} for keys only.
     *       <li>Use {@link WeightedKeys} for weighted keys with score multipliers.
     *     </ul>
     *
     * @return Command Response - The number of elements in the resulting sorted set stored at <code>
     *     destination</code>.
     */
    public T zunionstore(
            @NonNull String destination, @NonNull KeysOrWeightedKeys keysOrWeightedKeys) {
        ArgsArray commandArgs =
                buildArgs(concatenateArrays(new String[] {destination}, keysOrWeightedKeys.toArgs()));
        protobufTransaction.addCommands(buildCommand(ZUnionStore, commandArgs));
        return getThis();
    }

    /**
     * Computes the intersection of sorted sets given by the specified <code>keysOrWeightedKeys</code>
     * , and stores the result in <code>destination</code>. If <code>destination</code> already
     * exists, it is overwritten. Otherwise, a new sorted set will be created.
     *
     * @see <a href="https://redis.io/commands/zinterstore/">redis.io</a> for more details.
     * @param destination The key of the destination sorted set.
     * @param keysOrWeightedKeys The keys of the sorted sets with possible formats:
     *     <ul>
     *       <li>Use {@link WeightAggregateOptions.KeyArray} for keys only.
     *       <li>Use {@link WeightAggregateOptions.WeightedKeys} for weighted keys with score
     *           multipliers.
     *     </ul>
     *
     * @param aggregate Specifies the aggregation strategy to apply when combining the scores of
     *     elements.
     * @return Command Response - The number of elements in the resulting sorted set stored at <code>
     *     destination</code>.
     */
    public T zinterstore(
            @NonNull String destination,
            @NonNull KeysOrWeightedKeys keysOrWeightedKeys,
            @NonNull Aggregate aggregate) {
        ArgsArray commandArgs =
                buildArgs(
                        concatenateArrays(
                                new String[] {destination}, keysOrWeightedKeys.toArgs(), aggregate.toArgs()));
        protobufTransaction.addCommands(buildCommand(ZInterStore, commandArgs));
        return getThis();
    }

    /**
     * Returns the cardinality of the intersection of the sorted sets specified by <code>keys</code>.
     *
     * @since Redis 7.0 and above.
     * @see <a href="https://redis.io/commands/zintercard/">redis.io</a> for more details.
     * @param keys The keys of the sorted sets to intersect.
     * @return Command Response - The cardinality of the intersection of the given sorted sets.
     */
    public T zintercard(@NonNull String[] keys) {
        ArgsArray commandArgs = buildArgs(ArrayUtils.addFirst(keys, Integer.toString(keys.length)));
        protobufTransaction.addCommands(buildCommand(ZInterCard, commandArgs));
        return getThis();
    }

    /**
     * Returns the cardinality of the intersection of the sorted sets specified by <code>keys</code>.
     * If the intersection cardinality reaches <code>limit</code> partway through the computation, the
     * algorithm will exit early and yield <code>limit</code> as the cardinality.
     *
     * @since Redis 7.0 and above.
     * @see <a href="https://redis.io/commands/zintercard/">redis.io</a> for more details.
     * @param keys The keys of the sorted sets to intersect.
     * @param limit Specifies a maximum number for the intersection cardinality. If limit is set to
     *     <code>0</code> the range will be unlimited.
     * @return Command Response - The cardinality of the intersection of the given sorted sets, or the
     *     <code>limit</code> if reached.
     */
    public T zintercard(@NonNull String[] keys, long limit) {
        ArgsArray commandArgs =
                buildArgs(
                        concatenateArrays(
                                new String[] {Integer.toString(keys.length)},
                                keys,
                                new String[] {LIMIT_REDIS_API, Long.toString(limit)}));
        protobufTransaction.addCommands(buildCommand(ZInterCard, commandArgs));
        return getThis();
    }

    /**
     * Computes the intersection of sorted sets given by the specified <code>KeysOrWeightedKeys</code>
     * , and stores the result in <code>destination</code>. If <code>destination</code> already
     * exists, it is overwritten. Otherwise, a new sorted set will be created.<br>
     * To perform a <code>zinterstore</code> operation while specifying aggregation settings, use
     * {@link #zinterstore(String, KeysOrWeightedKeys, Aggregate)}
     *
     * @see <a href="https://redis.io/commands/zinterstore/">redis.io</a> for more details.
     * @param destination The key of the destination sorted set.
     * @param keysOrWeightedKeys The keys of the sorted sets with possible formats:
     *     <ul>
     *       <li>Use {@link KeyArray} for keys only.
     *       <li>Use {@link WeightedKeys} for weighted keys with score multipliers.
     *     </ul>
     *
     * @return Command Response - The number of elements in the resulting sorted set stored at <code>
     *     destination</code>.
     */
    public T zinterstore(
            @NonNull String destination, @NonNull KeysOrWeightedKeys keysOrWeightedKeys) {
        ArgsArray commandArgs =
                buildArgs(concatenateArrays(new String[] {destination}, keysOrWeightedKeys.toArgs()));
        protobufTransaction.addCommands(buildCommand(ZInterStore, commandArgs));
        return getThis();
    }

    /**
     * Returns the union of members from sorted sets specified by the given <code>keysOrWeightedKeys
     * </code>.<br>
     * To get the elements with their scores, see {@link #zunionWithScores}.
     *
     * @see <a href="https://redis.io/commands/zunion/">redis.io</a> for more details.
     * @param keysOrWeightedKeys The keys of the sorted sets with possible formats:
     *     <ul>
     *       <li>Use {@link KeyArray} for keys only.
     *       <li>Use {@link WeightedKeys} for weighted keys with score multipliers.
     *     </ul>
     *
     * @param aggregate Specifies the aggregation strategy to apply when combining the scores of
     *     elements.
     * @return Command Response - The resulting sorted set from the union.
     */
    public T zunion(@NonNull KeysOrWeightedKeys keysOrWeightedKeys, @NonNull Aggregate aggregate) {
        ArgsArray commandArgs =
                buildArgs(concatenateArrays(keysOrWeightedKeys.toArgs(), aggregate.toArgs()));
        protobufTransaction.addCommands(buildCommand(ZUnion, commandArgs));
        return getThis();
    }

    /**
     * Returns the union of members from sorted sets specified by the given <code>keysOrWeightedKeys
     * </code>.<br>
     * To perform a <code>zunion</code> operation while specifying aggregation settings, use {@link
     * #zunion(KeysOrWeightedKeys, Aggregate)}.<br>
     * To get the elements with their scores, see {@link #zunionWithScores}.
     *
     * @see <a href="https://redis.io/commands/zunion/">redis.io</a> for more details.
     * @param keysOrWeightedKeys The keys of the sorted sets with possible formats:
     *     <ul>
     *       <li>Use {@link KeyArray} for keys only.
     *       <li>Use {@link WeightedKeys} for weighted keys with score multipliers.
     *     </ul>
     *
     * @return Command Response - The resulting sorted set from the union.
     */
    public T zunion(@NonNull KeysOrWeightedKeys keysOrWeightedKeys) {
        ArgsArray commandArgs = buildArgs(keysOrWeightedKeys.toArgs());
        protobufTransaction.addCommands(buildCommand(ZUnion, commandArgs));
        return getThis();
    }

    /**
     * Returns the union of members and their scores from sorted sets specified by the given <code>
     * keysOrWeightedKeys</code>.
     *
     * @see <a href="https://redis.io/commands/zunion/">redis.io</a> for more details.
     * @param keysOrWeightedKeys The keys of the sorted sets with possible formats:
     *     <ul>
     *       <li>Use {@link KeyArray} for keys only.
     *       <li>Use {@link WeightedKeys} for weighted keys with score multipliers.
     *     </ul>
     *
     * @param aggregate Specifies the aggregation strategy to apply when combining the scores of
     *     elements.
     * @return Command Response - The resulting sorted set from the union.
     */
    public T zunionWithScores(
            @NonNull KeysOrWeightedKeys keysOrWeightedKeys, @NonNull Aggregate aggregate) {
        ArgsArray commandArgs =
                buildArgs(
                        concatenateArrays(
                                keysOrWeightedKeys.toArgs(),
                                aggregate.toArgs(),
                                new String[] {WITH_SCORES_REDIS_API}));
        protobufTransaction.addCommands(buildCommand(ZUnion, commandArgs));
        return getThis();
    }

    /**
     * Returns the union of members and their scores from sorted sets specified by the given <code>
     * keysOrWeightedKeys</code>.<br>
     * To perform a <code>zunion</code> operation while specifying aggregation settings, use {@link
     * #zunionWithScores(KeysOrWeightedKeys, Aggregate)}.
     *
     * @see <a href="https://redis.io/commands/zunion/">redis.io</a> for more details.
     * @param keysOrWeightedKeys The keys of the sorted sets with possible formats:
     *     <ul>
     *       <li>Use {@link KeyArray} for keys only.
     *       <li>Use {@link WeightedKeys} for weighted keys with score multipliers.
     *     </ul>
     *
     * @return Command Response - The resulting sorted set from the union.
     */
    public T zunionWithScores(@NonNull KeysOrWeightedKeys keysOrWeightedKeys) {
        ArgsArray commandArgs =
                buildArgs(
                        concatenateArrays(keysOrWeightedKeys.toArgs(), new String[] {WITH_SCORES_REDIS_API}));
        protobufTransaction.addCommands(buildCommand(ZUnion, commandArgs));
        return getThis();
    }

    /**
     * Returns the intersection of members from sorted sets specified by the given <code>
     * keysOrWeightedKeys</code>.<br>
     * To perform a <code>zinter</code> operation while specifying aggregation settings, use {@link
     * #zinter(KeysOrWeightedKeys, Aggregate)}.<br>
     * To get the elements with their scores, see {@link #zinterWithScores}.
     *
     * @since Redis 6.2 and above.
     * @see <a href="https://redis.io/commands/zinter/">redis.io</a> for more details.
     * @param keysOrWeightedKeys The keys of the sorted sets with possible formats:
     *     <ul>
     *       <li>Use {@link KeyArray} for keys only.
     *       <li>Use {@link WeightedKeys} for weighted keys with score multipliers.
     *     </ul>
     *
     * @return Command Response - The resulting sorted set from the intersection.
     */
    public T zinter(@NonNull KeysOrWeightedKeys keysOrWeightedKeys) {
        ArgsArray commandArgs = buildArgs(keysOrWeightedKeys.toArgs());
        protobufTransaction.addCommands(buildCommand(ZInter, commandArgs));
        return getThis();
    }

    /**
     * Returns the intersection of members from sorted sets specified by the given <code>
     * keysOrWeightedKeys</code>. To get the elements with their scores, see {@link
     * #zinterWithScores}.
     *
     * @since Redis 6.2 and above.
     * @see <a href="https://redis.io/commands/zinter/">redis.io</a> for more details.
     * @param keysOrWeightedKeys The keys of the sorted sets with possible formats:
     *     <ul>
     *       <li>Use {@link KeyArray} for keys intersection.
     *       <li>Use {@link WeightedKeys} for weighted keys with score multipliers.
     *     </ul>
     *
     * @param aggregate Specifies the aggregation strategy to apply when combining the scores of
     *     elements.
     * @return Command Response - The resulting sorted set from the intersection.
     */
    public T zinter(@NonNull KeysOrWeightedKeys keysOrWeightedKeys, @NonNull Aggregate aggregate) {
        ArgsArray commandArgs =
                buildArgs(concatenateArrays(keysOrWeightedKeys.toArgs(), aggregate.toArgs()));
        protobufTransaction.addCommands(buildCommand(ZInter, commandArgs));
        return getThis();
    }

    /**
     * Returns the intersection of members and their scores from sorted sets specified by the given
     * <code>keysOrWeightedKeys</code>. To perform a <code>zinter</code> operation while specifying
     * aggregation settings, use {@link #zinterWithScores(KeysOrWeightedKeys, Aggregate)}.
     *
     * @since Redis 6.2 and above.
     * @see <a href="https://redis.io/commands/zinter/">redis.io</a> for more details.
     * @param keysOrWeightedKeys The keys of the sorted sets with possible formats:
     *     <ul>
     *       <li>Use {@link KeyArray} for keys only.
     *       <li>Use {@link WeightedKeys} for weighted keys with score multipliers.
     *     </ul>
     *
     * @return Command Response - The resulting sorted set from the intersection.
     */
    public T zinterWithScores(@NonNull KeysOrWeightedKeys keysOrWeightedKeys) {
        ArgsArray commandArgs =
                buildArgs(
                        concatenateArrays(keysOrWeightedKeys.toArgs(), new String[] {WITH_SCORES_REDIS_API}));
        protobufTransaction.addCommands(buildCommand(ZInter, commandArgs));
        return getThis();
    }

    /**
     * Returns the intersection of members and their scores from sorted sets specified by the given
     * <code>keysOrWeightedKeys</code>.
     *
     * @since Redis 6.2 and above.
     * @see <a href="https://redis.io/commands/zinter/">redis.io</a> for more details.
     * @param keysOrWeightedKeys The keys of the sorted sets with possible formats:
     *     <ul>
     *       <li>Use {@link KeyArray} for keys only.
     *       <li>Use {@link WeightedKeys} for weighted keys with score multipliers.
     *     </ul>
     *
     * @param aggregate Specifies the aggregation strategy to apply when combining the scores of
     *     elements.
     * @return Command Response - The resulting sorted set from the intersection.
     */
    public T zinterWithScores(
            @NonNull KeysOrWeightedKeys keysOrWeightedKeys, @NonNull Aggregate aggregate) {
        ArgsArray commandArgs =
                buildArgs(
                        concatenateArrays(
                                keysOrWeightedKeys.toArgs(),
                                aggregate.toArgs(),
                                new String[] {WITH_SCORES_REDIS_API}));
        protobufTransaction.addCommands(buildCommand(ZInter, commandArgs));
        return getThis();
    }

    /**
     * Adds an entry to the specified stream stored at <code>key</code>.<br>
     * If the <code>key</code> doesn't exist, the stream is created.
     *
     * @see <a href="https://redis.io/commands/xadd/">redis.io</a> for details.
     * @param key The key of the stream.
     * @param values Field-value pairs to be added to the entry.
     * @return Command Response - The id of the added entry.
     */
    public T xadd(@NonNull String key, @NonNull Map<String, String> values) {
        return xadd(key, values, StreamAddOptions.builder().build());
    }

    /**
     * Adds an entry to the specified stream stored at <code>key</code>.<br>
     * If the <code>key</code> doesn't exist, the stream is created.
     *
     * @see <a href="https://redis.io/commands/xadd/">redis.io</a> for details.
     * @param key The key of the stream.
     * @param values Field-value pairs to be added to the entry.
     * @param options Stream add options.
     * @return Command Response - The id of the added entry, or <code>null</code> if {@link
     *     StreamAddOptionsBuilder#makeStream(Boolean)} is set to <code>false</code> and no stream
     *     with the matching <code>key</code> exists.
     */
    public T xadd(
            @NonNull String key, @NonNull Map<String, String> values, @NonNull StreamAddOptions options) {
        String[] arguments =
                ArrayUtils.addAll(
                        ArrayUtils.addFirst(options.toArgs(), key), convertMapToKeyValueStringArray(values));
        ArgsArray commandArgs = buildArgs(arguments);
        protobufTransaction.addCommands(buildCommand(XAdd, commandArgs));
        return getThis();
    }

    /**
     * Trims the stream by evicting older entries.
     *
     * @see <a href="https://redis.io/commands/xtrim/">redis.io</a> for details.
     * @param key The key of the stream.
     * @param options Stream trim options.
     * @return Command Response - The number of entries deleted from the stream.
     */
    public T xtrim(@NonNull String key, @NonNull StreamTrimOptions options) {
        ArgsArray commandArgs = buildArgs(ArrayUtils.addFirst(options.toArgs(), key));
        protobufTransaction.addCommands(buildCommand(XTrim, commandArgs));
        return getThis();
    }

    /**
     * Returns the remaining time to live of <code>key</code> that has a timeout, in milliseconds.
     *
     * @see <a href="https://redis.io/commands/pttl/">redis.io</a> for details.
     * @param key The key to return its timeout.
     * @return Command Response - TTL in milliseconds. <code>-2</code> if <code>key</code> does not
     *     exist, <code>-1</code> if <code>key</code> exists but has no associated expire.
     */
    public T pttl(@NonNull String key) {
        ArgsArray commandArgs = buildArgs(key);
        protobufTransaction.addCommands(buildCommand(PTTL, commandArgs));
        return getThis();
    }

    /**
     * Removes the existing timeout on <code>key</code>, turning the <code>key</code> from volatile (a
     * <code>key</code> with an expire set) to persistent (a <code>key</code> that will never expire
     * as no timeout is associated).
     *
     * @see <a href="https://redis.io/commands/persist/">redis.io</a> for details.
     * @param key The <code>key</code> to remove the existing timeout on.
     * @return Command Response - <code>false</code> if <code>key</code> does not exist or does not
     *     have an associated timeout, <code>true</code> if the timeout has been removed.
     */
    public T persist(@NonNull String key) {
        ArgsArray commandArgs = buildArgs(key);
        protobufTransaction.addCommands(buildCommand(Persist, commandArgs));
        return getThis();
    }

    /**
     * Returns the server time.
     *
     * @see <a href="https://redis.io/commands/time/">redis.io</a> for details.
     * @return Command Response - The current server time as a <code>String</code> array with two
     *     elements: A <code>UNIX TIME</code> and the amount of microseconds already elapsed in the
     *     current second. The returned array is in a <code>[UNIX TIME, Microseconds already elapsed]
     *     </code> format.
     */
    public T time() {
        protobufTransaction.addCommands(buildCommand(Time));
        return getThis();
    }

    /**
     * Returns <code>UNIX TIME</code> of the last DB save timestamp or startup timestamp if no save
     * was made since then.
     *
     * @see <a href="https://redis.io/commands/lastsave/">redis.io</a> for details.
     * @return Command Response - <code>UNIX TIME</code> of the last DB save executed with success.
     */
    public T lastsave() {
        protobufTransaction.addCommands(buildCommand(LastSave));
        return getThis();
    }

    /**
     * Deletes all the keys of all the existing databases. This command never fails.
     *
     * @see <a href="https://valkey.io/commands/flushall/">valkey.io</a> for details.
     * @return Command Response - <code>OK</code>.
     */
    public T flushall() {
        protobufTransaction.addCommands(buildCommand(FlushAll));
        return getThis();
    }

    /**
     * Deletes all the keys of all the existing databases. This command never fails.
     *
     * @see <a href="https://valkey.io/commands/flushall/">valkey.io</a> for details.
     * @param mode The flushing mode, could be either {@link FlushMode#SYNC} or {@link
     *     FlushMode#ASYNC}.
     * @return Command Response - <code>OK</code>.
     */
    public T flushall(FlushMode mode) {
        protobufTransaction.addCommands(buildCommand(FlushAll, buildArgs(mode.toString())));
        return getThis();
    }

    /**
     * Displays a piece of generative computer art and the Redis version.
     *
     * @see <a href="https://redis.io/commands/lolwut/">redis.io</a> for details.
     * @return Command Response - A piece of generative computer art along with the current Redis
     *     version.
     */
    public T lolwut() {
        protobufTransaction.addCommands(buildCommand(Lolwut));
        return getThis();
    }

    /**
     * Displays a piece of generative computer art and the Redis version.
     *
     * @see <a href="https://redis.io/commands/lolwut/">redis.io</a> for details.
     * @param parameters Additional set of arguments in order to change the output:
     *     <ul>
     *       <li>On Redis version <code>5</code>, those are length of the line, number of squares per
     *           row, and number of squares per column.
     *       <li>On Redis version <code>6</code>, those are number of columns and number of lines.
     *       <li>On other versions parameters are ignored.
     *     </ul>
     *
     * @return Command Response - A piece of generative computer art along with the current Redis
     *     version.
     */
    public T lolwut(int @NonNull [] parameters) {
        String[] arguments =
                Arrays.stream(parameters).mapToObj(Integer::toString).toArray(String[]::new);
        protobufTransaction.addCommands(buildCommand(Lolwut, buildArgs(arguments)));
        return getThis();
    }

    /**
     * Displays a piece of generative computer art and the Redis version.
     *
     * @apiNote Versions 5 and 6 produce graphical things.
     * @see <a href="https://redis.io/commands/lolwut/">redis.io</a> for details.
     * @param version Version of computer art to generate.
     * @return Command Response - A piece of generative computer art along with the current Redis
     *     version.
     */
    public T lolwut(int version) {
        ArgsArray commandArgs = buildArgs(VERSION_REDIS_API, Integer.toString(version));
        protobufTransaction.addCommands(buildCommand(Lolwut, commandArgs));
        return getThis();
    }

    /**
     * Displays a piece of generative computer art and the Redis version.
     *
     * @apiNote Versions 5 and 6 produce graphical things.
     * @see <a href="https://redis.io/commands/lolwut/">redis.io</a> for details.
     * @param version Version of computer art to generate.
     * @param parameters Additional set of arguments in order to change the output:
     *     <ul>
     *       <li>For version <code>5</code>, those are length of the line, number of squares per row,
     *           and number of squares per column.
     *       <li>For version <code>6</code>, those are number of columns and number of lines.
     *     </ul>
     *
     * @return Command Response - A piece of generative computer art along with the current Redis
     *     version.
     */
    public T lolwut(int version, int @NonNull [] parameters) {
        String[] arguments =
                concatenateArrays(
                        new String[] {VERSION_REDIS_API, Integer.toString(version)},
                        Arrays.stream(parameters).mapToObj(Integer::toString).toArray(String[]::new));
        protobufTransaction.addCommands(buildCommand(Lolwut, buildArgs(arguments)));
        return getThis();
    }

    /**
     * Returns the string representation of the type of the value stored at <code>key</code>.
     *
     * @see <a href="https://redis.io/commands/type/>redis.io</a> for details.
     * @param key The <code>key</code> to check its data type.
     * @return Command Response - If the <code>key</code> exists, the type of the stored value is
     *     returned. Otherwise, a "none" string is returned.
     */
    public T type(@NonNull String key) {
        ArgsArray commandArgs = buildArgs(key);
        protobufTransaction.addCommands(buildCommand(Type, commandArgs));
        return getThis();
    }

    /**
     * Renames <code>key</code> to <code>newKey</code> if <code>newKey</code> does not yet exist.
     *
     * @see <a href="https://redis.io/commands/renamenx/">redis.io</a> for details.
     * @param key The key to rename.
     * @param newKey The new key name.
     * @return Command Response - <code>true</code> if <code>key</code> was renamed to <code>newKey
     *     </code>, <code>false</code> if <code>newKey</code> already exists.
     */
    public T renamenx(@NonNull String key, @NonNull String newKey) {
        ArgsArray commandArgs = buildArgs(key, newKey);
        protobufTransaction.addCommands(buildCommand(RenameNX, commandArgs));
        return getThis();
    }

    /**
     * Inserts <code>element</code> in the list at <code>key</code> either before or after the <code>
     * pivot</code>.
     *
     * @see <a href="https://redis.io/commands/linsert/">redis.io</a> for details.
     * @param key The key of the list.
     * @param position The relative position to insert into - either {@link InsertPosition#BEFORE} or
     *     {@link InsertPosition#AFTER} the <code>pivot</code>.
     * @param pivot An element of the list.
     * @param element The new element to insert.
     * @return Command Response - The list length after a successful insert operation.<br>
     *     If the <code>key</code> doesn't exist returns <code>-1</code>.<br>
     *     If the <code>pivot</code> wasn't found, returns <code>0</code>.
     */
    public T linsert(
            @NonNull String key,
            @NonNull InsertPosition position,
            @NonNull String pivot,
            @NonNull String element) {
        ArgsArray commandArgs = buildArgs(key, position.toString(), pivot, element);
        protobufTransaction.addCommands(buildCommand(LInsert, commandArgs));
        return getThis();
    }

    /**
     * Pops an element from the tail of the first list that is non-empty, with the given <code>keys
     * </code> being checked in the order that they are given.<br>
     * Blocks the connection when there are no elements to pop from any of the given lists.
     *
     * @see <a href="https://redis.io/commands/brpop/">redis.io</a> for details.
     * @apiNote <code>BRPOP</code> is a client blocking command, see <a
     *     href="https://github.com/aws/glide-for-redis/wiki/General-Concepts#blocking-commands">Blocking
     *     Commands</a> for more details and best practices.
     * @param keys The <code>keys</code> of the lists to pop from.
     * @param timeout The number of seconds to wait for a blocking operation to complete. A value of
     *     <code>0</code> will block indefinitely.
     * @return Command Response - A two-element <code>array</code> containing the <code>key</code>
     *     from which the element was popped and the <code>value</code> of the popped element,
     *     formatted as <code>
     *     [key, value]</code>. If no element could be popped and the timeout expired, returns </code>
     *     null</code>.
     */
    public T brpop(@NonNull String[] keys, double timeout) {
        ArgsArray commandArgs = buildArgs(ArrayUtils.add(keys, Double.toString(timeout)));
        protobufTransaction.addCommands(buildCommand(BRPop, commandArgs));
        return getThis();
    }

    /**
     * Inserts all the specified values at the head of the list stored at <code>key</code>, only if
     * <code>key</code> exists and holds a list. If <code>key</code> is not a list, this performs no
     * operation.
     *
     * @see <a href="https://redis.io/commands/lpushx/">redis.io</a> for details.
     * @param key The key of the list.
     * @param elements The elements to insert at the head of the list stored at <code>key</code>.
     * @return Command Response - The length of the list after the push operation.
     */
    public T lpushx(@NonNull String key, @NonNull String[] elements) {
        ArgsArray commandArgs = buildArgs(ArrayUtils.addFirst(elements, key));
        protobufTransaction.addCommands(buildCommand(LPushX, commandArgs));
        return getThis();
    }

    /**
     * Inserts all the specified values at the tail of the list stored at <code>key</code>, only if
     * <code>key</code> exists and holds a list. If <code>key</code> is not a list, this performs no
     * operation.
     *
     * @see <a href="https://redis.io/commands/rpushx/">redis.io</a> for details.
     * @param key The key of the list.
     * @param elements The elements to insert at the tail of the list stored at <code>key</code>.
     * @return Command Response - The length of the list after the push operation.
     */
    public T rpushx(@NonNull String key, @NonNull String[] elements) {
        ArgsArray commandArgs = buildArgs(ArrayUtils.addFirst(elements, key));
        protobufTransaction.addCommands(buildCommand(RPushX, commandArgs));
        return getThis();
    }

    /**
     * Pops an element from the head of the first list that is non-empty, with the given <code>keys
     * </code> being checked in the order that they are given.<br>
     * Blocks the connection when there are no elements to pop from any of the given lists.
     *
     * @see <a href="https://redis.io/commands/blpop/">redis.io</a> for details.
     * @apiNote <code>BLPOP</code> is a client blocking command, see <a
     *     href="https://github.com/aws/glide-for-redis/wiki/General-Concepts#blocking-commands">Blocking
     *     Commands</a> for more details and best practices.
     * @param keys The <code>keys</code> of the lists to pop from.
     * @param timeout The number of seconds to wait for a blocking operation to complete. A value of
     *     <code>0</code> will block indefinitely.
     * @return Command Response - A two-element <code>array</code> containing the <code>key</code>
     *     from which the element was popped and the <code>value</code> of the popped element,
     *     formatted as <code>
     *     [key, value]</code>. If no element could be popped and the timeout expired, returns </code>
     *     null</code>.
     */
    public T blpop(@NonNull String[] keys, double timeout) {
        ArgsArray commandArgs = buildArgs(ArrayUtils.add(keys, Double.toString(timeout)));
        protobufTransaction.addCommands(buildCommand(BLPop, commandArgs));
        return getThis();
    }

    /**
     * Returns the specified range of elements in the sorted set stored at <code>key</code>.<br>
     * <code>ZRANGE</code> can perform different types of range queries: by index (rank), by the
     * score, or by lexicographical order.<br>
     * To get the elements with their scores, see {@link #zrangeWithScores}.
     *
     * @see <a href="https://redis.io/commands/zrange/">redis.io</a> for more details.
     * @param key The key of the sorted set.
     * @param rangeQuery The range query object representing the type of range query to perform.<br>
     *     <ul>
     *       <li>For range queries by index (rank), use {@link RangeByIndex}.
     *       <li>For range queries by lexicographical order, use {@link RangeByLex}.
     *       <li>For range queries by score, use {@link RangeByScore}.
     *     </ul>
     *
     * @param reverse If true, reverses the sorted set, with index 0 as the element with the highest
     *     score.
     * @return Command Response - An array of elements within the specified range. If <code>key</code>
     *     does not exist, it is treated as an empty sorted set, and the command returns an empty
     *     array.
     */
    public T zrange(@NonNull String key, @NonNull RangeQuery rangeQuery, boolean reverse) {
        ArgsArray commandArgs = buildArgs(createZRangeArgs(key, rangeQuery, reverse, false));
        protobufTransaction.addCommands(buildCommand(ZRange, commandArgs));
        return getThis();
    }

    /**
     * Returns the specified range of elements in the sorted set stored at <code>key</code>.<br>
     * <code>ZRANGE</code> can perform different types of range queries: by index (rank), by the
     * score, or by lexicographical order.<br>
     * To get the elements with their scores, see {@link #zrangeWithScores}.
     *
     * @see <a href="https://redis.io/commands/zrange/">redis.io</a> for more details.
     * @param key The key of the sorted set.
     * @param rangeQuery The range query object representing the type of range query to perform.<br>
     *     <ul>
     *       <li>For range queries by index (rank), use {@link RangeByIndex}.
     *       <li>For range queries by lexicographical order, use {@link RangeByLex}.
     *       <li>For range queries by score, use {@link RangeByScore}.
     *     </ul>
     *
     * @return Command Response - An array of elements within the specified range. If <code>key</code>
     *     does not exist, it is treated as an empty sorted set, and the command returns an empty
     *     array.
     */
    public T zrange(@NonNull String key, @NonNull RangeQuery rangeQuery) {
        return getThis().zrange(key, rangeQuery, false);
    }

    /**
     * Returns the specified range of elements with their scores in the sorted set stored at <code>key
     * </code>. Similar to {@link #zrange} but with a <code>WITHSCORE</code> flag.
     *
     * @see <a href="https://redis.io/commands/zrange/">redis.io</a> for more details.
     * @param key The key of the sorted set.
     * @param rangeQuery The range query object representing the type of range query to perform.<br>
     *     <ul>
     *       <li>For range queries by index (rank), use {@link RangeByIndex}.
     *       <li>For range queries by score, use {@link RangeByScore}.
     *     </ul>
     *
     * @param reverse If true, reverses the sorted set, with index 0 as the element with the highest
     *     score.
     * @return Command Response - A <code>Map</code> of elements and their scores within the specified
     *     range. If <code>key</code> does not exist, it is treated as an empty sorted set, and the
     *     command returns an empty <code>Map</code>.
     */
    public T zrangeWithScores(
            @NonNull String key, @NonNull ScoredRangeQuery rangeQuery, boolean reverse) {
        ArgsArray commandArgs = buildArgs(createZRangeArgs(key, rangeQuery, reverse, true));
        protobufTransaction.addCommands(buildCommand(ZRange, commandArgs));
        return getThis();
    }

    /**
     * Returns the specified range of elements with their scores in the sorted set stored at <code>key
     * </code>. Similar to {@link #zrange} but with a <code>WITHSCORE</code> flag.
     *
     * @see <a href="https://redis.io/commands/zrange/">redis.io</a> for more details.
     * @param key The key of the sorted set.
     * @param rangeQuery The range query object representing the type of range query to perform.<br>
     *     <ul>
     *       <li>For range queries by index (rank), use {@link RangeByIndex}.
     *       <li>For range queries by score, use {@link RangeByScore}.
     *     </ul>
     *
     * @return Command Response - A <code>Map</code> of elements and their scores within the specified
     *     range. If <code>key</code> does not exist, it is treated as an empty sorted set, and the
     *     command returns an empty <code>Map</code>.
     */
    public T zrangeWithScores(@NonNull String key, @NonNull ScoredRangeQuery rangeQuery) {
        return zrangeWithScores(key, rangeQuery, false);
    }

    /**
     * Pops a member-score pair from the first non-empty sorted set, with the given <code>keys</code>
     * being checked in the order they are provided.
     *
     * @since Redis 7.0 and above.
     * @see <a href="https://redis.io/commands/zmpop/">redis.io</a> for more details.
     * @param keys The keys of the sorted sets.
     * @param modifier The element pop criteria - either {@link ScoreFilter#MIN} or {@link
     *     ScoreFilter#MAX} to pop the member with the lowest/highest score accordingly.
     * @return Command Response - A two-element <code>array</code> containing the key name of the set
     *     from which the element was popped, and a member-score <code>Map</code> of the popped
     *     element.<br>
     *     If no member could be popped, returns <code>null</code>.
     */
    public T zmpop(@NonNull String[] keys, @NonNull ScoreFilter modifier) {
        ArgsArray commandArgs =
                buildArgs(
                        concatenateArrays(
                                new String[] {Integer.toString(keys.length)},
                                keys,
                                new String[] {modifier.toString()}));
        protobufTransaction.addCommands(buildCommand(ZMPop, commandArgs));
        return getThis();
    }

    /**
     * Pops multiple member-score pairs from the first non-empty sorted set, with the given <code>keys
     * </code> being checked in the order they are provided.
     *
     * @since Redis 7.0 and above.
     * @see <a href="https://redis.io/commands/zmpop/">redis.io</a> for more details.
     * @param keys The keys of the sorted sets.
     * @param modifier The element pop criteria - either {@link ScoreFilter#MIN} or {@link
     *     ScoreFilter#MAX} to pop members with the lowest/highest scores accordingly.
     * @param count The number of elements to pop.
     * @return Command Response - A two-element <code>array</code> containing the key name of the set
     *     from which elements were popped, and a member-score <code>Map</code> of the popped
     *     elements.<br>
     *     If no member could be popped, returns <code>null</code>.
     */
    public T zmpop(@NonNull String[] keys, @NonNull ScoreFilter modifier, long count) {
        ArgsArray commandArgs =
                buildArgs(
                        concatenateArrays(
                                new String[] {Integer.toString(keys.length)},
                                keys,
                                new String[] {modifier.toString(), COUNT_REDIS_API, Long.toString(count)}));
        protobufTransaction.addCommands(buildCommand(ZMPop, commandArgs));
        return getThis();
    }

    /**
     * Blocks the connection until it pops and returns a member-score pair from the first non-empty
     * sorted set, with the given <code>keys</code> being checked in the order they are provided.<br>
     * <code>BZMPOP</code> is the blocking variant of {@link #zmpop(String[], ScoreFilter)}.
     *
     * @since Redis 7.0 and above.
     * @see <a href="https://redis.io/commands/bzmpop/">redis.io</a> for more details.
     * @apiNote <code>BZMPOP</code> is a client blocking command, see <a
     *     href="https://github.com/aws/glide-for-redis/wiki/General-Concepts#blocking-commands">Blocking
     *     Commands</a> for more details and best practices.
     * @param keys The keys of the sorted sets.
     * @param modifier The element pop criteria - either {@link ScoreFilter#MIN} or {@link
     *     ScoreFilter#MAX} to pop members with the lowest/highest scores accordingly.
     * @param timeout The number of seconds to wait for a blocking operation to complete. A value of
     *     <code>0</code> will block indefinitely.
     * @return Command Response - A two-element <code>array</code> containing the key name of the set
     *     from which an element was popped, and a member-score <code>Map</code> of the popped
     *     elements.<br>
     *     If no member could be popped and the timeout expired, returns <code>null</code>.
     */
    public T bzmpop(@NonNull String[] keys, @NonNull ScoreFilter modifier, double timeout) {
        ArgsArray commandArgs =
                buildArgs(
                        concatenateArrays(
                                new String[] {Double.toString(timeout), Integer.toString(keys.length)},
                                keys,
                                new String[] {modifier.toString()}));
        protobufTransaction.addCommands(buildCommand(BZMPop, commandArgs));
        return getThis();
    }

    /**
     * Blocks the connection until it pops and returns multiple member-score pairs from the first
     * non-empty sorted set, with the given <code>keys</code> being checked in the order they are
     * provided.<br>
     * <code>BZMPOP</code> is the blocking variant of {@link #zmpop(String[], ScoreFilter, long)}.
     *
     * @since Redis 7.0 and above.
     * @see <a href="https://redis.io/commands/bzmpop/">redis.io</a> for more details.
     * @apiNote <code>BZMPOP</code> is a client blocking command, see <a
     *     href="https://github.com/aws/glide-for-redis/wiki/General-Concepts#blocking-commands">Blocking
     *     Commands</a> for more details and best practices.
     * @param keys The keys of the sorted sets.
     * @param modifier The element pop criteria - either {@link ScoreFilter#MIN} or {@link
     *     ScoreFilter#MAX} to pop members with the lowest/highest scores accordingly.
     * @param timeout The number of seconds to wait for a blocking operation to complete. A value of
     *     <code>0</code> will block indefinitely.
     * @param count The number of elements to pop.
     * @return Command Response - A two-element <code>array</code> containing the key name of the set
     *     from which elements were popped, and a member-score <code>Map</code> of the popped
     *     elements.<br>
     *     If no members could be popped and the timeout expired, returns <code>null</code>.
     */
    public T bzmpop(
            @NonNull String[] keys, @NonNull ScoreFilter modifier, double timeout, long count) {
        ArgsArray commandArgs =
                buildArgs(
                        concatenateArrays(
                                new String[] {Double.toString(timeout), Integer.toString(keys.length)},
                                keys,
                                new String[] {modifier.toString(), COUNT_REDIS_API, Long.toString(count)}));
        protobufTransaction.addCommands(buildCommand(BZMPop, commandArgs));
        return getThis();
    }

    /**
     * Adds all elements to the HyperLogLog data structure stored at the specified <code>key</code>.
     * <br>
     * Creates a new structure if the <code>key</code> does not exist.
     *
     * <p>When no <code>elements</code> are provided, and <code>key</code> exists and is a
     * HyperLogLog, then no operation is performed. If <code>key</code> does not exist, then the
     * HyperLogLog structure is created.
     *
     * @see <a href="https://redis.io/commands/pfadd/">redis.io</a> for details.
     * @param key The <code>key</code> of the HyperLogLog data structure to add elements into.
     * @param elements An array of members to add to the HyperLogLog stored at <code>key</code>.
     * @return Command Response - If the HyperLogLog is newly created, or if the HyperLogLog
     *     approximated cardinality is altered, then returns <code>1</code>. Otherwise, returns <code>
     *     0</code>.
     */
    public T pfadd(@NonNull String key, @NonNull String[] elements) {
        ArgsArray commandArgs = buildArgs(ArrayUtils.addFirst(elements, key));
        protobufTransaction.addCommands(buildCommand(PfAdd, commandArgs));
        return getThis();
    }

    /**
     * Estimates the cardinality of the data stored in a HyperLogLog structure for a single key or
     * calculates the combined cardinality of multiple keys by merging their HyperLogLogs temporarily.
     *
     * @see <a href="https://redis.io/commands/pfcount/">redis.io</a> for details.
     * @param keys The keys of the HyperLogLog data structures to be analyzed.
     * @return Command Response - The approximated cardinality of given HyperLogLog data structures.
     *     <br>
     *     The cardinality of a key that does not exist is <code>0</code>.
     */
    public T pfcount(@NonNull String[] keys) {
        ArgsArray commandArgs = buildArgs(keys);
        protobufTransaction.addCommands(buildCommand(PfCount, commandArgs));
        return getThis();
    }

    /**
     * Merges multiple HyperLogLog values into a unique value.<br>
     * If the destination variable exists, it is treated as one of the source HyperLogLog data sets,
     * otherwise a new HyperLogLog is created.
     *
     * @see <a href="https://redis.io/commands/pfmerge/">redis.io</a> for details.
     * @param destination The key of the destination HyperLogLog where the merged data sets will be
     *     stored.
     * @param sourceKeys The keys of the HyperLogLog structures to be merged.
     * @return Command Response - <code>OK</code>.
     */
    public T pfmerge(@NonNull String destination, @NonNull String[] sourceKeys) {
        ArgsArray commandArgs = buildArgs(ArrayUtils.addFirst(sourceKeys, destination));
        protobufTransaction.addCommands(buildCommand(PfMerge, commandArgs));
        return getThis();
    }

    /**
     * Returns the internal encoding for the Redis object stored at <code>key</code>.
     *
     * @see <a href="https://redis.io/commands/object-encoding/">redis.io</a> for details.
     * @param key The <code>key</code> of the object to get the internal encoding of.
     * @return Command response - If <code>key</code> exists, returns the internal encoding of the
     *     object stored at <code>key</code> as a <code>String</code>. Otherwise, return <code>null
     *     </code>.
     */
    public T objectEncoding(@NonNull String key) {
        ArgsArray commandArgs = buildArgs(key);
        protobufTransaction.addCommands(buildCommand(ObjectEncoding, commandArgs));
        return getThis();
    }

    /**
     * Returns the logarithmic access frequency counter of a Redis object stored at <code>key</code>.
     *
     * @see <a href="https://redis.io/commands/object-freq/">redis.io</a> for details.
     * @param key The <code>key</code> of the object to get the logarithmic access frequency counter
     *     of.
     * @return Command response - If <code>key</code> exists, returns the logarithmic access frequency
     *     counter of the object stored at <code>key</code> as a <code>Long</code>. Otherwise, returns
     *     <code>null</code>.
     */
    public T objectFreq(@NonNull String key) {
        ArgsArray commandArgs = buildArgs(key);
        protobufTransaction.addCommands(buildCommand(ObjectFreq, commandArgs));
        return getThis();
    }

    /**
     * Returns the time in seconds since the last access to the value stored at <code>key</code>.
     *
     * @see <a href="https://redis.io/commands/object-idletime/">redis.io</a> for details.
     * @param key The <code>key</code> of the object to get the idle time of.
     * @return Command response - If <code>key</code> exists, returns the idle time in seconds.
     *     Otherwise, returns <code>null</code>.
     */
    public T objectIdletime(@NonNull String key) {
        ArgsArray commandArgs = buildArgs(key);
        protobufTransaction.addCommands(buildCommand(ObjectIdleTime, commandArgs));
        return getThis();
    }

    /**
     * Returns the reference count of the object stored at <code>key</code>.
     *
     * @see <a href="https://redis.io/commands/object-refcount/">redis.io</a> for details.
     * @param key The <code>key</code> of the object to get the reference count of.
     * @return Command response - If <code>key</code> exists, returns the reference count of the
     *     object stored at <code>key</code> as a <code>Long</code>. Otherwise, returns <code>null
     *     </code>.
     */
    public T objectRefcount(@NonNull String key) {
        ArgsArray commandArgs = buildArgs(key);
        protobufTransaction.addCommands(buildCommand(ObjectRefCount, commandArgs));
        return getThis();
    }

    /**
     * Updates the last access time of specified <code>keys</code>.
     *
     * @see <a href="https://redis.io/commands/touch/">redis.io</a> for details.
     * @param keys The keys to update last access time.
     * @return Command Response - The number of keys that were updated.
     */
    public T touch(@NonNull String[] keys) {
        ArgsArray commandArgs = buildArgs(keys);
        protobufTransaction.addCommands(buildCommand(Touch, commandArgs));
        return getThis();
    }

    /**
     * Counts the number of set bits (population counting) in a string stored at <code>key</code>.
     *
     * @see <a href="https://redis.io/commands/bitcount/">redis.io</a> for details.
     * @param key The key for the string to count the set bits of.
     * @return Command Response - The number of set bits in the string. Returns zero if the key is
     *     missing as it is treated as an empty string.
     */
    public T bitcount(@NonNull String key) {
        ArgsArray commandArgs = buildArgs(key);
        protobufTransaction.addCommands(buildCommand(BitCount, commandArgs));
        return getThis();
    }

    /**
     * Counts the number of set bits (population counting) in a string stored at <code>key</code>. The
     * offsets <code>start</code> and <code>end</code> are zero-based indexes, with <code>0</code>
     * being the first element of the list, <code>1</code> being the next element and so on. These
     * offsets can also be negative numbers indicating offsets starting at the end of the list, with
     * <code>-1</code> being the last element of the list, <code>-2</code> being the penultimate, and
     * so on.
     *
     * @see <a href="https://redis.io/commands/bitcount/">redis.io</a> for details.
     * @param key The key for the string to count the set bits of.
     * @param start The starting byte offset.
     * @param end The ending byte offset.
     * @return Command Response - The number of set bits in the string byte interval specified by
     *     <code>start</code> and <code>end</code>. Returns zero if the key is missing as it is
     *     treated as an empty string.
     */
    public T bitcount(@NonNull String key, long start, long end) {
        ArgsArray commandArgs = buildArgs(key, Long.toString(start), Long.toString(end));

        protobufTransaction.addCommands(buildCommand(BitCount, commandArgs));
        return getThis();
    }

    /**
     * Counts the number of set bits (population counting) in a string stored at <code>key</code>. The
     * offsets <code>start</code> and <code>end</code> are zero-based indexes, with <code>0</code>
     * being the first element of the list, <code>1</code> being the next element and so on. These
     * offsets can also be negative numbers indicating offsets starting at the end of the list, with
     * <code>-1</code> being the last element of the list, <code>-2</code> being the penultimate, and
     * so on.
     *
     * @since Redis 7.0 and above
     * @see <a href="https://redis.io/commands/bitcount/">redis.io</a> for details.
     * @param key The key for the string to count the set bits of.
     * @param start The starting offset.
     * @param end The ending offset.
     * @param options The index offset type. Could be either {@link BitmapIndexType#BIT} or {@link
     *     BitmapIndexType#BYTE}.
     * @return Command Response - The number of set bits in the string interval specified by <code>
     *     start</code>, <code>end</code>, and <code>options</code>. Returns zero if the key is
     *     missing as it is treated as an empty string.
     */
    public T bitcount(@NonNull String key, long start, long end, @NonNull BitmapIndexType options) {
        ArgsArray commandArgs =
                buildArgs(key, Long.toString(start), Long.toString(end), options.toString());

        protobufTransaction.addCommands(buildCommand(BitCount, commandArgs));
        return getThis();
    }

    /**
     * Adds geospatial members with their positions to the specified sorted set stored at <code>key
     * </code>.<br>
     * If a member is already a part of the sorted set, its position is updated.
     *
     * @see <a href="https://redis.io/commands/geoadd/">redis.io</a> for more details.
     * @param key The key of the sorted set.
     * @param membersToGeospatialData A mapping of member names to their corresponding positions - see
     *     {@link GeospatialData}. The command will report an error when the user attempts to index
     *     coordinates outside the specified ranges.
     * @param options The GeoAdd options - see {@link GeoAddOptions}
     * @return Command Response - The number of elements added to the sorted set. If <code>changed
     *     </code> is set to <code>true</code> in the options, returns the number of elements updated
     *     in the sorted set.
     */
    public T geoadd(
            @NonNull String key,
            @NonNull Map<String, GeospatialData> membersToGeospatialData,
            @NonNull GeoAddOptions options) {
        ArgsArray commandArgs =
                buildArgs(
                        concatenateArrays(
                                new String[] {key}, options.toArgs(), mapGeoDataToArray(membersToGeospatialData)));
        protobufTransaction.addCommands(buildCommand(GeoAdd, commandArgs));
        return getThis();
    }

    /**
     * Adds geospatial members with their positions to the specified sorted set stored at <code>key
     * </code>.<br>
     * If a member is already a part of the sorted set, its position is updated.<br>
     * To perform a <code>geoadd</code> operation while specifying optional parameters, use {@link
     * #geoadd(String, Map, GeoAddOptions)}.
     *
     * @see <a href="https://redis.io/commands/geoadd/">redis.io</a> for more details.
     * @param key The key of the sorted set.
     * @param membersToGeospatialData A mapping of member names to their corresponding positions - see
     *     {@link GeospatialData}. The command will report an error when the user attempts to index
     *     coordinates outside the specified ranges.
     * @return Command Response - The number of elements added to the sorted set.
     */
    public T geoadd(
            @NonNull String key, @NonNull Map<String, GeospatialData> membersToGeospatialData) {
        return geoadd(key, membersToGeospatialData, new GeoAddOptions(false));
    }

    /**
     * Returns the positions (longitude,latitude) of all the specified <code>members</code> of the
     * geospatial index represented by the sorted set at <code>key</code>.
     *
     * @see <a href="https://valkey.io/commands/geopos">valkey.io</a> for more details.
     * @param key The key of the sorted set.
     * @param members The members for which to get the positions.
     * @return Command Response - A 2D <code>array</code> which represent positions (longitude and
     *     latitude) corresponding to the given members. If a member does not exist, its position will
     *     be <code>null</code>.
     */
    public T geopos(@NonNull String key, @NonNull String[] members) {
        ArgsArray commandArgs = buildArgs(ArrayUtils.addFirst(members, key));
        protobufTransaction.addCommands(buildCommand(GeoPos, commandArgs));
        return getThis();
    }

    /**
     * Returns the distance between <code>member1</code> and <code>member2</code> saved in the
     * geospatial index stored at <code>key</code>.
     *
     * @see <a href="https://valkey.io/commands/geodist">valkey.io</a> for more details.
     * @param key The key of the sorted set.
     * @param member1 The name of the first member.
     * @param member2 The name of the second member.
     * @param geoUnit The unit of distance measurement - see {@link GeoUnit}.
     * @return Command Response - The distance between <code>member1</code> and <code>member2</code>.
     *     If one or both members do not exist or if the key does not exist returns <code>null</code>.
     */
    public T geodist(
            @NonNull String key,
            @NonNull String member1,
            @NonNull String member2,
            @NonNull GeoUnit geoUnit) {
        ArgsArray commandArgs = buildArgs(key, member1, member2, geoUnit.getRedisApi());
        protobufTransaction.addCommands(buildCommand(GeoDist, commandArgs));
        return getThis();
    }

    /**
     * Returns the distance between <code>member1</code> and <code>member2</code> saved in the
     * geospatial index stored at <code>key</code>.
     *
     * @see <a href="https://valkey.io/commands/geodist">valkey.io</a> for more details.
     * @param key The key of the sorted set.
     * @param member1 The name of the first member.
     * @param member2 The name of the second member.
     * @return Command Response - The distance between <code>member1</code> and <code>member2</code>.
     *     If one or both members do not exist or if the key does not exist returns <code>null</code>.
     *     The default unit is {@see GeoUnit#METERS}.
     */
    public T geodist(@NonNull String key, @NonNull String member1, @NonNull String member2) {
        ArgsArray commandArgs = buildArgs(key, member1, member2);
        protobufTransaction.addCommands(buildCommand(GeoDist, commandArgs));
        return getThis();
    }

    /**
     * Returns the <code>GeoHash</code> strings representing the positions of all the specified <code>
     * members</code> in the sorted set stored at <code>key</code>.
     *
     * @see <a href="https://valkey.io/commands/geohash">valkey.io</a> for more details.
     * @param key The key of the sorted set.
     * @param members The array of members whose <code>GeoHash</code> strings are to be retrieved.
     * @return Command Response - An array of <code>GeoHash</code> strings representing the positions
     *     of the specified members stored at <code>key</code>. If a member does not exist in the
     *     sorted set, a <code>null</code> value is returned for that member.
     */
    public T geohash(@NonNull String key, @NonNull String[] members) {
        ArgsArray commandArgs = buildArgs(ArrayUtils.addFirst(members, key));
        protobufTransaction.addCommands(buildCommand(GeoHash, commandArgs));
        return getThis();
    }

    /**
     * Loads a library to Redis unless a library with the same name exists. Use {@link
     * #functionLoadReplace} to replace existing libraries.
     *
     * @since Redis 7.0 and above.
     * @see <a href="https://redis.io/docs/latest/commands/function-load/">redis.io</a> for details.
     * @param libraryCode The source code that implements the library.
     * @return Command Response - The library name that was loaded.
     */
    public T functionLoad(@NonNull String libraryCode) {
        ArgsArray commandArgs = buildArgs(libraryCode);
        protobufTransaction.addCommands(buildCommand(FunctionLoad, commandArgs));
        return getThis();
    }

    /**
     * Loads a library to Redis and overwrites a library with the same name if it exists.
     *
     * @since Redis 7.0 and above.
     * @see <a href="https://redis.io/docs/latest/commands/function-load/">redis.io</a> for details.
     * @param libraryCode The source code that implements the library.
     * @return Command Response - The library name that was loaded.
     */
    public T functionLoadReplace(@NonNull String libraryCode) {
        ArgsArray commandArgs = buildArgs(FunctionLoadOptions.REPLACE.toString(), libraryCode);
        protobufTransaction.addCommands(buildCommand(FunctionLoad, commandArgs));
        return getThis();
    }

    /**
     * Sets or clears the bit at <code>offset</code> in the string value stored at <code>key</code>.
     * The <code>offset</code> is a zero-based index, with <code>0</code> being the first element of
     * the list, <code>1</code> being the next element, and so on. The <code>offset</code> must be
     * less than <code>2^32</code> and greater than or equal to <code>0</code>. If a key is
     * non-existent then the bit at <code>offset</code> is set to <code>value</code> and the preceding
     * bits are set to <code>0</code>.
     *
     * @see <a href="https://redis.io/commands/setbit/">redis.io</a> for details.
     * @param key The key of the string.
     * @param offset The index of the bit to be set.
     * @param value The bit value to set at <code>offset</code>. The value must be <code>0</code> or
     *     <code>1</code>.
     * @return Command Response - The bit value that was previously stored at <code>offset</code>.
     */
    public T setbit(@NonNull String key, long offset, long value) {
        ArgsArray commandArgs = buildArgs(key, Long.toString(offset), Long.toString(value));
        protobufTransaction.addCommands(buildCommand(SetBit, commandArgs));
        return getThis();
    }

    /**
     * Returns the bit value at <code>offset</code> in the string value stored at <code>key</code>.
     * <code>offset</code> should be greater than or equal to zero.
     *
     * @see <a href="https://redis.io/commands/getbit/">redis.io</a> for details.
     * @param key The key of the string.
     * @param offset The index of the bit to return.
     * @return Command Response - The bit at offset of the string. Returns zero if the key is empty or
     *     if the positive <code>offset</code> exceeds the length of the string.
     */
    public T getbit(@NonNull String key, long offset) {
        ArgsArray commandArgs = buildArgs(key, Long.toString(offset));
        protobufTransaction.addCommands(buildCommand(GetBit, commandArgs));
        return getThis();
    }

    /**
     * Returns the position of the first bit matching the given <code>bit</code> value.
     *
     * @see <a href="https://redis.io/commands/bitpos/">redis.io</a> for details.
     * @param key The key of the string.
     * @param bit The bit value to match. The value must be <code>0</code> or <code>1</code>.
     * @return Command Response - The position of the first occurrence matching <code>bit</code> in
     *     the binary value of the string held at <code>key</code>. If <code>bit</code> is not found,
     *     a <code>-1</code> is returned.
     */
    public T bitpos(@NonNull String key, long bit) {
        ArgsArray commandArgs = buildArgs(key, Long.toString(bit));
        protobufTransaction.addCommands(buildCommand(BitPos, commandArgs));
        return getThis();
    }

    /**
     * Returns the position of the first bit matching the given <code>bit</code> value. The offset
     * <code>start</code> is a zero-based index, with <code>0</code> being the first byte of the list,
     * <code>1</code> being the next byte and so on. These offsets can also be negative numbers
     * indicating offsets starting at the end of the list, with <code>-1</code> being the last byte of
     * the list, <code>-2</code> being the penultimate, and so on.
     *
     * @see <a href="https://redis.io/commands/bitpos/">redis.io</a> for details.
     * @param key The key of the string.
     * @param bit The bit value to match. The value must be <code>0</code> or <code>1</code>.
     * @param start The starting offset.
     * @return Command Response - The position of the first occurrence beginning at the <code>start
     *     </code> offset of the <code>bit</code> in the binary value of the string held at <code>key
     *     </code>. If <code>bit</code> is not found, a <code>-1</code> is returned.
     */
    public T bitpos(@NonNull String key, long bit, long start) {
        ArgsArray commandArgs = buildArgs(key, Long.toString(bit), Long.toString(start));
        protobufTransaction.addCommands(buildCommand(BitPos, commandArgs));
        return getThis();
    }

    /**
     * Returns the position of the first bit matching the given <code>bit</code> value. The offsets
     * <code>start</code> and <code>end</code> are zero-based indexes, with <code>0</code> being the
     * first byte of the list, <code>1</code> being the next byte and so on. These offsets can also be
     * negative numbers indicating offsets starting at the end of the list, with <code>-1</code> being
     * the last byte of the list, <code>-2</code> being the penultimate, and so on.
     *
     * @see <a href="https://redis.io/commands/bitpos/">redis.io</a> for details.
     * @param key The key of the string.
     * @param bit The bit value to match. The value must be <code>0</code> or <code>1</code>.
     * @param start The starting offset.
     * @param end The ending offset.
     * @return Command Response - The position of the first occurrence from the <code>start</code> to
     *     the <code>end</code> offsets of the <code>bit</code> in the binary value of the string held
     *     at <code>key</code>. If <code>bit</code> is not found, a <code>-1</code> is returned.
     */
    public T bitpos(@NonNull String key, long bit, long start, long end) {
        ArgsArray commandArgs =
                buildArgs(key, Long.toString(bit), Long.toString(start), Long.toString(end));
        protobufTransaction.addCommands(buildCommand(BitPos, commandArgs));
        return getThis();
    }

    /**
     * Returns the position of the first bit matching the given <code>bit</code> value. The offset
     * <code>offsetType</code> specifies whether the offset is a BIT or BYTE. If BIT is specified,
     * <code>start==0</code> and <code>end==2</code> means to look at the first three bits. If BYTE is
     * specified, <code>start==0</code> and <code>end==2</code> means to look at the first three bytes
     * The offsets are zero-based indexes, with <code>0</code> being the first element of the list,
     * <code>1</code> being the next, and so on. These offsets can also be negative numbers indicating
     * offsets starting at the end of the list, with <code>-1</code> being the last element of the
     * list, <code>-2</code> being the penultimate, and so on.
     *
     * @since Redis 7.0 and above.
     * @see <a href="https://redis.io/commands/bitpos/">redis.io</a> for details.
     * @param key The key of the string.
     * @param bit The bit value to match. The value must be <code>0</code> or <code>1</code>.
     * @param start The starting offset.
     * @param end The ending offset.
     * @param offsetType The index offset type. Could be either {@link BitmapIndexType#BIT} or {@link
     *     BitmapIndexType#BYTE}.
     * @return Command Response - The position of the first occurrence from the <code>start</code> to
     *     the <code>end</code> offsets of the <code>bit</code> in the binary value of the string held
     *     at <code>key</code>. If <code>bit</code> is not found, a <code>-1</code> is returned.
     */
    public T bitpos(
            @NonNull String key, long bit, long start, long end, @NonNull BitmapIndexType offsetType) {
        ArgsArray commandArgs =
                buildArgs(
                        key,
                        Long.toString(bit),
                        Long.toString(start),
                        Long.toString(end),
                        offsetType.toString());

        protobufTransaction.addCommands(buildCommand(BitPos, commandArgs));
        return getThis();
    }

    /** Build protobuf {@link Command} object for given command and arguments. */
    protected Command buildCommand(RequestType requestType) {
        return buildCommand(requestType, buildArgs());
    }

    /** Build protobuf {@link Command} object for given command and arguments. */
    protected Command buildCommand(RequestType requestType, ArgsArray args) {
        return Command.newBuilder().setRequestType(requestType).setArgsArray(args).build();
    }

    /** Build protobuf {@link ArgsArray} object for given arguments. */
    protected ArgsArray buildArgs(String... stringArgs) {
        ArgsArray.Builder commandArgs = ArgsArray.newBuilder();

        for (String string : stringArgs) {
            commandArgs.addArgs(string);
        }

        return commandArgs.build();
    }

    /**
     * Appends a <code>value</code> to a <code>key</code>. If <code>key</code> does not exist it is
     * created and set as an empty string, so <code>APPEND</code> will be similar to {@see #set} in
     * this special case.
     *
     * @see <a href="https://redis.io/docs/latest/commands/append/">redis.io</a> for details.
     * @param key The key of the string.
     * @param value The value to append.
     * @return Command Response - The length of the string after appending the value.
     */
    public T append(@NonNull String key, @NonNull String value) {
        ArgsArray commandArgs = buildArgs(key, value);
        protobufTransaction.addCommands(buildCommand(Append, commandArgs));
        return getThis();
    }
}<|MERGE_RESOLUTION|>--- conflicted
+++ resolved
@@ -712,7 +712,6 @@
     }
 
     /**
-<<<<<<< HEAD
      * Returns the string length of the value associated with <code>field</code> in the hash stored at
      * <code>key</code>.
      *
@@ -724,7 +723,10 @@
      */
     public T hstrlen(@NonNull String key, @NonNull String field) {
         protobufTransaction.addCommands(buildCommand(HStrlen, buildArgs(key, field)));
-=======
+        return getThis();
+    }
+
+    /**
      * Returns a random field name from the hash value stored at <code>key</code>.
      *
      * @since Redis 6.2 and above.
@@ -774,7 +776,6 @@
     public T hrandfieldWithCountWithValues(@NonNull String key, long count) {
         ArgsArray commandArgs = buildArgs(key, Long.toString(count), WITH_VALUES_REDIS_API);
         protobufTransaction.addCommands(buildCommand(HRandField, commandArgs));
->>>>>>> 6d75ec3c
         return getThis();
     }
 
