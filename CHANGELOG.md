#### Changes
* Python: Added JSON.DEL JSON.FORGET commands  ([#1146](https://github.com/aws/glide-for-redis/pull/1146))

<<<<<<< HEAD
## 0.3.3 (2024-03-28)
=======
#### Fixes
* Python: Fix typing error "‘type’ object is not subscriptable" ([#1203](https://github.com/aws/glide-for-redis/pull/1203))

## 0.3.1 (2024-03-28)
>>>>>>> 8971be6b

#### Fixes

* Node: Fix issue with dual usage, `CommonJS` and `ECMAScript` modules. ([#1199](https://github.com/aws/glide-for-redis/pull/1199))

## 0.3.0 (2024-03-25)

#### Changes

* Python Node: Allow routing Cluster requests by address. ([#1021](https://github.com/aws/glide-for-redis/pull/1021))
* Python, Node: Added HSETNX command. ([#954](https://github.com/aws/glide-for-redis/pull/954), [#1091](https://github.com/aws/glide-for-redis/pull/1091))
* Python, Node: Added SISMEMBER command ([#972](https://github.com/aws/glide-for-redis/pull/972), [#1083](https://github.com/aws/glide-for-redis/pull/1083))
* Python, Node: Added TYPE command ([#945](https://github.com/aws/glide-for-redis/pull/945), [#980](https://github.com/aws/glide-for-redis/pull/980))
* Python, Node: Added HLEN command ([#944](https://github.com/aws/glide-for-redis/pull/944), [#981](https://github.com/aws/glide-for-redis/pull/981))
* Python, Node: Added ZCOUNT command ([#878](https://github.com/aws/glide-for-redis/pull/878)) ([#909](https://github.com/aws/glide-for-redis/pull/909))
* Python, Node: Added ECHO command ([#953](https://github.com/aws/glide-for-redis/pull/953), [#1010](https://github.com/aws/glide-for-redis/pull/1010))
* Python, Node: Added ZPOPMIN command ([#975](https://github.com/aws/glide-for-redis/pull/975), [#1008](https://github.com/aws/glide-for-redis/pull/1008))
* Node: Added STRLEN command ([#993](https://github.com/aws/glide-for-redis/pull/993))
* Node: Added LINDEX command ([#999](https://github.com/aws/glide-for-redis/pull/999))
* Python, Node: Added ZPOPMAX command ([#996](https://github.com/aws/glide-for-redis/pull/996), [#1009](https://github.com/aws/glide-for-redis/pull/1009))
* Python: Added ZRANGE command ([#906](https://github.com/aws/glide-for-redis/pull/906))
* Python, Node: Added PTTL command ([#1036](https://github.com/aws/glide-for-redis/pull/1036), [#1082](https://github.com/aws/glide-for-redis/pull/1082))
* Python, Node: Added HVAL command ([#1130](https://github.com/aws/glide-for-redis/pull/1130)), ([#1022](https://github.com/aws/glide-for-redis/pull/1022))
* Python, Node: Added PERSIST command ([#1129](https://github.com/aws/glide-for-redis/pull/1129)), ([#1023](https://github.com/aws/glide-for-redis/pull/1023))
* Node: Added ZREMRANGEBYSCORE command ([#926](https://github.com/aws/glide-for-redis/pull/926))
* Node: Added ZREMRANGEBYRANK command ([#924](https://github.com/aws/glide-for-redis/pull/924))
* Node: Added Xadd, Xtrim commands. ([#1057](https://github.com/aws/glide-for-redis/pull/1057))
* Python: Added json module and JSON.SET JSON.GET commands  ([#1056](https://github.com/aws/glide-for-redis/pull/1056))
* Python, Node: Added Time command ([#1147](https://github.com/aws/glide-for-redis/pull/1147)), ([#1114](https://github.com/aws/glide-for-redis/pull/1114))
* Python, Node: Added LINDEX command ([#1058](https://github.com/aws/glide-for-redis/pull/1058), [#999](https://github.com/aws/glide-for-redis/pull/999))
* Python, Node: Added ZRANK command ([#1065](https://github.com/aws/glide-for-redis/pull/1065), [#1149](https://github.com/aws/glide-for-redis/pull/1149))
* Core: Enabled Cluster Mode periodic checks by default ([#1089](https://github.com/aws/glide-for-redis/pull/1089))
* Node: Added Rename command. ([#1124](https://github.com/aws/glide-for-redis/pull/1124))
* Python: Added JSON.TOGGLE command ([#1184](https://github.com/aws/glide-for-redis/pull/1184))

#### Features

* Python: Allow chaining function calls on transaction. ([#987](https://github.com/aws/glide-for-redis/pull/987))
* Node: Adding support for GLIDE's usage in projects based on either `CommonJS` or `ECMAScript` modules. ([#1132](https://github.com/aws/glide-for-redis/pull/1132))
* Python, Node: Added Cluster Mode configuration for periodic checks interval ([#1089](https://github.com/aws/glide-for-redis/pull/1089), [#1158](https://github.com/aws/glide-for-redis/pull/1158))

## 0.2.0 (2024-02-11)

#### Changes
* Python, Node: Added ZCARD command ([#871](https://github.com/aws/glide-for-redis/pull/871), [#885](https://github.com/aws/glide-for-redis/pull/885))
* Python, Node: Added ZADD and ZADDINCR commands ([#814](https://github.com/aws/glide-for-redis/pull/814), [#830](https://github.com/aws/glide-for-redis/pull/830))
* Python, Node: Added ZREM command ([#834](https://github.com/aws/glide-for-redis/pull/834), [#831](https://github.com/aws/glide-for-redis/pull/831))
* Python, Node: Added ZSCORE command ([#877](https://github.com/aws/glide-for-redis/pull/877), [#889](https://github.com/aws/glide-for-redis/pull/889))
* Use jemalloc as default allocator. ([#847](https://github.com/aws/glide-for-redis/pull/847))
* Python, Node: Added RPOPCOUNT and LPOPCOUNT to transaction ([#874](https://github.com/aws/glide-for-redis/pull/874))
* Standalone client: Improve connection errors. ([#854](https://github.com/aws/glide-for-redis/pull/854))
* Python, Node: When recieving LPOP/RPOP with count, convert result to Array. ([#811](https://github.com/aws/glide-for-redis/pull/811))
* Python, Node: Added TYPE command ([#945](https://github.com/aws/glide-for-redis/pull/945), [#980](https://github.com/aws/glide-for-redis/pull/980))
* Python, Node: Added HLEN command ([#944](https://github.com/aws/glide-for-redis/pull/944), [#981](https://github.com/aws/glide-for-redis/pull/981))
* Python, Node: Added ZCOUNT command ([#878](https://github.com/aws/glide-for-redis/pull/878)) ([#909](https://github.com/aws/glide-for-redis/pull/909))
* Python: Added ECHO command ([#953](https://github.com/aws/glide-for-redis/pull/953))
* Python, Node: Added ZPOPMIN command ([#975](https://github.com/aws/glide-for-redis/pull/975), [#1008](https://github.com/aws/glide-for-redis/pull/1008))
* Node: Added STRLEN command ([#993](https://github.com/aws/glide-for-redis/pull/993))
* Node: Added LINDEX command ([#999](https://github.com/aws/glide-for-redis/pull/999))
* Python, Node: Added ZPOPMAX command ([#996](https://github.com/aws/glide-for-redis/pull/996), [#1009](https://github.com/aws/glide-for-redis/pull/1009))
* Python: Added DBSIZE command ([#1040](https://github.com/aws/glide-for-redis/pull/1040))

#### Features
* Python, Node: Added support in Lua Scripts ([#775](https://github.com/aws/glide-for-redis/pull/775), [#860](https://github.com/aws/glide-for-redis/pull/860))
* Node: Allow chaining function calls on transaction. ([#902](https://github.com/aws/glide-for-redis/pull/902))

#### Fixes
* Core: Fixed `Connection Refused` error not to close the client ([#872](https://github.com/aws/glide-for-redis/pull/872))
* Socket listener: fix identifier for closed reader error. ([#853](https://github.com/aws/glide-for-redis/pull/853))
* Node: Fix issues with type import & exports ([#767](https://github.com/aws/glide-for-redis/pull/767))
* Core: Added handling to "?" and NULL hostnames in CLUSTER SLOTS ([#104](https://github.com/amazon-contributing/redis-rs/pull/104))
* Core: Cluster connection now reconnects after full disconnect. ([#100](https://github.com/amazon-contributing/redis-rs/pull/100))

## 0.1.0 (2024-01-17)

Preview release of **GLIDE for Redis** a Polyglot Redis client.

See the [README](README.md) for additional information.<|MERGE_RESOLUTION|>--- conflicted
+++ resolved
@@ -1,14 +1,10 @@
 #### Changes
 * Python: Added JSON.DEL JSON.FORGET commands  ([#1146](https://github.com/aws/glide-for-redis/pull/1146))
-
-<<<<<<< HEAD
-## 0.3.3 (2024-03-28)
-=======
+* 
 #### Fixes
 * Python: Fix typing error "‘type’ object is not subscriptable" ([#1203](https://github.com/aws/glide-for-redis/pull/1203))
 
-## 0.3.1 (2024-03-28)
->>>>>>> 8971be6b
+## 0.3.3 (2024-03-28)
 
 #### Fixes
 
