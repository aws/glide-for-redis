/** Copyright GLIDE-for-Redis Project Contributors - SPDX Identifier: Apache-2.0 */
package glide.api;

import static glide.ffi.resolvers.SocketListenerResolver.getSocket;
import static glide.utils.ArrayTransformUtils.castArray;
import static glide.utils.ArrayTransformUtils.castArrayofArrays;
import static glide.utils.ArrayTransformUtils.concatenateArrays;
import static glide.utils.ArrayTransformUtils.convertMapToKeyValueStringArray;
import static glide.utils.ArrayTransformUtils.convertMapToValueKeyStringArray;
import static glide.utils.ArrayTransformUtils.mapGeoDataToArray;
import static redis_request.RedisRequestOuterClass.RequestType.Append;
import static redis_request.RedisRequestOuterClass.RequestType.BLPop;
import static redis_request.RedisRequestOuterClass.RequestType.BRPop;
import static redis_request.RedisRequestOuterClass.RequestType.BZMPop;
import static redis_request.RedisRequestOuterClass.RequestType.BZPopMax;
import static redis_request.RedisRequestOuterClass.RequestType.BZPopMin;
import static redis_request.RedisRequestOuterClass.RequestType.BitCount;
import static redis_request.RedisRequestOuterClass.RequestType.BitPos;
import static redis_request.RedisRequestOuterClass.RequestType.Decr;
import static redis_request.RedisRequestOuterClass.RequestType.DecrBy;
import static redis_request.RedisRequestOuterClass.RequestType.Del;
import static redis_request.RedisRequestOuterClass.RequestType.Exists;
import static redis_request.RedisRequestOuterClass.RequestType.Expire;
import static redis_request.RedisRequestOuterClass.RequestType.ExpireAt;
import static redis_request.RedisRequestOuterClass.RequestType.GeoAdd;
import static redis_request.RedisRequestOuterClass.RequestType.GeoDist;
import static redis_request.RedisRequestOuterClass.RequestType.GeoHash;
import static redis_request.RedisRequestOuterClass.RequestType.GeoPos;
import static redis_request.RedisRequestOuterClass.RequestType.Get;
import static redis_request.RedisRequestOuterClass.RequestType.GetBit;
import static redis_request.RedisRequestOuterClass.RequestType.GetRange;
import static redis_request.RedisRequestOuterClass.RequestType.HDel;
import static redis_request.RedisRequestOuterClass.RequestType.HExists;
import static redis_request.RedisRequestOuterClass.RequestType.HGet;
import static redis_request.RedisRequestOuterClass.RequestType.HGetAll;
import static redis_request.RedisRequestOuterClass.RequestType.HIncrBy;
import static redis_request.RedisRequestOuterClass.RequestType.HIncrByFloat;
import static redis_request.RedisRequestOuterClass.RequestType.HKeys;
import static redis_request.RedisRequestOuterClass.RequestType.HLen;
import static redis_request.RedisRequestOuterClass.RequestType.HMGet;
import static redis_request.RedisRequestOuterClass.RequestType.HSet;
import static redis_request.RedisRequestOuterClass.RequestType.HSetNX;
import static redis_request.RedisRequestOuterClass.RequestType.HVals;
import static redis_request.RedisRequestOuterClass.RequestType.Incr;
import static redis_request.RedisRequestOuterClass.RequestType.IncrBy;
import static redis_request.RedisRequestOuterClass.RequestType.IncrByFloat;
import static redis_request.RedisRequestOuterClass.RequestType.LIndex;
import static redis_request.RedisRequestOuterClass.RequestType.LInsert;
import static redis_request.RedisRequestOuterClass.RequestType.LLen;
import static redis_request.RedisRequestOuterClass.RequestType.LPop;
import static redis_request.RedisRequestOuterClass.RequestType.LPush;
import static redis_request.RedisRequestOuterClass.RequestType.LPushX;
import static redis_request.RedisRequestOuterClass.RequestType.LRange;
import static redis_request.RedisRequestOuterClass.RequestType.LRem;
import static redis_request.RedisRequestOuterClass.RequestType.LTrim;
import static redis_request.RedisRequestOuterClass.RequestType.MGet;
import static redis_request.RedisRequestOuterClass.RequestType.MSet;
import static redis_request.RedisRequestOuterClass.RequestType.ObjectEncoding;
import static redis_request.RedisRequestOuterClass.RequestType.ObjectFreq;
import static redis_request.RedisRequestOuterClass.RequestType.ObjectIdleTime;
import static redis_request.RedisRequestOuterClass.RequestType.ObjectRefCount;
import static redis_request.RedisRequestOuterClass.RequestType.PExpire;
import static redis_request.RedisRequestOuterClass.RequestType.PExpireAt;
import static redis_request.RedisRequestOuterClass.RequestType.PTTL;
import static redis_request.RedisRequestOuterClass.RequestType.Persist;
import static redis_request.RedisRequestOuterClass.RequestType.PfAdd;
import static redis_request.RedisRequestOuterClass.RequestType.PfCount;
import static redis_request.RedisRequestOuterClass.RequestType.PfMerge;
import static redis_request.RedisRequestOuterClass.RequestType.RPop;
import static redis_request.RedisRequestOuterClass.RequestType.RPush;
import static redis_request.RedisRequestOuterClass.RequestType.RPushX;
import static redis_request.RedisRequestOuterClass.RequestType.RenameNX;
import static redis_request.RedisRequestOuterClass.RequestType.SAdd;
import static redis_request.RedisRequestOuterClass.RequestType.SCard;
import static redis_request.RedisRequestOuterClass.RequestType.SDiff;
import static redis_request.RedisRequestOuterClass.RequestType.SDiffStore;
import static redis_request.RedisRequestOuterClass.RequestType.SInter;
import static redis_request.RedisRequestOuterClass.RequestType.SInterStore;
import static redis_request.RedisRequestOuterClass.RequestType.SIsMember;
import static redis_request.RedisRequestOuterClass.RequestType.SMIsMember;
import static redis_request.RedisRequestOuterClass.RequestType.SMembers;
import static redis_request.RedisRequestOuterClass.RequestType.SMove;
import static redis_request.RedisRequestOuterClass.RequestType.SRem;
import static redis_request.RedisRequestOuterClass.RequestType.SUnionStore;
import static redis_request.RedisRequestOuterClass.RequestType.Set;
import static redis_request.RedisRequestOuterClass.RequestType.SetBit;
import static redis_request.RedisRequestOuterClass.RequestType.SetRange;
import static redis_request.RedisRequestOuterClass.RequestType.Strlen;
import static redis_request.RedisRequestOuterClass.RequestType.TTL;
import static redis_request.RedisRequestOuterClass.RequestType.Touch;
import static redis_request.RedisRequestOuterClass.RequestType.Type;
import static redis_request.RedisRequestOuterClass.RequestType.Unlink;
import static redis_request.RedisRequestOuterClass.RequestType.XAdd;
import static redis_request.RedisRequestOuterClass.RequestType.XTrim;
import static redis_request.RedisRequestOuterClass.RequestType.ZAdd;
import static redis_request.RedisRequestOuterClass.RequestType.ZCard;
import static redis_request.RedisRequestOuterClass.RequestType.ZCount;
import static redis_request.RedisRequestOuterClass.RequestType.ZDiff;
import static redis_request.RedisRequestOuterClass.RequestType.ZDiffStore;
<<<<<<< HEAD
import static redis_request.RedisRequestOuterClass.RequestType.ZIncrBy;
=======
import static redis_request.RedisRequestOuterClass.RequestType.ZInter;
import static redis_request.RedisRequestOuterClass.RequestType.ZInterCard;
>>>>>>> 637f04b2
import static redis_request.RedisRequestOuterClass.RequestType.ZInterStore;
import static redis_request.RedisRequestOuterClass.RequestType.ZLexCount;
import static redis_request.RedisRequestOuterClass.RequestType.ZMPop;
import static redis_request.RedisRequestOuterClass.RequestType.ZMScore;
import static redis_request.RedisRequestOuterClass.RequestType.ZPopMax;
import static redis_request.RedisRequestOuterClass.RequestType.ZPopMin;
import static redis_request.RedisRequestOuterClass.RequestType.ZRandMember;
import static redis_request.RedisRequestOuterClass.RequestType.ZRange;
import static redis_request.RedisRequestOuterClass.RequestType.ZRangeStore;
import static redis_request.RedisRequestOuterClass.RequestType.ZRank;
import static redis_request.RedisRequestOuterClass.RequestType.ZRem;
import static redis_request.RedisRequestOuterClass.RequestType.ZRemRangeByLex;
import static redis_request.RedisRequestOuterClass.RequestType.ZRemRangeByRank;
import static redis_request.RedisRequestOuterClass.RequestType.ZRemRangeByScore;
import static redis_request.RedisRequestOuterClass.RequestType.ZRevRank;
import static redis_request.RedisRequestOuterClass.RequestType.ZScore;
import static redis_request.RedisRequestOuterClass.RequestType.ZUnion;
import static redis_request.RedisRequestOuterClass.RequestType.ZUnionStore;

import glide.api.commands.BitmapBaseCommands;
import glide.api.commands.GenericBaseCommands;
import glide.api.commands.GeospatialIndicesBaseCommands;
import glide.api.commands.HashBaseCommands;
import glide.api.commands.HyperLogLogBaseCommands;
import glide.api.commands.ListBaseCommands;
import glide.api.commands.SetBaseCommands;
import glide.api.commands.SortedSetBaseCommands;
import glide.api.commands.StreamBaseCommands;
import glide.api.commands.StringBaseCommands;
import glide.api.models.Script;
import glide.api.models.commands.ExpireOptions;
import glide.api.models.commands.LInsertOptions.InsertPosition;
import glide.api.models.commands.RangeOptions;
import glide.api.models.commands.RangeOptions.LexRange;
import glide.api.models.commands.RangeOptions.RangeQuery;
import glide.api.models.commands.RangeOptions.ScoreRange;
import glide.api.models.commands.RangeOptions.ScoredRangeQuery;
import glide.api.models.commands.ScoreFilter;
import glide.api.models.commands.ScriptOptions;
import glide.api.models.commands.SetOptions;
import glide.api.models.commands.WeightAggregateOptions.Aggregate;
import glide.api.models.commands.WeightAggregateOptions.KeysOrWeightedKeys;
import glide.api.models.commands.ZAddOptions;
import glide.api.models.commands.bitmap.BitmapIndexType;
import glide.api.models.commands.geospatial.GeoAddOptions;
import glide.api.models.commands.geospatial.GeoUnit;
import glide.api.models.commands.geospatial.GeospatialData;
import glide.api.models.commands.stream.StreamAddOptions;
import glide.api.models.commands.stream.StreamTrimOptions;
import glide.api.models.configuration.BaseClientConfiguration;
import glide.api.models.exceptions.RedisException;
import glide.connectors.handlers.CallbackDispatcher;
import glide.connectors.handlers.ChannelHandler;
import glide.connectors.resources.Platform;
import glide.connectors.resources.ThreadPoolResource;
import glide.connectors.resources.ThreadPoolResourceAllocator;
import glide.ffi.resolvers.RedisValueResolver;
import glide.managers.BaseCommandResponseResolver;
import glide.managers.CommandManager;
import glide.managers.ConnectionManager;
import java.util.List;
import java.util.Map;
import java.util.Set;
import java.util.concurrent.CompletableFuture;
import java.util.concurrent.ExecutionException;
import java.util.function.BiFunction;
import lombok.AllArgsConstructor;
import lombok.NonNull;
import org.apache.commons.lang3.ArrayUtils;
import response.ResponseOuterClass.ConstantResponse;
import response.ResponseOuterClass.Response;

/** Base Client class for Redis */
@AllArgsConstructor
public abstract class BaseClient
        implements AutoCloseable,
                BitmapBaseCommands,
                GenericBaseCommands,
                StringBaseCommands,
                HashBaseCommands,
                ListBaseCommands,
                SetBaseCommands,
                SortedSetBaseCommands,
                StreamBaseCommands,
                HyperLogLogBaseCommands,
                GeospatialIndicesBaseCommands {

    /** Redis simple string response with "OK" */
    public static final String OK = ConstantResponse.OK.toString();

    protected final ConnectionManager connectionManager;
    protected final CommandManager commandManager;

    /**
     * Async request for an async (non-blocking) Redis client.
     *
     * @param config Redis client Configuration.
     * @param constructor Redis client constructor reference.
     * @param <T> Client type.
     * @return a Future to connect and return a RedisClient.
     */
    protected static <T> CompletableFuture<T> CreateClient(
            BaseClientConfiguration config,
            BiFunction<ConnectionManager, CommandManager, T> constructor) {
        try {
            ThreadPoolResource threadPoolResource = config.getThreadPoolResource();
            if (threadPoolResource == null) {
                threadPoolResource =
                        ThreadPoolResourceAllocator.getOrCreate(Platform.getThreadPoolResourceSupplier());
            }
            ChannelHandler channelHandler = buildChannelHandler(threadPoolResource);
            ConnectionManager connectionManager = buildConnectionManager(channelHandler);
            CommandManager commandManager = buildCommandManager(channelHandler);
            // TODO: Support exception throwing, including interrupted exceptions
            return connectionManager
                    .connectToRedis(config)
                    .thenApply(ignore -> constructor.apply(connectionManager, commandManager));
        } catch (InterruptedException e) {
            // Something bad happened while we were establishing netty connection to UDS
            var future = new CompletableFuture<T>();
            future.completeExceptionally(e);
            return future;
        }
    }

    /**
     * Closes this resource, relinquishing any underlying resources. This method is invoked
     * automatically on objects managed by the try-with-resources statement.
     *
     * @see <a
     *     href="https://docs.oracle.com/javase/8/docs/api/java/lang/AutoCloseable.html#close--">AutoCloseable::close()</a>
     */
    @Override
    public void close() throws ExecutionException {
        try {
            connectionManager.closeConnection().get();
        } catch (InterruptedException e) {
            // suppressing the interrupted exception - it is already suppressed in the future
            throw new RuntimeException(e);
        }
    }

    protected static ChannelHandler buildChannelHandler(ThreadPoolResource threadPoolResource)
            throws InterruptedException {
        CallbackDispatcher callbackDispatcher = new CallbackDispatcher();
        return new ChannelHandler(callbackDispatcher, getSocket(), threadPoolResource);
    }

    protected static ConnectionManager buildConnectionManager(ChannelHandler channelHandler) {
        return new ConnectionManager(channelHandler);
    }

    protected static CommandManager buildCommandManager(ChannelHandler channelHandler) {
        return new CommandManager(channelHandler);
    }

    /**
     * Extracts the value from a <code>GLIDE core</code> response message and either throws an
     * exception or returns the value as an object of type <code>T</code>. If <code>isNullable</code>,
     * than also returns <code>null</code>.
     *
     * @param response Redis protobuf message.
     * @param classType Parameter <code>T</code> class type.
     * @param isNullable Accepts null values in the protobuf message.
     * @return Response as an object of type <code>T</code> or <code>null</code>.
     * @param <T> The return value type.
     * @throws RedisException On a type mismatch.
     */
    @SuppressWarnings("unchecked")
    protected <T> T handleRedisResponse(Class<T> classType, boolean isNullable, Response response)
            throws RedisException {
        Object value =
                new BaseCommandResponseResolver(RedisValueResolver::valueFromPointer).apply(response);
        if (isNullable && (value == null)) {
            return null;
        }
        if (classType.isInstance(value)) {
            return (T) value;
        }
        String className = value == null ? "null" : value.getClass().getSimpleName();
        throw new RedisException(
                "Unexpected return type from Redis: got "
                        + className
                        + " expected "
                        + classType.getSimpleName());
    }

    protected Object handleObjectOrNullResponse(Response response) throws RedisException {
        return handleRedisResponse(Object.class, true, response);
    }

    protected String handleStringResponse(Response response) throws RedisException {
        return handleRedisResponse(String.class, false, response);
    }

    protected String handleStringOrNullResponse(Response response) throws RedisException {
        return handleRedisResponse(String.class, true, response);
    }

    protected Boolean handleBooleanResponse(Response response) throws RedisException {
        return handleRedisResponse(Boolean.class, false, response);
    }

    protected Long handleLongResponse(Response response) throws RedisException {
        return handleRedisResponse(Long.class, false, response);
    }

    protected Long handleLongOrNullResponse(Response response) throws RedisException {
        return handleRedisResponse(Long.class, true, response);
    }

    protected Double handleDoubleResponse(Response response) throws RedisException {
        return handleRedisResponse(Double.class, false, response);
    }

    protected Double handleDoubleOrNullResponse(Response response) throws RedisException {
        return handleRedisResponse(Double.class, true, response);
    }

    protected Object[] handleArrayResponse(Response response) throws RedisException {
        return handleRedisResponse(Object[].class, false, response);
    }

    protected Object[] handleArrayOrNullResponse(Response response) throws RedisException {
        return handleRedisResponse(Object[].class, true, response);
    }

    /**
     * @param response A Protobuf response
     * @return A map of <code>String</code> to <code>V</code>.
     * @param <V> Value type.
     */
    @SuppressWarnings("unchecked") // raw Map cast to Map<String, V>
    protected <V> Map<String, V> handleMapResponse(Response response) throws RedisException {
        return handleRedisResponse(Map.class, false, response);
    }

    @SuppressWarnings("unchecked") // raw Set cast to Set<String>
    protected Set<String> handleSetResponse(Response response) throws RedisException {
        return handleRedisResponse(Set.class, false, response);
    }

    @Override
    public CompletableFuture<Long> del(@NonNull String[] keys) {
        return commandManager.submitNewCommand(Del, keys, this::handleLongResponse);
    }

    @Override
    public CompletableFuture<String> get(@NonNull String key) {
        return commandManager.submitNewCommand(
                Get, new String[] {key}, this::handleStringOrNullResponse);
    }

    @Override
    public CompletableFuture<String> set(@NonNull String key, @NonNull String value) {
        return commandManager.submitNewCommand(
                Set, new String[] {key, value}, this::handleStringResponse);
    }

    @Override
    public CompletableFuture<String> set(
            @NonNull String key, @NonNull String value, @NonNull SetOptions options) {
        String[] arguments = ArrayUtils.addAll(new String[] {key, value}, options.toArgs());
        return commandManager.submitNewCommand(Set, arguments, this::handleStringOrNullResponse);
    }

    @Override
    public CompletableFuture<Long> append(@NonNull String key, @NonNull String value) {
        return commandManager.submitNewCommand(
                Append, new String[] {key, value}, this::handleLongResponse);
    }

    @Override
    public CompletableFuture<String[]> mget(@NonNull String[] keys) {
        return commandManager.submitNewCommand(
                MGet, keys, response -> castArray(handleArrayOrNullResponse(response), String.class));
    }

    @Override
    public CompletableFuture<String> mset(@NonNull Map<String, String> keyValueMap) {
        String[] args = convertMapToKeyValueStringArray(keyValueMap);
        return commandManager.submitNewCommand(MSet, args, this::handleStringResponse);
    }

    @Override
    public CompletableFuture<String> objectEncoding(@NonNull String key) {
        return commandManager.submitNewCommand(
                ObjectEncoding, new String[] {key}, this::handleStringOrNullResponse);
    }

    @Override
    public CompletableFuture<Long> objectFreq(@NonNull String key) {
        return commandManager.submitNewCommand(
                ObjectFreq, new String[] {key}, this::handleLongOrNullResponse);
    }

    @Override
    public CompletableFuture<Long> objectIdletime(@NonNull String key) {
        return commandManager.submitNewCommand(
                ObjectIdleTime, new String[] {key}, this::handleLongOrNullResponse);
    }

    @Override
    public CompletableFuture<Long> objectRefcount(@NonNull String key) {
        return commandManager.submitNewCommand(
                ObjectRefCount, new String[] {key}, this::handleLongOrNullResponse);
    }

    @Override
    public CompletableFuture<Boolean> renamenx(@NonNull String key, @NonNull String newKey) {
        return commandManager.submitNewCommand(
                RenameNX, new String[] {key, newKey}, this::handleBooleanResponse);
    }

    @Override
    public CompletableFuture<Long> incr(@NonNull String key) {
        return commandManager.submitNewCommand(Incr, new String[] {key}, this::handleLongResponse);
    }

    @Override
    public CompletableFuture<Long> incrBy(@NonNull String key, long amount) {
        return commandManager.submitNewCommand(
                IncrBy, new String[] {key, Long.toString(amount)}, this::handleLongResponse);
    }

    @Override
    public CompletableFuture<Double> incrByFloat(@NonNull String key, double amount) {
        return commandManager.submitNewCommand(
                IncrByFloat, new String[] {key, Double.toString(amount)}, this::handleDoubleResponse);
    }

    @Override
    public CompletableFuture<Long> decr(@NonNull String key) {
        return commandManager.submitNewCommand(Decr, new String[] {key}, this::handleLongResponse);
    }

    @Override
    public CompletableFuture<Long> decrBy(@NonNull String key, long amount) {
        return commandManager.submitNewCommand(
                DecrBy, new String[] {key, Long.toString(amount)}, this::handleLongResponse);
    }

    @Override
    public CompletableFuture<Long> strlen(@NonNull String key) {
        return commandManager.submitNewCommand(Strlen, new String[] {key}, this::handleLongResponse);
    }

    @Override
    public CompletableFuture<Long> setrange(@NonNull String key, int offset, @NonNull String value) {
        String[] arguments = new String[] {key, Integer.toString(offset), value};
        return commandManager.submitNewCommand(SetRange, arguments, this::handleLongResponse);
    }

    @Override
    public CompletableFuture<String> getrange(@NonNull String key, int start, int end) {
        String[] arguments = new String[] {key, Integer.toString(start), Integer.toString(end)};
        return commandManager.submitNewCommand(GetRange, arguments, this::handleStringResponse);
    }

    @Override
    public CompletableFuture<String> hget(@NonNull String key, @NonNull String field) {
        return commandManager.submitNewCommand(
                HGet, new String[] {key, field}, this::handleStringOrNullResponse);
    }

    @Override
    public CompletableFuture<Long> hset(
            @NonNull String key, @NonNull Map<String, String> fieldValueMap) {
        String[] args = ArrayUtils.addFirst(convertMapToKeyValueStringArray(fieldValueMap), key);
        return commandManager.submitNewCommand(HSet, args, this::handleLongResponse);
    }

    @Override
    public CompletableFuture<Boolean> hsetnx(
            @NonNull String key, @NonNull String field, @NonNull String value) {
        return commandManager.submitNewCommand(
                HSetNX, new String[] {key, field, value}, this::handleBooleanResponse);
    }

    @Override
    public CompletableFuture<Long> hdel(@NonNull String key, @NonNull String[] fields) {
        String[] args = ArrayUtils.addFirst(fields, key);
        return commandManager.submitNewCommand(HDel, args, this::handleLongResponse);
    }

    @Override
    public CompletableFuture<Long> hlen(@NonNull String key) {
        return commandManager.submitNewCommand(HLen, new String[] {key}, this::handleLongResponse);
    }

    @Override
    public CompletableFuture<String[]> hvals(@NonNull String key) {
        return commandManager.submitNewCommand(
                HVals,
                new String[] {key},
                response -> castArray(handleArrayResponse(response), String.class));
    }

    @Override
    public CompletableFuture<String[]> hmget(@NonNull String key, @NonNull String[] fields) {
        String[] arguments = ArrayUtils.addFirst(fields, key);
        return commandManager.submitNewCommand(
                HMGet, arguments, response -> castArray(handleArrayResponse(response), String.class));
    }

    @Override
    public CompletableFuture<Boolean> hexists(@NonNull String key, @NonNull String field) {
        return commandManager.submitNewCommand(
                HExists, new String[] {key, field}, this::handleBooleanResponse);
    }

    @Override
    public CompletableFuture<Map<String, String>> hgetall(@NonNull String key) {
        return commandManager.submitNewCommand(HGetAll, new String[] {key}, this::handleMapResponse);
    }

    @Override
    public CompletableFuture<Long> hincrBy(@NonNull String key, @NonNull String field, long amount) {
        return commandManager.submitNewCommand(
                HIncrBy, new String[] {key, field, Long.toString(amount)}, this::handleLongResponse);
    }

    @Override
    public CompletableFuture<Double> hincrByFloat(
            @NonNull String key, @NonNull String field, double amount) {
        return commandManager.submitNewCommand(
                HIncrByFloat,
                new String[] {key, field, Double.toString(amount)},
                this::handleDoubleResponse);
    }

    @Override
    public CompletableFuture<String[]> hkeys(@NonNull String key) {
        return commandManager.submitNewCommand(
                HKeys,
                new String[] {key},
                response -> castArray(handleArrayResponse(response), String.class));
    }

    @Override
    public CompletableFuture<Long> lpush(@NonNull String key, @NonNull String[] elements) {
        String[] arguments = ArrayUtils.addFirst(elements, key);
        return commandManager.submitNewCommand(LPush, arguments, this::handleLongResponse);
    }

    @Override
    public CompletableFuture<String> lpop(@NonNull String key) {
        return commandManager.submitNewCommand(
                LPop, new String[] {key}, this::handleStringOrNullResponse);
    }

    @Override
    public CompletableFuture<String[]> lpopCount(@NonNull String key, long count) {
        return commandManager.submitNewCommand(
                LPop,
                new String[] {key, Long.toString(count)},
                response -> castArray(handleArrayResponse(response), String.class));
    }

    @Override
    public CompletableFuture<String[]> lrange(@NonNull String key, long start, long end) {
        return commandManager.submitNewCommand(
                LRange,
                new String[] {key, Long.toString(start), Long.toString(end)},
                response -> castArray(handleArrayOrNullResponse(response), String.class));
    }

    @Override
    public CompletableFuture<String> lindex(@NonNull String key, long index) {
        return commandManager.submitNewCommand(
                LIndex, new String[] {key, Long.toString(index)}, this::handleStringOrNullResponse);
    }

    @Override
    public CompletableFuture<String> ltrim(@NonNull String key, long start, long end) {
        return commandManager.submitNewCommand(
                LTrim,
                new String[] {key, Long.toString(start), Long.toString(end)},
                this::handleStringResponse);
    }

    @Override
    public CompletableFuture<Long> llen(@NonNull String key) {
        return commandManager.submitNewCommand(LLen, new String[] {key}, this::handleLongResponse);
    }

    @Override
    public CompletableFuture<Long> lrem(@NonNull String key, long count, @NonNull String element) {
        return commandManager.submitNewCommand(
                LRem, new String[] {key, Long.toString(count), element}, this::handleLongResponse);
    }

    @Override
    public CompletableFuture<Long> rpush(@NonNull String key, @NonNull String[] elements) {
        String[] arguments = ArrayUtils.addFirst(elements, key);
        return commandManager.submitNewCommand(RPush, arguments, this::handleLongResponse);
    }

    @Override
    public CompletableFuture<String> rpop(@NonNull String key) {
        return commandManager.submitNewCommand(
                RPop, new String[] {key}, this::handleStringOrNullResponse);
    }

    @Override
    public CompletableFuture<String[]> rpopCount(@NonNull String key, long count) {
        return commandManager.submitNewCommand(
                RPop,
                new String[] {key, Long.toString(count)},
                response -> castArray(handleArrayOrNullResponse(response), String.class));
    }

    @Override
    public CompletableFuture<Long> sadd(@NonNull String key, @NonNull String[] members) {
        String[] arguments = ArrayUtils.addFirst(members, key);
        return commandManager.submitNewCommand(SAdd, arguments, this::handleLongResponse);
    }

    @Override
    public CompletableFuture<Boolean> sismember(@NonNull String key, @NonNull String member) {
        return commandManager.submitNewCommand(
                SIsMember, new String[] {key, member}, this::handleBooleanResponse);
    }

    @Override
    public CompletableFuture<Long> srem(@NonNull String key, @NonNull String[] members) {
        String[] arguments = ArrayUtils.addFirst(members, key);
        return commandManager.submitNewCommand(SRem, arguments, this::handleLongResponse);
    }

    @Override
    public CompletableFuture<Set<String>> smembers(@NonNull String key) {
        return commandManager.submitNewCommand(SMembers, new String[] {key}, this::handleSetResponse);
    }

    @Override
    public CompletableFuture<Long> scard(@NonNull String key) {
        return commandManager.submitNewCommand(SCard, new String[] {key}, this::handleLongResponse);
    }

    @Override
    public CompletableFuture<Set<String>> sdiff(@NonNull String[] keys) {
        return commandManager.submitNewCommand(SDiff, keys, this::handleSetResponse);
    }

    @Override
    public CompletableFuture<Boolean[]> smismember(@NonNull String key, @NonNull String[] members) {
        String[] arguments = ArrayUtils.addFirst(members, key);
        return commandManager.submitNewCommand(
                SMIsMember, arguments, response -> castArray(handleArrayResponse(response), Boolean.class));
    }

    @Override
    public CompletableFuture<Long> sdiffstore(@NonNull String destination, @NonNull String[] keys) {
        String[] arguments = ArrayUtils.addFirst(keys, destination);
        return commandManager.submitNewCommand(SDiffStore, arguments, this::handleLongResponse);
    }

    @Override
    public CompletableFuture<Boolean> smove(
            @NonNull String source, @NonNull String destination, @NonNull String member) {
        return commandManager.submitNewCommand(
                SMove, new String[] {source, destination, member}, this::handleBooleanResponse);
    }

    @Override
    public CompletableFuture<Long> sinterstore(@NonNull String destination, @NonNull String[] keys) {
        String[] arguments = ArrayUtils.addFirst(keys, destination);
        return commandManager.submitNewCommand(SInterStore, arguments, this::handleLongResponse);
    }

    @Override
    public CompletableFuture<Set<String>> sinter(@NonNull String[] keys) {
        return commandManager.submitNewCommand(SInter, keys, this::handleSetResponse);
    }

    @Override
    public CompletableFuture<Long> sunionstore(@NonNull String destination, @NonNull String[] keys) {
        String[] arguments = ArrayUtils.addFirst(keys, destination);
        return commandManager.submitNewCommand(SUnionStore, arguments, this::handleLongResponse);
    }

    @Override
    public CompletableFuture<Long> exists(@NonNull String[] keys) {
        return commandManager.submitNewCommand(Exists, keys, this::handleLongResponse);
    }

    @Override
    public CompletableFuture<Long> unlink(@NonNull String[] keys) {
        return commandManager.submitNewCommand(Unlink, keys, this::handleLongResponse);
    }

    @Override
    public CompletableFuture<Boolean> expire(@NonNull String key, long seconds) {
        return commandManager.submitNewCommand(
                Expire, new String[] {key, Long.toString(seconds)}, this::handleBooleanResponse);
    }

    @Override
    public CompletableFuture<Boolean> expire(
            @NonNull String key, long seconds, @NonNull ExpireOptions expireOptions) {
        String[] arguments =
                ArrayUtils.addAll(new String[] {key, Long.toString(seconds)}, expireOptions.toArgs());
        return commandManager.submitNewCommand(Expire, arguments, this::handleBooleanResponse);
    }

    @Override
    public CompletableFuture<Boolean> expireAt(@NonNull String key, long unixSeconds) {
        return commandManager.submitNewCommand(
                ExpireAt, new String[] {key, Long.toString(unixSeconds)}, this::handleBooleanResponse);
    }

    @Override
    public CompletableFuture<Boolean> expireAt(
            @NonNull String key, long unixSeconds, @NonNull ExpireOptions expireOptions) {
        String[] arguments =
                ArrayUtils.addAll(new String[] {key, Long.toString(unixSeconds)}, expireOptions.toArgs());
        return commandManager.submitNewCommand(ExpireAt, arguments, this::handleBooleanResponse);
    }

    @Override
    public CompletableFuture<Boolean> pexpire(@NonNull String key, long milliseconds) {
        return commandManager.submitNewCommand(
                PExpire, new String[] {key, Long.toString(milliseconds)}, this::handleBooleanResponse);
    }

    @Override
    public CompletableFuture<Boolean> pexpire(
            @NonNull String key, long milliseconds, @NonNull ExpireOptions expireOptions) {
        String[] arguments =
                ArrayUtils.addAll(new String[] {key, Long.toString(milliseconds)}, expireOptions.toArgs());
        return commandManager.submitNewCommand(PExpire, arguments, this::handleBooleanResponse);
    }

    @Override
    public CompletableFuture<Boolean> pexpireAt(@NonNull String key, long unixMilliseconds) {
        return commandManager.submitNewCommand(
                PExpireAt,
                new String[] {key, Long.toString(unixMilliseconds)},
                this::handleBooleanResponse);
    }

    @Override
    public CompletableFuture<Boolean> pexpireAt(
            @NonNull String key, long unixMilliseconds, @NonNull ExpireOptions expireOptions) {
        String[] arguments =
                ArrayUtils.addAll(
                        new String[] {key, Long.toString(unixMilliseconds)}, expireOptions.toArgs());
        return commandManager.submitNewCommand(PExpireAt, arguments, this::handleBooleanResponse);
    }

    @Override
    public CompletableFuture<Long> ttl(@NonNull String key) {
        return commandManager.submitNewCommand(TTL, new String[] {key}, this::handleLongResponse);
    }

    @Override
    public CompletableFuture<Object> invokeScript(@NonNull Script script) {
        return commandManager.submitScript(
                script, List.of(), List.of(), this::handleObjectOrNullResponse);
    }

    @Override
    public CompletableFuture<Object> invokeScript(
            @NonNull Script script, @NonNull ScriptOptions options) {
        return commandManager.submitScript(
                script, options.getKeys(), options.getArgs(), this::handleObjectOrNullResponse);
    }

    @Override
    public CompletableFuture<Long> zadd(
            @NonNull String key,
            @NonNull Map<String, Double> membersScoresMap,
            @NonNull ZAddOptions options,
            boolean changed) {
        String[] changedArg = changed ? new String[] {"CH"} : new String[] {};
        String[] membersScores = convertMapToValueKeyStringArray(membersScoresMap);

        String[] arguments =
                concatenateArrays(new String[] {key}, options.toArgs(), changedArg, membersScores);

        return commandManager.submitNewCommand(ZAdd, arguments, this::handleLongResponse);
    }

    @Override
    public CompletableFuture<Long> zadd(
            @NonNull String key,
            @NonNull Map<String, Double> membersScoresMap,
            @NonNull ZAddOptions options) {
        return this.zadd(key, membersScoresMap, options, false);
    }

    @Override
    public CompletableFuture<Long> zadd(
            @NonNull String key, @NonNull Map<String, Double> membersScoresMap, boolean changed) {
        return this.zadd(key, membersScoresMap, ZAddOptions.builder().build(), changed);
    }

    @Override
    public CompletableFuture<Long> zadd(
            @NonNull String key, @NonNull Map<String, Double> membersScoresMap) {
        return this.zadd(key, membersScoresMap, ZAddOptions.builder().build(), false);
    }

    @Override
    public CompletableFuture<Double> zaddIncr(
            @NonNull String key, @NonNull String member, double increment, @NonNull ZAddOptions options) {
        String[] arguments =
                concatenateArrays(
                        new String[] {key},
                        options.toArgs(),
                        new String[] {"INCR", Double.toString(increment), member});

        return commandManager.submitNewCommand(ZAdd, arguments, this::handleDoubleOrNullResponse);
    }

    @Override
    public CompletableFuture<Double> zaddIncr(
            @NonNull String key, @NonNull String member, double increment) {
        String[] arguments =
                concatenateArrays(
                        new String[] {key}, new String[] {"INCR", Double.toString(increment), member});

        return commandManager.submitNewCommand(ZAdd, arguments, this::handleDoubleResponse);
    }

    @Override
    public CompletableFuture<Long> zrem(@NonNull String key, @NonNull String[] members) {
        String[] arguments = ArrayUtils.addFirst(members, key);
        return commandManager.submitNewCommand(ZRem, arguments, this::handleLongResponse);
    }

    @Override
    public CompletableFuture<Long> zcard(@NonNull String key) {
        return commandManager.submitNewCommand(ZCard, new String[] {key}, this::handleLongResponse);
    }

    @Override
    public CompletableFuture<Map<String, Double>> zpopmin(@NonNull String key, long count) {
        return commandManager.submitNewCommand(
                ZPopMin, new String[] {key, Long.toString(count)}, this::handleMapResponse);
    }

    @Override
    public CompletableFuture<Map<String, Double>> zpopmin(@NonNull String key) {
        return commandManager.submitNewCommand(ZPopMin, new String[] {key}, this::handleMapResponse);
    }

    @Override
    public CompletableFuture<Object[]> bzpopmin(@NonNull String[] keys, double timeout) {
        String[] arguments = ArrayUtils.add(keys, Double.toString(timeout));
        return commandManager.submitNewCommand(BZPopMin, arguments, this::handleArrayOrNullResponse);
    }

    @Override
    public CompletableFuture<Map<String, Double>> zpopmax(@NonNull String key, long count) {
        return commandManager.submitNewCommand(
                ZPopMax, new String[] {key, Long.toString(count)}, this::handleMapResponse);
    }

    @Override
    public CompletableFuture<Map<String, Double>> zpopmax(@NonNull String key) {
        return commandManager.submitNewCommand(ZPopMax, new String[] {key}, this::handleMapResponse);
    }

    @Override
    public CompletableFuture<Object[]> bzpopmax(@NonNull String[] keys, double timeout) {
        String[] arguments = ArrayUtils.add(keys, Double.toString(timeout));
        return commandManager.submitNewCommand(BZPopMax, arguments, this::handleArrayOrNullResponse);
    }

    @Override
    public CompletableFuture<Double> zscore(@NonNull String key, @NonNull String member) {
        return commandManager.submitNewCommand(
                ZScore, new String[] {key, member}, this::handleDoubleOrNullResponse);
    }

    @Override
    public CompletableFuture<Long> zrank(@NonNull String key, @NonNull String member) {
        return commandManager.submitNewCommand(
                ZRank, new String[] {key, member}, this::handleLongOrNullResponse);
    }

    @Override
    public CompletableFuture<Object[]> zrankWithScore(@NonNull String key, @NonNull String member) {
        return commandManager.submitNewCommand(
                ZRank, new String[] {key, member, WITH_SCORE_REDIS_API}, this::handleArrayOrNullResponse);
    }

    @Override
    public CompletableFuture<Long> zrevrank(@NonNull String key, @NonNull String member) {
        return commandManager.submitNewCommand(
                ZRevRank, new String[] {key, member}, this::handleLongOrNullResponse);
    }

    @Override
    public CompletableFuture<Object[]> zrevrankWithScore(
            @NonNull String key, @NonNull String member) {
        return commandManager.submitNewCommand(
                ZRevRank,
                new String[] {key, member, WITH_SCORE_REDIS_API},
                this::handleArrayOrNullResponse);
    }

    @Override
    public CompletableFuture<Double[]> zmscore(@NonNull String key, @NonNull String[] members) {
        String[] arguments = ArrayUtils.addFirst(members, key);
        return commandManager.submitNewCommand(
                ZMScore,
                arguments,
                response -> castArray(handleArrayOrNullResponse(response), Double.class));
    }

    @Override
    public CompletableFuture<String[]> zdiff(@NonNull String[] keys) {
        String[] arguments = ArrayUtils.addFirst(keys, Long.toString(keys.length));
        return commandManager.submitNewCommand(
                ZDiff, arguments, response -> castArray(handleArrayResponse(response), String.class));
    }

    @Override
    public CompletableFuture<Map<String, Double>> zdiffWithScores(@NonNull String[] keys) {
        String[] arguments = ArrayUtils.addFirst(keys, Long.toString(keys.length));
        arguments = ArrayUtils.add(arguments, WITH_SCORES_REDIS_API);
        return commandManager.submitNewCommand(ZDiff, arguments, this::handleMapResponse);
    }

    @Override
    public CompletableFuture<Long> zdiffstore(@NonNull String destination, @NonNull String[] keys) {
        String[] arguments =
                ArrayUtils.addAll(new String[] {destination, Long.toString(keys.length)}, keys);
        return commandManager.submitNewCommand(ZDiffStore, arguments, this::handleLongResponse);
    }

    @Override
    public CompletableFuture<Long> zcount(
            @NonNull String key, @NonNull ScoreRange minScore, @NonNull ScoreRange maxScore) {
        return commandManager.submitNewCommand(
                ZCount, new String[] {key, minScore.toArgs(), maxScore.toArgs()}, this::handleLongResponse);
    }

    @Override
    public CompletableFuture<Long> zremrangebyrank(@NonNull String key, long start, long end) {
        return commandManager.submitNewCommand(
                ZRemRangeByRank,
                new String[] {key, Long.toString(start), Long.toString(end)},
                this::handleLongResponse);
    }

    @Override
    public CompletableFuture<Long> zremrangebylex(
            @NonNull String key, @NonNull LexRange minLex, @NonNull LexRange maxLex) {
        return commandManager.submitNewCommand(
                ZRemRangeByLex,
                new String[] {key, minLex.toArgs(), maxLex.toArgs()},
                this::handleLongResponse);
    }

    @Override
    public CompletableFuture<Long> zremrangebyscore(
            @NonNull String key, @NonNull ScoreRange minScore, @NonNull ScoreRange maxScore) {
        return commandManager.submitNewCommand(
                ZRemRangeByScore,
                new String[] {key, minScore.toArgs(), maxScore.toArgs()},
                this::handleLongResponse);
    }

    @Override
    public CompletableFuture<Long> zlexcount(
            @NonNull String key, @NonNull LexRange minLex, @NonNull LexRange maxLex) {
        return commandManager.submitNewCommand(
                ZLexCount, new String[] {key, minLex.toArgs(), maxLex.toArgs()}, this::handleLongResponse);
    }

    @Override
    public CompletableFuture<Long> zrangestore(
            @NonNull String destination,
            @NonNull String source,
            @NonNull RangeQuery rangeQuery,
            boolean reverse) {
        String[] arguments =
                RangeOptions.createZRangeStoreArgs(destination, source, rangeQuery, reverse);

        return commandManager.submitNewCommand(ZRangeStore, arguments, this::handleLongResponse);
    }

    @Override
    public CompletableFuture<Long> zrangestore(
            @NonNull String destination, @NonNull String source, @NonNull RangeQuery rangeQuery) {
        return zrangestore(destination, source, rangeQuery, false);
    }

    @Override
    public CompletableFuture<Long> zunionstore(
            @NonNull String destination,
            @NonNull KeysOrWeightedKeys keysOrWeightedKeys,
            @NonNull Aggregate aggregate) {
        String[] arguments =
                concatenateArrays(
                        new String[] {destination}, keysOrWeightedKeys.toArgs(), aggregate.toArgs());
        return commandManager.submitNewCommand(ZUnionStore, arguments, this::handleLongResponse);
    }

    @Override
    public CompletableFuture<Long> zunionstore(
            @NonNull String destination, @NonNull KeysOrWeightedKeys keysOrWeightedKeys) {
        String[] arguments = concatenateArrays(new String[] {destination}, keysOrWeightedKeys.toArgs());
        return commandManager.submitNewCommand(ZUnionStore, arguments, this::handleLongResponse);
    }

    @Override
    public CompletableFuture<Long> zinterstore(
            @NonNull String destination,
            @NonNull KeysOrWeightedKeys keysOrWeightedKeys,
            @NonNull Aggregate aggregate) {
        String[] arguments =
                concatenateArrays(
                        new String[] {destination}, keysOrWeightedKeys.toArgs(), aggregate.toArgs());
        return commandManager.submitNewCommand(ZInterStore, arguments, this::handleLongResponse);
    }

    @Override
    public CompletableFuture<Long> zinterstore(
            @NonNull String destination, @NonNull KeysOrWeightedKeys keysOrWeightedKeys) {
        String[] arguments = concatenateArrays(new String[] {destination}, keysOrWeightedKeys.toArgs());
        return commandManager.submitNewCommand(ZInterStore, arguments, this::handleLongResponse);
    }

    @Override
    public CompletableFuture<String[]> zunion(
            @NonNull KeysOrWeightedKeys keysOrWeightedKeys, @NonNull Aggregate aggregate) {
        String[] arguments = concatenateArrays(keysOrWeightedKeys.toArgs(), aggregate.toArgs());
        return commandManager.submitNewCommand(
                ZUnion, arguments, response -> castArray(handleArrayResponse(response), String.class));
    }

    @Override
    public CompletableFuture<String[]> zunion(@NonNull KeysOrWeightedKeys keysOrWeightedKeys) {
        return commandManager.submitNewCommand(
                ZUnion,
                keysOrWeightedKeys.toArgs(),
                response -> castArray(handleArrayResponse(response), String.class));
    }

    @Override
    public CompletableFuture<Map<String, Double>> zunionWithScores(
            @NonNull KeysOrWeightedKeys keysOrWeightedKeys, @NonNull Aggregate aggregate) {
        String[] arguments =
                concatenateArrays(
                        keysOrWeightedKeys.toArgs(), aggregate.toArgs(), new String[] {WITH_SCORES_REDIS_API});
        return commandManager.submitNewCommand(ZUnion, arguments, this::handleMapResponse);
    }

    @Override
    public CompletableFuture<Map<String, Double>> zunionWithScores(
            @NonNull KeysOrWeightedKeys keysOrWeightedKeys) {
        String[] arguments =
                concatenateArrays(keysOrWeightedKeys.toArgs(), new String[] {WITH_SCORES_REDIS_API});
        return commandManager.submitNewCommand(ZUnion, arguments, this::handleMapResponse);
    }

    @Override
    public CompletableFuture<String[]> zinter(
            @NonNull KeysOrWeightedKeys keysOrWeightedKeys, @NonNull Aggregate aggregate) {
        String[] arguments = concatenateArrays(keysOrWeightedKeys.toArgs(), aggregate.toArgs());
        return commandManager.submitNewCommand(
                ZInter, arguments, response -> castArray(handleArrayResponse(response), String.class));
    }

    @Override
    public CompletableFuture<String[]> zinter(@NonNull KeysOrWeightedKeys keysOrWeightedKeys) {
        return commandManager.submitNewCommand(
                ZInter,
                keysOrWeightedKeys.toArgs(),
                response -> castArray(handleArrayResponse(response), String.class));
    }

    @Override
    public CompletableFuture<Map<String, Double>> zinterWithScores(
            @NonNull KeysOrWeightedKeys keysOrWeightedKeys, @NonNull Aggregate aggregate) {
        String[] arguments =
                concatenateArrays(
                        keysOrWeightedKeys.toArgs(), aggregate.toArgs(), new String[] {WITH_SCORES_REDIS_API});
        return commandManager.submitNewCommand(ZInter, arguments, this::handleMapResponse);
    }

    @Override
    public CompletableFuture<Map<String, Double>> zinterWithScores(
            @NonNull KeysOrWeightedKeys keysOrWeightedKeys) {
        String[] arguments =
                concatenateArrays(keysOrWeightedKeys.toArgs(), new String[] {WITH_SCORES_REDIS_API});
        return commandManager.submitNewCommand(ZInter, arguments, this::handleMapResponse);
    }

    @Override
    public CompletableFuture<String> zrandmember(@NonNull String key) {
        return commandManager.submitNewCommand(
                ZRandMember, new String[] {key}, this::handleStringOrNullResponse);
    }

    @Override
    public CompletableFuture<String[]> zrandmemberWithCount(@NonNull String key, long count) {
        return commandManager.submitNewCommand(
                ZRandMember,
                new String[] {key, Long.toString(count)},
                response -> castArray(handleArrayResponse(response), String.class));
    }

    @Override
    public CompletableFuture<Object[][]> zrandmemberWithCountWithScores(
            @NonNull String key, long count) {
        String[] arguments = new String[] {key, Long.toString(count), WITH_SCORES_REDIS_API};
        return commandManager.submitNewCommand(
                ZRandMember,
                arguments,
                response -> castArray(handleArrayResponse(response), Object[].class));
    }

    @Override
<<<<<<< HEAD
    public CompletableFuture<Double> zincrby(
            @NonNull String key, double increment, @NonNull String member) {
        String[] arguments = new String[] {key, Double.toString(increment), member};
        return commandManager.submitNewCommand(ZIncrBy, arguments, this::handleDoubleResponse);
=======
    public CompletableFuture<Long> zintercard(@NonNull String[] keys) {
        String[] arguments = ArrayUtils.addFirst(keys, Integer.toString(keys.length));
        return commandManager.submitNewCommand(ZInterCard, arguments, this::handleLongResponse);
    }

    @Override
    public CompletableFuture<Long> zintercard(@NonNull String[] keys, long limit) {
        String[] arguments =
                concatenateArrays(
                        new String[] {Integer.toString(keys.length)},
                        keys,
                        new String[] {LIMIT_REDIS_API, Long.toString(limit)});
        return commandManager.submitNewCommand(ZInterCard, arguments, this::handleLongResponse);
>>>>>>> 637f04b2
    }

    @Override
    public CompletableFuture<String> xadd(@NonNull String key, @NonNull Map<String, String> values) {
        return xadd(key, values, StreamAddOptions.builder().build());
    }

    @Override
    public CompletableFuture<String> xadd(
            @NonNull String key, @NonNull Map<String, String> values, @NonNull StreamAddOptions options) {
        String[] arguments =
                ArrayUtils.addAll(
                        ArrayUtils.addFirst(options.toArgs(), key), convertMapToKeyValueStringArray(values));
        return commandManager.submitNewCommand(XAdd, arguments, this::handleStringOrNullResponse);
    }

    @Override
    public CompletableFuture<Long> xtrim(@NonNull String key, @NonNull StreamTrimOptions options) {
        String[] arguments = ArrayUtils.addFirst(options.toArgs(), key);
        return commandManager.submitNewCommand(XTrim, arguments, this::handleLongResponse);
    }

    @Override
    public CompletableFuture<Long> pttl(@NonNull String key) {
        return commandManager.submitNewCommand(PTTL, new String[] {key}, this::handleLongResponse);
    }

    @Override
    public CompletableFuture<Boolean> persist(@NonNull String key) {
        return commandManager.submitNewCommand(
                Persist, new String[] {key}, this::handleBooleanResponse);
    }

    @Override
    public CompletableFuture<String> type(@NonNull String key) {
        return commandManager.submitNewCommand(Type, new String[] {key}, this::handleStringResponse);
    }

    @Override
    public CompletableFuture<Long> linsert(
            @NonNull String key,
            @NonNull InsertPosition position,
            @NonNull String pivot,
            @NonNull String element) {
        return commandManager.submitNewCommand(
                LInsert, new String[] {key, position.toString(), pivot, element}, this::handleLongResponse);
    }

    @Override
    public CompletableFuture<String[]> blpop(@NonNull String[] keys, double timeout) {
        String[] arguments = ArrayUtils.add(keys, Double.toString(timeout));
        return commandManager.submitNewCommand(
                BLPop, arguments, response -> castArray(handleArrayOrNullResponse(response), String.class));
    }

    @Override
    public CompletableFuture<String[]> brpop(@NonNull String[] keys, double timeout) {
        String[] arguments = ArrayUtils.add(keys, Double.toString(timeout));
        return commandManager.submitNewCommand(
                BRPop, arguments, response -> castArray(handleArrayOrNullResponse(response), String.class));
    }

    @Override
    public CompletableFuture<Long> rpushx(@NonNull String key, @NonNull String[] elements) {
        String[] arguments = ArrayUtils.addFirst(elements, key);
        return commandManager.submitNewCommand(RPushX, arguments, this::handleLongResponse);
    }

    @Override
    public CompletableFuture<Long> lpushx(@NonNull String key, @NonNull String[] elements) {
        String[] arguments = ArrayUtils.addFirst(elements, key);
        return commandManager.submitNewCommand(LPushX, arguments, this::handleLongResponse);
    }

    @Override
    public CompletableFuture<String[]> zrange(
            @NonNull String key, @NonNull RangeQuery rangeQuery, boolean reverse) {
        String[] arguments = RangeOptions.createZRangeArgs(key, rangeQuery, reverse, false);

        return commandManager.submitNewCommand(
                ZRange,
                arguments,
                response -> castArray(handleArrayOrNullResponse(response), String.class));
    }

    @Override
    public CompletableFuture<String[]> zrange(@NonNull String key, @NonNull RangeQuery rangeQuery) {
        return zrange(key, rangeQuery, false);
    }

    @Override
    public CompletableFuture<Map<String, Double>> zrangeWithScores(
            @NonNull String key, @NonNull ScoredRangeQuery rangeQuery, boolean reverse) {
        String[] arguments = RangeOptions.createZRangeArgs(key, rangeQuery, reverse, true);

        return commandManager.submitNewCommand(ZRange, arguments, this::handleMapResponse);
    }

    @Override
    public CompletableFuture<Map<String, Double>> zrangeWithScores(
            @NonNull String key, @NonNull ScoredRangeQuery rangeQuery) {
        return zrangeWithScores(key, rangeQuery, false);
    }

    @Override
    public CompletableFuture<Object[]> zmpop(@NonNull String[] keys, @NonNull ScoreFilter modifier) {
        String[] arguments =
                concatenateArrays(
                        new String[] {Integer.toString(keys.length)}, keys, new String[] {modifier.toString()});
        return commandManager.submitNewCommand(ZMPop, arguments, this::handleArrayOrNullResponse);
    }

    @Override
    public CompletableFuture<Object[]> zmpop(
            @NonNull String[] keys, @NonNull ScoreFilter modifier, long count) {
        String[] arguments =
                concatenateArrays(
                        new String[] {Integer.toString(keys.length)},
                        keys,
                        new String[] {modifier.toString(), COUNT_REDIS_API, Long.toString(count)});
        return commandManager.submitNewCommand(ZMPop, arguments, this::handleArrayOrNullResponse);
    }

    @Override
    public CompletableFuture<Object[]> bzmpop(
            @NonNull String[] keys, @NonNull ScoreFilter modifier, double timeout) {
        String[] arguments =
                concatenateArrays(
                        new String[] {Double.toString(timeout), Integer.toString(keys.length)},
                        keys,
                        new String[] {modifier.toString()});
        return commandManager.submitNewCommand(BZMPop, arguments, this::handleArrayOrNullResponse);
    }

    @Override
    public CompletableFuture<Object[]> bzmpop(
            @NonNull String[] keys, @NonNull ScoreFilter modifier, double timeout, long count) {
        String[] arguments =
                concatenateArrays(
                        new String[] {Double.toString(timeout), Integer.toString(keys.length)},
                        keys,
                        new String[] {modifier.toString(), COUNT_REDIS_API, Long.toString(count)});
        return commandManager.submitNewCommand(BZMPop, arguments, this::handleArrayOrNullResponse);
    }

    @Override
    public CompletableFuture<Long> pfadd(@NonNull String key, @NonNull String[] elements) {
        String[] arguments = ArrayUtils.addFirst(elements, key);
        return commandManager.submitNewCommand(PfAdd, arguments, this::handleLongResponse);
    }

    @Override
    public CompletableFuture<Long> pfcount(@NonNull String[] keys) {
        return commandManager.submitNewCommand(PfCount, keys, this::handleLongResponse);
    }

    @Override
    public CompletableFuture<String> pfmerge(
            @NonNull String destination, @NonNull String[] sourceKeys) {
        String[] arguments = ArrayUtils.addFirst(sourceKeys, destination);
        return commandManager.submitNewCommand(PfMerge, arguments, this::handleStringResponse);
    }

    @Override
    public CompletableFuture<Long> touch(@NonNull String[] keys) {
        return commandManager.submitNewCommand(Touch, keys, this::handleLongResponse);
    }

    @Override
    public CompletableFuture<Long> geoadd(
            @NonNull String key,
            @NonNull Map<String, GeospatialData> membersToGeospatialData,
            @NonNull GeoAddOptions options) {
        String[] arguments =
                concatenateArrays(
                        new String[] {key}, options.toArgs(), mapGeoDataToArray(membersToGeospatialData));
        return commandManager.submitNewCommand(GeoAdd, arguments, this::handleLongResponse);
    }

    @Override
    public CompletableFuture<Long> geoadd(
            @NonNull String key, @NonNull Map<String, GeospatialData> membersToGeospatialData) {
        return geoadd(key, membersToGeospatialData, new GeoAddOptions(false));
    }

    @Override
    public CompletableFuture<Double[][]> geopos(@NonNull String key, @NonNull String[] members) {
        String[] arguments = concatenateArrays(new String[] {key}, members);
        return commandManager.submitNewCommand(
                GeoPos,
                arguments,
                response -> castArrayofArrays(handleArrayResponse(response), Double.class));
    }

    @Override
    public CompletableFuture<Double> geodist(
            @NonNull String key,
            @NonNull String member1,
            @NonNull String member2,
            @NonNull GeoUnit geoUnit) {
        String[] arguments = new String[] {key, member1, member2, geoUnit.getRedisApi()};
        return commandManager.submitNewCommand(GeoDist, arguments, this::handleDoubleOrNullResponse);
    }

    @Override
    public CompletableFuture<Double> geodist(
            @NonNull String key, @NonNull String member1, @NonNull String member2) {
        String[] arguments = new String[] {key, member1, member2};
        return commandManager.submitNewCommand(GeoDist, arguments, this::handleDoubleOrNullResponse);
    }

    @Override
    public CompletableFuture<String[]> geohash(@NonNull String key, @NonNull String[] members) {
        String[] arguments = concatenateArrays(new String[] {key}, members);
        return commandManager.submitNewCommand(
                GeoHash, arguments, response -> castArray(handleArrayResponse(response), String.class));
    }

    @Override
    public CompletableFuture<Long> bitcount(@NonNull String key) {
        return commandManager.submitNewCommand(BitCount, new String[] {key}, this::handleLongResponse);
    }

    @Override
    public CompletableFuture<Long> bitcount(@NonNull String key, long start, long end) {
        return commandManager.submitNewCommand(
                BitCount,
                new String[] {key, Long.toString(start), Long.toString(end)},
                this::handleLongResponse);
    }

    @Override
    public CompletableFuture<Long> bitcount(
            @NonNull String key, long start, long end, @NonNull BitmapIndexType options) {
        String[] arguments =
                new String[] {key, Long.toString(start), Long.toString(end), options.toString()};
        return commandManager.submitNewCommand(BitCount, arguments, this::handleLongResponse);
    }

    @Override
    public CompletableFuture<Long> setbit(@NonNull String key, long offset, long value) {
        String[] arguments = new String[] {key, Long.toString(offset), Long.toString(value)};
        return commandManager.submitNewCommand(SetBit, arguments, this::handleLongResponse);
    }

    @Override
    public CompletableFuture<Long> getbit(@NonNull String key, long offset) {
        String[] arguments = new String[] {key, Long.toString(offset)};
        return commandManager.submitNewCommand(GetBit, arguments, this::handleLongResponse);
    }

    @Override
    public CompletableFuture<Long> bitpos(@NonNull String key, long bit) {
        String[] arguments = new String[] {key, Long.toString(bit)};
        return commandManager.submitNewCommand(BitPos, arguments, this::handleLongResponse);
    }

    @Override
    public CompletableFuture<Long> bitpos(@NonNull String key, long bit, long start) {
        String[] arguments = new String[] {key, Long.toString(bit), Long.toString(start)};
        return commandManager.submitNewCommand(BitPos, arguments, this::handleLongResponse);
    }

    @Override
    public CompletableFuture<Long> bitpos(@NonNull String key, long bit, long start, long end) {
        String[] arguments =
                new String[] {key, Long.toString(bit), Long.toString(start), Long.toString(end)};
        return commandManager.submitNewCommand(BitPos, arguments, this::handleLongResponse);
    }

    @Override
    public CompletableFuture<Long> bitpos(
            @NonNull String key, long bit, long start, long end, @NonNull BitmapIndexType options) {
        String[] arguments =
                new String[] {
                    key, Long.toString(bit), Long.toString(start), Long.toString(end), options.toString()
                };
        return commandManager.submitNewCommand(BitPos, arguments, this::handleLongResponse);
    }
}<|MERGE_RESOLUTION|>--- conflicted
+++ resolved
@@ -97,12 +97,9 @@
 import static redis_request.RedisRequestOuterClass.RequestType.ZCount;
 import static redis_request.RedisRequestOuterClass.RequestType.ZDiff;
 import static redis_request.RedisRequestOuterClass.RequestType.ZDiffStore;
-<<<<<<< HEAD
 import static redis_request.RedisRequestOuterClass.RequestType.ZIncrBy;
-=======
 import static redis_request.RedisRequestOuterClass.RequestType.ZInter;
 import static redis_request.RedisRequestOuterClass.RequestType.ZInterCard;
->>>>>>> 637f04b2
 import static redis_request.RedisRequestOuterClass.RequestType.ZInterStore;
 import static redis_request.RedisRequestOuterClass.RequestType.ZLexCount;
 import static redis_request.RedisRequestOuterClass.RequestType.ZMPop;
@@ -1122,12 +1119,13 @@
     }
 
     @Override
-<<<<<<< HEAD
     public CompletableFuture<Double> zincrby(
             @NonNull String key, double increment, @NonNull String member) {
         String[] arguments = new String[] {key, Double.toString(increment), member};
         return commandManager.submitNewCommand(ZIncrBy, arguments, this::handleDoubleResponse);
-=======
+    }
+
+    @Override
     public CompletableFuture<Long> zintercard(@NonNull String[] keys) {
         String[] arguments = ArrayUtils.addFirst(keys, Integer.toString(keys.length));
         return commandManager.submitNewCommand(ZInterCard, arguments, this::handleLongResponse);
@@ -1141,7 +1139,6 @@
                         keys,
                         new String[] {LIMIT_REDIS_API, Long.toString(limit)});
         return commandManager.submitNewCommand(ZInterCard, arguments, this::handleLongResponse);
->>>>>>> 637f04b2
     }
 
     @Override
